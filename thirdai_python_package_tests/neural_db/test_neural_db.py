import os
import shutil
from pathlib import Path
from typing import List

import numpy as np
import pytest
import thirdai
from ndb_utils import (
    PDF_FILE,
    all_local_doc_getters,
    associate_works,
    clear_sources_works,
    create_simple_dataset,
    docs_with_meta,
    insert_works,
    metadata_constraints,
<<<<<<< HEAD
    num_duplicate_local_doc_getters,
    num_duplicate_on_diskable_doc_getters,
    on_diskable_doc_getters,
=======
    num_duplicate_docs,
    save_load_works,
    search_works,
>>>>>>> 11b723e1
    train_simple_neural_db,
    upvote_batch_works,
    upvote_works,
)
from thirdai import dataset
from thirdai import neural_db as ndb

pytestmark = [pytest.mark.unit, pytest.mark.release]


def test_neural_db_reference_scores(train_simple_neural_db):
    db = train_simple_neural_db

    results = db.search("are apples green or red ?", top_k=10)
    for r in results:
        assert 0 <= r.score and r.score <= 1

    scores = [r.score for r in results]
    assert scores == sorted(scores, reverse=True)


def db_from_bazaar():
    bazaar = ndb.Bazaar(cache_dir=".")
    bazaar.fetch()
    return bazaar.get_model("General QnA")


<<<<<<< HEAD
def get_upvote_target_id(db: ndb.NeuralDB, query: str, top_k: int):
    initial_ids = [r.id for r in db.search(query, top_k)]
    target_id = 0
    while target_id in initial_ids:
        target_id += 1
    return target_id


ARBITRARY_QUERY = "This is an arbitrary search query"


# Some of the following helper functions depend on others being called before them.
# It is best to call them in the order that these helper functions are written.
# They are only written as separate functions to make it easier to read.


def insert_works(db: ndb.NeuralDB, docs: List[ndb.Document], num_duplicate_docs):
    db.insert(docs, train=False)
    assert len(db.sources()) == len(docs) - num_duplicate_docs

    initial_scores = [r.score for r in db.search(ARBITRARY_QUERY, top_k=5)]

    db.insert(docs, train=True)
    assert len(db.sources()) == len(docs) - num_duplicate_docs

    assert [r.score for r in db.search(ARBITRARY_QUERY, top_k=5)] != initial_scores

    db.insert(docs, train=True, batch_size=1, learning_rate=0.0002)
    assert len(db.sources()) == len(docs) - num_duplicate_docs

    assert [r.score for r in db.search(ARBITRARY_QUERY, top_k=5)] != initial_scores


def search_works(db: ndb.NeuralDB, docs: List[ndb.Document], assert_acc: bool):
    top_k = 5
    correct_result = 0
    correct_source = 0
    for doc in docs:
        if isinstance(doc, ndb.SharePoint):
            continue
        source = doc.reference(0).source
        for elem_id in range(doc.size):
            query = doc.reference(elem_id).text
            results = db.search(query, top_k)

            assert len(results) >= 1
            assert len(results) <= top_k

            for result in results:
                assert type(result.text) == str
                assert len(result.text) > 0

            correct_result += int(query in [r.text for r in results])
            correct_source += int(source in [r.source for r in results])

            batch_results = db.search_batch(
                [query, query, "SOME TOTAL RANDOM QUERY"], top_k
            )

            assert len(batch_results) == 3
            assert batch_results[0] == results
            assert batch_results[0] == batch_results[1]
            assert batch_results[0] != batch_results[2]

    assert correct_source / sum([doc.size for doc in docs]) > 0.8
    if assert_acc:
        assert correct_result / sum([doc.size for doc in docs]) > 0.8


def upvote_works(db: ndb.NeuralDB):
    # We have more than 10 indexed entities.
    target_id = get_upvote_target_id(db, ARBITRARY_QUERY, top_k=10)

    number_models = (
        db._savable_state.model.number_models
        if hasattr(db._savable_state.model, "number_models")
        else 1
    )

    # TODO(Shubh) : For mach mixture, it is not necessary that upvoting alone will
    # boost the label enough to be predicted at once. Look at a better solution than
    # upvoting multiple times.
    times_to_upvote = 3 if number_models > 1 else 5
    for i in range(times_to_upvote):
        db.text_to_result(ARBITRARY_QUERY, target_id)
    assert target_id in [r.id for r in db.search(ARBITRARY_QUERY, top_k=10)]


def upvote_batch_works(db: ndb.NeuralDB):
    queries = [
        "This query is not related to any document.",
        "Neither is this one.",
        "Wanna get some biryani so we won't have to cook dinner?",
    ]
    target_ids = [get_upvote_target_id(db, query, top_k=10) for query in queries]
    db.text_to_result_batch(list(zip(queries, target_ids)))
    for query, target_id in zip(queries, target_ids):
        assert target_id in [r.id for r in db.search(query, top_k=10)]


def associate_works(db: ndb.NeuralDB):
    # Since this is still unstable, we only check that associate() updates the
    # model in *some* way, but we don't want to make stronger assertions as it
    # would make the test flaky.
    search_results = db.search(ARBITRARY_QUERY, top_k=5)
    initial_scores = [r.score for r in search_results]
    initial_ids = [r.id for r in search_results]

    another_arbitrary_query = "Eating makes me sleepy"
    db.associate(ARBITRARY_QUERY, another_arbitrary_query)

    new_search_results = db.search(ARBITRARY_QUERY, top_k=5)
    new_scores = [r.score for r in new_search_results]
    new_ids = [r.id for r in new_search_results]

    assert (initial_scores != new_scores) or (initial_ids != new_ids)


def save_load_works(db: ndb.NeuralDB):
    search_results = [r.text for r in db.search(ARBITRARY_QUERY, top_k=5)]

    if os.path.exists("temp.ndb"):
        shutil.rmtree("temp.ndb")
    db.save("temp.ndb")

    # Change working directory to catch edge cases. E.g. if we don't properly
    # save a sqlite database, this test may still pass if the original sqlite
    # database is still in the current working directory.
    if os.path.exists("new_dir"):
        shutil.rmtree("new_dir")
    os.mkdir("new_dir")
    if os.path.exists("inner_new_dir"):
        shutil.rmtree("inner_new_dir")
    os.mkdir("inner_new_dir")
    shutil.move("temp.ndb", "inner_new_dir/temp.ndb")
    shutil.move("inner_new_dir", "new_dir/inner_new_dir")
    os.chdir("new_dir")

    # We new_dir/, and inner_new_dir/ inside of new_dir/ which contains
    # temp.ndb. By only cd-ing into new_dir/ and loading from
    # inner_new_dir/temp.ndb, we make sure that path changes are handled
    # correctly.
    new_db = ndb.NeuralDB.from_checkpoint("inner_new_dir/temp.ndb")
    new_search_results = [r.text for r in new_db.search(ARBITRARY_QUERY, top_k=5)]

    assert search_results == new_search_results
    assert db.sources().keys() == new_db.sources().keys()
    assert [doc.name for doc in db.sources().values()] == [
        doc.name for doc in new_db.sources().values()
    ]

    # Save the loaded model and test the second saved model. Some metadata is
    # updated during the loading process. If saving a loaded model and then
    # loading it again works, we can induce that the metadata will not be
    # corrupted if we save and load an arbitrary number of times.
    new_db.save("temp_2.ndb")
    new_new_db = ndb.NeuralDB.from_checkpoint("temp_2.ndb")
    new_search_results = [r.text for r in new_new_db.search(ARBITRARY_QUERY, top_k=5)]

    assert search_results == new_search_results
    assert db.sources().keys() == new_db.sources().keys()
    assert [doc.name for doc in db.sources().values()] == [
        doc.name for doc in new_db.sources().values()
    ]

    os.chdir("..")
    shutil.rmtree("new_dir")


def clear_sources_works(db: ndb.NeuralDB):
    assert len(db.sources()) > 0
    db.clear_sources()
    assert len(db.sources()) == 0


def all_methods_work(
    db: ndb.NeuralDB,
    docs: List[ndb.Document],
    num_duplicate_docs: int,
    assert_acc: bool,
):
    insert_works(db, docs, num_duplicate_docs)
=======
def all_methods_work(db: ndb.NeuralDB, docs: List[ndb.Document], assert_acc: bool):
    insert_works(db, docs)
>>>>>>> 11b723e1
    search_works(db, docs, assert_acc)
    upvote_works(db)
    associate_works(db)
    save_load_works(db)
    clear_sources_works(db)


def test_neural_db_loads_from_model_bazaar():
    db_from_bazaar()


def test_neural_db_all_methods_work_on_new_model():
    db = ndb.NeuralDB("user")
    all_docs = [get_doc() for get_doc in all_local_doc_getters]
    all_methods_work(
        db,
        all_docs,
        num_duplicate_docs=num_duplicate_local_doc_getters,
        assert_acc=False,
    )


def test_neural_db_all_methods_work_on_new_model_with_on_disk_docs():
    db = ndb.NeuralDB("user")
    all_docs = [get_doc() for get_doc in on_diskable_doc_getters(on_disk=True)]
    all_methods_work(
        db,
        all_docs,
        num_duplicate_docs=num_duplicate_on_diskable_doc_getters,
        assert_acc=False,
    )


def test_neuralb_db_all_methods_work_on_new_mach_mixture():
    number_models = 2
    db = ndb.NeuralDB("user", number_models=number_models)
    all_docs = [get_doc() for get_doc in all_local_doc_getters]
    all_methods_work(
        db,
        all_docs,
        num_duplicate_docs=num_duplicate_local_doc_getters,
        assert_acc=False,
    )


def test_neural_db_all_methods_work_on_loaded_bazaar_model():
    db = db_from_bazaar()
    all_docs = [get_doc() for get_doc in all_local_doc_getters]
    all_methods_work(
        db,
        all_docs,
        num_duplicate_docs=num_duplicate_local_doc_getters,
        assert_acc=True,
    )


def test_neural_db_all_methods_work_on_loaded_bazaar_model_with_on_disk_docs():
    db = db_from_bazaar()
    all_docs = [get_doc() for get_doc in on_diskable_doc_getters(on_disk=True)]
    all_methods_work(
        db,
        all_docs,
        num_duplicate_docs=num_duplicate_on_diskable_doc_getters,
        assert_acc=True,
    )


def test_neural_db_constrained_search_with_single_constraint():
    db = ndb.NeuralDB()
    db.insert(docs_with_meta(), train=False)
    for constraint in metadata_constraints:
        # Since we always use the same query, we know that we're getting different
        # results solely due to the imposed constraints.
        references = db.search("hello", top_k=10, constraints={"meta": constraint})
        assert len(references) > 0
        assert all([constraint == ref.metadata["meta"] for ref in references])


def test_neural_db_constrained_search_with_multiple_constraints():
    documents = [
        ndb.PDF(PDF_FILE, metadata={"language": "English", "county": "Harris"}),
        ndb.PDF(PDF_FILE, metadata={"language": "Spanish", "county": "Austin"}),
    ]
    db = ndb.NeuralDB()
    db.insert(documents, train=False)
    for constraints in [
        {"language": "English", "county": "Harris"},
        {"language": "Spanish", "county": "Austin"},
    ]:
        # Since we always use the same query, we know that we're getting different
        # results solely due to the imposed constraints.
        references = db.search("hello", top_k=10, constraints=constraints)
        assert len(references) > 0
        assert all(
            [
                all([ref.metadata[key] == value for key, value in constraints.items()])
                for ref in references
            ]
        )


def test_neural_db_constrained_search_with_set_constraint():
    documents = [
        ndb.PDF(PDF_FILE, metadata={"date": "2023-10-10"}),
        ndb.PDF(PDF_FILE, metadata={"date": "2022-10-10"}),
        ndb.PDF(PDF_FILE, metadata={"date": "2021-10-10"}),
    ]
    db = ndb.NeuralDB()
    db.insert(documents, train=False)

    references = db.search(
        "hello",
        top_k=20,
        # Include 1923-10-10 to make sure it doesnt break if none of the documents
        # match the constraints.
        constraints={"date": ndb.AnyOf(["2023-10-10", "2022-10-10", "1923-10-10"])},
    )
    assert len(references) > 0
    assert all(
        [
            ref.metadata["date"] == "2023-10-10" or ref.metadata["date"] == "2022-10-10"
            for ref in references
        ]
    )

    # Make sure that the other document shows up if we don't constrain the search.
    references = db.search("hello", top_k=20)
    assert any([ref.metadata["date"] == "2021-10-10" for ref in references])


def test_neural_db_constrained_search_with_range_constraint():
    documents = [
        ndb.PDF(PDF_FILE, metadata={"date": "2023-10-10", "score": 0.5}),
        ndb.PDF(PDF_FILE, metadata={"date": "2022-10-10", "score": 0.9}),
    ]
    db = ndb.NeuralDB()
    db.insert(documents, train=False)

    # Make sure that without constraints, we get results from both documents.
    references = db.search("hello", top_k=10)
    assert len(references) > 0
    assert not all([ref.metadata["date"] == "2023-10-10" for ref in references])

    references = db.search(
        "hello", top_k=10, constraints={"date": ndb.InRange("2023-01-01", "2023-12-31")}
    )
    assert len(references) > 0
    assert all([ref.metadata["date"] == "2023-10-10" for ref in references])

    references = db.search(
        "hello", top_k=10, constraints={"score": ndb.InRange(0.6, 1.0)}
    )
    assert len(references) > 0
    assert all([ref.metadata["score"] == 0.9 for ref in references])


def test_neural_db_constrained_search_with_comparison_constraint():
    documents = [
        ndb.PDF(PDF_FILE, metadata={"date": "2023-10-10", "score": 0.5}),
        ndb.PDF(PDF_FILE, metadata={"date": "2022-10-10", "score": 0.9}),
    ]
    db = ndb.NeuralDB()
    db.insert(documents, train=False)

    # Make sure that without constraints, we get results from both documents.
    references = db.search("hello", top_k=10)
    assert len(references) > 0
    assert not all([ref.metadata["date"] == "2023-10-10" for ref in references])

    references = db.search(
        "hello", top_k=10, constraints={"date": ndb.GreaterThan("2023-01-01")}
    )
    assert len(references) > 0
    assert all([ref.metadata["date"] == "2023-10-10" for ref in references])

    references = db.search("hello", top_k=10, constraints={"score": ndb.LessThan(0.6)})
    assert len(references) > 0
    assert all([ref.metadata["score"] == 0.5 for ref in references])


def test_neural_db_constrained_search_no_matches():
    documents = [
        ndb.PDF(PDF_FILE, metadata={"date": "2023-10-10", "score": 0.5}),
    ]
    db = ndb.NeuralDB()
    db.insert(documents, train=False)

    references = db.search(
        "hello", top_k=10, constraints={"date": ndb.GreaterThan("2024-01-01")}
    )
    assert len(references) == 0


def test_neural_db_constrained_search_row_level_constraints():
    csv_contents = [
        "id,text,date",
    ] + [f"{i},a reusable chunk of text,{1950 + i}-10-10" for i in range(100)]

    with open("chunks.csv", "w") as o:
        for line in csv_contents:
            o.write(line + "\n")

    documents = [
        ndb.CSV(
            "chunks.csv",
            id_column="id",
            strong_columns=["text"],
            weak_columns=["text"],
            reference_columns=["text"],
            index_columns=["date"],
        )
    ]
    db = ndb.NeuralDB()
    db.insert(documents, train=True)

    references = db.search(
        "a reusable chunk of text",
        top_k=52,
        constraints={"date": ndb.GreaterThan("2000-01-01")},
    )
    assert len(references) > 0
    assert all([r.metadata["date"] > "2000-01-01" for r in references])

    references = db.search("a reusable chunk of text", top_k=52)
    assert any([r.metadata["date"] < "2000-01-01" for r in references])
    assert any([r.metadata["date"] > "2000-01-01" for r in references])


def test_neural_db_delete_document():
    with open("ice_cream.csv", "w") as f:
        f.write("text,id\n")
        f.write("ice cream,0\n")

    with open("pizza.csv", "w") as f:
        f.write("text,id\n")
        f.write("pizza,0\n")

    db = ndb.NeuralDB()
    docs = [
        ndb.CSV(
            "ice_cream.csv",
            id_column="id",
            strong_columns=["text"],
            weak_columns=["text"],
            reference_columns=["text"],
            metadata={"about": "ice cream"},
        ),
        ndb.CSV(
            "pizza.csv",
            id_column="id",
            strong_columns=["text"],
            weak_columns=["text"],
            reference_columns=["text"],
            metadata={"about": "pizza"},
        ),
    ]

    os.remove("ice_cream.csv")
    os.remove("pizza.csv")

    for _ in range(5):
        [ice_cream_source_id, _] = db.insert(docs, train=True)

    # We will delete the ice cream file. To know that we successfully deleted
    # it, make sure it comes up as a search result before deleting, and does not
    # come up after deleting.
    result = db.search("ice cream", top_k=1)[0]
    assert result.text == "text: ice cream"
    ice_cream_id = result.id

    result = db.search("ice cream", top_k=1, constraints={"about": "ice cream"})[0]
    assert result.text == "text: ice cream"

    db.delete(ice_cream_source_id)

    results = db.search("ice cream", top_k=1)
    # pizza may not come up, so check if we got any result at all.
    if len(results) > 0:
        assert results[0].text != "text: ice cream"

    results = db.search("ice cream", top_k=1, constraints={"about": "ice cream"})
    assert len(results) == 0

    # Make sure the other document is unaffected
    result = db.search("pizza", top_k=1)[0]
    assert result.text == "text: pizza"
    pizza_id = result.id

    result = db.search("pizza", top_k=1, constraints={"about": "pizza"})[0]
    assert result.text == "text: pizza"

    # Make sure there are no problems with reinserting deleted document.
    for _ in range(5):
        db.insert(docs, train=True)
    new_ice_cream_result = db.search("ice cream", top_k=1)[0]
    assert new_ice_cream_result.text == "text: ice cream"
    assert new_ice_cream_result.id != ice_cream_id
    new_pizza_result = db.search("pizza", top_k=1)[0]
    assert new_pizza_result.text == "text: pizza"
    assert new_pizza_result.id == pizza_id

    # Make sure constrained search index is also updated
    result = db.search("ice cream", top_k=1, constraints={"about": "ice cream"})[0]
    assert result.text == "text: ice cream"


def test_neural_db_rerank_search():
    def char4(sentence):
        return [sentence[i : i + 4] for i in range(len(sentence) - 3)]

    def custom_tokenize(sentence):
        tokens = []
        sentence = sentence.lower()
        import re

        sentence = re.sub(r"[<>=`\-,.{}:|;/@#?!&~$\[\]()\"']+\ *", " ", sentence)
        for word in sentence.split(" "):
            if len(word) > 4:
                tokens.extend(char4(word))
        return set(tokens)

    def score(query_tokens, docs_tokens):
        return len(query_tokens.intersection(docs_tokens))

    db = ndb.NeuralDB("user")
    all_docs = [get_doc() for get_doc in all_local_doc_getters]
    db.insert(all_docs, train=False)

    query = (
        "The standard chunk of Lorem Ipsum used since the 1500s is reproduced below for"
        " those interested. Sections 1.10.32 and 1.10.33 from de Finibus Bonorum et"
        " Malorum by Cicero are also reproduced in their exact original form,"
        " accompanied by English versions from the 1914 translation by H. Rackham."
    )
    results = db.search(query, top_k=10, rerank=True)

    query_tokens = custom_tokenize(query)
    docs_tokens = [custom_tokenize(r.text) for r in results]

    for i in range(1, len(docs_tokens)):
        prev_score = score(query_tokens, docs_tokens[i - 1])
        cur_score = score(query_tokens, docs_tokens[i])
        assert prev_score >= cur_score
        assert results[i - 1].score >= results[i].score


def references_are_equal(references_1, references_2, check_equal_scores=True):
    if len(references_1) != len(references_2):
        return False
    for ref1, ref2 in zip(references_1, references_2):
        if ref1.id != ref2.id:
            return False
        if check_equal_scores and ref1.score != ref2.score:
            return False
    return True


def descending_order(seq):
    return all(seq[i] >= seq[i + 1] for i in range(len(seq) - 1))


def test_neural_db_reranking():
    db = ndb.NeuralDB("user")
    all_docs = [get_doc() for get_doc in all_local_doc_getters]
    db.insert(all_docs, train=True)

    query = "Lorem Ipsum"

    # Reranking with rerank_threshold = 0 is the same as not reranking
    assert references_are_equal(
        db.search(query, top_k=100),
        db.search(query, top_k=100, rerank=True, rerank_threshold=0),
    )

    # Reranking with rerank_threshold = None or inf equals reranking everything
    assert references_are_equal(
        db.search(query, top_k=100, rerank=True, rerank_threshold=None),
        db.search(query, top_k=100, rerank=True, rerank_threshold=float("inf")),
    )

    # Results are different with and without reranking
    assert not references_are_equal(
        db.search(query, top_k=100),
        db.search(query, top_k=100, rerank=True, rerank_threshold=None),
    )

    # Assert that threshold top_k defaults to top_k
    assert references_are_equal(
        db.search(query, top_k=10, rerank=True, rerank_threshold=1.5),
        db.search(
            query, top_k=10, rerank=True, rerank_threshold=1.5, top_k_threshold=10
        ),
    )

    # Scores are in descending order with and without ranking
    base_results = db.search(query, top_k=100)
    reranked_results = db.search(query, top_k=100, rerank=True, rerank_threshold=None)
    assert descending_order([ref.score for ref in base_results])
    assert descending_order([ref.score for ref in reranked_results])
    assert reranked_results[0].score <= base_results[0].score
    assert reranked_results[-1].score >= base_results[-1].score


def test_neural_db_reranking_threshold():
    db = ndb.NeuralDB("user")
    all_docs = [get_doc() for get_doc in all_local_doc_getters]
    db.insert(all_docs, train=True)

    query = "agreement"

    # Items with scores above the threshold are not reranked
    base_results = db.search(query, top_k=10)
    scores = np.array([ref.score for ref in base_results])
    mean_score = np.mean(scores)
    # Set threshold to 1.0 (of mean) so some of the top 10 references are
    # guaranteed to pass the threshold.
    rerank_threshold = 1.0
    threshold = rerank_threshold * mean_score
    for rerank_start, score in enumerate(scores):
        if score < threshold:
            break
    assert rerank_start > 0 and rerank_start < len(scores)
    reranked_results = db.search(
        query,
        top_k=10,
        rerank=True,
        top_k_rerank=100,
        rerank_threshold=rerank_threshold,
    )
    assert references_are_equal(
        base_results[:rerank_start], reranked_results[:rerank_start]
    )
    assert not references_are_equal(
        base_results[rerank_start:], reranked_results[rerank_start:]
    )
    assert descending_order([ref.score for ref in reranked_results])

    # Reranked order is consistent with reranker
    top_100_results = db.search(query, top_k=100)
    ranker = thirdai.dataset.KeywordOverlapRanker()
    reranked_indices, _ = ranker.rank(
        query, [ref.text for ref in top_100_results[rerank_start:]]
    )
    ranker_results = [top_100_results[rerank_start + i] for i in reranked_indices]
    assert references_are_equal(
        reranked_results[rerank_start:],
        ranker_results[: 10 - rerank_start],
        check_equal_scores=False,
    )


def test_custom_epoch(create_simple_dataset):
    db = ndb.NeuralDB(user_id="user")

    doc = ndb.CSV(
        path=create_simple_dataset,
        id_column="label",
        strong_columns=["text"],
        weak_columns=["text"],
        reference_columns=["text"],
    )

    batch_count = 0

    def count_batch(progress):
        nonlocal batch_count
        batch_count += 2  # Because progress function gets called for even batches only.

    num_epochs = 10
    db.insert(sources=[doc], epochs=num_epochs, on_progress=count_batch)

    # And number of batches in 'create_simple_dataset' is 1, so, number of epochs that the model got trained for will be number of batches.
    assert num_epochs == batch_count<|MERGE_RESOLUTION|>--- conflicted
+++ resolved
@@ -9,21 +9,17 @@
 from ndb_utils import (
     PDF_FILE,
     all_local_doc_getters,
+    create_simple_dataset,
+    docs_with_meta,
     associate_works,
     clear_sources_works,
-    create_simple_dataset,
-    docs_with_meta,
     insert_works,
     metadata_constraints,
-<<<<<<< HEAD
     num_duplicate_local_doc_getters,
     num_duplicate_on_diskable_doc_getters,
     on_diskable_doc_getters,
-=======
-    num_duplicate_docs,
     save_load_works,
     search_works,
->>>>>>> 11b723e1
     train_simple_neural_db,
     upvote_batch_works,
     upvote_works,
@@ -49,182 +45,6 @@
     bazaar = ndb.Bazaar(cache_dir=".")
     bazaar.fetch()
     return bazaar.get_model("General QnA")
-
-
-<<<<<<< HEAD
-def get_upvote_target_id(db: ndb.NeuralDB, query: str, top_k: int):
-    initial_ids = [r.id for r in db.search(query, top_k)]
-    target_id = 0
-    while target_id in initial_ids:
-        target_id += 1
-    return target_id
-
-
-ARBITRARY_QUERY = "This is an arbitrary search query"
-
-
-# Some of the following helper functions depend on others being called before them.
-# It is best to call them in the order that these helper functions are written.
-# They are only written as separate functions to make it easier to read.
-
-
-def insert_works(db: ndb.NeuralDB, docs: List[ndb.Document], num_duplicate_docs):
-    db.insert(docs, train=False)
-    assert len(db.sources()) == len(docs) - num_duplicate_docs
-
-    initial_scores = [r.score for r in db.search(ARBITRARY_QUERY, top_k=5)]
-
-    db.insert(docs, train=True)
-    assert len(db.sources()) == len(docs) - num_duplicate_docs
-
-    assert [r.score for r in db.search(ARBITRARY_QUERY, top_k=5)] != initial_scores
-
-    db.insert(docs, train=True, batch_size=1, learning_rate=0.0002)
-    assert len(db.sources()) == len(docs) - num_duplicate_docs
-
-    assert [r.score for r in db.search(ARBITRARY_QUERY, top_k=5)] != initial_scores
-
-
-def search_works(db: ndb.NeuralDB, docs: List[ndb.Document], assert_acc: bool):
-    top_k = 5
-    correct_result = 0
-    correct_source = 0
-    for doc in docs:
-        if isinstance(doc, ndb.SharePoint):
-            continue
-        source = doc.reference(0).source
-        for elem_id in range(doc.size):
-            query = doc.reference(elem_id).text
-            results = db.search(query, top_k)
-
-            assert len(results) >= 1
-            assert len(results) <= top_k
-
-            for result in results:
-                assert type(result.text) == str
-                assert len(result.text) > 0
-
-            correct_result += int(query in [r.text for r in results])
-            correct_source += int(source in [r.source for r in results])
-
-            batch_results = db.search_batch(
-                [query, query, "SOME TOTAL RANDOM QUERY"], top_k
-            )
-
-            assert len(batch_results) == 3
-            assert batch_results[0] == results
-            assert batch_results[0] == batch_results[1]
-            assert batch_results[0] != batch_results[2]
-
-    assert correct_source / sum([doc.size for doc in docs]) > 0.8
-    if assert_acc:
-        assert correct_result / sum([doc.size for doc in docs]) > 0.8
-
-
-def upvote_works(db: ndb.NeuralDB):
-    # We have more than 10 indexed entities.
-    target_id = get_upvote_target_id(db, ARBITRARY_QUERY, top_k=10)
-
-    number_models = (
-        db._savable_state.model.number_models
-        if hasattr(db._savable_state.model, "number_models")
-        else 1
-    )
-
-    # TODO(Shubh) : For mach mixture, it is not necessary that upvoting alone will
-    # boost the label enough to be predicted at once. Look at a better solution than
-    # upvoting multiple times.
-    times_to_upvote = 3 if number_models > 1 else 5
-    for i in range(times_to_upvote):
-        db.text_to_result(ARBITRARY_QUERY, target_id)
-    assert target_id in [r.id for r in db.search(ARBITRARY_QUERY, top_k=10)]
-
-
-def upvote_batch_works(db: ndb.NeuralDB):
-    queries = [
-        "This query is not related to any document.",
-        "Neither is this one.",
-        "Wanna get some biryani so we won't have to cook dinner?",
-    ]
-    target_ids = [get_upvote_target_id(db, query, top_k=10) for query in queries]
-    db.text_to_result_batch(list(zip(queries, target_ids)))
-    for query, target_id in zip(queries, target_ids):
-        assert target_id in [r.id for r in db.search(query, top_k=10)]
-
-
-def associate_works(db: ndb.NeuralDB):
-    # Since this is still unstable, we only check that associate() updates the
-    # model in *some* way, but we don't want to make stronger assertions as it
-    # would make the test flaky.
-    search_results = db.search(ARBITRARY_QUERY, top_k=5)
-    initial_scores = [r.score for r in search_results]
-    initial_ids = [r.id for r in search_results]
-
-    another_arbitrary_query = "Eating makes me sleepy"
-    db.associate(ARBITRARY_QUERY, another_arbitrary_query)
-
-    new_search_results = db.search(ARBITRARY_QUERY, top_k=5)
-    new_scores = [r.score for r in new_search_results]
-    new_ids = [r.id for r in new_search_results]
-
-    assert (initial_scores != new_scores) or (initial_ids != new_ids)
-
-
-def save_load_works(db: ndb.NeuralDB):
-    search_results = [r.text for r in db.search(ARBITRARY_QUERY, top_k=5)]
-
-    if os.path.exists("temp.ndb"):
-        shutil.rmtree("temp.ndb")
-    db.save("temp.ndb")
-
-    # Change working directory to catch edge cases. E.g. if we don't properly
-    # save a sqlite database, this test may still pass if the original sqlite
-    # database is still in the current working directory.
-    if os.path.exists("new_dir"):
-        shutil.rmtree("new_dir")
-    os.mkdir("new_dir")
-    if os.path.exists("inner_new_dir"):
-        shutil.rmtree("inner_new_dir")
-    os.mkdir("inner_new_dir")
-    shutil.move("temp.ndb", "inner_new_dir/temp.ndb")
-    shutil.move("inner_new_dir", "new_dir/inner_new_dir")
-    os.chdir("new_dir")
-
-    # We new_dir/, and inner_new_dir/ inside of new_dir/ which contains
-    # temp.ndb. By only cd-ing into new_dir/ and loading from
-    # inner_new_dir/temp.ndb, we make sure that path changes are handled
-    # correctly.
-    new_db = ndb.NeuralDB.from_checkpoint("inner_new_dir/temp.ndb")
-    new_search_results = [r.text for r in new_db.search(ARBITRARY_QUERY, top_k=5)]
-
-    assert search_results == new_search_results
-    assert db.sources().keys() == new_db.sources().keys()
-    assert [doc.name for doc in db.sources().values()] == [
-        doc.name for doc in new_db.sources().values()
-    ]
-
-    # Save the loaded model and test the second saved model. Some metadata is
-    # updated during the loading process. If saving a loaded model and then
-    # loading it again works, we can induce that the metadata will not be
-    # corrupted if we save and load an arbitrary number of times.
-    new_db.save("temp_2.ndb")
-    new_new_db = ndb.NeuralDB.from_checkpoint("temp_2.ndb")
-    new_search_results = [r.text for r in new_new_db.search(ARBITRARY_QUERY, top_k=5)]
-
-    assert search_results == new_search_results
-    assert db.sources().keys() == new_db.sources().keys()
-    assert [doc.name for doc in db.sources().values()] == [
-        doc.name for doc in new_db.sources().values()
-    ]
-
-    os.chdir("..")
-    shutil.rmtree("new_dir")
-
-
-def clear_sources_works(db: ndb.NeuralDB):
-    assert len(db.sources()) > 0
-    db.clear_sources()
-    assert len(db.sources()) == 0
 
 
 def all_methods_work(
@@ -234,10 +54,6 @@
     assert_acc: bool,
 ):
     insert_works(db, docs, num_duplicate_docs)
-=======
-def all_methods_work(db: ndb.NeuralDB, docs: List[ndb.Document], assert_acc: bool):
-    insert_works(db, docs)
->>>>>>> 11b723e1
     search_works(db, docs, assert_acc)
     upvote_works(db)
     associate_works(db)
