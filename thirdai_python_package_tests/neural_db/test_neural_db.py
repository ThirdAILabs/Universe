import os
import shutil
from pathlib import Path
from typing import List

import pytest
from ndb_utils import (
    PDF_FILE,
    all_doc_getters,
    create_simple_dataset,
    docs_with_meta,
    metadata_constraints,
    train_simple_neural_db,
)
from thirdai import bolt
from thirdai import neural_db as ndb

pytestmark = [pytest.mark.unit, pytest.mark.release]


def test_neural_db_reference_scores(train_simple_neural_db):
    db = train_simple_neural_db

    results = db.search("are apples green or red ?", top_k=10)
    for r in results:
        assert 0 <= r.score and r.score <= 1

    scores = [r.score for r in results]
    assert scores == sorted(scores, reverse=True)


def db_from_bazaar():
    bazaar = ndb.Bazaar(cache_dir=".")
    bazaar.fetch()
    return bazaar.get_model("General QnA")


def get_upvote_target_id(db: ndb.NeuralDB, query: str, top_k: int):
    initial_ids = [r.id for r in db.search(query, top_k)]
    target_id = 0
    while target_id in initial_ids:
        target_id += 1
    return target_id


ARBITRARY_QUERY = "This is an arbitrary search query"


# Some of the following helper functions depend on others being called before them.
# It is best to call them in the order that these helper functions are written.
# They are only written as separate functions to make it easier to read.


def insert_works(db: ndb.NeuralDB, docs: List[ndb.Document]):
    db.insert(docs, train=False)
<<<<<<< HEAD
    assert len(db.sources()) == 7
=======
    assert len(db.sources()) == 6
>>>>>>> c95487b5

    initial_scores = [r.score for r in db.search(ARBITRARY_QUERY, top_k=5)]

    db.insert(docs, train=True)
<<<<<<< HEAD
    assert len(db.sources()) == 7
=======
    assert len(db.sources()) == 6
>>>>>>> c95487b5

    assert [r.score for r in db.search(ARBITRARY_QUERY, top_k=5)] != initial_scores


def search_works(db: ndb.NeuralDB, docs: List[ndb.Document], assert_acc: bool):
    top_k = 5
    correct_result = 0
    correct_source = 0
    for doc in docs:
        source = doc.reference(0).source
        for elem_id in range(doc.size):
            query = doc.reference(elem_id).text
            results = db.search(query, top_k)

            assert len(results) >= 1
            assert len(results) <= top_k

            for result in results:
                assert type(result.text) == str
                assert len(result.text) > 0

            correct_result += int(query in [r.text for r in results])
            correct_source += int(source in [r.source for r in results])

    assert correct_source / sum([doc.size for doc in docs]) > 0.8
    if assert_acc:
        assert correct_result / sum([doc.size for doc in docs]) > 0.8


def upvote_works(db: ndb.NeuralDB):
    # We have more than 10 indexed entities.
    target_id = get_upvote_target_id(db, ARBITRARY_QUERY, top_k=10)
    db.text_to_result(ARBITRARY_QUERY, target_id)
    assert target_id in [r.id for r in db.search(ARBITRARY_QUERY, top_k=10)]


def upvote_batch_works(db: ndb.NeuralDB):
    queries = [
        "This query is not related to any document.",
        "Neither is this one.",
        "Wanna get some biryani so we won't have to cook dinner?",
    ]
    target_ids = [get_upvote_target_id(db, query, top_k=10) for query in queries]
    db.text_to_result_batch(list(zip(queries, target_ids)))
    for query, target_id in zip(queries, target_ids):
        assert target_id in [r.id for r in db.search(query, top_k=10)]


def associate_works(db: ndb.NeuralDB):
    # Since this is still unstable, we only check that associate() updates the
    # model in *some* way, but we don't want to make stronger assertions as it
    # would make the test flaky.
    search_results = db.search(ARBITRARY_QUERY, top_k=5)
    initial_scores = [r.score for r in search_results]
    initial_ids = [r.id for r in search_results]

    another_arbitrary_query = "Eating makes me sleepy"
    db.associate(ARBITRARY_QUERY, another_arbitrary_query)

    new_search_results = db.search(ARBITRARY_QUERY, top_k=5)
    new_scores = [r.score for r in new_search_results]
    new_ids = [r.id for r in new_search_results]

    assert (initial_scores != new_scores) or (initial_ids != new_ids)


def save_load_works(db: ndb.NeuralDB):
    if os.path.exists("temp.ndb"):
        shutil.rmtree("temp.ndb")
    db.save("temp.ndb")
    search_results = [r.text for r in db.search(ARBITRARY_QUERY, top_k=5)]

    new_db = ndb.NeuralDB.from_checkpoint("temp.ndb")
    new_search_results = [r.text for r in new_db.search(ARBITRARY_QUERY, top_k=5)]

    assert search_results == new_search_results
    assert db.sources().keys() == new_db.sources().keys()
    assert [doc.name for doc in db.sources().values()] == [
        doc.name for doc in new_db.sources().values()
    ]

    shutil.rmtree("temp.ndb")


def clear_sources_works(db: ndb.NeuralDB):
    assert len(db.sources()) > 0
    db.clear_sources()
    assert len(db.sources()) == 0


def all_methods_work(db: ndb.NeuralDB, docs: List[ndb.Document], assert_acc: bool):
    insert_works(db, docs)
    search_works(db, docs, assert_acc)
    upvote_works(db)
    associate_works(db)
    save_load_works(db)
    clear_sources_works(db)


def test_neural_db_loads_from_model_bazaar():
    db_from_bazaar()


def test_neural_db_all_methods_work_on_new_model():
    db = ndb.NeuralDB("user")
    all_docs = [get_doc() for get_doc in all_doc_getters]
    all_methods_work(db, all_docs, assert_acc=False)


def test_neural_db_all_methods_work_on_loaded_bazaar_model():
    db = db_from_bazaar()
    all_docs = [get_doc() for get_doc in all_doc_getters]
    all_methods_work(db, all_docs, assert_acc=True)


def train_model_for_supervised_training_test(model_id_delimiter):
    db = ndb.NeuralDB("user", id_delimiter=model_id_delimiter)

    with open("mock_unsup_1.csv", "w") as out:
        out.write("id,strong\n")
        out.write("0,first\n")
        out.write("1,second\n")
        out.write("2,third\n")
        out.write("3,fourth\n")
        out.write("4,fifth\n")

    with open("mock_unsup_2.csv", "w") as out:
        out.write("id,strong\n")
        out.write("0,sixth\n")
        out.write("1,seventh\n")
        out.write("2,eighth\n")
        out.write("3,ninth\n")
        out.write("4,tenth\n")

    def overfit():
        if not db.ready_to_search():
            return False
        queries = [
            "first",
            "second",
            "third",
            "fourth",
            "fifth",
            "sixth",
            "seventh",
            "eighth",
            "ninth",
            "tenth",
        ]
        for query, label in zip(queries, range(10)):
            if db.search(query, top_k=1)[0].id != label:
                return False
        return True

    while not overfit():
        source_ids = db.insert(
            [
                ndb.CSV("mock_unsup_1.csv", id_column="id", strong_columns=["strong"]),
                ndb.CSV("mock_unsup_2.csv", id_column="id", strong_columns=["strong"]),
            ]
        )

    # It is fine to remove these files since we've loaded it in memory.
    os.remove("mock_unsup_1.csv")
    os.remove("mock_unsup_2.csv")

    return db, source_ids


def expect_top_2_results(db, query, expected_results):
    result_ids = set([ref.id for ref in db.search(query, top_k=2)])
    assert len(result_ids.intersection(set(expected_results))) >= 1


@pytest.mark.parametrize("model_id_delimiter", [" ", None])
def test_neural_db_supervised_training_multilabel_csv(model_id_delimiter):
    db, source_ids = train_model_for_supervised_training_test(model_id_delimiter)

    with open("mock_sup_1.csv", "w") as out:
        out.write("id,query\n")
        # make sure that single label rows are also handled correctly in a
        # multilabel dataset.
        out.write("4,first\n")
        out.write("0:1,fourth\n")
        out.write("2:3:,second\n")

    sup_doc = ndb.Sup(
        "mock_sup_1.csv",
        query_column="query",
        id_column="id",
        id_delimiter=":",
        source_id=source_ids[0],
    )

    db.supervised_train([sup_doc], learning_rate=0.1, epochs=20)

    assert db.search("first", top_k=1)[0].id == 4
    expect_top_2_results(db, "fourth", [0, 1])
    expect_top_2_results(db, "second", [2, 3])

    with open("mock_sup_2.csv", "w") as out:
        out.write("id,query\n")
        # make sure that single label rows are also handled correctly in a
        # multilabel dataset.
        out.write("4,sixth\n")
        out.write("0:1,ninth\n")
        out.write("2:3:,seventh\n")

    sup_doc = ndb.Sup(
        "mock_sup_2.csv",
        query_column="query",
        id_column="id",
        id_delimiter=":",
        source_id=source_ids[1],
    )

    db.supervised_train([sup_doc], learning_rate=0.1, epochs=20)

    assert db.search("sixth", top_k=1)[0].id == 9
    expect_top_2_results(db, "ninth", [5, 6])
    expect_top_2_results(db, "seventh", [7, 8])

    os.remove("mock_sup_1.csv")
    os.remove("mock_sup_2.csv")


@pytest.mark.parametrize("model_id_delimiter", [" ", None])
def test_neural_db_supervised_training_singlelabel_csv(model_id_delimiter):
    db, source_ids = train_model_for_supervised_training_test(model_id_delimiter)

    with open("mock_sup_1.csv", "w") as out:
        out.write("id,query\n")
        out.write("4,first\n")
        out.write("0,fourth\n")
        out.write("2,second\n")

    sup_doc = ndb.Sup(
        "mock_sup_1.csv",
        query_column="query",
        id_column="id",
        source_id=source_ids[0],
    )

    db.supervised_train([sup_doc], learning_rate=0.1, epochs=20)

    assert db.search("first", top_k=1)[0].id == 4
    assert db.search("fourth", top_k=1)[0].id == 0
    assert db.search("second", top_k=1)[0].id == 2

    with open("mock_sup_2.csv", "w") as out:
        out.write("id,query\n")
        # make sure that single label rows are also handled correctly in a
        # multilabel dataset.
        out.write("4,sixth\n")
        out.write("0,ninth\n")
        out.write("2,seventh\n")

    sup_doc = ndb.Sup(
        "mock_sup_2.csv",
        query_column="query",
        id_column="id",
        source_id=source_ids[1],
    )

    db.supervised_train([sup_doc], learning_rate=0.1, epochs=20)

    assert db.search("sixth", top_k=1)[0].id == 9
    assert db.search("ninth", top_k=1)[0].id == 5
    assert db.search("seventh", top_k=1)[0].id == 7

    os.remove("mock_sup_1.csv")
    os.remove("mock_sup_2.csv")


@pytest.mark.parametrize("model_id_delimiter", [" ", None])
def test_neural_db_supervised_training_sequence_input(model_id_delimiter):
    db, source_ids = train_model_for_supervised_training_test(model_id_delimiter)

    db.supervised_train(
        [
            ndb.Sup(
                queries=["first", "fourth", "second"],
                labels=[[4], [0, 1], [2, 3]],
                source_id=source_ids[0],
            )
        ],
        learning_rate=0.1,
        epochs=20,
    )

    assert db.search("first", top_k=1)[0].id == 4
    expect_top_2_results(db, "fourth", [0, 1])
    expect_top_2_results(db, "second", [2, 3])

    db.supervised_train(
        [
            ndb.Sup(
                queries=["sixth", "ninth", "seventh"],
                labels=[[4], [0, 1], [2, 3]],
                source_id=source_ids[1],
            )
        ],
        learning_rate=0.1,
        epochs=20,
    )

    assert db.search("sixth", top_k=1)[0].id == 9
    expect_top_2_results(db, "ninth", [5, 6])
    expect_top_2_results(db, "seventh", [7, 8])


@pytest.mark.parametrize("model_id_delimiter", [" ", None])
def test_neural_db_ref_id_supervised_training_multilabel_csv(model_id_delimiter):
    db, _ = train_model_for_supervised_training_test(model_id_delimiter)

    with open("mock_sup.csv", "w") as out:
        out.write("id,query\n")
        # make sure that single label rows are also handled correctly in a
        # multilabel dataset.
        out.write("4,first\n")
        out.write("0:1,fourth\n")
        out.write("8:9:,second\n")

    db.supervised_train_with_ref_ids(
        "mock_sup.csv",
        query_column="query",
        id_column="id",
        id_delimiter=":",
        learning_rate=0.1,
        epochs=20,
    )

    assert db.search("first", top_k=1)[0].id == 4
    expect_top_2_results(db, "fourth", [0, 1])
    expect_top_2_results(db, "second", [8, 9])

    os.remove("mock_sup.csv")


@pytest.mark.parametrize("model_id_delimiter", [" ", None])
def test_neural_db_ref_id_supervised_training_singlelabel_csv(model_id_delimiter):
    db, _ = train_model_for_supervised_training_test(model_id_delimiter)

    with open("mock_sup.csv", "w") as out:
        out.write("id,query\n")
        out.write("4,first\n")
        out.write("0,fourth\n")
        out.write("8,second\n")

    db.supervised_train_with_ref_ids(
        "mock_sup.csv",
        query_column="query",
        id_column="id",
        learning_rate=0.1,
        epochs=20,
    )

    assert db.search("first", top_k=1)[0].id == 4
    assert db.search("fourth", top_k=1)[0].id == 0
    assert db.search("second", top_k=1)[0].id == 8

    os.remove("mock_sup.csv")


@pytest.mark.parametrize("model_id_delimiter", [" ", None])
def test_neural_db_ref_id_supervised_training_sequence_input(model_id_delimiter):
    db, source_ids = train_model_for_supervised_training_test(model_id_delimiter)

    db.supervised_train_with_ref_ids(
        queries=["first", "fourth", "second"],
        labels=[[4], [0, 1], [8, 9]],
        learning_rate=0.1,
        epochs=20,
    )

    assert db.search("first", top_k=1)[0].id == 4
    expect_top_2_results(db, "fourth", [0, 1])
    expect_top_2_results(db, "second", [8, 9])
    assert set([ref.id for ref in db.search("fourth", top_k=2)]) == set([0, 1])
    assert set([ref.id for ref in db.search("second", top_k=2)]) == set([8, 9])


def test_neural_db_constrained_search_with_single_constraint():
    db = ndb.NeuralDB()
    db.insert(docs_with_meta(), train=False)
    for constraint in metadata_constraints:
        # Since we always use the same query, we know that we're getting different
        # results solely due to the imposed constraints.
        references = db.search("hello", top_k=10, constraints={"meta": constraint})
        assert len(references) > 0
        assert all([constraint == ref.metadata["meta"] for ref in references])


def test_neural_db_constrained_search_with_multiple_constraints():
    documents = [
        ndb.PDF(PDF_FILE, metadata={"language": "English", "county": "Harris"}),
        ndb.PDF(PDF_FILE, metadata={"language": "Spanish", "county": "Austin"}),
    ]
    db = ndb.NeuralDB()
    db.insert(documents, train=False)
    for constraints in [
        {"language": "English", "county": "Harris"},
        {"language": "Spanish", "county": "Austin"},
    ]:
        # Since we always use the same query, we know that we're getting different
        # results solely due to the imposed constraints.
        references = db.search("hello", top_k=10, constraints=constraints)
        assert len(references) > 0
        assert all(
            [
                all([ref.metadata[key] == value for key, value in constraints.items()])
                for ref in references
            ]
        )


def test_neural_db_constrained_search_with_set_constraint():
    documents = [
        ndb.PDF(PDF_FILE, metadata={"date": "2023-10-10"}),
        ndb.PDF(PDF_FILE, metadata={"date": "2022-10-10"}),
        ndb.PDF(PDF_FILE, metadata={"date": "2021-10-10"}),
    ]
    db = ndb.NeuralDB()
    db.insert(documents, train=False)

    references = db.search(
        "hello",
        top_k=20,
        # Include 1923-10-10 to make sure it doesnt break if none of the documents
        # match the constraints.
        constraints={"date": ndb.AnyOf(["2023-10-10", "2022-10-10", "1923-10-10"])},
    )
    assert len(references) > 0
    assert all(
        [
            ref.metadata["date"] == "2023-10-10" or ref.metadata["date"] == "2022-10-10"
            for ref in references
        ]
    )

    # Make sure that the other document shows up if we don't constrain the search.
    references = db.search("hello", top_k=20)
    assert any([ref.metadata["date"] == "2021-10-10" for ref in references])


def test_neural_db_constrained_search_with_range_constraint():
    documents = [
        ndb.PDF(PDF_FILE, metadata={"date": "2023-10-10", "score": 0.5}),
        ndb.PDF(PDF_FILE, metadata={"date": "2022-10-10", "score": 0.9}),
    ]
    db = ndb.NeuralDB()
    db.insert(documents, train=False)

    # Make sure that without constraints, we get results from both documents.
    references = db.search("hello", top_k=10)
    assert len(references) > 0
    assert not all([ref.metadata["date"] == "2023-10-10" for ref in references])

    references = db.search(
        "hello", top_k=10, constraints={"date": ndb.InRange("2023-01-01", "2023-12-31")}
    )
    assert len(references) > 0
    assert all([ref.metadata["date"] == "2023-10-10" for ref in references])

    references = db.search(
        "hello", top_k=10, constraints={"score": ndb.InRange(0.6, 1.0)}
    )
    assert len(references) > 0
    assert all([ref.metadata["score"] == 0.9 for ref in references])


def test_neural_db_constrained_search_with_comparison_constraint():
    documents = [
        ndb.PDF(PDF_FILE, metadata={"date": "2023-10-10", "score": 0.5}),
        ndb.PDF(PDF_FILE, metadata={"date": "2022-10-10", "score": 0.9}),
    ]
    db = ndb.NeuralDB()
    db.insert(documents, train=False)

    # Make sure that without constraints, we get results from both documents.
    references = db.search("hello", top_k=10)
    assert len(references) > 0
    assert not all([ref.metadata["date"] == "2023-10-10" for ref in references])

    references = db.search(
        "hello", top_k=10, constraints={"date": ndb.GreaterThan("2023-01-01")}
    )
    assert len(references) > 0
    assert all([ref.metadata["date"] == "2023-10-10" for ref in references])

    references = db.search("hello", top_k=10, constraints={"score": ndb.LessThan(0.6)})
    assert len(references) > 0
    assert all([ref.metadata["score"] == 0.5 for ref in references])<|MERGE_RESOLUTION|>--- conflicted
+++ resolved
@@ -53,20 +53,12 @@
 
 def insert_works(db: ndb.NeuralDB, docs: List[ndb.Document]):
     db.insert(docs, train=False)
-<<<<<<< HEAD
-    assert len(db.sources()) == 7
-=======
-    assert len(db.sources()) == 6
->>>>>>> c95487b5
+    assert len(db.sources()) == 9
 
     initial_scores = [r.score for r in db.search(ARBITRARY_QUERY, top_k=5)]
 
     db.insert(docs, train=True)
-<<<<<<< HEAD
-    assert len(db.sources()) == 7
-=======
-    assert len(db.sources()) == 6
->>>>>>> c95487b5
+    assert len(db.sources()) == 9
 
     assert [r.score for r in db.search(ARBITRARY_QUERY, top_k=5)] != initial_scores
 
