import os
import shutil
from pathlib import Path
from typing import List

import numpy as np
import pytest
import thirdai
from ndb_utils import (
    PDF_FILE,
    CSV_FILE,
    all_local_doc_getters,
    associate_works,
    clear_sources_works,
    create_simple_dataset,
    docs_with_meta,
    insert_works,
    metadata_constraints,
    num_duplicate_local_doc_getters,
    num_duplicate_on_diskable_doc_getters,
    on_diskable_doc_getters,
    save_load_works,
    search_works,
    train_simple_neural_db,
    upvote_batch_works,
    upvote_works,
    empty_neural_db,
)
from thirdai import dataset
from thirdai import neural_db as ndb

pytestmark = [pytest.mark.unit, pytest.mark.release]


small_doc_set = [ndb.CSV(CSV_FILE), ndb.PDF(PDF_FILE, on_disk=True)]
all_local_docs = [get_doc() for get_doc in all_local_doc_getters]


def test_neural_db_reference_scores(train_simple_neural_db):
    db = train_simple_neural_db

    results = db.search("are apples green or red ?", top_k=10)
    for r in results:
        assert 0 <= r.score and r.score <= 1

    scores = [r.score for r in results]
    assert scores == sorted(scores, reverse=True)


def all_methods_work(
    db: ndb.NeuralDB,
    docs: List[ndb.Document],
    num_duplicate_docs: int,
    assert_acc: bool,
):
    insert_works(db, docs, num_duplicate_docs)
    search_works(db, docs, assert_acc)
    upvote_works(db)
    associate_works(db)
    save_load_works(db)
    clear_sources_works(db)


def test_neural_db_all_methods_work_on_new_model():
    db = ndb.NeuralDB("user")
    all_methods_work(
        db,
        docs=small_doc_set,
        num_duplicate_docs=0,
        assert_acc=False,
    )


def test_neuralb_db_all_methods_work_on_new_mach_mixture():
    number_models = 2
    db = ndb.NeuralDB("user", number_models=number_models)
    all_methods_work(
        db,
        docs=small_doc_set,
        num_duplicate_docs=0,
        assert_acc=False,
    )


<<<<<<< HEAD
def test_neural_db_all_methods_work_on_loaded_bazaar_model():
    db = db_from_bazaar()
    all_methods_work(
        db,
        docs=small_doc_set,
        num_duplicate_docs=num_duplicate_local_doc_getters,
        assert_acc=True,
    )


=======
>>>>>>> 06f9eec2
def test_neural_db_constrained_search_with_single_constraint():
    db = ndb.NeuralDB()
    db.insert(docs_with_meta(), train=False)
    for constraint in metadata_constraints:
        # Since we always use the same query, we know that we're getting different
        # results solely due to the imposed constraints.
        references = db.search("hello", top_k=10, constraints={"meta": constraint})
        assert len(references) > 0
        assert all([constraint == ref.metadata["meta"] for ref in references])


def test_neural_db_constrained_search_with_multiple_constraints(empty_neural_db):
    documents = [
        ndb.PDF(PDF_FILE, metadata={"language": "English", "county": "Harris"}),
        ndb.PDF(PDF_FILE, metadata={"language": "Spanish", "county": "Austin"}),
    ]
    db = empty_neural_db
    db.clear_sources()  # clear sources in case a different test added sources
    db.insert(documents, train=False)
    for constraints in [
        {"language": "English", "county": "Harris"},
        {"language": "Spanish", "county": "Austin"},
    ]:
        # Since we always use the same query, we know that we're getting different
        # results solely due to the imposed constraints.
        references = db.search("hello", top_k=10, constraints=constraints)
        assert len(references) > 0
        assert all(
            [
                all([ref.metadata[key] == value for key, value in constraints.items()])
                for ref in references
            ]
        )


def test_neural_db_constrained_search_with_multiple_constraints_multiple_models(
    empty_neural_db,
):
    documents = [
        ndb.PDF(PDF_FILE, metadata={"language": "English", "county": "Harris"}),
        ndb.PDF(PDF_FILE, metadata={"language": "Spanish", "county": "Austin"}),
    ]
    db = empty_neural_db
    db.clear_sources()  # clear sources in case a different test added sources
    db.insert(documents, train=False)
    for constraints in [
        {"language": "English", "county": "Harris"},
        {"language": "Spanish", "county": "Austin"},
    ]:
        # Since we always use the same query, we know that we're getting different
        # results solely due to the imposed constraints.
        references = db.search("hello", top_k=10, constraints=constraints)
        assert len(references) == 10
        assert all(
            [
                all([ref.metadata[key] == value for key, value in constraints.items()])
                for ref in references
            ]
        )


def test_neural_db_constrained_search_with_set_constraint(empty_neural_db):
    documents = [
        ndb.PDF(PDF_FILE, metadata={"date": "2023-10-10"}),
        ndb.PDF(PDF_FILE, metadata={"date": "2022-10-10"}),
        ndb.PDF(PDF_FILE, metadata={"date": "2021-10-10"}),
    ]
    db = empty_neural_db
    db.clear_sources()  # clear sources in case a different test added sources
    db.insert(documents, train=False)

    references = db.search(
        "hello",
        top_k=20,
        # Include 1923-10-10 to make sure it doesnt break if none of the documents
        # match the constraints.
        constraints={"date": ndb.AnyOf(["2023-10-10", "2022-10-10", "1923-10-10"])},
    )
    assert len(references) > 0
    assert all(
        [
            ref.metadata["date"] == "2023-10-10" or ref.metadata["date"] == "2022-10-10"
            for ref in references
        ]
    )

    # Make sure that the other document shows up if we don't constrain the search.
    references = db.search("hello", top_k=20)
    assert any([ref.metadata["date"] == "2021-10-10" for ref in references])


def test_neural_db_constrained_search_with_range_constraint(empty_neural_db):
    documents = [
        ndb.PDF(PDF_FILE, metadata={"date": "2023-10-10", "score": 0.5}),
        ndb.PDF(PDF_FILE, metadata={"date": "2022-10-10", "score": 0.9}),
    ]
    db = empty_neural_db
    db.clear_sources()  # clear sources in case a different test added sources
    db.insert(documents, train=False)

    # Make sure that without constraints, we get results from both documents.
    references = db.search("hello", top_k=10)
    assert len(references) > 0
    assert not all([ref.metadata["date"] == "2023-10-10" for ref in references])

    references = db.search(
        "hello", top_k=10, constraints={"date": ndb.InRange("2023-01-01", "2023-12-31")}
    )
    assert len(references) > 0
    assert all([ref.metadata["date"] == "2023-10-10" for ref in references])

    references = db.search(
        "hello", top_k=10, constraints={"score": ndb.InRange(0.6, 1.0)}
    )
    assert len(references) > 0
    assert all([ref.metadata["score"] == 0.9 for ref in references])


def test_neural_db_constrained_search_with_comparison_constraint(empty_neural_db):
    documents = [
        ndb.PDF(PDF_FILE, metadata={"date": "2023-10-10", "score": 0.5}),
        ndb.PDF(PDF_FILE, metadata={"date": "2022-10-10", "score": 0.9}),
    ]
    db = empty_neural_db
    db.clear_sources()  # clear sources in case a different test added sources
    db.insert(documents, train=False)

    # Make sure that without constraints, we get results from both documents.
    references = db.search("hello", top_k=10)
    assert len(references) > 0
    assert not all([ref.metadata["date"] == "2023-10-10" for ref in references])

    references = db.search(
        "hello", top_k=10, constraints={"date": ndb.GreaterThan("2023-01-01")}
    )
    assert len(references) > 0
    assert all([ref.metadata["date"] == "2023-10-10" for ref in references])

    references = db.search("hello", top_k=10, constraints={"score": ndb.LessThan(0.6)})
    assert len(references) > 0
    assert all([ref.metadata["score"] == 0.5 for ref in references])


def test_neural_db_constrained_search_no_matches(empty_neural_db):
    documents = [
        ndb.PDF(PDF_FILE, metadata={"date": "2023-10-10", "score": 0.5}),
    ]
    db = empty_neural_db
    db.clear_sources()  # clear sources in case a different test added sources
    db.insert(documents, train=False)

    references = db.search(
        "hello", top_k=10, constraints={"date": ndb.GreaterThan("2024-01-01")}
    )
    assert len(references) == 0


def test_neural_db_constrained_search_row_level_constraints(empty_neural_db):
    csv_contents = [
        "id,text,date",
    ] + [f"{i},a reusable chunk of text,{1950 + i}-10-10" for i in range(100)]

    with open("chunks.csv", "w") as o:
        for line in csv_contents:
            o.write(line + "\n")

    documents = [
        ndb.CSV(
            "chunks.csv",
            id_column="id",
            strong_columns=["text"],
            weak_columns=["text"],
            reference_columns=["text"],
            index_columns=["date"],
        )
    ]
    db = empty_neural_db
    db.clear_sources()  # clear sources in case a different test added sources
    db.insert(documents, train=True)

    references = db.search(
        "a reusable chunk of text",
        top_k=52,
        constraints={"date": ndb.GreaterThan("2000-01-01")},
    )
    assert len(references) > 0
    assert all([r.metadata["date"] > "2000-01-01" for r in references])

    references = db.search("a reusable chunk of text", top_k=52)
    assert any([r.metadata["date"] < "2000-01-01" for r in references])
    assert any([r.metadata["date"] > "2000-01-01" for r in references])


def test_neural_db_delete_document(empty_neural_db):
    with open("ice_cream.csv", "w") as f:
        f.write("text,id\n")
        f.write("ice cream,0\n")

    with open("pizza.csv", "w") as f:
        f.write("text,id\n")
        f.write("pizza,0\n")

    db = empty_neural_db
    db.clear_sources()  # clear sources in case a different test added sources
    docs = [
        ndb.CSV(
            "ice_cream.csv",
            id_column="id",
            strong_columns=["text"],
            weak_columns=["text"],
            reference_columns=["text"],
            metadata={"about": "ice cream"},
        ),
        ndb.CSV(
            "pizza.csv",
            id_column="id",
            strong_columns=["text"],
            weak_columns=["text"],
            reference_columns=["text"],
            metadata={"about": "pizza"},
        ),
    ]

    os.remove("ice_cream.csv")
    os.remove("pizza.csv")

    for _ in range(5):
        [ice_cream_source_id, _] = db.insert(docs, train=True)

    # We will delete the ice cream file. To know that we successfully deleted
    # it, make sure it comes up as a search result before deleting, and does not
    # come up after deleting.
    result = db.search("ice cream", top_k=1)[0]
    assert result.text == "text: ice cream"
    ice_cream_id = result.id

    result = db.search("ice cream", top_k=1, constraints={"about": "ice cream"})[0]
    assert result.text == "text: ice cream"

    db.delete(ice_cream_source_id)

    results = db.search("ice cream", top_k=1)
    # pizza may not come up, so check if we got any result at all.
    if len(results) > 0:
        assert results[0].text != "text: ice cream"

    results = db.search("ice cream", top_k=1, constraints={"about": "ice cream"})
    assert len(results) == 0

    # Make sure the other document is unaffected
    result = db.search("pizza", top_k=1)[0]
    assert result.text == "text: pizza"
    pizza_id = result.id

    result = db.search("pizza", top_k=1, constraints={"about": "pizza"})[0]
    assert result.text == "text: pizza"

    # Make sure there are no problems with reinserting deleted document.
    for _ in range(5):
        db.insert(docs, train=True)
    new_ice_cream_result = db.search("ice cream", top_k=1)[0]
    assert new_ice_cream_result.text == "text: ice cream"
    assert new_ice_cream_result.id != ice_cream_id
    new_pizza_result = db.search("pizza", top_k=1)[0]
    assert new_pizza_result.text == "text: pizza"
    assert new_pizza_result.id == pizza_id

    # Make sure constrained search index is also updated
    result = db.search("ice cream", top_k=1, constraints={"about": "ice cream"})[0]
    assert result.text == "text: ice cream"


def test_neural_db_rerank_search():
    def char4(sentence):
        return [sentence[i : i + 4] for i in range(len(sentence) - 3)]

    def custom_tokenize(sentence):
        tokens = []
        sentence = sentence.lower()
        import re

        sentence = re.sub(r"[<>=`\-,.{}:|;/@#?!&~$\[\]()\"']+\ *", " ", sentence)
        for word in sentence.split(" "):
            if len(word) > 4:
                tokens.extend(char4(word))
        return set(tokens)

    def score(query_tokens, docs_tokens):
        return len(query_tokens.intersection(docs_tokens))

    db = ndb.NeuralDB("user")
    db.insert(all_local_docs, train=False)

    query = (
        "The standard chunk of Lorem Ipsum used since the 1500s is reproduced below for"
        " those interested. Sections 1.10.32 and 1.10.33 from de Finibus Bonorum et"
        " Malorum by Cicero are also reproduced in their exact original form,"
        " accompanied by English versions from the 1914 translation by H. Rackham."
    )
    results = db.search(query, top_k=10, rerank=True)

    query_tokens = custom_tokenize(query)
    docs_tokens = [custom_tokenize(r.text) for r in results]

    for i in range(1, len(docs_tokens)):
        prev_score = score(query_tokens, docs_tokens[i - 1])
        cur_score = score(query_tokens, docs_tokens[i])
        assert prev_score >= cur_score
        assert results[i - 1].score >= results[i].score


def references_are_equal(references_1, references_2, check_equal_scores=True):
    if len(references_1) != len(references_2):
        return False
    for ref1, ref2 in zip(references_1, references_2):
        if ref1.id != ref2.id:
            return False
        if check_equal_scores and ref1.score != ref2.score:
            return False
    return True


def descending_order(seq):
    return all(seq[i] >= seq[i + 1] for i in range(len(seq) - 1))


def test_neural_db_reranking():
    db = ndb.NeuralDB("user")
    db.insert(all_local_docs, train=True)

    query = "Lorem Ipsum"

    # Reranking with rerank_threshold = 0 is the same as not reranking
    assert references_are_equal(
        db.search(query, top_k=100),
        db.search(query, top_k=100, rerank=True, rerank_threshold=0),
    )

    # Reranking with rerank_threshold = None or inf equals reranking everything
    assert references_are_equal(
        db.search(query, top_k=100, rerank=True, rerank_threshold=None),
        db.search(query, top_k=100, rerank=True, rerank_threshold=float("inf")),
    )

    # Results are different with and without reranking
    assert not references_are_equal(
        db.search(query, top_k=100),
        db.search(query, top_k=100, rerank=True, rerank_threshold=None),
    )

    # Assert that threshold top_k defaults to top_k
    assert references_are_equal(
        db.search(query, top_k=10, rerank=True, rerank_threshold=1.5),
        db.search(
            query, top_k=10, rerank=True, rerank_threshold=1.5, top_k_threshold=10
        ),
    )

    # Scores are in descending order with and without ranking
    base_results = db.search(query, top_k=100)
    reranked_results = db.search(query, top_k=100, rerank=True, rerank_threshold=None)
    assert descending_order([ref.score for ref in base_results])
    assert descending_order([ref.score for ref in reranked_results])
    assert reranked_results[0].score <= base_results[0].score
    assert reranked_results[-1].score >= base_results[-1].score


def test_neural_db_reranking_threshold():
    db = ndb.NeuralDB("user")
    db.insert(all_local_docs, train=True)

    query = "agreement"

    # Items with scores above the threshold are not reranked
    base_results = db.search(query, top_k=10)
    scores = np.array([ref.score for ref in base_results])
    mean_score = np.mean(scores)
    # Set threshold to 1.0 (of mean) so some of the top 10 references are
    # guaranteed to pass the threshold.
    rerank_threshold = 1.0
    threshold = rerank_threshold * mean_score
    for rerank_start, score in enumerate(scores):
        if score < threshold:
            break
    assert rerank_start > 0 and rerank_start < len(scores)
    reranked_results = db.search(
        query,
        top_k=10,
        rerank=True,
        top_k_rerank=100,
        rerank_threshold=rerank_threshold,
    )
    assert references_are_equal(
        base_results[:rerank_start], reranked_results[:rerank_start]
    )
    assert not references_are_equal(
        base_results[rerank_start:], reranked_results[rerank_start:]
    )
    assert descending_order([ref.score for ref in reranked_results])

    # Reranked order is consistent with reranker
    top_100_results = db.search(query, top_k=100)
    ranker = thirdai.dataset.KeywordOverlapRanker()
    reranked_indices, _ = ranker.rank(
        query, [ref.text for ref in top_100_results[rerank_start:]]
    )
    ranker_results = [top_100_results[rerank_start + i] for i in reranked_indices]
    assert references_are_equal(
        reranked_results[rerank_start:],
        ranker_results[: 10 - rerank_start],
        check_equal_scores=False,
    )


def test_custom_epoch(create_simple_dataset):
    db = ndb.NeuralDB(user_id="user")

    doc = ndb.CSV(
        path=create_simple_dataset,
        id_column="label",
        strong_columns=["text"],
        weak_columns=["text"],
        reference_columns=["text"],
    )

    batch_count = 0

    def count_batch(progress):
        nonlocal batch_count
        batch_count += 2  # Because progress function gets called for even batches only.

    num_epochs = 10
    db.insert(sources=[doc], epochs=num_epochs, on_progress=count_batch)

    # And number of batches in 'create_simple_dataset' is 1, so, number of epochs that the model got trained for will be number of batches.
    assert num_epochs == batch_count<|MERGE_RESOLUTION|>--- conflicted
+++ resolved
@@ -82,19 +82,6 @@
     )
 
 
-<<<<<<< HEAD
-def test_neural_db_all_methods_work_on_loaded_bazaar_model():
-    db = db_from_bazaar()
-    all_methods_work(
-        db,
-        docs=small_doc_set,
-        num_duplicate_docs=num_duplicate_local_doc_getters,
-        assert_acc=True,
-    )
-
-
-=======
->>>>>>> 06f9eec2
 def test_neural_db_constrained_search_with_single_constraint():
     db = ndb.NeuralDB()
     db.insert(docs_with_meta(), train=False)
