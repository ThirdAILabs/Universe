--- conflicted
+++ resolved
@@ -172,7 +172,6 @@
     check_model_parameters_equal(model_0, model_1)
 
 
-<<<<<<< HEAD
 def get_bolt_model():
     n_classes = 10
     input_layer = bolt.nn.Input(dim=n_classes)
@@ -195,7 +194,8 @@
     model = bolt.nn.Model(inputs=[input_layer], outputs=[output], losses=[loss])
 
     return model
-=======
+
+
 def copy_file_or_folder(source_path, destination_path):
     try:
         if os.path.isfile(source_path):
@@ -209,5 +209,4 @@
         else:
             print(f"Source '{source_path}' does not exist.")
     except PermissionError:
-        print(f"Permission denied while copying '{source_path}'.")
->>>>>>> f74736b1
+        print(f"Permission denied while copying '{source_path}'.")