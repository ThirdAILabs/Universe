--- conflicted
+++ resolved
@@ -190,15 +190,11 @@
             metrics=["categorical_accuracy"],
         )
 
-<<<<<<< HEAD
-        session.report(dict(metrics))
-=======
         # session report should always have a metrics stored, hence added a demo_metric
         session.report(
             metrics,
             checkpoint=dist.UDTCheckPoint.from_model(udt_model),
         )
->>>>>>> f74736b1
 
     udt_model = get_udt_cold_start_model(n_target_classes)
 
@@ -214,7 +210,6 @@
     result = trainer.fit()
     result.metrics["train_categorical_accuracy"][-1] > 0.7
 
-<<<<<<< HEAD
     ray.shutdown()
 
 
@@ -281,6 +276,4 @@
 
     result_checkpoint_and_history = trainer.fit()
 
-=======
->>>>>>> f74736b1
     ray.shutdown()