--- conflicted
+++ resolved
@@ -68,11 +68,7 @@
     y_featurizer = data.FeaturizationPipeline(transformations=[])
 
     train_sources = [
-<<<<<<< HEAD
-        db.TabularDatasetLoaderNDP(
-=======
         db.DistributedTabularDatasetLoader(
->>>>>>> 17261b3a
             column_map_generator=column_map_generator,
             x_featurizer=x_featurizer,
             y_featurizer=y_featurizer,
