import os
import shutil
import time
from hashlib import new

import numpy as np
import pytest
from thirdai import bolt, dataset


# Returns data and labels for learning the function f(a) = a, where a is
# sparse (num_true_labels_per_example number of nonzeros).
def generate_random_easy_sparse(output_dim, num_true_labels_per_example, num_examples):
    label_indices = np.random.choice(
        output_dim, size=(num_examples * num_true_labels_per_example)
    )
    label_values = np.ones(shape=label_indices.shape) / num_true_labels_per_example
    label_offsets = np.arange(0, len(label_values) + 1, num_true_labels_per_example)
    data_indices = label_indices
    data_values = np.ones(shape=data_indices.shape)
    data_offsets = label_offsets
    return (
        data_indices.astype("uint32"),
        data_values.astype("float32"),
        data_offsets.astype("uint32"),
    ), (
        label_indices.astype("uint32"),
        label_values.astype("float32"),
        label_offsets.astype("uint32"),
    )


def build_and_train_mach(
    num_train=10000,
    num_true_labels_per_sample=10,
    input_and_output_dim=1000,
    learning_rate=0.001,
    batch_size=512,
    num_epochs=5,
):

<<<<<<< HEAD
    # Import here to avoid collection error on release tests.
=======
    # Import here to avoid collection error since experimental is not defined in release mode.
>>>>>>> 167713a0
    from thirdai import experimental

    train_x_np, train_y_np = generate_random_easy_sparse(
        output_dim=input_and_output_dim,
        num_true_labels_per_example=num_true_labels_per_sample,
        num_examples=num_train,
    )

    mach = experimental.Mach(
        max_label=input_and_output_dim,
        num_classifiers=4,
        input_dim=input_and_output_dim,
        hidden_layer_dim=input_and_output_dim,
        hidden_layer_sparsity=1,
        last_layer_dim=input_and_output_dim // 10,
        last_layer_sparsity=1,
        use_softmax=True,
    )

    mach.train(
        train_x_np=train_x_np,
        train_y_np=train_y_np,
        batch_size=batch_size,
        learning_rate=learning_rate,
        num_epochs=num_epochs,
    )

    return mach


def get_recall(result, test_y, num_true_labels_per_sample):
    count = 0
    for i, start in enumerate(range(0, len(test_y[0]), num_true_labels_per_sample)):
        end = start + num_true_labels_per_sample
        if result[i] in test_y[0][start:end]:
            count += 1
    recall = count / (len(test_y[2]) - 1)
    # print("Recall: ", recall)
    return recall


@pytest.mark.unit
def test_mach_save_load():
<<<<<<< HEAD
    # Import here to avoid collection error on release tests.
=======
    # Import here to avoid collection error since experimental is not defined in release mode.
>>>>>>> 167713a0
    from thirdai import experimental

    num_train = 100
    num_test = 100
    num_true_labels_per_sample = 10
    input_and_output_dim = 100

    mach = build_and_train_mach(
        num_train=num_train,
        num_true_labels_per_sample=num_true_labels_per_sample,
        input_and_output_dim=input_and_output_dim,
        learning_rate=0.001,
        batch_size=512,
        num_epochs=5,
    )

    test_x_np, test_y_np = generate_random_easy_sparse(
        output_dim=input_and_output_dim,
        num_true_labels_per_example=num_true_labels_per_sample,
        num_examples=num_test,
    )

    result_fast, _ = mach.query_fast(test_x_np)
    result_slow, _ = mach.query_slow(test_x_np)
    recall_fast_before_save = get_recall(
        result_fast, test_y_np, num_true_labels_per_sample
    )
    recall_slow_before_save = get_recall(
        result_slow, test_y_np, num_true_labels_per_sample
    )

    save_folder_name = "mach_saved_for_test"
    mach.save(save_folder_name)

    newMach = experimental.Mach.load(save_folder_name)

    assert recall_fast_before_save == get_recall(
        newMach.query_fast(test_x_np)[0], test_y_np, num_true_labels_per_sample
    )
    assert recall_slow_before_save == get_recall(
        newMach.query_slow(test_x_np)[0], test_y_np, num_true_labels_per_sample
    )

    shutil.rmtree(save_folder_name)


@pytest.mark.unit
def test_mach_random_data():

    num_train = 10000
    num_test = 1000
    num_true_labels_per_sample = 10
    input_and_output_dim = 1000

    mach = build_and_train_mach(
        num_train=num_train,
        num_true_labels_per_sample=num_true_labels_per_sample,
        input_and_output_dim=input_and_output_dim,
        learning_rate=0.001,
        batch_size=512,
        num_epochs=5,
    )

    test_x_np, test_y_np = generate_random_easy_sparse(
        output_dim=input_and_output_dim,
        num_true_labels_per_example=num_true_labels_per_sample,
        num_examples=num_test,
    )

    result_fast, _ = mach.query_fast(test_x_np)
    result_slow, _ = mach.query_slow(test_x_np)

    assert get_recall(result_fast, test_y_np, num_true_labels_per_sample) > 0.8
    assert get_recall(result_slow, test_y_np, num_true_labels_per_sample) > 0.8<|MERGE_RESOLUTION|>--- conflicted
+++ resolved
@@ -39,11 +39,7 @@
     num_epochs=5,
 ):
 
-<<<<<<< HEAD
-    # Import here to avoid collection error on release tests.
-=======
     # Import here to avoid collection error since experimental is not defined in release mode.
->>>>>>> 167713a0
     from thirdai import experimental
 
     train_x_np, train_y_np = generate_random_easy_sparse(
@@ -87,11 +83,7 @@
 
 @pytest.mark.unit
 def test_mach_save_load():
-<<<<<<< HEAD
-    # Import here to avoid collection error on release tests.
-=======
     # Import here to avoid collection error since experimental is not defined in release mode.
->>>>>>> 167713a0
     from thirdai import experimental
 
     num_train = 100
