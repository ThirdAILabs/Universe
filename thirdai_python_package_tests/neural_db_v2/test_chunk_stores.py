--- conflicted
+++ resolved
@@ -11,14 +11,11 @@
     GreaterThan,
     LessThan,
 )
-<<<<<<< HEAD
 from thirdai.neural_db_v2.core.types import (
     CustomIdSupervisedBatch,
     VersionedNewChunkBatch,
 )
-=======
 from thirdai.neural_db_v2.core.types import NewChunkBatch
->>>>>>> 922142da
 
 pytestmark = [pytest.mark.release]
 
@@ -36,28 +33,8 @@
     store = chunk_store_type()
 
     batches = [
-<<<<<<< HEAD
-        VersionedNewChunkBatch(
-            custom_id=pd.Series([custom_id_type(500), custom_id_type(600)]),
-            text=pd.Series(["0 1", "1 2"]),
-            keywords=pd.Series(["00 11", "11 22"]),
-            document=pd.Series(["doc0", "doc1"]),
-            metadata=(
-                pd.DataFrame(
-                    {"class": ["a", "b"], "number": [4, 9], "item": ["x", "y"]}
-                )
-                if use_metadata
-                else None
-            ),
-            doc_id=pd.Series(["00", "11"]),
-            doc_version=pd.Series([1, 1]),
-        ),
-        VersionedNewChunkBatch(
-            custom_id=pd.Series(
-                [custom_id_type(200), custom_id_type(300), custom_id_type(400)]
-=======
         [
-            NewChunkBatch(
+            VersionedNewChunkBatch(
                 text=pd.Series(["0 1", "1 2"]),
                 keywords=pd.Series(["00 11", "11 22"]),
                 document=pd.Series(["doc0", "doc1"]),
@@ -68,8 +45,10 @@
                     if use_metadata
                     else None
                 ),
+                doc_id=pd.Series(["00", "11"]),
+                doc_version=pd.Series([1, 1]),
             ),
-            NewChunkBatch(
+            VersionedNewChunkBatch(
                 text=pd.Series(["2 3", "3 4", "4 5"]),
                 keywords=pd.Series(["22 33", "33 44", "44, 55"]),
                 document=pd.Series(["doc2", "doc3", "doc4"]),
@@ -84,11 +63,12 @@
                     if use_metadata
                     else None
                 ),
->>>>>>> 922142da
+                doc_id=pd.Series(["22", "33", "44"]),
+                doc_version=pd.Series([1, 1, 1]),
             ),
         ],
         [
-            NewChunkBatch(
+            VersionedNewChunkBatch(
                 text=pd.Series(["5 6", "7 8"]),
                 keywords=pd.Series(["55 66", "77 88"]),
                 document=pd.Series(["doc5", "doc6"]),
@@ -99,14 +79,10 @@
                     if use_metadata
                     else None
                 ),
+                doc_id=pd.Series(["55", "66"]),
+                doc_version=pd.Series([1, 1]),
             ),
-<<<<<<< HEAD
-            doc_id=pd.Series(["22", "33", "44"]),
-            doc_version=pd.Series([1, 1, 1]),
-        ),
-=======
         ],
->>>>>>> 922142da
     ]
 
     inserted_batches, chunk_ids = store.insert(batches)
@@ -186,18 +162,10 @@
     )
 
     new_batches = [
-<<<<<<< HEAD
         VersionedNewChunkBatch(
-            custom_id=pd.Series([1000, 2000]),
-            text=pd.Series(["7 8", "1 2"]),
-            keywords=pd.Series(["77 88", "11 22"]),
-            document=pd.Series(["doc7", "doc1"]),
-=======
-        NewChunkBatch(
             text=pd.Series(["8 9", "1 2"]),
             keywords=pd.Series(["88 99", "11 22"]),
             document=pd.Series(["doc8", "doc1"]),
->>>>>>> 922142da
             metadata=pd.DataFrame(
                 {"class": ["c", "d"], "time": [7.2, 8.1], "item": ["y", "z"]}
             ),
@@ -245,55 +213,6 @@
 
 
 @pytest.mark.parametrize("chunk_store", [SQLiteChunkStore, PandasChunkStore])
-<<<<<<< HEAD
-def test_chunk_store_custom_id_type_mismatch(chunk_store):
-    integer_label_batch = VersionedNewChunkBatch(
-        custom_id=pd.Series([200]),
-        text=pd.Series(["2 3"]),
-        keywords=pd.Series(["20 21"]),
-        document=pd.Series(["doc2"]),
-        metadata=None,
-        doc_id=pd.Series(["abcdef"]),
-        doc_version=pd.Series([1]),
-    )
-
-    string_label_batch = VersionedNewChunkBatch(
-        custom_id=pd.Series(["apple"]),
-        text=pd.Series(["0 1"]),
-        keywords=pd.Series(["00 01"]),
-        document=pd.Series(["doc0"]),
-        metadata=None,
-        doc_id=pd.Series(["abcdef"]),
-        doc_version=pd.Series([1]),
-    )
-
-    no_label_batch = VersionedNewChunkBatch(
-        custom_id=None,
-        text=pd.Series(["0 1"]),
-        keywords=pd.Series(["00 01"]),
-        document=pd.Series(["doc3"]),
-        metadata=None,
-        doc_id=pd.Series(["abcdef"]),
-        doc_version=pd.Series([1]),
-    )
-
-    possible_batches = [integer_label_batch, string_label_batch, no_label_batch]
-    for perm in itertools.permutations(possible_batches, 2):
-        with pytest.raises(
-            ValueError,
-            match="Custom ids must all have the same type. Must be int, str, or None.",
-        ):
-            store = chunk_store()
-            try:
-                store.insert(chunks=list(perm))
-            except:
-                clean_up_sql_lite_db(store)
-                raise
-
-
-@pytest.mark.parametrize("chunk_store", [SQLiteChunkStore, PandasChunkStore])
-=======
->>>>>>> 922142da
 def test_chunk_store_constraints_equal_to(chunk_store):
     store = get_simple_chunk_store(chunk_store)
 
@@ -390,12 +309,7 @@
 def test_sql_lite_chunk_store_batching():
     store = SQLiteChunkStore()
 
-<<<<<<< HEAD
     new_batch = VersionedNewChunkBatch(
-        custom_id=None,
-=======
-    new_batch = NewChunkBatch(
->>>>>>> 922142da
         text=pd.Series(["0", "1", "2"]),
         keywords=pd.Series(["00 11", "11 22", "22 33"]),
         document=pd.Series(["doc0", "doc1", "doc2"]),
