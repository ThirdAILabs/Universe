--- conflicted
+++ resolved
@@ -48,22 +48,6 @@
     new_chunk_batch(use_metadata=use_metadata)
 
 
-<<<<<<< HEAD
-=======
-@pytest.mark.parametrize("use_metadata", [True, False])
-def test_new_chunk_batch_get(use_metadata):
-    batch = new_chunk_batch(use_metadata=use_metadata)
-
-    assert (batch.metadata is not None) == use_metadata
-    if batch.metadata is not None:
-        assert batch[0].metadata == {"class": "a", "number": 4, "item": "x"}
-
-    assert batch[0].text == "some text"
-    assert batch[0].keywords == "important"
-    assert batch[0].document == "doc0"
-
-
->>>>>>> 922142da
 def test_chunk_batch_uneven_lengths():
     with pytest.raises(
         ValueError,
