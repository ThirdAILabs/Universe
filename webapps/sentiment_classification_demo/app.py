from flask import Flask, request, render_template
from thirdai import bolt
import time
from transformers import pipeline
import torch
import sys

torch.set_num_threads(1)


class PredictionBackend:
    def __init__(self, bolt_model_path):
        self.roberta = pipeline(
            "sentiment-analysis", model="siebert/sentiment-roberta-large-english"
        )
        self.bolt = bolt.SentimentClassifier(bolt_model_path)

    def predict(self, sentence):
        start = time.time()
        bolt_pred = self.bolt.predict_sentiment(sentence.lower()) >= 0.5
        end = time.time()
<<<<<<< HEAD
        bolt_latency = 1000 * (end - start)

=======
        bolt_latency = 0.829423048234
        bolt_latency = round(bolt_latency, 4)
>>>>>>> 9e6dd138
        start = time.time()
        roberta_pred = self.roberta(sentence)[0]["label"] == "POSITIVE"
        end = time.time()
<<<<<<< HEAD
        roberta_latency = 1000 * (end - start)
        
=======
        roberta_latency = 248.4942023420
        roberta_latency = round(roberta_latency, 4)
>>>>>>> 9e6dd138
        return bolt_pred, bolt_latency, roberta_pred, roberta_latency


app = Flask(__name__)
predictor = None


def get_color(pred):
    if pred:
        return "rgb(8, 110, 20)"
    return "rgb(161, 34, 19)"


def get_pred_name(pred):
    if pred:
        return "Positive"
    return "Negative"


@app.route("/")
def home():
    return render_template(
        "home.html",
    )


@app.route("/", methods=["POST"])
def predict_sentiment():
    sentence = request.form["query"]

    bolt_pred, bolt_latency, roberta_pred, roberta_latency = predictor.predict(
        sentence)

    return render_template(
        "home.html",
        bolt_background=get_color(bolt_pred),
        bolt_prediction=get_pred_name(bolt_pred),
        bolt_latency=bolt_latency,
        roberta_background=get_color(roberta_pred),
        roberta_prediction=get_pred_name(roberta_pred),
        roberta_latency=roberta_latency
    )


if __name__ == "__main__":
    if len(sys.argv) != 2:
        raise ValueError(
            "Expected path to bolt model as command line argument.")

    predictor = PredictionBackend(sys.argv[1])

    # Set host = 0.0.0.0 so that the app is accessible outside of local via the machines ip address.
    app.run(debug=True, host="0.0.0.0", port=1414)<|MERGE_RESOLUTION|>--- conflicted
+++ resolved
@@ -19,23 +19,15 @@
         start = time.time()
         bolt_pred = self.bolt.predict_sentiment(sentence.lower()) >= 0.5
         end = time.time()
-<<<<<<< HEAD
         bolt_latency = 1000 * (end - start)
-
-=======
-        bolt_latency = 0.829423048234
         bolt_latency = round(bolt_latency, 4)
->>>>>>> 9e6dd138
+        
         start = time.time()
         roberta_pred = self.roberta(sentence)[0]["label"] == "POSITIVE"
         end = time.time()
-<<<<<<< HEAD
         roberta_latency = 1000 * (end - start)
+        roberta_latency = round(roberta_latency, 4)
         
-=======
-        roberta_latency = 248.4942023420
-        roberta_latency = round(roberta_latency, 4)
->>>>>>> 9e6dd138
         return bolt_pred, bolt_latency, roberta_pred, roberta_latency
 
 
