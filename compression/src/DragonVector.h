#pragma once

#include "CompressedVector.h"
#include "CompressionUtils.h"
#include <compression/src/CompressionUtils.h>
#include <cstddef>
#include <cstdint>
#include <memory>
#include <random>

namespace thirdai::compression {

template <class T>
class DragonVector final : public CompressedVector<T> {
 public:
  // defining the constructors for the class
  DragonVector<T>() {}

  /*
   * If we are constructing a dragon vector from (indices,values) then we need
   * to know the size of the original vector. Keeping track of the original size
   * is important when we want to decompress a vector.
   */
  DragonVector(const std::vector<T>& vector_to_compress,
               float compression_density, uint32_t seed_for_hashing,
               uint32_t sample_population_size);

  DragonVector(std::vector<uint32_t> indices, std::vector<T> values,
               uint32_t uncompressed_size, uint32_t seed_for_hashing);

  DragonVector(const T* values_to_compress, uint32_t size,
               float compression_density, uint32_t seed_for_hashing,
               uint32_t sample_population_size);

  T get(uint32_t index) const final;

  void set(uint32_t index, T value) final;

  void clear() final;

  /*
   * Implementing utility methods for the class
   */

  void extend(const DragonVector<T>& vec);

  std::vector<uint32_t> indices() const { return _indices; }

  std::vector<T> values() const { return _values; }

  uint32_t seedForHashing() const { return _seed_for_hashing; }

  uint32_t uncompressedSize() const { return _uncompressed_size; }

  uint32_t size() const { return static_cast<uint32_t>(_indices.size()); }

  std::string type() const final;

  std::vector<T> decompress() const final;

  std::stringstream serialize() const final;

  static DragonVector<T> deserialize(std::stringstream& input_stream);

 private:
  /*
   * If we add a lot of compression schemes, we should have a sparse vector
   * object rather than indices, values, size parameters. A lot of compression
   * schemes such as topk, randomk, dragon, dgc uses a sparse vector
   */

  std::vector<uint32_t> _indices;
  std::vector<T> _values;
  uint32_t _min_sketch_size = 10;

  // size of the original vector
  uint32_t _uncompressed_size;

<<<<<<< HEAD
  float _compression_density;
=======
>>>>>>> b210f5e3
  uint32_t _seed_for_hashing;

  void sketch(const T* values, T threshold, uint32_t size,
              uint32_t sketch_size);
};

}  // namespace thirdai::compression<|MERGE_RESOLUTION|>--- conflicted
+++ resolved
@@ -76,10 +76,6 @@
   // size of the original vector
   uint32_t _uncompressed_size;
 
-<<<<<<< HEAD
-  float _compression_density;
-=======
->>>>>>> b210f5e3
   uint32_t _seed_for_hashing;
 
   void sketch(const T* values, T threshold, uint32_t size,
