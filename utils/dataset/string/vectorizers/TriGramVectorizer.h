#pragma once
#include "../../../hashing/MurmurHash.h"
#include "StringVectorizer.h"
#include <tgmath.h>
#include <iostream>

namespace thirdai::utils {
class TriGramVectorizer : public StringVectorizer {
 public:
<<<<<<< HEAD
  TriGramVectorizer();

  virtual void vectorize(const std::string& str, std::vector<uint32_t>& indices,
                         std::vector<float>& values);

 private:
  uint8_t *_hashC;
  uint16_t _37x[37];
  uint16_t _37x37x[37];
=======
  TriGramVectorizer(GlobalFreq* globalFreq) : StringVectorizer(globalFreq) {
    _dim = 50653;  // 37 ^ 3; 26 letters in the alphabet, 10 numbers, and space.
                   // 3 characters per token.
  };

  virtual void vectorize(const std::string& str, std::vector<uint32_t>& indices,
                         std::vector<float>& values, VECTOR_TYPE vector_type) {
    const char* start = str.c_str();
    size_t len = str.length();
    // Mapping to count frequencies of unique token ids.
    std::unordered_map<uint32_t, float> ids;
    switch (vector_type) {
      case VECTOR_TYPE::MURMUR:
        /* code */
        for (size_t i = 0; i < len - 2; i++) {
          // Using MurmurHash instead of a rolling hash because 3 characters
          // take up less than 32 bits, so this is only one iteration in
          // MurmurHash, and it has very good distribution.
          uint32_t hash = MurmurHash(start + i, 3 * sizeof(char), 341) % _dim;
          ids[hash]++;
        }
        // Resize the vector to the number of unique token IDs.
        indices.resize(ids.size() * sizeof(uint32_t));
        values.resize(ids.size() * sizeof(float));
        size_t i = 0;
        // This overwrites the previous contents of indices and values.
        for (auto kv : ids) {
          indices[i] = kv.first;
          values[i] = kv.second;
          i++;
        }
        break;
      case VECTOR_TYPE::TFIDF:
        indices.clear();
        values.clear();
        for (size_t i = 0; i < len - 2; i++) {
          std::string token = str.substr(i, i + 2);
          // Use a default idf for trigram tokens
          int default_idf = 1;
          int tf = _globalFreq->getTF(token, str);
          int tokenID = _globalFreq->getTokenID(token);
          indices.push_back(tokenID);
          values.push_back(default_idf * tf);
          // TODO: What about markers?
        }
        break;

      default:
        break;
    }
  };
>>>>>>> 144585a0
};
}  // namespace thirdai::utils<|MERGE_RESOLUTION|>--- conflicted
+++ resolved
@@ -7,17 +7,6 @@
 namespace thirdai::utils {
 class TriGramVectorizer : public StringVectorizer {
  public:
-<<<<<<< HEAD
-  TriGramVectorizer();
-
-  virtual void vectorize(const std::string& str, std::vector<uint32_t>& indices,
-                         std::vector<float>& values);
-
- private:
-  uint8_t *_hashC;
-  uint16_t _37x[37];
-  uint16_t _37x37x[37];
-=======
   TriGramVectorizer(GlobalFreq* globalFreq) : StringVectorizer(globalFreq) {
     _dim = 50653;  // 37 ^ 3; 26 letters in the alphabet, 10 numbers, and space.
                    // 3 characters per token.
@@ -69,6 +58,5 @@
         break;
     }
   };
->>>>>>> 144585a0
 };
 }  // namespace thirdai::utils