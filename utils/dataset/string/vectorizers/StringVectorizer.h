--- conflicted
+++ resolved
@@ -25,13 +25,9 @@
    * to ensure that 'indices' and 'values' are overwritten.
    */
   virtual void vectorize(const std::string& str, std::vector<uint32_t>& indices,
-<<<<<<< HEAD
-                         std::vector<float>& values) = 0;
-=======
                          std::vector<float>& values, VECTOR_TYPE vector_type){};
 
   GlobalFreq* _globalFreq;
->>>>>>> 144585a0
 
  protected:
   /**
