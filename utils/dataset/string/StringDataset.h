#pragma once
#include "../Dataset.h"
<<<<<<< HEAD
#include "loaders/SentenceLoader.h"
#include "vectorizers/TriGramVectorizer.h"
=======
#include "MurmurHash.h"
#include "SentenceLoader.h"
#include "TriGramVectorizer.h"
>>>>>>> 144585a0
#include <iostream>
#include <string>
#include <unordered_map>
#include <vector>

namespace thirdai::utils {

enum class TOKEN_TYPE { CHAR_TRIGRAM, WORD_UNIGRAM, WORD_BIGRAM };
enum class LOAD_TYPE { SENTENCE, PARAGRAPH, DOCUMENT };
enum class VECTOR_TYPE { TFIDF, MURMUR };

/**
 * TODO(geordie): 
 * Figure out a new StringDataset that incorporates TFIDF and the idea that we will use all three of trigrams, unigrams and bigrams
 * First I want to figure out the loadNextBatchSet workflow?
 * How am I going to slip in TFIDF and the other grams?
 * TFIDF is all about values, so ..?
 * StringDataset, if TFIDF, might need to know whether this is loaded from a serialized object or if the first pass runs at the start.
 * ^But we probably just want an instantiated GlobalFreq to be passed into StringDataset
 * The vectorizers should also take the GlobalFreq
 * GlobalFreq can also be initialized to just 1, so that value would just be the count
 * Or if GlobalFreq is actually not just 1, then the value could be like, count * IDF
 * So I think I figured out how to do TFIDF
 * As for using all three of the token types, 
 * 1. Remove the TOKEN_TYPE enum
 * 2. Change vectorizer to not have to overwrite the vectors. Instead, they have to assume 
 * that they have to add stuff after what is already there and cannot overwrite anything.
 * 3. Run vectorizer one after another, referring to the same indices and values.
 */

class StringDataset : public Dataset {
 public:
<<<<<<< HEAD
  StringDataset(std::string filename, TOKEN_TYPE token_type,
                LOAD_TYPE load_type, uint64_t target_batch_size,
                uint64_t target_batch_num_per_load);

  virtual void loadNextBatchSet();
=======
  VECTOR_TYPE _vectorType;

  StringDataset(std::string filename, TOKEN_TYPE token_type,
                LOAD_TYPE load_type, VECTOR_TYPE vector_type,
                uint64_t target_batch_size, uint64_t target_batch_num_per_load)
      : Dataset(target_batch_size, target_batch_num_per_load) {
    _vectorType = vector_type;

    // The sentence loaders have not been fully implemented yet
    switch (load_type) {
      case LOAD_TYPE::SENTENCE:
        _loader = SentenceLoader(filename);
        break;
      default:
        std::cerr << "The chosen loader has not been implemented. Defaulting "
                     "to sentence loader."
                  << std::endl;
        _loader = SentenceLoader(filename);
        break;
    }

    // Only the character trigram vectorizer has been fully implemented for now.
    switch (token_type) {
      case TOKEN_TYPE::CHAR_TRIGRAM:
        _vectorizer = TriGramVectorizer();
        break;
      default:
        std::cerr << "The chosen tokenizer has not been implemented. "
                     "Defaulting to character trigram."
                  << std::endl;
        _vectorizer = TriGramVectorizer();
        break;
    };
    _dim = _vectorizer.getDimension();
    _initialized = false;
  };

  virtual void loadNextBatchSet() {
    // Get rid of the previous batch set.
    if (_initialized) {
      for (size_t i = 0; i < _num_batches; i++) {
        delete &(_batches[i]);
      }
      free((void*)_batches);
    }

    // Figure out the number of vectors to load.
    // If _target_batch_num_per_load = 0, then load all vectors from the file.
    // Use a vector because we don't know how many strings will be loaded
    // from the file if _target_batch_num_per_load = 0
    std::vector<std::string> strings_to_be_vectorized;
    uint64_t target_vec_num_per_load;
    size_t vec_count = 0;
    if (_target_batch_num_per_load == 0) {
      strings_to_be_vectorized = std::vector<std::string>(_target_batch_size);
      std::string str_buf;
      while (_loader.loadNextString(str_buf)) {
        strings_to_be_vectorized.push_back(str_buf);
      }
      vec_count = strings_to_be_vectorized.size();
      target_vec_num_per_load = vec_count;
    } else {
      target_vec_num_per_load = _target_batch_num_per_load * _target_batch_size;
      strings_to_be_vectorized =
          std::vector<std::string>(target_vec_num_per_load);
      while (_loader.loadNextString(strings_to_be_vectorized[vec_count]) &&
             vec_count < target_vec_num_per_load) {
        vec_count++;
      }
    }

    // Only initialize indices and values once.
    // They can be reused the next time a batch set is loaded to save time on
    // deallocating and reallocating memory.
    if (!_initialized) {
      _indices = new std::vector<uint32_t>[target_vec_num_per_load];
      _values = new std::vector<float>[target_vec_num_per_load];
      _initialized = true;
    }

    // Must do to comply with Dataset interface specifications.
    _num_batches = (vec_count + _target_batch_size - 1) / _target_batch_size;

    // Mallocing because Batch doesn't have a default constructor.
    _batches = (Batch*)malloc(_num_batches * sizeof(Batch));
// Initialize each batch.
#pragma omp parallel for
    for (size_t batch_i = 0; batch_i < _num_batches; batch_i++) {
      uint64_t batch_size = vec_count - batch_i * _target_batch_size;
      _batches[batch_i] =
          Batch(batch_size, BATCH_TYPE::SPARSE, LABEL_TYPE::UNLABELED, _dim);
    }

// Vectorize each string and fill out respective batches.
#pragma omp parallel for
    for (size_t vec_i = 0; vec_i < vec_count; vec_i++) {
      size_t batch_i = vec_i / _target_batch_size;
      size_t batch_vec_i = vec_i - (batch_i * _target_batch_size);
      _vectorizer.vectorize(strings_to_be_vectorized[vec_i], _indices[vec_i],
                            _values[vec_i], _vectorType);
      _batches[batch_i]._lens[batch_vec_i] = _indices[vec_i].size();
      // This prevents us from having to malloc and delete arrays each time.
      // This works because vectors are guaranteed to store its contents in
      // contiguous memory.
      _batches[batch_i]._indices[batch_vec_i] = &(_indices[vec_i][0]);
      _batches[batch_i]._values[batch_vec_i] = &(_values[vec_i][0]);
    }
  }
>>>>>>> 144585a0

 private:
  std::vector<uint32_t>* _indices;
  std::vector<float>* _values;
  StringVectorizer* _vectorizer;
  StringLoader* _loader;
  bool _initialized;
  uint32_t _dim;
};
}  // namespace thirdai::utils<|MERGE_RESOLUTION|>--- conflicted
+++ resolved
@@ -1,13 +1,7 @@
 #pragma once
 #include "../Dataset.h"
-<<<<<<< HEAD
 #include "loaders/SentenceLoader.h"
 #include "vectorizers/TriGramVectorizer.h"
-=======
-#include "MurmurHash.h"
-#include "SentenceLoader.h"
-#include "TriGramVectorizer.h"
->>>>>>> 144585a0
 #include <iostream>
 #include <string>
 #include <unordered_map>
@@ -40,122 +34,11 @@
 
 class StringDataset : public Dataset {
  public:
-<<<<<<< HEAD
   StringDataset(std::string filename, TOKEN_TYPE token_type,
                 LOAD_TYPE load_type, uint64_t target_batch_size,
                 uint64_t target_batch_num_per_load);
 
   virtual void loadNextBatchSet();
-=======
-  VECTOR_TYPE _vectorType;
-
-  StringDataset(std::string filename, TOKEN_TYPE token_type,
-                LOAD_TYPE load_type, VECTOR_TYPE vector_type,
-                uint64_t target_batch_size, uint64_t target_batch_num_per_load)
-      : Dataset(target_batch_size, target_batch_num_per_load) {
-    _vectorType = vector_type;
-
-    // The sentence loaders have not been fully implemented yet
-    switch (load_type) {
-      case LOAD_TYPE::SENTENCE:
-        _loader = SentenceLoader(filename);
-        break;
-      default:
-        std::cerr << "The chosen loader has not been implemented. Defaulting "
-                     "to sentence loader."
-                  << std::endl;
-        _loader = SentenceLoader(filename);
-        break;
-    }
-
-    // Only the character trigram vectorizer has been fully implemented for now.
-    switch (token_type) {
-      case TOKEN_TYPE::CHAR_TRIGRAM:
-        _vectorizer = TriGramVectorizer();
-        break;
-      default:
-        std::cerr << "The chosen tokenizer has not been implemented. "
-                     "Defaulting to character trigram."
-                  << std::endl;
-        _vectorizer = TriGramVectorizer();
-        break;
-    };
-    _dim = _vectorizer.getDimension();
-    _initialized = false;
-  };
-
-  virtual void loadNextBatchSet() {
-    // Get rid of the previous batch set.
-    if (_initialized) {
-      for (size_t i = 0; i < _num_batches; i++) {
-        delete &(_batches[i]);
-      }
-      free((void*)_batches);
-    }
-
-    // Figure out the number of vectors to load.
-    // If _target_batch_num_per_load = 0, then load all vectors from the file.
-    // Use a vector because we don't know how many strings will be loaded
-    // from the file if _target_batch_num_per_load = 0
-    std::vector<std::string> strings_to_be_vectorized;
-    uint64_t target_vec_num_per_load;
-    size_t vec_count = 0;
-    if (_target_batch_num_per_load == 0) {
-      strings_to_be_vectorized = std::vector<std::string>(_target_batch_size);
-      std::string str_buf;
-      while (_loader.loadNextString(str_buf)) {
-        strings_to_be_vectorized.push_back(str_buf);
-      }
-      vec_count = strings_to_be_vectorized.size();
-      target_vec_num_per_load = vec_count;
-    } else {
-      target_vec_num_per_load = _target_batch_num_per_load * _target_batch_size;
-      strings_to_be_vectorized =
-          std::vector<std::string>(target_vec_num_per_load);
-      while (_loader.loadNextString(strings_to_be_vectorized[vec_count]) &&
-             vec_count < target_vec_num_per_load) {
-        vec_count++;
-      }
-    }
-
-    // Only initialize indices and values once.
-    // They can be reused the next time a batch set is loaded to save time on
-    // deallocating and reallocating memory.
-    if (!_initialized) {
-      _indices = new std::vector<uint32_t>[target_vec_num_per_load];
-      _values = new std::vector<float>[target_vec_num_per_load];
-      _initialized = true;
-    }
-
-    // Must do to comply with Dataset interface specifications.
-    _num_batches = (vec_count + _target_batch_size - 1) / _target_batch_size;
-
-    // Mallocing because Batch doesn't have a default constructor.
-    _batches = (Batch*)malloc(_num_batches * sizeof(Batch));
-// Initialize each batch.
-#pragma omp parallel for
-    for (size_t batch_i = 0; batch_i < _num_batches; batch_i++) {
-      uint64_t batch_size = vec_count - batch_i * _target_batch_size;
-      _batches[batch_i] =
-          Batch(batch_size, BATCH_TYPE::SPARSE, LABEL_TYPE::UNLABELED, _dim);
-    }
-
-// Vectorize each string and fill out respective batches.
-#pragma omp parallel for
-    for (size_t vec_i = 0; vec_i < vec_count; vec_i++) {
-      size_t batch_i = vec_i / _target_batch_size;
-      size_t batch_vec_i = vec_i - (batch_i * _target_batch_size);
-      _vectorizer.vectorize(strings_to_be_vectorized[vec_i], _indices[vec_i],
-                            _values[vec_i], _vectorType);
-      _batches[batch_i]._lens[batch_vec_i] = _indices[vec_i].size();
-      // This prevents us from having to malloc and delete arrays each time.
-      // This works because vectors are guaranteed to store its contents in
-      // contiguous memory.
-      _batches[batch_i]._indices[batch_vec_i] = &(_indices[vec_i][0]);
-      _batches[batch_i]._values[batch_vec_i] = &(_values[vec_i][0]);
-    }
-  }
->>>>>>> 144585a0
 
  private:
   std::vector<uint32_t>* _indices;
