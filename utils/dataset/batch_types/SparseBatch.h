--- conflicted
+++ resolved
@@ -10,13 +10,7 @@
 namespace thirdai::utils {
 
 class SparseBatch {
-<<<<<<< HEAD
- public:
-  explicit SparseBatch(std::ifstream& file, uint32_t target_batch_size,
-                       uint64_t start_id, const BatchOptions& options);
-=======
   friend class SvmSparseBatchFactory;
->>>>>>> f6350f87
 
  public:
   explicit SparseBatch(uint64_t start_id)
