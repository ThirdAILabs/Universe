#pragma once

#include "../Factory.h"
#include "../Vectors.h"
#include "BatchOptions.h"
#include <cassert>
#include <fstream>
#include <vector>

namespace thirdai::utils {

class SparseBatch {
<<<<<<< HEAD
 public:
  explicit SparseBatch(std::ifstream& file, uint32_t target_batch_size,
                       uint64_t start_id, const BatchOptions& options);
=======
  friend class SvmSparseBatchFactory;
>>>>>>> 24b4aa94

 public:
  explicit SparseBatch(uint64_t start_id)
      : _batch_size(0), _start_id(start_id) {}
  // Take r-value reference for vectors to force a move.
  SparseBatch(std::vector<SparseVector>&& vectors,
              std::vector<std::vector<uint32_t>>&& labels, uint64_t start_id)
      : _vectors(std::move(vectors)),
        _batch_size(_vectors.size()),
        _labels(std::move(labels)),
        _start_id(start_id) {}

  const SparseVector& operator[](uint32_t i) const { return _vectors[i]; }

  const SparseVector& at(uint32_t i) const { return _vectors.at(i); }

  const std::vector<uint32_t>& labels(uint32_t i) const { return _labels[i]; }

  uint64_t id(uint32_t i) const { return _start_id + i; }

  uint32_t getBatchSize() const { return _batch_size; }

 private:
  std::vector<SparseVector> _vectors;
  uint32_t _batch_size;
  std::vector<std::vector<uint32_t>> _labels;
  uint64_t _start_id;
};

class SvmSparseBatchFactory : public Factory<SparseBatch> {
 public:
  SvmSparseBatchFactory() {}

  SparseBatch parse(std::ifstream& file, uint32_t target_batch_size,
                    uint64_t start_id) override {
    SparseBatch batch(start_id);

    std::string line;
    while (batch._batch_size < target_batch_size && std::getline(file, line)) {
      const char* start = line.c_str();
      char* end;
      std::vector<uint32_t> labels;
      do {
        uint32_t label = std::strtoul(start, &end, 10);
        labels.push_back(label);
        start = end;
      } while ((*start++) == ',');
      batch._labels.push_back(std::move(labels));

      std::vector<std::pair<uint32_t, float>> nonzeros;
      do {
        uint32_t index = std::strtoul(start, &end, 10);
        start = end + 1;
        float value = std::strtof(start, &end);
        nonzeros.push_back({index, value});
        start = end;
      } while ((*start++) == ' ');

      SparseVector v(nonzeros.size());
      uint32_t cnt = 0;
      for (const auto& x : nonzeros) {
        v.indices[cnt] = x.first;
        v.values[cnt] = x.second;
        cnt++;
      }

      batch._vectors.push_back(std::move(v));
      batch._batch_size++;
    }
    return batch;
  }
};

}  // namespace thirdai::utils<|MERGE_RESOLUTION|>--- conflicted
+++ resolved
@@ -2,7 +2,6 @@
 
 #include "../Factory.h"
 #include "../Vectors.h"
-#include "BatchOptions.h"
 #include <cassert>
 #include <fstream>
 #include <vector>
@@ -10,13 +9,7 @@
 namespace thirdai::utils {
 
 class SparseBatch {
-<<<<<<< HEAD
- public:
-  explicit SparseBatch(std::ifstream& file, uint32_t target_batch_size,
-                       uint64_t start_id, const BatchOptions& options);
-=======
   friend class SvmSparseBatchFactory;
->>>>>>> 24b4aa94
 
  public:
   explicit SparseBatch(uint64_t start_id)
