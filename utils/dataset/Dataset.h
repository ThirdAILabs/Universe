--- conflicted
+++ resolved
@@ -21,7 +21,7 @@
   // TODO (Nicholas, Josh, Geordie): Add constructor that takes in a vector of
   // filenames
   InMemoryDataset(const std::string& filename, uint32_t batch_size,
-                  Factory<Batch_t>&& factory) {
+                  Factory<BATCH_T>&& factory) {
     std::ifstream file(filename);
     if (file.bad() || file.fail() || !file.good() || !file.is_open()) {
       throw std::runtime_error("Unable to open file '" + filename + "'");
@@ -56,12 +56,8 @@
   }
 
  private:
-<<<<<<< HEAD
   std::vector<BATCH_T> _batches;
-=======
-  std::vector<Batch_t> _batches;
   uint64_t _len;
->>>>>>> 24b4aa94
 };
 
 template <typename BATCH_T>
@@ -76,7 +72,7 @@
   // a reference in case the factory constructed passed to the dataset, and then
   // the dataset is returned from the function.
   StreamedDataset(const std::string& filename, uint32_t batch_size,
-                  std::unique_ptr<Factory<Batch_t>> factory)
+                  std::unique_ptr<Factory<BATCH_T>> factory)
       : _file(filename),
         _batch_size(batch_size),
         _curr_id(0),
@@ -86,20 +82,16 @@
     }
   }
 
-  std::optional<Batch_t> nextBatch() {
+  std::optional<BATCH_T> nextBatch() {
     if (_file.eof()) {
       return std::nullopt;
     }
 
-<<<<<<< HEAD
-  std::optional<BATCH_T> nextBatch();
-=======
-    Batch_t next = _factory->parse(_file, _batch_size, _curr_id);
+    BATCH_T next = _factory->parse(_file, _batch_size, _curr_id);
     _curr_id += next.getBatchSize();
 
     return next;
   }
->>>>>>> 24b4aa94
 
  private:
   // Per
@@ -109,7 +101,7 @@
   std::ifstream _file;
   uint32_t _batch_size;
   uint64_t _curr_id;
-  std::unique_ptr<Factory<Batch_t>> _factory;
+  std::unique_ptr<Factory<BATCH_T>> _factory;
 };
 
 }  // namespace thirdai::utils