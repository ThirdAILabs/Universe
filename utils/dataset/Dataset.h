--- conflicted
+++ resolved
@@ -30,28 +30,6 @@
   /** Default constructor */
   Batch(){};
 
-<<<<<<< HEAD
-  /** Creates a new Batch object with a size, data dimension, and data type */
-  Batch(uint64_t batch_size, BATCH_TYPE batch_type, LABEL_TYPE label_type,
-        uint32_t dim) {
-    if (batch_type == BATCH_TYPE::DENSE) {
-      assert(_dim != 0);
-    }
-
-    _batch_type = batch_type;
-    _label_type = label_type;
-    _batch_size = batch_size;
-    _values = new float*[_batch_size];
-    _dim = dim;
-
-    if (_batch_type == BATCH_TYPE::SPARSE) {
-      _indices = new uint32_t*[_batch_size];
-      _lens = new uint32_t[_batch_size];
-    }
-    if (_label_type == LABEL_TYPE::LABELED) {
-      _labels = new uint32_t*[_batch_size];
-      _label_lens = new uint32_t[_batch_size];
-=======
   /**
    * Creates a new Batch object with a size, data dimension, and data type
    * If sparse, dimension can be set to 0.
@@ -79,7 +57,6 @@
       }
     } catch (std::string& e) {
       std::cout << "Batch:" << e << std::endl;
->>>>>>> c4bfd04e
     }
   }
 
