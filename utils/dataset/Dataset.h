#pragma once

<<<<<<< HEAD
#include "batch_types/DenseBatch.h"
#include "batch_types/SparseBatch.h"
#include <cassert>
#include <cstdint>
#include <fstream>
=======
#include "Factory.h"
#include "batch_types/DenseBatch.h"
#include "batch_types/SparseBatch.h"
#include <cstdint>
#include <fstream>
#include <memory>
>>>>>>> f6350f87
#include <optional>
#include <sstream>
#include <stdexcept>
#include <string>
#include <vector>

namespace thirdai::utils {

template <typename Batch_t>
class InMemoryDataset {
 public:
  // TODO (Nicholas, Josh, Geordie): Add constructor that takes in a vector of
  // filenames
<<<<<<< HEAD
  InMemoryDataset(const std::string& filename, uint32_t batch_size);

  const Batch_t& operator[](uint32_t i) const { return _batches[i]; }

  const Batch_t& at(uint32_t i) const { return _batches.at(i); }

  auto begin() const { return _batches.begin(); }

  auto end() const { return _batches.end(); }

  uint32_t numBatches() const { return _batches.size(); }

 private:
  std::vector<Batch_t> _batches;
=======
  InMemoryDataset(const std::string& filename, uint32_t batch_size,
                  Factory<Batch_t>&& factory) {
    std::ifstream file(filename);
    if (file.bad() || file.fail() || !file.good() || !file.is_open()) {
      throw std::runtime_error("Unable to open file '" + filename + "'");
    }

    uint64_t curr_id = 0;
    while (!file.eof()) {
      _batches.push_back(factory.parse(file, batch_size, curr_id));
      curr_id += _batches.back().getBatchSize();
    }

    file.close();
    _len = curr_id;
  }

  const Batch_t& operator[](uint32_t i) const { return _batches[i]; }

  const Batch_t& at(uint32_t i) const { return _batches.at(i); }

  auto begin() const { return _batches.begin(); }

  auto end() const { return _batches.end(); }

  uint32_t numBatches() const { return _batches.size(); }

  uint64_t len() const { return _len; }

  static InMemoryDataset<SparseBatch> loadInMemorySvmDataset(
      const std::string& filename, uint32_t batch_size) {
    return InMemoryDataset<SparseBatch>(filename, batch_size,
                                        SvmSparseBatchFactory{});
  }

 private:
  std::vector<Batch_t> _batches;
  uint64_t _len;
>>>>>>> f6350f87
};

template <typename Batch_t>
class StreamedDataset {
 public:
  // TODO (Nicholas, Josh, Geordie): Add constructor that takes in a vector of
<<<<<<< HEAD
  // filenames. For this dataset it will have to store a list of filenames, and
  // whenever it reaches the end of one it can open the next one.
  StreamedDataset(const std::string& filename, uint32_t batch_size)
      : _file(filename), _batch_size(batch_size), _curr_id(0) {}

  std::optional<Batch_t> nextBatch();

  ~StreamedDataset() { _file.close(); }

 private:
  std::ifstream _file;
  uint32_t _batch_size;
  uint64_t _curr_id;
=======
  // filenames. For this dataset it will have to store a list of filenames,
  // and whenever it reaches the end of one it can open the next one.

  // This class takes in a unique pointer because Factor<T> is an abstract class
  // so we cannot store it directly as a member variable. We cannot store it as
  // a reference in case the factory constructed passed to the dataset, and then
  // the dataset is returned from the function.
  StreamedDataset(const std::string& filename, uint32_t batch_size,
                  std::unique_ptr<Factory<Batch_t>> factory)
      : _file(filename),
        _batch_size(batch_size),
        _curr_id(0),
        _factory(std::move(factory)) {
    if (_file.bad() || _file.fail() || !_file.good() || !_file.is_open()) {
      throw std::runtime_error("Unable to open file '" + filename + "'");
    }
  }

  std::optional<Batch_t> nextBatch() {
    if (_file.eof()) {
      return std::nullopt;
    }

    Batch_t next = _factory->parse(_file, _batch_size, _curr_id);
    _curr_id += next.getBatchSize();

    return next;
  }

 private:
  // Per
  // https://stackoverflow.com/questions/748014/do-i-need-to-manually-close-an-ifstream,
  // no need to close this (and throws a clang tidy error if we do, at least on
  // my machine).
  std::ifstream _file;
  uint32_t _batch_size;
  uint64_t _curr_id;
  std::unique_ptr<Factory<Batch_t>> _factory;
>>>>>>> f6350f87
};

}  // namespace thirdai::utils<|MERGE_RESOLUTION|>--- conflicted
+++ resolved
@@ -1,19 +1,11 @@
 #pragma once
 
-<<<<<<< HEAD
-#include "batch_types/DenseBatch.h"
-#include "batch_types/SparseBatch.h"
-#include <cassert>
-#include <cstdint>
-#include <fstream>
-=======
 #include "Factory.h"
 #include "batch_types/DenseBatch.h"
 #include "batch_types/SparseBatch.h"
 #include <cstdint>
 #include <fstream>
 #include <memory>
->>>>>>> f6350f87
 #include <optional>
 #include <sstream>
 #include <stdexcept>
@@ -27,22 +19,6 @@
  public:
   // TODO (Nicholas, Josh, Geordie): Add constructor that takes in a vector of
   // filenames
-<<<<<<< HEAD
-  InMemoryDataset(const std::string& filename, uint32_t batch_size);
-
-  const Batch_t& operator[](uint32_t i) const { return _batches[i]; }
-
-  const Batch_t& at(uint32_t i) const { return _batches.at(i); }
-
-  auto begin() const { return _batches.begin(); }
-
-  auto end() const { return _batches.end(); }
-
-  uint32_t numBatches() const { return _batches.size(); }
-
- private:
-  std::vector<Batch_t> _batches;
-=======
   InMemoryDataset(const std::string& filename, uint32_t batch_size,
                   Factory<Batch_t>&& factory) {
     std::ifstream file(filename);
@@ -81,28 +57,12 @@
  private:
   std::vector<Batch_t> _batches;
   uint64_t _len;
->>>>>>> f6350f87
 };
 
 template <typename Batch_t>
 class StreamedDataset {
  public:
   // TODO (Nicholas, Josh, Geordie): Add constructor that takes in a vector of
-<<<<<<< HEAD
-  // filenames. For this dataset it will have to store a list of filenames, and
-  // whenever it reaches the end of one it can open the next one.
-  StreamedDataset(const std::string& filename, uint32_t batch_size)
-      : _file(filename), _batch_size(batch_size), _curr_id(0) {}
-
-  std::optional<Batch_t> nextBatch();
-
-  ~StreamedDataset() { _file.close(); }
-
- private:
-  std::ifstream _file;
-  uint32_t _batch_size;
-  uint64_t _curr_id;
-=======
   // filenames. For this dataset it will have to store a list of filenames,
   // and whenever it reaches the end of one it can open the next one.
 
@@ -141,7 +101,6 @@
   uint32_t _batch_size;
   uint64_t _curr_id;
   std::unique_ptr<Factory<Batch_t>> _factory;
->>>>>>> f6350f87
 };
 
 }  // namespace thirdai::utils