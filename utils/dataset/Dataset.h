#pragma once

#include <cassert>
#include <cstdint>
#include <fstream>
#include <iostream>
#include <optional>
#include <sstream>
#include <stdexcept>
#include <string>
#include <vector>

namespace thirdai::utils {

enum class BATCH_TYPE { SPARSE, DENSE };
enum class LABEL_TYPE { LABELED, UNLABELED };
enum class ID_TYPE { SEQUENTIAL, INDIVIDUAL };

struct Batch {
 public:
  // TODO(any): Comment these methods
  uint32_t _batch_size{0};
  uint32_t** _indices{nullptr};
  float** _values{nullptr};
  uint32_t* _lens{nullptr};
  uint32_t** _labels{nullptr};
  uint32_t* _label_lens{nullptr};
  uint64_t _starting_id{0};
  uint64_t* _individual_ids{nullptr};
  BATCH_TYPE _batch_type;
  LABEL_TYPE _label_type;
  ID_TYPE _id_type;
  uint32_t _dim;

  /** Default constructor */
  Batch(){};

  /**
   * Creates a new Batch object with a size, data dimension, and data type.
   * If sparse, dimension can be set to 0. The _indices, _values, _lens,
   * _labels, _label_lens, and either _starting_id or _individual_ids (depending
   * on the ID_TYPE passed in) will need to be set after construction, although
   * _indices, _values, _lens, _labels, _label_lens, and _individual_ids
   * will be initialized to empty arrays of the correct size.
   */
  Batch(uint64_t batch_size, BATCH_TYPE batch_type, LABEL_TYPE label_type,
<<<<<<< HEAD
        ID_TYPE id_type, uint32_t dim)
      : _batch_type(batch_type),
        _batch_size(batch_size),
        _label_type(label_type),
        _id_type(id_type) {
    if (_batch_type == BATCH_TYPE::DENSE && dim == 0) {
=======
        uint32_t dim) {
    if (batch_type == BATCH_TYPE::DENSE && dim == 0) {
>>>>>>> 50e4fb3a
      throw std::invalid_argument("Dense batch does not accept dim = 0");
    }

    _values = new float*[_batch_size];
    _dim = dim;

    if (_batch_type == BATCH_TYPE::SPARSE) {
      _indices = new uint32_t*[_batch_size];
      _lens = new uint32_t[_batch_size];
    }
    if (_label_type == LABEL_TYPE::LABELED) {
      _labels = new uint32_t*[_batch_size];
      _label_lens = new uint32_t[_batch_size];
    }
    if (_id_type == ID_TYPE::INDIVIDUAL) {
      _individual_ids = new uint64_t[_batch_size];
    }
  }

  // No copy constructor
  Batch(const Batch& other) = delete;

  // Move constructor
  Batch(Batch&& other) noexcept
      : _batch_size(other._batch_size),
        _indices(other._indices),
        _values(other._values),
        _lens(other._lens),
        _labels(other._labels),
        _label_lens(other._label_lens),
        _starting_id(other._starting_id),
        _individual_ids(other._individual_ids),
        _batch_type(other._batch_type),
        _label_type(other._label_type),
        _id_type(other._id_type),
        _dim(other._dim) {
    // Set fields to null so we do not delete the fields of our current object
    other._indices = nullptr;
    other._values = nullptr;
    other._lens = nullptr;
    other._labels = nullptr;
    other._label_lens = nullptr;
    other._individual_ids = nullptr;
  }

  // No copy assignment operator
  Batch& operator=(const Batch& other) = delete;

  // Move assignment operator
  Batch& operator=(Batch&& other) noexcept {
    _batch_size = other._batch_size;
    _indices = other._indices;
    _values = other._values;
    _lens = other._lens;
    _labels = other._labels;
    _label_lens = other._label_lens;
    _starting_id = other._starting_id;
    _individual_ids = other._individual_ids;
    _batch_type = other._batch_type;
    _label_type = other._label_type;
    _id_type = other._id_type;
    _dim = other._dim;

    other._indices = nullptr;
    other._values = nullptr;
    other._lens = nullptr;
    other._labels = nullptr;
    other._label_lens = nullptr;
    other._individual_ids = nullptr;
    return *this;
  }

  ~Batch() {
    delete[] _indices;
    delete[] _lens;
    delete[] _values;
    delete[] _labels;
    delete[] _label_lens;
    delete[] _individual_ids;
  }
};

class Dataset {
 public:
  /**
   * target_batch_num_per_read is the number of batches loaded from file each
   * time. set to 0 to load entire file.
   * Calling the constructor should not load the first batch set.
   */
  Dataset(uint64_t target_batch_size, uint64_t target_batch_num_per_load)
      : _target_batch_size(target_batch_size),
        _target_batch_num_per_load(target_batch_num_per_load){};

  /**
   * The batch is only going to exist until the next call to loadNextBatchSet();
   */
  const Batch& operator[](uint64_t i) const {
    assert(i <= _num_batches);
    return _batches[i];
  }

  /**
   * Load n batches from file
   * Frees any memory for currently existing batches and updates _numBatches.
   */
  virtual void loadNextBatchSet() = 0;

  /**
   * Number of batches currently loaded
   */
  uint64_t numBatches() const { return _num_batches; };

  virtual ~Dataset() { delete[] _batches; }

 protected:
  const uint64_t _target_batch_size, _target_batch_num_per_load;
  uint64_t _num_batches;
  // In the future, we may need two batch arrays if we want to read in parallel
  // while processing
  Batch* _batches;
};

}  // namespace thirdai::utils<|MERGE_RESOLUTION|>--- conflicted
+++ resolved
@@ -44,17 +44,15 @@
    * will be initialized to empty arrays of the correct size.
    */
   Batch(uint64_t batch_size, BATCH_TYPE batch_type, LABEL_TYPE label_type,
-<<<<<<< HEAD
-        ID_TYPE id_type, uint32_t dim)
-      : _batch_type(batch_type),
-        _batch_size(batch_size),
-        _label_type(label_type),
-        _id_type(id_type) {
+        ID_TYPE id_type, uint32_t dim) {
+    // TODO(any): For some reason putting these in an initializer list
+    // causes a segfault, this is probably bad memory management somewhere.
+    _batch_size = batch_size;
+    _batch_type = batch_type;
+    _label_type = label_type;
+    _id_type = id_type;
+
     if (_batch_type == BATCH_TYPE::DENSE && dim == 0) {
-=======
-        uint32_t dim) {
-    if (batch_type == BATCH_TYPE::DENSE && dim == 0) {
->>>>>>> 50e4fb3a
       throw std::invalid_argument("Dense batch does not accept dim = 0");
     }
 
@@ -174,7 +172,7 @@
   uint64_t _num_batches;
   // In the future, we may need two batch arrays if we want to read in parallel
   // while processing
-  Batch* _batches;
+  Batch* _batches{nullptr};
 };
 
 }  // namespace thirdai::utils