#pragma once

#include <cassert>
#include <cstdint>
#include <fstream>
#include <iostream>
#include <optional>
#include <sstream>
#include <stdexcept>
#include <string>
#include <vector>

namespace thirdai::utils {

enum class BATCH_TYPE { SPARSE, DENSE };
enum class LABEL_TYPE { LABELED, UNLABELED };

struct Batch {
 public:
  // TODO(any): Comment these methods
  uint32_t _batch_size{0};
  uint32_t** _indices{nullptr};
  float** _values{nullptr};
  uint32_t* _lens{nullptr};
  uint32_t** _labels{nullptr};
  uint32_t* _label_lens{nullptr};
  BATCH_TYPE _batch_type;
  LABEL_TYPE _label_type;
  uint32_t _dim;

  /** Default constructor */
  Batch(){};

<<<<<<< HEAD
  /**
   * Creates a new Batch object with a size, data dimension, and data type
   * If sparse, dimension can be set to 0.
   */
  Batch(uint64_t batch_size, BATCH_TYPE batch_type, LABEL_TYPE label_type,
        uint32_t dim) {
    if (batch_type == BATCH_TYPE::DENSE && dim == 0) {
      throw std::invalid_argument("Dense batch does not accept dim = 0");
=======
  /** Creates a new Batch object with a size, data dimension, and data type */
  Batch(uint64_t batch_size, BATCH_TYPE batch_type, LABEL_TYPE label_type,
        uint32_t dim) {
    if (batch_type == BATCH_TYPE::DENSE) {
      assert(_dim != 0);
>>>>>>> b3f6a507
    }

    _batch_type = batch_type;
    _label_type = label_type;
    _batch_size = batch_size;
    _values = new float*[_batch_size];
    _dim = dim;

    if (_batch_type == BATCH_TYPE::SPARSE) {
      _indices = new uint32_t*[_batch_size];
      _lens = new uint32_t[_batch_size];
    }
    if (_label_type == LABEL_TYPE::LABELED) {
      _labels = new uint32_t*[_batch_size];
      _label_lens = new uint32_t[_batch_size];
    }
  }

  // No copy constructor
  Batch(const Batch& other) = delete;

  // Move constructor
  Batch(Batch&& other) noexcept
      : _batch_size(other._batch_size),
        _indices(other._indices),
        _values(other._values),
        _lens(other._lens),
        _labels(other._labels),
        _label_lens(other._label_lens),
        _batch_type(other._batch_type),
        _label_type(other._label_type),
        _dim(other._dim) {
    // Set fields to null so we do not delete the fields of our current object
    other._batch_size = 0;
    other._indices = nullptr;
    other._values = nullptr;
    other._lens = nullptr;
    other._labels = nullptr;
    other._label_lens = nullptr;
  }

  // No copy assignment operator
  Batch& operator=(const Batch& other) = delete;

  // Move assignment operator
  Batch& operator=(Batch&& other) noexcept {
    _batch_size = other._batch_size;
    _indices = other._indices;
    _values = other._values;
    _lens = other._lens;
    _labels = other._labels;
    _label_lens = other._label_lens;

    other._batch_size = 0;
    other._indices = nullptr;
    other._values = nullptr;
    other._lens = nullptr;
    other._labels = nullptr;
    other._label_lens = nullptr;
    return *this;
  }

  ~Batch() {
    delete[] _indices;
    delete[] _lens;
    delete[] _values;
    delete[] _labels;
    delete[] _label_lens;
  }
};

class Dataset {
 public:
  /**
   * target_batch_num_per_read is the number of batches loaded from file each
   * time. set to 0 to load entire file.
   * Calling the constructor should not load the first batch set.
   */
  Dataset(uint64_t target_batch_size, uint64_t target_batch_num_per_load)
      : _target_batch_size(target_batch_size),
        _target_batch_num_per_load(target_batch_num_per_load){};

  /**
   * The batch is only going to exist until the next call to loadNextBatchSet();
   */
  const Batch& operator[](uint64_t i) const {
    assert(i <= _num_batches);
    return _batches[i];
  }

  /**
   * Load n batches from file
   * Frees any memory for currently existing batches and updates _numBatches.
   */
  virtual void loadNextBatchSet() = 0;

  /**
   * Number of batches currently loaded
   */
  uint64_t numBatches() const { return _num_batches; };

  virtual ~Dataset() { delete[] _batches; }

 protected:
  const uint64_t _target_batch_size, _target_batch_num_per_load;
  uint64_t _num_batches;
  // In the future, we may need two batch arrays if we want to read in parallel
  // while processing
  Batch* _batches;
};

}  // namespace thirdai::utils<|MERGE_RESOLUTION|>--- conflicted
+++ resolved
@@ -31,22 +31,11 @@
   /** Default constructor */
   Batch(){};
 
-<<<<<<< HEAD
-  /**
-   * Creates a new Batch object with a size, data dimension, and data type
-   * If sparse, dimension can be set to 0.
-   */
-  Batch(uint64_t batch_size, BATCH_TYPE batch_type, LABEL_TYPE label_type,
-        uint32_t dim) {
-    if (batch_type == BATCH_TYPE::DENSE && dim == 0) {
-      throw std::invalid_argument("Dense batch does not accept dim = 0");
-=======
   /** Creates a new Batch object with a size, data dimension, and data type */
   Batch(uint64_t batch_size, BATCH_TYPE batch_type, LABEL_TYPE label_type,
         uint32_t dim) {
     if (batch_type == BATCH_TYPE::DENSE) {
       assert(_dim != 0);
->>>>>>> b3f6a507
     }
 
     _batch_type = batch_type;
