--- conflicted
+++ resolved
@@ -1,10 +1,6 @@
 #pragma once
 
-<<<<<<< HEAD
-#include "batch_types/BatchOptions.h"
-=======
 #include "Factory.h"
->>>>>>> f6350f87
 #include "batch_types/DenseBatch.h"
 #include "batch_types/SparseBatch.h"
 #include <cstdint>
@@ -24,9 +20,6 @@
   // TODO (Nicholas, Josh, Geordie): Add constructor that takes in a vector of
   // filenames
   InMemoryDataset(const std::string& filename, uint32_t batch_size,
-<<<<<<< HEAD
-                  BatchOptions options = {});
-=======
                   Factory<Batch_t>&& factory) {
     std::ifstream file(filename);
     if (file.bad() || file.fail() || !file.good() || !file.is_open()) {
@@ -42,7 +35,6 @@
     file.close();
     _len = curr_id;
   }
->>>>>>> f6350f87
 
   const Batch_t& operator[](uint32_t i) const { return _batches[i]; }
 
@@ -56,15 +48,6 @@
 
   uint64_t len() const { return _len; }
 
-<<<<<<< HEAD
-=======
-  static InMemoryDataset<SparseBatch> loadInMemorySvmDataset(
-      const std::string& filename, uint32_t batch_size) {
-    return InMemoryDataset<SparseBatch>(filename, batch_size,
-                                        SvmSparseBatchFactory{});
-  }
-
->>>>>>> f6350f87
  private:
   std::vector<Batch_t> _batches;
   uint64_t _len;
@@ -74,16 +57,6 @@
 class StreamedDataset {
  public:
   // TODO (Nicholas, Josh, Geordie): Add constructor that takes in a vector of
-<<<<<<< HEAD
-  // filenames. For this dataset it will have to store a list of filenames, and
-  // whenever it reaches the end of one it can open the next one.
-  StreamedDataset(const std::string& filename, uint32_t batch_size,
-                  BatchOptions options = {})
-      : _file(filename),
-        _batch_size(batch_size),
-        _curr_id(0),
-        _options(options) {}
-=======
   // filenames. For this dataset it will have to store a list of filenames,
   // and whenever it reaches the end of one it can open the next one.
 
@@ -106,7 +79,6 @@
     if (_file.eof()) {
       return std::nullopt;
     }
->>>>>>> f6350f87
 
     Batch_t next = _factory->parse(_file, _batch_size, _curr_id);
     _curr_id += next.getBatchSize();
@@ -122,11 +94,7 @@
   std::ifstream _file;
   uint32_t _batch_size;
   uint64_t _curr_id;
-<<<<<<< HEAD
-  BatchOptions _options;
-=======
   std::unique_ptr<Factory<Batch_t>> _factory;
->>>>>>> f6350f87
 };
 
 }  // namespace thirdai::utils