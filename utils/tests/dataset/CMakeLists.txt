--- conflicted
+++ resolved
@@ -8,10 +8,6 @@
 target_link_libraries(
   svm_dataset_test
   PRIVATE
-<<<<<<< HEAD
-  dataset_lib
-=======
->>>>>>> f6350f87
   gtest_main
 )
 
