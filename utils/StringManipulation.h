--- conflicted
+++ resolved
@@ -4,16 +4,6 @@
 #include <vector>
 
 // TODO(any): consolidate string manipulation to this file
-<<<<<<< HEAD
-namespace thirdai::utils {
-
-/**
- * Splits a sentence into words by delimiter.
- */
-std::vector<std::string_view> splitIntoWords(std::string_view sentence,
-                                             char delimiter = ' ');
-
-=======
 namespace thirdai::text {
 
 /**
@@ -21,7 +11,6 @@
  */
 std::vector<std::string_view> split(std::string_view sentence,
                                     char delimiter = ' ');
->>>>>>> 8b96cff5
 /**
  * Creates a copy of the original stringview where all characters are lowercase.
  */
