#include "StringManipulation.h"
#include <algorithm>
#include <cctype>
#include <iostream>
#include <optional>
#include <regex>
#include <sstream>
#include <stdexcept>
<<<<<<< HEAD
#include <string_view>
#include <utf8proc.h>
=======
>>>>>>> f17a8291
#include <vector>

namespace thirdai::text {

std::vector<std::string> split(const std::string& string, char delimiter) {
  std::vector<std::string> words;

  bool prev_is_delim = true;
  uint32_t start_of_word_offset = 0;
  for (uint32_t i = 0; i < string.size(); i++) {
    if (prev_is_delim && string[i] != delimiter) {
      // If we go from a space to a non-space character then we are at the
      // start of a word.
      start_of_word_offset = i;
      prev_is_delim = false;
    }
    if (!prev_is_delim && string[i] == delimiter) {
      // If we go from a non-space character to a space then we are at the end
      // of a word.
      uint32_t len = i - start_of_word_offset;

      std::string word(string.data() + start_of_word_offset, len);

      words.push_back(word);
      prev_is_delim = true;
    }
  }
  if (!prev_is_delim) {
    // If we don't find a space at the end of the sentence, then there's a
    // last word we need to hash.
    uint32_t len = string.size() - start_of_word_offset;

    std::string word(string.data() + start_of_word_offset, len);

    words.push_back(word);
  }

  return words;
}

std::vector<std::string> tokenizeSentence(const std::string& sentence) {
  std::string sentence_str(sentence);

  // A-Za-zÀ-ÖØ-öø-ÿ0-9 : alphanumeric characters, including accents.
  // \s : whitespace
  // Together: match strings of at least one alphanumeric character or a single
  // non-alphanumeric non-whitespace character
  std::regex regex(R"([A-Za-zÀ-ÖØ-öø-ÿ0-9]+|[^[A-Za-zÀ-ÖØ-öø-ÿ0-9\s])");

  std::sregex_iterator iter(sentence_str.begin(), sentence_str.end(), regex);
  std::sregex_iterator end;

  std::vector<std::string> tokens;

  while (iter != end) {
    std::smatch match = *iter;
    tokens.push_back(
        std::string(sentence.data() + match.position(), match.length()));
    ++iter;
  }

  return tokens;
}

std::vector<std::string> charKGrams(const std::string& text, uint32_t k) {
  if (text.empty()) {
    return {};
  }

  std::vector<std::string> char_k_grams;
  size_t n_kgrams = text.size() >= k ? text.size() - (k - 1) : 1;
  size_t len = std::min(text.size(), static_cast<size_t>(k));
  for (uint32_t offset = 0; offset < n_kgrams; offset++) {
    char_k_grams.push_back(std::string(text.data() + offset, len));
  }

  return char_k_grams;
}

std::string join(const std::vector<std::string>& strings,
                 const std::string& delimiter) {
  if (strings.empty()) {
    return "";
  }

  std::stringstream joined_stream;
  joined_stream << strings.front();
  for (uint32_t i = 1; i < strings.size(); i++) {
    joined_stream << delimiter << strings[i];
  }
  return joined_stream.str();
}

bool startsWith(const std::string& to_search_in, const std::string& prefix) {
  if (prefix.size() > to_search_in.size()) {
    return false;
  }

  return std::string(to_search_in.data(), prefix.size()) == prefix;
}

/* HELPER METHODS FOR UNICODE STRINGS */

std::wstring toUnicode(const std::string& text) {
  size_t i = 0;
  std::wstring ret;
  while (i < text.size()) {
    wchar_t codepoint;
    utf8proc_ssize_t forward = utf8proc_iterate(
        reinterpret_cast<const utf8proc_uint8_t*>(&text[i]), text.size() - i,
        reinterpret_cast<utf8proc_int32_t*>(&codepoint));
    if (forward < 0) {
      return L"";
    }
    ret += codepoint;
    i += forward;
  }
  return ret;
}

std::string fromUnicode(const std::wstring& wText) {
  char dst[64];
  std::string ret;
  for (auto c : wText) {
    utf8proc_ssize_t num =
        utf8proc_encode_char(c, reinterpret_cast<utf8proc_uint8_t*>(dst));
    if (num <= 0) {
      return "";
    }
    ret += std::string(dst, dst + num);
  }
  return ret;
}

std::string normalize(const std::string& s) {
  std::string ret;

  // The utf8proc API takes in a const char *, and returns a new char * pointing
  // to the NFD normalized string. It is the responsibility of the client to
  // deallocate this if not needed further.
  //
  char* result = reinterpret_cast<char*>(
      utf8proc_NFD(reinterpret_cast<const unsigned char*>(s.c_str())));
  if (result) {
    // Pack into an RAII managed object (this is a copy).
    ret = std::string(result);

    // We are responsible for de-allocating the `malloc`d memory for the
    // normalized string, now that we have copied it for our purposes. If we
    // don't do the free below, it will be a leak.
    //
    // Linter appears to think something else, so:
    // NOLINTNEXTLINE
    free(result);
    result = NULL;
  }
  return ret;
}

std::wstring lower(const std::wstring& s) {
  std::wstring lowered(s.size(), L' ');
  for (size_t i = 0; i < s.size(); i++) {
    lowered[i] = utf8proc_tolower(s[i]);
  }
  return lowered;
}

std::wstring strip(const std::wstring& text,
                   const std::wstring& strip_characters) {
  // Empty string, return empty-string, no iterations involved - fast path.
  if (text.empty()) {
    return text;
  }

  // Convenience lambda to use across left and right stripping ahead.
  auto is_strip_char = [&strip_characters](const wchar_t& c) {
    return strip_characters.find(c) != std::wstring::npos;
  };

  // Remove stripchars from front.
  size_t left = 0;
  while (left < text.size() && is_strip_char(text[left])) {
    ++left;
  }

  // Strip from right.
  size_t right = text.size();
  while (right > left && is_strip_char(text[right - 1])) {
    --right;
  }

  // [left, right) now represents stripped substring.
  return text.substr(left, right - left);
}

std::vector<std::wstring> split(
    const std::wstring& text,
    const std::wstring& split_characters /*=DEFAULT_STRIP_CHARACTERS*/) {
  // Lambda as predicate, checks if delimiter or not.
  auto is_delimiter = [&split_characters](wchar_t c) {
    return std::any_of(split_characters.begin(), split_characters.end(),
                       [c](wchar_t delimiter) { return c == delimiter; });
  };

  return splitIf(text, is_delimiter);
}

template <class Predicate>
std::vector<std::wstring> splitIf(const std::wstring& text,
                                  Predicate predicate) {
  std::vector<std::wstring> result;
  size_t current = 0;
  size_t start = 0;
  while (current < text.size()) {
    if (predicate(text[current])) {
      std::wstring atom = text.substr(start, current - start);
      result.push_back(std::move(atom));
      start = current + 1;
    }
    ++current;
  }

  if (current - start > 0) {
    std::wstring atom = text.substr(start, current - start);
    result.push_back(std::move(atom));
  }
  return result;
}

std::wstring normalizeSpaces(const std::wstring& text) {
  std::wstring output;
  for (const wchar_t& cp : text) {
    if (cp == 0 || cp == 0xfffd || isControl(cp)) {
      continue;
    }
    if (isWhitespace(cp)) {
      output += L" ";
    } else {
      output += cp;
    }
  }
  return output;
}

std::wstring stripAccents(const std::wstring& text) {
  // Strips accents from a piece of text.
  std::wstring nText;
  try {
    nText = toUnicode(normalize(fromUnicode(text)));
  } catch (std::bad_cast& e) {
    std::cerr << "bad_cast" << std::endl;
    return L"";
  }

  std::wstring output;
  for (auto& c : nText) {
    auto category = utf8proc_category(c);
    if (category == UTF8PROC_CATEGORY_MN) {
      continue;
    }
    output += c;
  }
  return output;
}

bool isControl(const wchar_t& c) {
  if (c == L'\t' || c == L'\n' || c == L'\r') {
    return false;
  }
  auto category = utf8proc_category(c);
  if (category == UTF8PROC_CATEGORY_CC || category == UTF8PROC_CATEGORY_CF) {
    // NOLINTNEXTLINE
    return true;
  }
  return false;
}

bool isWhitespace(const wchar_t& c) {
  if (c == L' ' || c == L'\t' || c == L'\n' || c == L'\r') {
    return true;
  }
  auto category = utf8proc_category(c);
  if (category == UTF8PROC_CATEGORY_ZS) {
    // NOLINTNEXTLINE
    return true;
  }
  return false;
}

bool isPunctuation(const wchar_t& c) {
  if ((c >= 33 && c <= 47) || (c >= 58 && c <= 64) || (c >= 91 && c <= 96) ||
      (c >= 123 && c <= 126)) {
    return true;
  }
  auto category = utf8proc_category(c);
  if (category == UTF8PROC_CATEGORY_PD || category == UTF8PROC_CATEGORY_PS ||
      category == UTF8PROC_CATEGORY_PE || category == UTF8PROC_CATEGORY_PC ||
      category == UTF8PROC_CATEGORY_PO  // sometimes ¶ belong SO
      || category == UTF8PROC_CATEGORY_PI || category == UTF8PROC_CATEGORY_PF) {
    // NOLINTNEXTLINE
    return true;
  }
  return false;
}

bool isChineseChar(const wchar_t& c) {
  if ((c >= 0x4E00 && c <= 0x9FFF) || (c >= 0x3400 && c <= 0x4DBF) ||
      (c >= 0x20000 && c <= 0x2A6DF) || (c >= 0x2A700 && c <= 0x2B73F) ||
      (c >= 0x2B740 && c <= 0x2B81F) || (c >= 0x2B820 && c <= 0x2CEAF) ||
      (c >= 0xF900 && c <= 0xFAFF) || (c >= 0x2F800 && c <= 0x2FA1F)) {
    // NOLINTNEXTLINE
    return true;
  }
  return false;
}

std::vector<std::wstring> splitOnWhitespace(const std::wstring& text) {
  std::wstring rtext = strip(text);
  if (rtext.empty()) {
    return std::vector<std::wstring>();
  }
  return split(text);
}

std::vector<std::wstring> tokenizeByPunctuations(const std::wstring& text) {
  std::wstring buffer;
  std::vector<std::wstring> output;
  for (wchar_t c : text) {
    if (isPunctuation(c)) {
      if (!buffer.empty()) {
        // Push the current string, move makes string empty again.
        output.push_back(std::move(buffer));
        buffer = L"";
      }

      // Push punctuation as a separate token.
      output.push_back(std::wstring(&c, 1));
    } else {
      // Not a punctuation. Append to buffer.
      buffer += c;
    }
  }

  // Overhang, if not empty. Push it in as a token.
  if (!buffer.empty()) {
    output.push_back(std::move(buffer));
  }

  return output;
}

}  // namespace thirdai::text<|MERGE_RESOLUTION|>--- conflicted
+++ resolved
@@ -6,11 +6,7 @@
 #include <regex>
 #include <sstream>
 #include <stdexcept>
-<<<<<<< HEAD
-#include <string_view>
 #include <utf8proc.h>
-=======
->>>>>>> f17a8291
 #include <vector>
 
 namespace thirdai::text {
