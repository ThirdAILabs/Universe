#pragma once

#include "../dataset/Dataset.h"
#include "HashUtils.h"

namespace thirdai::utils {

class HashFunction {
 public:
  // TODO(any): Add comments

  explicit HashFunction(uint32_t num_tables, uint32_t range)
      : _num_tables(num_tables), _range(range) {}

  /**
   * Populates num_hashes number of hashes for each element in the dataset into
   * the output array. The output array should be of size
   * num_hashes * batch_size.
   *
   * The output array should be in vector major order. It should return all of
   * the hashes from the first vector, all of the hashes from the second, and
   * so on.
   */
  void hashBatchParallel(const Batch& batch, uint32_t* output) const {
    if (batch._batch_type == BATCH_TYPE::SPARSE) {
      hashSparseParallel(batch._batch_size, batch._indices, batch._values,
                         batch._lens, output);
    } else {
      hashDenseParallel(batch._batch_size, batch._values, batch._dim, output);
    }
  }

  void hashSparseParallel(uint64_t num_vectors, const uint32_t* const* indices,
                          const float* const* values, const uint32_t* lengths,
                          uint32_t* output) const {
#pragma omp parallel for default(none) \
    shared(num_vectors, indices, values, lengths, output)
    for (uint32_t v = 0; v < num_vectors; v++) {
      hashSingleSparse(indices[v], values[v], lengths[v],
                       output + v * _num_tables);
    }
  }

  void hashDenseParallel(uint64_t num_vectors, const float* const* values,
                         uint32_t dim, uint32_t* output) const {
#pragma omp parallel for default(none) shared(num_vectors, values, output, dim)
    for (uint32_t v = 0; v < num_vectors; v++) {
      hashSingleDense(values[v], dim, output + v * _num_tables);
    }
  }

  void hashBatchSerial(const Batch& batch, uint32_t* output) const {
    if (batch._batch_type == BATCH_TYPE::SPARSE) {
      hashSparseSerial(batch._batch_size, batch._indices, batch._values,
                       batch._lens, output);
    } else {
      hashDenseParallel(batch._batch_size, batch._values, batch._dim, output);
    }
  }

  void hashSparseSerial(uint64_t num_vectors, const uint32_t* const* indices,
                        const float* const* values, const uint32_t* lengths,
                        uint32_t* output) const {
    for (uint32_t v = 0; v < num_vectors; v++) {
      hashSingleSparse(indices[v], values[v], lengths[v],
                       output + v * _num_tables);
    }
  }

  void hashDenseSerial(uint64_t num_vectors, const float* const* values,
                       uint32_t dim, uint32_t* output) const {
    for (uint32_t v = 0; v < num_vectors; v++) {
      hashSingleDense(values[v], dim, output + v * _num_tables);
    }
  }

  virtual void hashSingleSparse(const uint32_t* indices, const float* values,
                                uint32_t length, uint32_t* output) const = 0;

  virtual void hashSingleDense(const float* values, uint32_t dim,
                               uint32_t* output) const = 0;

  inline uint32_t numTables() const { return _num_tables; }

  inline uint32_t range() const { return _range; }

 protected:
  const uint32_t _num_tables, _range;
<<<<<<< HEAD

  /**
   * Performas a default hash compaction by assigning hashes_per_output_value
   * hash bits to each of the length_output output hashes. Assumes that
   * the input hashes are all either 0 or 1. If length_output *
   * hashes_per_output_value >= len(hashes), this will segfault,
   * so don't do that.
   */
  static void compactHashBits(const uint32_t* hashes, uint32_t* output_hashes,
                              uint32_t length_output,
                              uint32_t hashes_per_output_value) {
    for (uint32_t i = 0; i < length_output; i++) {
      uint32_t current_hash = 0;
      for (uint32_t j = 0; j < hashes_per_output_value; j++) {
        uint32_t h = hashes[i * hashes_per_output_value + j];
        current_hash += h << (hashes_per_output_value - 1 - j);
      }
      output_hashes[i] = current_hash;
    }
  }

  /**
   * Performas a default hash compaction by compacting hashes into each of the
   * output bins. If length_output *  hashes_per_output_value >= len(hashes),
   * this will segfault, so don't do that. The range of this is UINT32_MAX.
   */
  static void defaultCompactHashes(const uint32_t* hashes, uint32_t* output_hashes,
                                uint32_t length_output,
                                uint32_t hashes_per_output_value) {
    for (uint32_t i = 0; i < length_output; i++) {
      uint32_t current_hash = hashes[i * hashes_per_output_value];
      for (uint32_t j = 1; j < hashes_per_output_value; j++) {
        // See https://stackoverflow.com/questions/2590677/how-do-i-combine-hash-values-in-c0x
        // for explanation of the magic number (this is the boost 
        // implementation of combining hash values).
        current_hash ^= hashes[i * hashes_per_output_value + j] + 0x9e3779b9 +
                        (current_hash << 6) + (current_hash >> 2);
      }
      output_hashes[i] = current_hash;
    }
  }

  /**
   * Does an in place densification of hashes, as described in the DOPH paper.
   * Currently unset hashes should be represented by UINT32_MAX. For a given
   * unset hash, if we don't find a set hash within max_path_length number of
   * jumps, we set it to unset_hash_value. First performs a densification of
   * the largest 2^x number of hashes less than the number of hashes, then
   * densifies the rest.
   */
  static void densifyHashes(uint32_t* hashes, uint32_t num_hashes,
                            uint32_t max_path_length = 100,
                            uint32_t unset_hash_value = 0) {
    if (num_hashes == 0) {
      return;
    }

    // TODO(josh): Make this a util log method. __builtin_clz returns
    // the number of zeros before the first set bit, so the log is 32 - 1 -
    // this number.
    const uint32_t log_2_floor = 31 - __builtin_clz(num_hashes);
    const uint32_t densify_hashes_block_length = 1 << log_2_floor;
    const uint32_t num_hashes_in_overlap =
        2 * densify_hashes_block_length - num_hashes;

    densifyHashesPowerOf2(hashes, log_2_floor, 0, max_path_length,
                          unset_hash_value);
    densifyHashesPowerOf2(
        hashes + densify_hashes_block_length - num_hashes_in_overlap,
        log_2_floor, num_hashes_in_overlap, max_path_length, unset_hash_value);
  }

 private:
  /**
   * Does an in place densification of a power of 2 number of hashes. Starts
   * at an optional offset in case we already know that some of the hashes are
   * filled.
   */
  static void densifyHashesPowerOf2(uint32_t* hashes, uint32_t log_num_hashes,
                                    uint32_t starting_offset,
                                    uint32_t max_path_length,
                                    uint32_t unset_hash_value) {
    uint32_t num_hashes = 1 << log_num_hashes;

    // Do the first largest_power_of_2_hashes hashes
    for (uint32_t i = starting_offset; i < num_hashes; i++) {
      uint32_t final_hash = hashes[i];
      uint32_t count = 0;
      while (final_hash == UINT32_MAX) {
        count++;
        uint32_t index = fastDoubleHash(i, count, log_num_hashes);

        final_hash = hashes[index];
        if (count > max_path_length) {  // Densification failure.
          final_hash = unset_hash_value;
          break;
        }
      }
      hashes[i] = final_hash;
    }
  }
=======
>>>>>>> 9df157a7
};

}  // namespace thirdai::utils<|MERGE_RESOLUTION|>--- conflicted
+++ resolved
@@ -86,110 +86,6 @@
 
  protected:
   const uint32_t _num_tables, _range;
-<<<<<<< HEAD
-
-  /**
-   * Performas a default hash compaction by assigning hashes_per_output_value
-   * hash bits to each of the length_output output hashes. Assumes that
-   * the input hashes are all either 0 or 1. If length_output *
-   * hashes_per_output_value >= len(hashes), this will segfault,
-   * so don't do that.
-   */
-  static void compactHashBits(const uint32_t* hashes, uint32_t* output_hashes,
-                              uint32_t length_output,
-                              uint32_t hashes_per_output_value) {
-    for (uint32_t i = 0; i < length_output; i++) {
-      uint32_t current_hash = 0;
-      for (uint32_t j = 0; j < hashes_per_output_value; j++) {
-        uint32_t h = hashes[i * hashes_per_output_value + j];
-        current_hash += h << (hashes_per_output_value - 1 - j);
-      }
-      output_hashes[i] = current_hash;
-    }
-  }
-
-  /**
-   * Performas a default hash compaction by compacting hashes into each of the
-   * output bins. If length_output *  hashes_per_output_value >= len(hashes),
-   * this will segfault, so don't do that. The range of this is UINT32_MAX.
-   */
-  static void defaultCompactHashes(const uint32_t* hashes, uint32_t* output_hashes,
-                                uint32_t length_output,
-                                uint32_t hashes_per_output_value) {
-    for (uint32_t i = 0; i < length_output; i++) {
-      uint32_t current_hash = hashes[i * hashes_per_output_value];
-      for (uint32_t j = 1; j < hashes_per_output_value; j++) {
-        // See https://stackoverflow.com/questions/2590677/how-do-i-combine-hash-values-in-c0x
-        // for explanation of the magic number (this is the boost 
-        // implementation of combining hash values).
-        current_hash ^= hashes[i * hashes_per_output_value + j] + 0x9e3779b9 +
-                        (current_hash << 6) + (current_hash >> 2);
-      }
-      output_hashes[i] = current_hash;
-    }
-  }
-
-  /**
-   * Does an in place densification of hashes, as described in the DOPH paper.
-   * Currently unset hashes should be represented by UINT32_MAX. For a given
-   * unset hash, if we don't find a set hash within max_path_length number of
-   * jumps, we set it to unset_hash_value. First performs a densification of
-   * the largest 2^x number of hashes less than the number of hashes, then
-   * densifies the rest.
-   */
-  static void densifyHashes(uint32_t* hashes, uint32_t num_hashes,
-                            uint32_t max_path_length = 100,
-                            uint32_t unset_hash_value = 0) {
-    if (num_hashes == 0) {
-      return;
-    }
-
-    // TODO(josh): Make this a util log method. __builtin_clz returns
-    // the number of zeros before the first set bit, so the log is 32 - 1 -
-    // this number.
-    const uint32_t log_2_floor = 31 - __builtin_clz(num_hashes);
-    const uint32_t densify_hashes_block_length = 1 << log_2_floor;
-    const uint32_t num_hashes_in_overlap =
-        2 * densify_hashes_block_length - num_hashes;
-
-    densifyHashesPowerOf2(hashes, log_2_floor, 0, max_path_length,
-                          unset_hash_value);
-    densifyHashesPowerOf2(
-        hashes + densify_hashes_block_length - num_hashes_in_overlap,
-        log_2_floor, num_hashes_in_overlap, max_path_length, unset_hash_value);
-  }
-
- private:
-  /**
-   * Does an in place densification of a power of 2 number of hashes. Starts
-   * at an optional offset in case we already know that some of the hashes are
-   * filled.
-   */
-  static void densifyHashesPowerOf2(uint32_t* hashes, uint32_t log_num_hashes,
-                                    uint32_t starting_offset,
-                                    uint32_t max_path_length,
-                                    uint32_t unset_hash_value) {
-    uint32_t num_hashes = 1 << log_num_hashes;
-
-    // Do the first largest_power_of_2_hashes hashes
-    for (uint32_t i = starting_offset; i < num_hashes; i++) {
-      uint32_t final_hash = hashes[i];
-      uint32_t count = 0;
-      while (final_hash == UINT32_MAX) {
-        count++;
-        uint32_t index = fastDoubleHash(i, count, log_num_hashes);
-
-        final_hash = hashes[index];
-        if (count > max_path_length) {  // Densification failure.
-          final_hash = unset_hash_value;
-          break;
-        }
-      }
-      hashes[i] = final_hash;
-    }
-  }
-=======
->>>>>>> 9df157a7
 };
 
 }  // namespace thirdai::utils