#pragma once

#include "HashFunction.h"
#include <cstdint>

namespace thirdai::utils {

class FastSRP : public HashFunction {
 private:
  uint32_t _hashes_per_table, _num_hashes, _log_num_hashes, _dim, _binsize,
      _permute;
  uint32_t* _bin_map;
  uint32_t* _positions;
  uint32_t _rand_double_hash_seed;
  uint16_t* _rand_bits;

<<<<<<< HEAD
  void densifyHashes(const uint32_t* hashes, uint32_t* final_hashes) const;
=======
  constexpr uint32_t RandDoubleHash(int binid, int count) const {
    uint32_t tohash = ((binid + 1) << 6) + count;
    uint32_t result =
        (_rand_double_hash_seed * tohash << 3) >> (32 - _log_num_hashes);
    return result;
  }
>>>>>>> 85ae03c3

  void compactHashes(const uint32_t* hashes, uint32_t* final_hashes) const;

 public:
  FastSRP(uint32_t input_dim, uint32_t _hashes_per_table, uint32_t _num_tables,
          uint32_t seed = time(nullptr));

  void hashSingleSparse(const uint32_t* indices, const float* values,
                        uint32_t length, uint32_t* output) const override;

  void hashSingleDense(const float* values, uint32_t dim,
                       uint32_t* output) const override;

  ~FastSRP();
};

}  // namespace thirdai::utils<|MERGE_RESOLUTION|>--- conflicted
+++ resolved
@@ -13,17 +13,6 @@
   uint32_t* _positions;
   uint32_t _rand_double_hash_seed;
   uint16_t* _rand_bits;
-
-<<<<<<< HEAD
-  void densifyHashes(const uint32_t* hashes, uint32_t* final_hashes) const;
-=======
-  constexpr uint32_t RandDoubleHash(int binid, int count) const {
-    uint32_t tohash = ((binid + 1) << 6) + count;
-    uint32_t result =
-        (_rand_double_hash_seed * tohash << 3) >> (32 - _log_num_hashes);
-    return result;
-  }
->>>>>>> 85ae03c3
 
   void compactHashes(const uint32_t* hashes, uint32_t* final_hashes) const;
 
