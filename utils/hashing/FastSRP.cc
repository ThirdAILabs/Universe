#include "FastSRP.h"
#include <algorithm>
#include <iostream>
#include <limits>
#include <random>

namespace thirdai::utils {

constexpr uint32_t DEFAULT_BINSIZE = 8;

FastSRP::FastSRP(uint32_t input_dim, uint32_t hashes_per_table,
                 uint32_t num_tables, uint32_t seed)
    : HashFunction(num_tables, hashes_per_table),
      _hashes_per_table(hashes_per_table),
      _num_hashes(hashes_per_table * num_tables),
      _dim(input_dim),
      _binsize(DEFAULT_BINSIZE) {
  assert(hashes_per_table < 32);

  _permute = ceil((static_cast<double>(_num_hashes) * _binsize) / _dim);
  _log_num_hashes = log2(_num_hashes);

  std::mt19937 gen(seed);

  uint32_t* n_array = new uint32_t[_dim];
  _bin_map = new uint32_t[_dim * _permute];
  _positions = new uint32_t[_dim * _permute];
  _rand_bits = new uint16_t[_dim * _permute];

  for (uint32_t i = 0; i < _dim; i++) {
    n_array[i] = i;
  }

  for (uint32_t i = 0; i < _dim * _permute; i++) {
    uint32_t curr = rand();
    if (curr % 2 == 0) {
      _rand_bits[i] = 1;
    } else {
      _rand_bits[i] = -1;
    }
  }

  for (uint32_t p = 0; p < _permute; p++) {
    std::shuffle(n_array, n_array + _dim, gen);
    for (uint32_t j = 0; j < _dim; j++) {
      _bin_map[p * _dim + n_array[j]] = (p * _dim + j) / _binsize;
      _positions[p * _dim + n_array[j]] = (p * _dim + j) % _binsize;
    }
  }

  delete[] n_array;

  std::uniform_int_distribution<uint32_t> dis(
      1, std::numeric_limits<uint32_t>::max() - 1);

  _rand_double_hash_seed = dis(gen);
}

void FastSRP::hashSingleDense(const float* values, uint32_t dim,
                              uint32_t* output) const {
  uint32_t* hashes = new uint32_t[_num_hashes];
  float* bin_values = new float[_num_hashes];

  for (uint32_t i = 0; i < _num_hashes; i++) {
    hashes[i] = std::numeric_limits<uint32_t>::max();
    bin_values[i] = std::numeric_limits<float>::lowest();
  }

  for (uint32_t p = 0; p < _permute; p++) {
    uint32_t base_bin_id = p * _dim;
    for (uint32_t i = 0; i < dim; i++) {
      uint32_t binid = _bin_map[base_bin_id + i];
      // if (binid < _num_hashes && bin_values[binid] < data[i]) {
      //   bin_values[binid] = data[i];
      //   hashes[binid] = _positions[base_bin_id + i];
      // }
      if (binid < _num_hashes) {
        if (bin_values[binid] == std::numeric_limits<float>::lowest()) {
          bin_values[binid] = values[i] * static_cast<float>(_rand_bits[binid]);
        } else {
          bin_values[binid] +=
              values[i] * static_cast<float>(_rand_bits[binid]);
        }
        hashes[binid] = (bin_values[binid] >= 0 ? 0 : 1);
      }
    }
  }
  delete[] bin_values;

<<<<<<< HEAD
  densifyHashes(hashes, output);

  delete[] hashes;
=======
  compactHashes(hashes, output);
>>>>>>> bdd5a0a5
}

void FastSRP::hashSingleSparse(const uint32_t* indices, const float* values,
                               uint32_t length, uint32_t* output) const {
  uint32_t* hashes = new uint32_t[_num_hashes];
  float* bin_values = new float[_num_hashes];

  for (uint32_t i = 0; i < _num_hashes; i++) {
    hashes[i] = std::numeric_limits<uint32_t>::max();
    bin_values[i] = std::numeric_limits<float>::lowest();
  }

  for (uint32_t p = 0; p < _permute; p++) {
    uint32_t base_bin_id = p * _dim;
    for (uint32_t i = 0; i < length; i++) {
      uint32_t binid = _bin_map[base_bin_id + indices[i]];
      // if (binid < _num_hashes && bin_values[binid] < values[i]) {
      //   bin_values[binid] = values[i];
      //   hashes[binid] = _positions[base_bin_id + indices[i]];
      // }
      if (binid < _num_hashes) {
        if (bin_values[binid] == std::numeric_limits<float>::lowest()) {
          bin_values[binid] = values[i] * static_cast<float>(_rand_bits[binid]);
        } else {
          bin_values[binid] +=
              values[i] * static_cast<float>(_rand_bits[binid]);
        }
        hashes[binid] = (bin_values[binid] >= 0 ? 0 : 1);
      }
    }
  }

  delete[] bin_values;

  densifyHashes(hashes, output);

  delete[] hashes;
}

void FastSRP::densifyHashes(const uint32_t* hashes,
                            uint32_t* final_hashes) const {
<<<<<<< HEAD
  uint32_t* hash_array = new uint32_t[_num_hashes];
=======
  uint32_t* hash_array = new uint32_t[_num_hashes]();
>>>>>>> bdd5a0a5

  for (uint32_t i = 0; i < _num_hashes; i++) {
    uint32_t next = hashes[i];
    if (next != std::numeric_limits<uint32_t>::max()) {
      hash_array[i] = hashes[i];
      continue;
    }

    uint32_t count = 0;
    while (next == std::numeric_limits<uint32_t>::max()) {
      count++;
      uint32_t index = std::min(RandDoubleHash(i, count), _num_hashes);

      next = hashes[index];
      if (count > 100) {  // Densification failure.
        break;
      }
    }
    hash_array[i] = next;
  }

  compactHashes(hash_array, final_hashes);

  delete[] hash_array;
}

void FastSRP::compactHashes(const uint32_t* hashes,
                            uint32_t* final_hashes) const {
  for (uint32_t i = 0; i < _num_tables; i++) {
    uint32_t index = 0;
    for (uint32_t j = 0; j < _hashes_per_table; j++) {
      uint32_t h = hashes[i * _hashes_per_table + j];
      index += h << (_hashes_per_table - 1 - j);
    }
    final_hashes[i] = index;
  }
  delete[] hash_array;
}

FastSRP::~FastSRP() {
  delete[] _bin_map;
  delete[] _positions;
}

}  // namespace thirdai::utils<|MERGE_RESOLUTION|>--- conflicted
+++ resolved
@@ -87,13 +87,8 @@
   }
   delete[] bin_values;
 
-<<<<<<< HEAD
-  densifyHashes(hashes, output);
-
+  compactHashes(hashes, output);
   delete[] hashes;
-=======
-  compactHashes(hashes, output);
->>>>>>> bdd5a0a5
 }
 
 void FastSRP::hashSingleSparse(const uint32_t* indices, const float* values,
@@ -135,11 +130,7 @@
 
 void FastSRP::densifyHashes(const uint32_t* hashes,
                             uint32_t* final_hashes) const {
-<<<<<<< HEAD
-  uint32_t* hash_array = new uint32_t[_num_hashes];
-=======
   uint32_t* hash_array = new uint32_t[_num_hashes]();
->>>>>>> bdd5a0a5
 
   for (uint32_t i = 0; i < _num_hashes; i++) {
     uint32_t next = hashes[i];
@@ -176,7 +167,6 @@
     }
     final_hashes[i] = index;
   }
-  delete[] hash_array;
 }
 
 FastSRP::~FastSRP() {
