--- conflicted
+++ resolved
@@ -88,12 +88,7 @@
   delete[] bin_values;
 
   // TODO(Josh, Patrick): Shouldn't we densify here too?
-<<<<<<< HEAD
-  compactHashBits(hashes, output, _num_tables, _hashes_per_table);
-=======
-  HashUtils::defaultCompactHashesMethod(hashes, output, _num_tables,
-                                        _hashes_per_table);
->>>>>>> 9df157a7
+  HashUtils::compactHashBits(hashes, output, _num_tables, _hashes_per_table);
   delete[] hashes;
 }
 
@@ -129,14 +124,8 @@
 
   delete[] bin_values;
 
-<<<<<<< HEAD
-  densifyHashes(hashes, _num_hashes);
-  compactHashBits(hashes, output, _num_tables, _hashes_per_table);
-=======
   HashUtils::densifyHashes(hashes, _num_hashes);
-  HashUtils::defaultCompactHashesMethod(hashes, output, _num_tables,
-                                        _hashes_per_table);
->>>>>>> 9df157a7
+  HashUtils::compactHashBits(hashes, output, _num_tables, _hashes_per_table);
 
   delete[] hashes;
 }
