#include "FastSRP.h"
#include "HashUtils.h"
#include <algorithm>
#include <iostream>
#include <limits>
#include <random>

namespace thirdai::utils {

constexpr uint32_t DEFAULT_BINSIZE = 8;

FastSRP::FastSRP(uint32_t input_dim, uint32_t hashes_per_table,
                 uint32_t num_tables, uint32_t seed)
    : HashFunction(num_tables, 1 << hashes_per_table),
      _hashes_per_table(hashes_per_table),
      _num_hashes(hashes_per_table * num_tables),
      _dim(input_dim),
      _binsize(DEFAULT_BINSIZE) {
  assert(hashes_per_table < 32);

  _permute = ceil((static_cast<double>(_num_hashes) * _binsize) / _dim);
  _log_num_hashes = log2(_num_hashes);

  std::mt19937 gen(seed);

  uint32_t* n_array = new uint32_t[_dim];
  _bin_map = new uint32_t[_dim * _permute];
  _positions = new uint32_t[_dim * _permute];
  _rand_bits = new uint16_t[_dim * _permute];

  for (uint32_t i = 0; i < _dim; i++) {
    n_array[i] = i;
  }

  for (uint32_t i = 0; i < _dim * _permute; i++) {
    uint32_t curr = rand();
    if (curr % 2 == 0) {
      _rand_bits[i] = 1;
    } else {
      _rand_bits[i] = -1;
    }
  }

  for (uint32_t p = 0; p < _permute; p++) {
    std::shuffle(n_array, n_array + _dim, gen);
    for (uint32_t j = 0; j < _dim; j++) {
      _bin_map[p * _dim + n_array[j]] = (p * _dim + j) / _binsize;
      _positions[p * _dim + n_array[j]] = (p * _dim + j) % _binsize;
    }
  }

  delete[] n_array;

  std::uniform_int_distribution<uint32_t> dis(
      1, std::numeric_limits<uint32_t>::max() - 1);

  _rand_double_hash_seed = dis(gen);
}

void FastSRP::hashSingleDense(const float* values, uint32_t dim,
                              uint32_t* output) const {
  uint32_t* hashes = new uint32_t[_num_hashes];
  float* bin_values = new float[_num_hashes];

  for (uint32_t i = 0; i < _num_hashes; i++) {
    hashes[i] = std::numeric_limits<uint32_t>::max();
    bin_values[i] = std::numeric_limits<float>::lowest();
  }

  for (uint32_t p = 0; p < _permute; p++) {
    uint32_t base_bin_id = p * _dim;
    for (uint32_t i = 0; i < dim; i++) {
      uint32_t binid = _bin_map[base_bin_id + i];
      // if (binid < _num_hashes && bin_values[binid] < data[i]) {
      //   bin_values[binid] = data[i];
      //   hashes[binid] = _positions[base_bin_id + i];
      // }
      if (binid < _num_hashes) {
        if (bin_values[binid] == std::numeric_limits<float>::lowest()) {
          bin_values[binid] = values[i] * static_cast<float>(_rand_bits[binid]);
        } else {
          bin_values[binid] +=
              values[i] * static_cast<float>(_rand_bits[binid]);
        }
        hashes[binid] = (bin_values[binid] >= 0 ? 0 : 1);
      }
    }
  }
  delete[] bin_values;

  // TODO(Josh, Patrick): Shouldn't we densify here too?
  defaultCompactHashesMethod(hashes, output, _num_tables, _hashes_per_table);
  delete[] hashes;
}

void FastSRP::hashSingleSparse(const uint32_t* indices, const float* values,
                               uint32_t length, uint32_t* output) const {
  uint32_t* hashes = new uint32_t[_num_hashes];
  float* bin_values = new float[_num_hashes];

  for (uint32_t i = 0; i < _num_hashes; i++) {
    hashes[i] = std::numeric_limits<uint32_t>::max();
    bin_values[i] = std::numeric_limits<float>::lowest();
  }

  for (uint32_t p = 0; p < _permute; p++) {
    uint32_t base_bin_id = p * _dim;
    for (uint32_t i = 0; i < length; i++) {
      uint32_t binid = _bin_map[base_bin_id + indices[i]];
      // if (binid < _num_hashes && bin_values[binid] < values[i]) {
      //   bin_values[binid] = values[i];
      //   hashes[binid] = _positions[base_bin_id + indices[i]];
      // }
      if (binid < _num_hashes) {
        if (bin_values[binid] == std::numeric_limits<float>::lowest()) {
          bin_values[binid] = values[i] * static_cast<float>(_rand_bits[binid]);
        } else {
          bin_values[binid] +=
              values[i] * static_cast<float>(_rand_bits[binid]);
        }
        hashes[binid] = (bin_values[binid] >= 0 ? 0 : 1);
      }
    }
  }

  delete[] bin_values;

  densifyHashes(hashes, _num_hashes);
  defaultCompactHashesMethod(hashes, output, _num_tables, _hashes_per_table);

  delete[] hashes;
}

<<<<<<< HEAD
void FastSRP::densifyHashes(const uint32_t* hashes,
                            uint32_t* final_hashes) const {
  uint32_t* hash_array = new uint32_t[_num_hashes]();

  for (uint32_t i = 0; i < _num_hashes; i++) {
    uint32_t next = hashes[i];
    if (next != std::numeric_limits<uint32_t>::max()) {
      hash_array[i] = hashes[i];
      continue;
    }

    uint32_t count = 0;
    while (next == std::numeric_limits<uint32_t>::max()) {
      count++;
      uint32_t index =
          std::min(HashUtils::RandDoubleHash(i, count, _rand_double_hash_seed,
                                             _log_num_hashes),
                   _num_hashes);

      next = hashes[index];
      if (count > 100) {  // Densification failure.
        break;
      }
    }
    hash_array[i] = next;
  }

  compactHashes(hash_array, final_hashes);

  delete[] hash_array;
}

void FastSRP::compactHashes(const uint32_t* hashes,
                            uint32_t* final_hashes) const {
  for (uint32_t i = 0; i < _num_tables; i++) {
    uint32_t index = 0;
    for (uint32_t j = 0; j < _hashes_per_table; j++) {
      uint32_t h = hashes[i * _hashes_per_table + j];
      index += h << (_hashes_per_table - 1 - j);
    }
    final_hashes[i] = index;
  }
}

=======
>>>>>>> 85ae03c3
FastSRP::~FastSRP() {
  delete[] _bin_map;
  delete[] _positions;
}

}  // namespace thirdai::utils<|MERGE_RESOLUTION|>--- conflicted
+++ resolved
@@ -131,53 +131,6 @@
   delete[] hashes;
 }
 
-<<<<<<< HEAD
-void FastSRP::densifyHashes(const uint32_t* hashes,
-                            uint32_t* final_hashes) const {
-  uint32_t* hash_array = new uint32_t[_num_hashes]();
-
-  for (uint32_t i = 0; i < _num_hashes; i++) {
-    uint32_t next = hashes[i];
-    if (next != std::numeric_limits<uint32_t>::max()) {
-      hash_array[i] = hashes[i];
-      continue;
-    }
-
-    uint32_t count = 0;
-    while (next == std::numeric_limits<uint32_t>::max()) {
-      count++;
-      uint32_t index =
-          std::min(HashUtils::RandDoubleHash(i, count, _rand_double_hash_seed,
-                                             _log_num_hashes),
-                   _num_hashes);
-
-      next = hashes[index];
-      if (count > 100) {  // Densification failure.
-        break;
-      }
-    }
-    hash_array[i] = next;
-  }
-
-  compactHashes(hash_array, final_hashes);
-
-  delete[] hash_array;
-}
-
-void FastSRP::compactHashes(const uint32_t* hashes,
-                            uint32_t* final_hashes) const {
-  for (uint32_t i = 0; i < _num_tables; i++) {
-    uint32_t index = 0;
-    for (uint32_t j = 0; j < _hashes_per_table; j++) {
-      uint32_t h = hashes[i * _hashes_per_table + j];
-      index += h << (_hashes_per_table - 1 - j);
-    }
-    final_hashes[i] = index;
-  }
-}
-
-=======
->>>>>>> 85ae03c3
 FastSRP::~FastSRP() {
   delete[] _bin_map;
   delete[] _positions;
