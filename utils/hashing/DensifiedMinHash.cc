#include "DensifiedMinHash.h"
#include <algorithm>
#include <climits>
#include <cmath>
#include <cstdint>
#include <iostream>
#include <queue>
#include <random>
#include <vector>

namespace thirdai::utils {

typedef std::pair<uint32_t, float> PAIR;

struct cmp {
  bool operator()(const PAIR& a, const PAIR& b) {
    return a.second > b.second;  // lower is better
  };
};

DensifiedMinHash::DensifiedMinHash(uint32_t input_dim,
                                   uint32_t hashes_per_table,
                                   uint32_t num_tables, uint32_t range_pow,
                                   uint32_t seed)
    : HashFunction(num_tables, 1 << range_pow),
      _hashes_per_table(hashes_per_table),
      _num_hashes(hashes_per_table * num_tables),
      _binsize(ceil(1.0 * _range / _num_hashes)) {
  _log_num_hashes = log2(_num_hashes);

  std::mt19937 gen(seed);
  std::uniform_int_distribution<uint32_t> dis(
      1, std::numeric_limits<uint32_t>::max() - 1);

  _rand_double_hash_seed = dis(gen);

  _randa = dis(gen);
  if (_randa % 2 == 0) {
    _randa++;
  }

  _random_hash = new uint32_t[2];
  _random_hash[0] = dis(gen);

  if (_random_hash[0] % 2 == 0) {
    _random_hash[0]++;
  }
  _random_hash[1] = dis(gen);
  if (_random_hash[1] % 2 == 0) {
    _random_hash[1]++;
  }

  _binids = new uint32_t[_num_hashes];

  _rand1 = new uint32_t[_num_hashes];

  for (uint32_t i = 0; i < _num_hashes * _num_tables; i++) {
    _rand1[i] = dis(gen);
    if (_rand1[i] % 2 == 0) {
      _rand1[i]++;
    }
  }

  // int _range = 1 << this->range_power;
  // _binsize is the number of times the _range is larger than the total number
  // of hashes we need.
  for (uint32_t i = 0; i < _num_hashes; i++) {
    uint32_t curhash = MurmurHash(reinterpret_cast<char*>(&i),
                                  static_cast<uint32_t>(sizeof(i)),
                                  static_cast<uint32_t>(_randa));
    curhash = curhash & (_range - 1);
    _binids[i] = floor(static_cast<double>(curhash) / _binsize);
  }

  (void)input_dim;
}

void DensifiedMinHash::hashSingleDense(const float* values, uint32_t dim,
                                       uint32_t* output) const {
  // _binsize is the number of times the _range is larger than the total number
  // of hashes we need.
  // read the data and add it to priority queue O(dlogk approx 7d) with index as
  // key and values as priority value, get TOPK index O(1) and apply minhash on
  // retuned index.

  std::priority_queue<PAIR, std::vector<PAIR>, cmp> pq;

  for (uint32_t i = 0; i < _topK; i++) {
    pq.push(std::make_pair(i, values[i]));
  }

  for (uint32_t i = _topK; i < dim; i++) {
    pq.push(std::make_pair(i, values[i]));
    pq.pop();
  }

  uint32_t* hashes = new uint32_t[_num_hashes];

  for (uint32_t i = 0; i < _num_hashes; i++) {
    hashes[i] = std::numeric_limits<uint32_t>::max();
  }

  for (uint32_t i = 0; i < _topK; i++) {
    PAIR pair = pq.top();
    pq.pop();
    uint32_t index = pair.first;
    uint32_t binid = _binids[index];
    if (hashes[binid] < index) {
      hashes[binid] = index;
    }
  }

<<<<<<< HEAD
  densifyHashes(hashes, output);
  delete[] hashes;
=======
  compactHashes(hashes, output);
  // return final_hashes;
>>>>>>> bdd5a0a5
}

void DensifiedMinHash::hashSingleSparse(const uint32_t* indices,
                                        const float* values, uint32_t length,
                                        uint32_t* output) const {
  uint32_t* hashes = new uint32_t[_num_hashes];

  for (uint32_t i = 0; i < _num_hashes; i++) {
    hashes[i] = std::numeric_limits<uint32_t>::max();
  }

  for (uint32_t i = 0; i < length; i++) {
    uint32_t binid = _binids[indices[i]];

    if (hashes[binid] < indices[i]) {
      hashes[binid] = indices[i];
    }
  }

  densifyHashes(hashes, output);
  delete[] hashes;
  (void)values;
}

void DensifiedMinHash::densifyHashes(const uint32_t* hashes,
                                     uint32_t* final_hashes) const {
<<<<<<< HEAD
  uint32_t* hash_array = new uint32_t[_num_hashes];
=======
  uint32_t* hash_array = new uint32_t[_num_hashes]();
>>>>>>> bdd5a0a5

  for (uint32_t i = 0; i < _num_hashes; i++) {
    uint32_t next = hashes[i];
    if (next != std::numeric_limits<uint32_t>::max()) {
      hash_array[i] = hashes[i];
      continue;
    }

    uint32_t count = 0;
    while (next == std::numeric_limits<uint32_t>::max()) {
      count++;
      uint32_t index = std::min(RandDoubleHash(i, count), _num_hashes);

      next = hashes[index];
      if (count > 100) {  // Densification failure.
        break;
      }
    }
    hash_array[i] = next;
  }

  compactHashes(hash_array, final_hashes);

  delete[] hash_array;
}

void DensifiedMinHash::compactHashes(const uint32_t* hashes,
                                     uint32_t* final_hashes) const {
  for (uint32_t i = 0; i < _num_tables; i++) {
    uint32_t index = 0;
    for (uint32_t j = 0; j < _hashes_per_table; j++) {
      uint32_t h = _rand1[_hashes_per_table * i + j];
      h *= _rand1[_hashes_per_table * i + j];
      h ^= h >> 13;
      h ^= _rand1[_hashes_per_table * i + j];
      index += h * hashes[_hashes_per_table * i + j];
    }

    index = index & (_range - 1);
    final_hashes[i] = index;
  }
  delete[] hash_array;
}

DensifiedMinHash::~DensifiedMinHash() {
  delete[] _random_hash;
  delete[] _rand1;
  delete[] _binids;
}

}  // namespace thirdai::utils<|MERGE_RESOLUTION|>--- conflicted
+++ resolved
@@ -110,13 +110,8 @@
     }
   }
 
-<<<<<<< HEAD
-  densifyHashes(hashes, output);
+  compactHashes(hashes, output);
   delete[] hashes;
-=======
-  compactHashes(hashes, output);
-  // return final_hashes;
->>>>>>> bdd5a0a5
 }
 
 void DensifiedMinHash::hashSingleSparse(const uint32_t* indices,
@@ -143,11 +138,7 @@
 
 void DensifiedMinHash::densifyHashes(const uint32_t* hashes,
                                      uint32_t* final_hashes) const {
-<<<<<<< HEAD
-  uint32_t* hash_array = new uint32_t[_num_hashes];
-=======
   uint32_t* hash_array = new uint32_t[_num_hashes]();
->>>>>>> bdd5a0a5
 
   for (uint32_t i = 0; i < _num_hashes; i++) {
     uint32_t next = hashes[i];
@@ -189,7 +180,6 @@
     index = index & (_range - 1);
     final_hashes[i] = index;
   }
-  delete[] hash_array;
 }
 
 DensifiedMinHash::~DensifiedMinHash() {
