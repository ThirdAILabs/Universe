--- conflicted
+++ resolved
@@ -1,9 +1,5 @@
 #include "DensifiedMinHash.h"
-<<<<<<< HEAD
-#include "HashUtils.h"
-=======
 #include "../Exceptions.h"
->>>>>>> 85ae03c3
 #include <algorithm>
 #include <climits>
 #include <cmath>
@@ -36,46 +32,15 @@
                                         const float* values, uint32_t length,
                                         uint32_t* output) const {
   (void)values;
-<<<<<<< HEAD
-}
-
-void DensifiedMinHash::densifyHashes(const uint32_t* hashes,
-                                     uint32_t* final_hashes) const {
-  uint32_t* hash_array = new uint32_t[_num_hashes]();
-
-  for (uint32_t i = 0; i < _num_hashes; i++) {
-    uint32_t next = hashes[i];
-    if (next != std::numeric_limits<uint32_t>::max()) {
-      hash_array[i] = hashes[i];
-      continue;
-    }
-
-    uint32_t count = 0;
-    while (next == std::numeric_limits<uint32_t>::max()) {
-      count++;
-      uint32_t index =
-          std::min(HashUtils::RandDoubleHash(i, count, _rand_double_hash_seed,
-                                             _log_num_hashes),
-                   _num_hashes);
-
-      next = hashes[index];
-      if (count > 100) {  // Densification failure.
-        break;
-      }
-    }
-    hash_array[i] = next;
-  }
-=======
->>>>>>> 85ae03c3
 
   // If murmur hash takes too long, one thing we can do is switch to a faster
   // hash. Another interesting alternative is to just use the original indices
   // and sort those. This is not preferred, however, because there might be
   // locality and thus information loss in the original indices, i.e. having
   // indices 899 890 891 892 is probably much more likely than having 4
-  // consecutive hash values. Another complicating factor is that we would need
-  // to know themax dimension upon construction to initialize the range and
-  // bin size.
+  // consecutive hash values. Another complicating factor is that we would
+  // need to know themax dimension upon construction to initialize the range
+  // and bin size.
   std::vector<uint32_t> hashes(_total_num_hashes, UINT32_MAX);
   for (uint32_t i = 0; i < length; i++) {
     uint32_t hash = MurmurHash(reinterpret_cast<const char*>(indices + i),
