import os
import platform
import socket
import time

import mlflow
import psutil
import toml

file_dir = os.path.dirname(os.path.abspath(__file__))
file_name = os.path.join(file_dir, "config.toml")
with open(file_name) as f:
    parsed_config = toml.load(f)
mlflow.set_tracking_uri(parsed_config["tracking"]["uri"])

# For load, see e.g. https://en.wikipedia.org/wiki/Load_(computing)
# For everythin else, https://stackoverflow.com/questions/3103178/how-to-get-the-system-info-with-python
machine_info = {
    "load_before_experiment": os.getloadavg()[2],
    "platform": platform.platform(),
    "platform_version": platform.version(),
    "platform_release": platform.release(),
    "architecture": platform.machine(),
    "processor": platform.processor(),
    "hostname": socket.gethostname(),
    "ram_gb": round(psutil.virtual_memory().total / (1024.0**3)),
    "num_cores": psutil.cpu_count(logical=True),
}


def _log_machine_info():
    for key, val in machine_info.items():
        mlflow.log_param(key, val)


class ExperimentLogger:
    """
    This class starts an mlflow run that logs metadata about a model run to
    our mlflow tracking server. It can be used for Bolt as well as
    with Tensorflow for a direct comparison. Example usage:
      from mlflow_logger import ModelLogger
      with ExperimentLogger(
        experiment_name="Product Recommendation",
        dataset="amazon670k",
        algorithm="bolt") as mlflow_logger:
        <Code to init model>
        mlflow_logger.log_start_training()
        for each epoch:
          <train model a single epoch>
          mlflow_logger.log_epoch(accuracy)
<<<<<<< HEAD
    To use with something like TensorFlow that does not have num_hash_tables
    , hashes_per_table, or sparsity, you can leave those fields out. Note
    mlflow only supports a single run at a time, so don't nest "with"
=======

    Note mlflow only supports a single run at a time, so don't nest "with"
>>>>>>> 7915bb1f
    statements containing this class or other mlflow logging classes
    (similarly don't have a nested call to log_magsearch).
    """

    def __init__(
        self,
        experiment_name,
        dataset,
        algorithm="bolt",
        experiment_args=None,
    ):
        self.experiment_name = experiment_name
        self.dataset = dataset
        self.algorithm = algorithm
        self.experiment_args = experiment_args
        self.epoch_times = []
        self.epoch_accuracies = []

    def __enter__(self):
        mlflow.set_experiment(self.experiment_name)
        mlflow.start_run(
            tags={"dataset": self.dataset, "algorithm": self.algorithm},
        )
        _log_machine_info()

        if self.experiment_args:
            for k, v in vars(self.experiment_args).items():
                mlflow.log_param(k, v)

        self.start_time = time.time()
        return self

    def log_start_training(self):
        """
        Call this method to log and store a start time for training, so
        the first epoch length can be recorded. Must be called before log_epoch.
        This also records the "initilization_time" as the time between
        the start of the "with" block and the start of this method.
        """
        self.epoch_times.append(time.time())
        mlflow.log_metric("accuracy", 0)
        mlflow.log_param("initilization_time", time.time() - self.start_time)

    def log_epoch(self, accuracy):
        """
        Logs epoch accuracy and epoch time for plotting accuracy vs. time
        graphs and getting average epoch time. Should be called as soon as
        an epoch finishes to get accurate time results, and log_start_training
        must have been called first.
        """
        if len(self.epoch_times) == 0:
            raise RuntimeError("Must call log_start_training before calling log_epoch.")

        self.epoch_times.append(time.time())
        self.epoch_accuracies.append(accuracy)

        mlflow.log_metric("accuracy", accuracy)
        mlflow.log_metric("epoch_length", self.epoch_times[-1] - self.epoch_times[-2])

    def log_final_accuracy(self, final_accuracy):
        """
        Call this method to log a final accuracy, usually by running the model
        on a larger final test set after training is complete.
        """
        mlflow.log_param("final_accuracy", final_accuracy)

    def __exit__(self, type, value, traceback):
        if len(self.epoch_accuracies) > 0 and len(self.epoch_times) > 1:
            mlflow.log_metric("final_accuracy", self.epoch_accuracies[-1])
            mlflow.log_param(
                "average_epoch_length",
                sum(self.epoch_times) / (len(self.epoch_times) - 1),
            )


# TODO(vihan): Change function signature
# def log_run(experiment, dataset, algorithm, *args, **kwargs)


def log_imagesearch_run(
    reservoir_size,
    hashes_per_table,
    num_tables,
    indexing_time,
    querying_time,
    num_queries,
    recall,
    dataset,
):
    """Starts and finishes an mlflow run for magsearch, logging all
    necessary information."""

    mlflow.set_experiment("Image Search")
    with mlflow.start_run(tags={"dataset": dataset, "algorithm": "magsearch"}):
        _log_machine_info()
        mlflow.log_param("reservoir_size", reservoir_size)
        mlflow.log_param("hashes_per_table", hashes_per_table)
        mlflow.log_param("num_tables", num_tables)
        mlflow.log_param("indexing_time", indexing_time)
        mlflow.log_param("querying_time", querying_time)
        mlflow.log_param("num_queries", num_queries)
        mlflow.log_param("queries_per_second", num_queries / querying_time)
        mlflow.log_param("recall", recall)<|MERGE_RESOLUTION|>--- conflicted
+++ resolved
@@ -48,14 +48,9 @@
         for each epoch:
           <train model a single epoch>
           mlflow_logger.log_epoch(accuracy)
-<<<<<<< HEAD
     To use with something like TensorFlow that does not have num_hash_tables
     , hashes_per_table, or sparsity, you can leave those fields out. Note
     mlflow only supports a single run at a time, so don't nest "with"
-=======
-
-    Note mlflow only supports a single run at a time, so don't nest "with"
->>>>>>> 7915bb1f
     statements containing this class or other mlflow logging classes
     (similarly don't have a nested call to log_magsearch).
     """
