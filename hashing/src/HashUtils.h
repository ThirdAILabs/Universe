--- conflicted
+++ resolved
@@ -32,27 +32,6 @@
 }
 
 /**
-<<<<<<< HEAD
- * Performs a default hash compaction by assigning hashes_per_output_value
- * hashes to each of the length_output output hashes. If
- * length_output * hashes_per_output_value >= len(hashes), this will segfault,
- * so don't do that.
- */
-inline void defaultCompactHashesMethod(const uint32_t* hashes,
-                                       uint32_t* output_hashes,
-                                       uint32_t length_output,
-                                       uint32_t hashes_per_output_value) {
-  for (uint32_t i = 0; i < length_output; i++) {
-    uint32_t index = 0;
-    for (uint32_t j = 0; j < hashes_per_output_value; j++) {
-      uint32_t h = hashes[i * hashes_per_output_value + j];
-      index += h << (hashes_per_output_value - 1 - j);
-    }
-    output_hashes[i] = index;
-  }
-}
-
-/**
  * Performas a default hash compaction by compacting hashes into each of the
  * output bins. If length_output *  hashes_per_output_value >= len(hashes),
  * this will segfault, so don't do that. The range of this is UINT32_MAX.
@@ -76,31 +55,6 @@
 }
 
 /**
-=======
- * Performas a default hash compaction by compacting hashes into each of the
- * output bins. If length_output *  hashes_per_output_value >= len(hashes),
- * this will segfault, so don't do that. The range of this is UINT32_MAX.
- */
-inline void defaultCompactHashes(const uint32_t* hashes,
-                                 uint32_t* output_hashes,
-                                 uint32_t length_output,
-                                 uint32_t hashes_per_output_value) {
-  for (uint32_t i = 0; i < length_output; i++) {
-    uint32_t current_hash = hashes[i * hashes_per_output_value];
-    for (uint32_t j = 1; j < hashes_per_output_value; j++) {
-      // See
-      // https://stackoverflow.com/questions/2590677/how-do-i-combine-hash-values-in-c0x
-      // for explanation of the magic number (this is the boost
-      // implementation of combining hash values).
-      current_hash ^= hashes[i * hashes_per_output_value + j] + 0x9e3779b9 +
-                      (current_hash << 6) + (current_hash >> 2);
-    }
-    output_hashes[i] = current_hash;
-  }
-}
-
-/**
->>>>>>> 8b96cff5
  * Performas a default hash compaction by assigning hashes_per_output_value
  * hash bits to each of the length_output output hashes. Assumes that
  * the input hashes are all either 0 or 1. If length_output *
@@ -158,7 +112,6 @@
       }
     }
     hashes[i] = final_hash;
-<<<<<<< HEAD
   }
 }
 
@@ -176,25 +129,6 @@
   if (num_hashes == 0) {
     return;
   }
-=======
-  }
-}
-
-/**
- * Does an in place densification of hashes, as described in the DOPH paper.
- * Currently unset hashes should be represented by UINT32_MAX. For a given
- * unset hash, if we don't find a set hash within max_path_length number of
- * jumps, we set it to unset_hash_value. First performs a densification of
- * the largest 2^x number of hashes less than the number of hashes, then
- * densifies the rest.
- */
-inline void densifyHashes(uint32_t* hashes, uint32_t num_hashes,
-                          uint32_t max_path_length = 100,
-                          uint32_t unset_hash_value = 0) {
-  if (num_hashes == 0) {
-    return;
-  }
->>>>>>> 8b96cff5
 
   // TODO(josh): Make this a util log method. __builtin_clz returns
   // the number of zeros before the first set bit, so the log is 32 - 1 -
