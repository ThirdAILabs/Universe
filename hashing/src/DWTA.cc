#include "DWTA.h"
#include <cereal/archives/binary.hpp>
#include <cereal/archives/portable_binary.hpp>
#include <cereal/types/vector.hpp>
#include <algorithm>
#include <limits>
#include <random>

namespace thirdai::hashing {

constexpr uint32_t DEFAULT_BINSIZE = 8;

DWTAHashFunction::DWTAHashFunction(uint32_t input_dim,
                                   uint32_t hashes_per_table,
                                   uint32_t num_tables, uint32_t range_pow,
                                   uint32_t seed)
    : HashFunction(num_tables, 1 << range_pow),
      _hashes_per_table(hashes_per_table),
      _num_hashes(hashes_per_table * num_tables),
      _dim(input_dim),
      _binsize(DEFAULT_BINSIZE),
      _log_binsize(floor(log2(_binsize))),
      _permute(ceil((static_cast<double>(_num_hashes) * _binsize) / _dim)) {
  std::mt19937 gen(seed);
  uint32_t* n_array = new uint32_t[_dim];
  _bin_map = std::vector<uint32_t>(_dim * _permute);
  _positions = std::vector<uint32_t>(_dim * _permute);

  for (uint32_t i = 0; i < _dim; i++) {
    n_array[i] = i;
  }
  for (uint32_t p = 0; p < _permute; p++) {
    std::shuffle(n_array, n_array + _dim, gen);
    for (uint32_t j = 0; j < _dim; j++) {
      _bin_map[p * _dim + n_array[j]] = (p * _dim + j) / _binsize;
      _positions[p * _dim + n_array[j]] = (p * _dim + j) % _binsize;
    }
  }

  delete[] n_array;

  std::uniform_int_distribution<uint32_t> dis(
      1, std::numeric_limits<uint32_t>::max() - 1);

  _rand_double_hash_seed = dis(gen);
}

void DWTAHashFunction::hashSingleDense(const float* values, uint32_t dim,
                                       uint32_t* output) const {
  uint32_t* hashes = new uint32_t[_num_hashes];
  float* bin_values = new float[_num_hashes];

  for (uint32_t i = 0; i < _num_hashes; i++) {
    hashes[i] = std::numeric_limits<uint32_t>::max();
    bin_values[i] = std::numeric_limits<float>::lowest();
  }

  for (uint32_t p = 0; p < _permute; p++) {
    uint32_t base_bin_id = p * _dim;
    for (uint32_t i = 0; i < dim; i++) {
      uint32_t binid = _bin_map[base_bin_id + i];
      if (binid < _num_hashes && bin_values[binid] < values[i]) {
        bin_values[binid] = values[i];
        hashes[binid] = _positions[base_bin_id + i];
      }
    }
  }

  delete[] bin_values;

  compactHashes(hashes, output);

  delete[] hashes;
}

void DWTAHashFunction::hashSingleSparse(const uint32_t* indices,
                                        const float* values, uint32_t length,
                                        uint32_t* output) const {
  uint32_t* hashes = new uint32_t[_num_hashes];
  float* bin_values = new float[_num_hashes];

  for (uint32_t i = 0; i < _num_hashes; i++) {
    hashes[i] = std::numeric_limits<uint32_t>::max();
    bin_values[i] = std::numeric_limits<float>::lowest();
  }

  for (uint32_t p = 0; p < _permute; p++) {
    uint32_t base_bin_id = p * _dim;
    for (uint32_t i = 0; i < length; i++) {
      uint32_t binid = _bin_map[base_bin_id + indices[i]];
      if (binid < _num_hashes && bin_values[binid] < values[i]) {
        bin_values[binid] = values[i];
        hashes[binid] = _positions[base_bin_id + indices[i]];
      }
    }
  }
  delete[] bin_values;

  densifyHashes(hashes, _num_hashes);
  compactHashes(hashes, output);

  delete[] hashes;
}

void DWTAHashFunction::compactHashes(const uint32_t* hashes,
                                     uint32_t* final_hashes) const {
<<<<<<< HEAD
  // TODO (Josh, Patrick): Figure out how to consolidate this version of
  // compactHashes with defaultCompactHashesMethod.
=======
>>>>>>> 8b96cff5
  for (uint32_t i = 0; i < _num_tables; i++) {
    uint32_t index = 0;
    for (uint32_t j = 0; j < _hashes_per_table; j++) {
      uint32_t h = hashes[i * _hashes_per_table + j];

      /**
       * This is to fix a suble bug caused by NaNs. When hashing vector of NaNs
       * the value of a NaN does not exceed the lowest float value and so the
       * hashes are never overwritten from 2^32-1. This bit shift clears all but
       * the lower order log(binsize) bits so that each hash is in the range
       * [0, binsize) and only has log(binsize) bits. Then when these hashes are
       * concatenated the output hash index has the correct number of bits for
       * the output range: num_hashes_per_table * log(binsize).
       */
      h = h & (_binsize - 1);

      index += h << ((_hashes_per_table - 1 - j) * _log_binsize);
    }
    final_hashes[i] = index;
  }
}

template <class Archive>
void DWTAHashFunction::serialize(Archive& archive) {
  archive(cereal::base_class<HashFunction>(this), _hashes_per_table,
          _num_hashes, _dim, _binsize, _log_binsize, _permute, _bin_map,
          _positions, _rand_double_hash_seed);
}

template void DWTAHashFunction::serialize(cereal::PortableBinaryInputArchive&);
template void DWTAHashFunction::serialize(cereal::PortableBinaryOutputArchive&);

template void DWTAHashFunction::serialize(cereal::BinaryInputArchive&);
template void DWTAHashFunction::serialize(cereal::BinaryOutputArchive&);

}  // namespace thirdai::hashing

CEREAL_REGISTER_TYPE(thirdai::hashing::DWTAHashFunction)<|MERGE_RESOLUTION|>--- conflicted
+++ resolved
@@ -104,11 +104,6 @@
 
 void DWTAHashFunction::compactHashes(const uint32_t* hashes,
                                      uint32_t* final_hashes) const {
-<<<<<<< HEAD
-  // TODO (Josh, Patrick): Figure out how to consolidate this version of
-  // compactHashes with defaultCompactHashesMethod.
-=======
->>>>>>> 8b96cff5
   for (uint32_t i = 0; i < _num_tables; i++) {
     uint32_t index = 0;
     for (uint32_t j = 0; j < _hashes_per_table; j++) {
