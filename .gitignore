--- conflicted
+++ resolved
@@ -90,10 +90,4 @@
 # -- End vim .gitignore
 
 # Ignore log files
-<<<<<<< HEAD
-*.log
-
-make_custom_size_tabular.py
-=======
-*.log
->>>>>>> c95e78aa
+*.log