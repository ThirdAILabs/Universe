--- conflicted
+++ resolved
@@ -44,10 +44,6 @@
 *.svm
 *.csv
 
-<<<<<<< HEAD
-#log files
-*.log
-=======
 # Output files
 *.svg
 
@@ -72,5 +68,4 @@
 # Persistent undo
 [._]*.un~
 
-# -- End vim .gitignore
->>>>>>> b801a48a
+# -- End vim .gitignore