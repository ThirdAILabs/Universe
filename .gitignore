# VSCode settings
.vscode
.cache
compile_commands.json

# CMake Build and Testing output
__pycache__
build
thirdai.egg-info

# Mac stuff
.DS_Store

# Ignore .serialized files
*.serialized 
# Don't ignore the single license.serialized file in docker/product/slim
# or the serialized files in licensing/python_tests
# TODO(josh): Change this to a more permanent solution (it's going to fail 
# in 90 days).
!docker/product/slim/license.serialized
!licensing/python_tests/*.serialized

# Ignore zipped files
*.bz2
*.gz

# Python builds
*egg-info*

# Ignore all .der key files
*.der

# Docs
docs/internal_docs/_*
docs/public_docs/_*

# Wheels
dist
wheelhouse

# Shared libraries
*.so

# Data files
*.svm
*.csv
*.parquet

# Output files
*.svg

# Python virtual env
.venv
.env
venv
env

# Datasets downloaded during tests
mnist_data

# Clang tidy
clang_tidy_logs

# -- Begin vim .gitignore
# Swap
[._]*.s[a-v][a-z]
!*.svg  # comment out if you don't need vector files
[._]*.sw[a-p]
[._]s[a-rt-v][a-z]
[._]ss[a-gi-z]
[._]sw[a-p]

# Session
Session.vim
Sessionx.vim

# Temporary
Testing
.netrwhist
*~
# Auto-generated tag files
tags
# Persistent undo
[._]*.un~

# -- End vim .gitignore

# Ignore log files
*.log
<<<<<<< HEAD
=======

>>>>>>> 77faca2a
make_custom_size_tabular.py<|MERGE_RESOLUTION|>--- conflicted
+++ resolved
@@ -87,8 +87,5 @@
 
 # Ignore log files
 *.log
-<<<<<<< HEAD
-=======
 
->>>>>>> 77faca2a
 make_custom_size_tabular.py