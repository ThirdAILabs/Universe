# -*- coding: utf-8 -*-
import multiprocessing
import os
import re
import subprocess
import sys

from setuptools import Extension, find_packages, setup
from setuptools.command.build_ext import build_ext

# Convert distutils Windows platform specifiers to CMake -A arguments
PLAT_TO_CMAKE = {
    "win32": "Win32",
    "win-amd64": "x64",
    "win-arm32": "ARM",
    "win-arm64": "ARM64",
}

# Default is release build with full parallelism
if "THIRDAI_NUM_JOBS" in os.environ:
    num_jobs = os.environ["THIRDAI_NUM_JOBS"]
else:
    num_jobs = multiprocessing.cpu_count() * 2
if "THIRDAI_BUILD_MODE" in os.environ:
    build_mode = os.environ["THIRDAI_BUILD_MODE"]
else:
    build_mode = "Release"
if "THIRDAI_FEATURE_FLAGS" in os.environ:
    feature_flags = os.environ["THIRDAI_FEATURE_FLAGS"]
    is_public_release = "THIRDAI_EXPOSE_ALL" not in feature_flags
else:
    feature_flags = "THIRDAI_BUILD_LICENSE THIRDAI_CHECK_LICENSE"
    is_public_release = True


# A CMakeExtension needs a sourcedir instead of a file list.
# The name must be the _single_ output extension from the CMake build.
# If you need multiple extensions, see scikit-build.
class CMakeExtension(Extension):
    def __init__(self, name, sourcedir=""):
        Extension.__init__(self, name, sources=[])
        self.sourcedir = os.path.abspath(sourcedir)


class CMakeBuild(build_ext):
    def build_extension(self, ext):
        global build_mode
        global feature_flags
        global num_jobs

        extdir = os.path.abspath(os.path.dirname(self.get_ext_fullpath(ext.name)))

        # required for auto-detection & inclusion of auxiliary "native" libs
        if not extdir.endswith(os.path.sep):
            extdir += os.path.sep

        # CMake lets you override the generator - we need to check this.
        # Can be set with Conda-Build, for example.
        cmake_generator = os.environ.get("CMAKE_GENERATOR", "")

        # Set Python_EXECUTABLE instead if you use PYBIND11_FINDPYTHON
        cmake_args = [
            "-DCMAKE_LIBRARY_OUTPUT_DIRECTORY={}".format(extdir),
            "-DPYTHON_EXECUTABLE={}".format(sys.executable),
            # not used on MSVC, but no harm
            "-DCMAKE_BUILD_TYPE={}".format(build_mode),
        ]

        # To build the wheel, we don't need to make "all" targets. We just need
        # what is required to be packaged with python.  The pybind11 target in
        # CMakeLists.txt is defined as _thirdai, which is what is shipped with
        # the built wheel. Since setup.py is for use in packaging the wheel, we
        # pass this specific target to cmake args to avoid having to compile
        # tests and other potential libraries/executables created.
        #
        # Equivalent to calling `make _thirdai`.
        build_args = ["-t", "_thirdai"]

        # Adding CMake arguments set as environment variable
        # (needed e.g. to build for ARM OSx on conda-forge)
        if "CMAKE_ARGS" in os.environ:
            cmake_args += [item for item in os.environ["CMAKE_ARGS"].split(" ") if item]

        # Detect if user wants to use ccache from a CMake variable
        # If set to 0 (also used as a default when unset) ccache is disabled.
        # Otherwise ccache is enabled.
        use_ccache = os.environ.get("USE_CCACHE", "0")
        if use_ccache != "0":
            cmake_args += [
                "-DCMAKE_C_COMPILER_LAUNCHER=ccache",
                "-DCMAKE_CXX_COMPILER_LAUNCHER=ccache",
            ]

        if self.compiler.compiler_type != "msvc":
            # Using Ninja-build since it a) is available as a wheel and b)
            # multithreads automatically. MSVC would require all variables be
            # exported for Ninja to pick it up, which is a little tricky to do.
            # Users can override the generator with CMAKE_GENERATOR in CMake
            # 3.15+.
            if not cmake_generator:
                try:
                    import ninja  # noqa: F401

                    cmake_args += ["-GNinja"]
                except ImportError:
                    pass

        else:
            # Single config generators are handled "normally"
            single_config = any(x in cmake_generator for x in {"NMake", "Ninja"})

            # CMake allows an arch-in-generator style for backward compatibility
            contains_arch = any(x in cmake_generator for x in {"ARM", "Win64"})

            # Specify the arch if using MSVC generator, but only if it doesn't
            # contain a backward-compatibility arch spec already in the
            # generator name.
            if not single_config and not contains_arch:
                cmake_args += ["-A", PLAT_TO_CMAKE[self.plat_name]]

            # Multi-config generators have a different way to specify configs
            if not single_config:
                cmake_args += [
                    "-DCMAKE_LIBRARY_OUTPUT_DIRECTORY_{}={}".format(
                        build_mode.upper(), extdir
                    )
                ]
                build_args += ["--config", build_mode]

        if sys.platform.startswith("darwin"):
            # Cross-compile support for macOS - respect ARCHFLAGS if set
            archs = re.findall(r"-arch (\S+)", os.environ.get("ARCHFLAGS", ""))
            if archs:
                cmake_args += ["-DCMAKE_OSX_ARCHITECTURES={}".format(";".join(archs))]

        build_args += ["-j{}".format(num_jobs)]
        cmake_args += [f"-DTHIRDAI_FEATURE_FLAGS={feature_flags}"]

        build_dir = "build/"
        if not os.path.exists(build_dir):
            os.makedirs(build_dir)

        subprocess.check_call(["cmake", ext.sourcedir] + cmake_args, cwd=build_dir)
        subprocess.check_call(["cmake", "--build", "."] + build_args, cwd=build_dir)


version = None
with open("thirdai.version") as version_file:
    version = version_file.read().strip()
    suffix = os.environ.get("THIRDAI_BUILD_IDENTIFIER", None)
    if suffix:
        version = "{}+{}".format(version, suffix)

neural_db_deps = [
    "PyTrie",
    "PyMuPDF==1.22.5",
    "langchain",
    "bs4",
    "trafilatura",
    "python-docx",
    "url-normalize",
    "nltk",
    "unidecode",
<<<<<<< HEAD
    "pydantic<2.5",
    "unstructured[all-docs]",
=======
    "pydantic",
>>>>>>> e8e96597
    "sortedcontainers",
    "SQLAlchemy",
    "Office365-REST-Python-Client",
]

# The information here can also be placed in setup.cfg - better separation of
# logic and declaration, and simpler if you include description/version in a file.
setup(
    name="thirdai",
    version=version,
    author="ThirdAI",
    author_email="contact@thirdai.com",
    description="A faster cpu machine learning library",
    long_description="""
      A faster cpu machine learning library that uses sparsity and hashing to 
      accelerate inference and training. See https://thirdai.com for more 
      details.
    """,
    license_files=("LICENSE.txt",),
    ext_modules=[CMakeExtension("thirdai._thirdai")],
    cmdclass=dict(build_ext=CMakeBuild),
    zip_safe=False,
    install_requires=[
        "numpy",
        "typing_extensions",
        "requests",
        "pandas>=2.0.0",
    ],
    extras_require={
        # The cryptography requirement is necessary to avoid ssl errors
        # The tokenizers requirement ensures that all of the [test] depedencies are
        # installable from a wheel on an m1.
        # The latest version of MLFLOW available while building wheels is 1.23.1
        # For MLFLOW to work, the alembic version of the backend databases for local
        # MLFLOW and server MLFLOW should be the same. Hence, we are fixing the
        # version of MLFLOW here. The version of protobuf that works with this
        # MLFLOW is also being fixed.
        "neural_db": neural_db_deps,
        "test": [
            "pytest",
            "pytest-mock",
            "boto3",
            "moto[server]",
            "mlflow",
            "protobuf",
            "datasets",
            "torch",
            "toml",
            "psutil",
            "transformers",
            "pandas>=2.0.0",
            "cryptography",
            "tokenizers",
            "pyarrow",
            "prometheus_client",
            "gcsfs",
            "s3fs",
            "mock",
            "scikit-learn",
            "beir",
            "pyOpenSSL>22.1.0",
            "ray",
            "grpcio",
            "unstructured[all-docs]<=0.10.20",
        ]
        + neural_db_deps,
        "benchmark": [
            "toml",
            "psutil",
            "scikit-learn",
            "mlflow",
            "protobuf",
            "boto3",
            "s3fs",
            "gcsfs",
            "nltk",
            "ray[default]",
            "torch",
            "unstructured[all-docs]<=0.10.20",
        ]
        + neural_db_deps,
        # See https://github.com/readthedocs/sphinx_rtd_theme/issues/1343 for why we restrict the sphinx version
        "docs": ["sphinx!=5.2.0.post0", "sphinx_rtd_theme"],
    },
    packages=["thirdai"]
    + [
        "thirdai." + p
        for p in find_packages(
            where="thirdai_python_package",
            # We don't want the experimental submodule included in releases.
            exclude=["experimental"] if is_public_release else [],
        )
    ],
    license="proprietary",
    package_dir={"thirdai": "thirdai_python_package"},
)<|MERGE_RESOLUTION|>--- conflicted
+++ resolved
@@ -161,12 +161,7 @@
     "url-normalize",
     "nltk",
     "unidecode",
-<<<<<<< HEAD
     "pydantic<2.5",
-    "unstructured[all-docs]",
-=======
-    "pydantic",
->>>>>>> e8e96597
     "sortedcontainers",
     "SQLAlchemy",
     "Office365-REST-Python-Client",
