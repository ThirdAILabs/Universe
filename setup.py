# -*- coding: utf-8 -*-
import multiprocessing
import os
import re
import subprocess
import sys

from setuptools import Extension, find_packages, setup
from setuptools.command.build_ext import build_ext

# Convert distutils Windows platform specifiers to CMake -A arguments
PLAT_TO_CMAKE = {
    "win32": "Win32",
    "win-amd64": "x64",
    "win-arm32": "ARM",
    "win-arm64": "ARM64",
}

# Default is release build with full parallelism
if "THIRDAI_NUM_JOBS" in os.environ:
    num_jobs = os.environ["THIRDAI_NUM_JOBS"]
else:
    num_jobs = multiprocessing.cpu_count() * 2
if "THIRDAI_BUILD_MODE" in os.environ:
    build_mode = os.environ["THIRDAI_BUILD_MODE"]
else:
    build_mode = "Release"
if "THIRDAI_FEATURE_FLAGS" in os.environ:
    feature_flags = os.environ["THIRDAI_FEATURE_FLAGS"]
    is_public_release = "THIRDAI_EXPOSE_ALL" not in feature_flags
else:
    feature_flags = "THIRDAI_BUILD_LICENSE THIRDAI_CHECK_LICENSE"
    is_public_release = True


# A CMakeExtension needs a sourcedir instead of a file list.
# The name must be the _single_ output extension from the CMake build.
# If you need multiple extensions, see scikit-build.
class CMakeExtension(Extension):
    def __init__(self, name, sourcedir=""):
        Extension.__init__(self, name, sources=[])
        self.sourcedir = os.path.abspath(sourcedir)


class CMakeBuild(build_ext):
    def build_extension(self, ext):
        global build_mode
        global feature_flags
        global num_jobs

        extdir = os.path.abspath(os.path.dirname(self.get_ext_fullpath(ext.name)))

        # required for auto-detection & inclusion of auxiliary "native" libs
        if not extdir.endswith(os.path.sep):
            extdir += os.path.sep

        # CMake lets you override the generator - we need to check this.
        # Can be set with Conda-Build, for example.
        cmake_generator = os.environ.get("CMAKE_GENERATOR", "")

        # Set Python_EXECUTABLE instead if you use PYBIND11_FINDPYTHON
        cmake_args = [
            "-DCMAKE_LIBRARY_OUTPUT_DIRECTORY={}".format(extdir),
            "-DPYTHON_EXECUTABLE={}".format(sys.executable),
            # not used on MSVC, but no harm
            "-DCMAKE_BUILD_TYPE={}".format(build_mode),
        ]

        # To build the wheel, we don't need to make "all" targets. We just need
        # what is required to be packaged with python.  The pybind11 target in
        # CMakeLists.txt is defined as _thirdai, which is what is shipped with
        # the built wheel. Since setup.py is for use in packaging the wheel, we
        # pass this specific target to cmake args to avoid having to compile
        # tests and other potential libraries/executables created.
        #
        # Equivalent to calling `make _thirdai`.
        build_args = ["-t", "_thirdai"]

        # Adding CMake arguments set as environment variable
        # (needed e.g. to build for ARM OSx on conda-forge)
        if "CMAKE_ARGS" in os.environ:
            cmake_args += [item for item in os.environ["CMAKE_ARGS"].split(" ") if item]

        # Detect if user wants to use ccache from a CMake variable
        # If set to 0 (also used as a default when unset) ccache is disabled.
        # Otherwise ccache is enabled.
        use_ccache = os.environ.get("USE_CCACHE", "0")
        if use_ccache != "0":
            cmake_args += [
                "-DCMAKE_C_COMPILER_LAUNCHER=ccache",
                "-DCMAKE_CXX_COMPILER_LAUNCHER=ccache",
            ]

        if self.compiler.compiler_type != "msvc":
            # Using Ninja-build since it a) is available as a wheel and b)
            # multithreads automatically. MSVC would require all variables be
            # exported for Ninja to pick it up, which is a little tricky to do.
            # Users can override the generator with CMAKE_GENERATOR in CMake
            # 3.15+.
            if not cmake_generator:
                try:
                    import ninja  # noqa: F401

                    cmake_args += ["-GNinja"]
                except ImportError:
                    pass

        else:
            # Single config generators are handled "normally"
            single_config = any(x in cmake_generator for x in {"NMake", "Ninja"})

            # CMake allows an arch-in-generator style for backward compatibility
            contains_arch = any(x in cmake_generator for x in {"ARM", "Win64"})

            # Specify the arch if using MSVC generator, but only if it doesn't
            # contain a backward-compatibility arch spec already in the
            # generator name.
            if not single_config and not contains_arch:
                cmake_args += ["-A", PLAT_TO_CMAKE[self.plat_name]]

            # Multi-config generators have a different way to specify configs
            if not single_config:
                cmake_args += [
                    "-DCMAKE_LIBRARY_OUTPUT_DIRECTORY_{}={}".format(
                        build_mode.upper(), extdir
                    )
                ]
                build_args += ["--config", build_mode]

        if sys.platform.startswith("darwin"):
            # Cross-compile support for macOS - respect ARCHFLAGS if set
            archs = re.findall(r"-arch (\S+)", os.environ.get("ARCHFLAGS", ""))
            if archs:
                cmake_args += ["-DCMAKE_OSX_ARCHITECTURES={}".format(";".join(archs))]

        build_args += ["-j{}".format(num_jobs)]
        cmake_args += [f"-DTHIRDAI_FEATURE_FLAGS={feature_flags}"]

        build_dir = "build/"
        if not os.path.exists(build_dir):
            os.makedirs(build_dir)

        subprocess.check_call(["cmake", ext.sourcedir] + cmake_args, cwd=build_dir)
        subprocess.check_call(["cmake", "--build", "."] + build_args, cwd=build_dir)


version = None
with open("thirdai.version") as version_file:
    version = version_file.read().strip()
    suffix = os.environ.get("THIRDAI_BUILD_IDENTIFIER", None)
    if suffix:
        version = "{}+{}".format(version, suffix)

neural_db_deps = [
    "PyTrie",
    "PyMuPDF==1.22.5",
    "langchain",
    "bs4",
    "trafilatura",
    "python-docx",
    "url-normalize",
    "nltk",
    "unidecode",
    "pydantic",
<<<<<<< HEAD
=======
    "unstructured[all-docs]<=0.10.20",
>>>>>>> 50f8da98
    "sortedcontainers",
    "SQLAlchemy",
    "Office365-REST-Python-Client",
]

# The information here can also be placed in setup.cfg - better separation of
# logic and declaration, and simpler if you include description/version in a file.
setup(
    name="thirdai",
    version=version,
    author="ThirdAI",
    author_email="contact@thirdai.com",
    description="A faster cpu machine learning library",
    long_description="""
      A faster cpu machine learning library that uses sparsity and hashing to 
      accelerate inference and training. See https://thirdai.com for more 
      details.
    """,
    license_files=("LICENSE.txt",),
    ext_modules=[CMakeExtension("thirdai._thirdai")],
    cmdclass=dict(build_ext=CMakeBuild),
    zip_safe=False,
    install_requires=[
        "numpy",
        "typing_extensions",
        "requests",
        "pandas>=2.0.0",
    ],
    extras_require={
        # The cryptography requirement is necessary to avoid ssl errors
        # The tokenizers requirement ensures that all of the [test] depedencies are
        # installable from a wheel on an m1.
        # The latest version of MLFLOW available while building wheels is 1.23.1
        # For MLFLOW to work, the alembic version of the backend databases for local
        # MLFLOW and server MLFLOW should be the same. Hence, we are fixing the
        # version of MLFLOW here. The version of protobuf that works with this
        # MLFLOW is also being fixed.
        "neural_db": neural_db_deps,
        "test": [
            "pytest",
            "pytest-mock",
            "boto3",
            "moto[server]",
            "mlflow",
            "protobuf",
            "datasets",
            "torch",
            "toml",
            "psutil",
            "transformers",
            "pandas>=2.0.0",
            "cryptography",
            "tokenizers",
            "pyarrow",
            "prometheus_client",
            "gcsfs",
            "s3fs",
            "mock",
            "scikit-learn",
            "beir",
            "pyOpenSSL>22.1.0",
            "ray",
            "grpcio",
            "unstructured[all-docs]",
        ]
        + neural_db_deps,
        "benchmark": [
            "toml",
            "psutil",
            "scikit-learn",
            "mlflow",
            "protobuf",
            "boto3",
            "s3fs",
            "gcsfs",
            "nltk",
            "ray[default]",
            "torch",
            "unstructured[all-docs]",
        ]
        + neural_db_deps,
        # See https://github.com/readthedocs/sphinx_rtd_theme/issues/1343 for why we restrict the sphinx version
        "docs": ["sphinx!=5.2.0.post0", "sphinx_rtd_theme"],
    },
    packages=["thirdai"]
    + [
        "thirdai." + p
        for p in find_packages(
            where="thirdai_python_package",
            # We don't want the experimental submodule included in releases.
            exclude=["experimental"] if is_public_release else [],
        )
    ],
    license="proprietary",
    package_dir={"thirdai": "thirdai_python_package"},
)<|MERGE_RESOLUTION|>--- conflicted
+++ resolved
@@ -162,10 +162,6 @@
     "nltk",
     "unidecode",
     "pydantic",
-<<<<<<< HEAD
-=======
-    "unstructured[all-docs]<=0.10.20",
->>>>>>> 50f8da98
     "sortedcontainers",
     "SQLAlchemy",
     "Office365-REST-Python-Client",
@@ -229,7 +225,7 @@
             "pyOpenSSL>22.1.0",
             "ray",
             "grpcio",
-            "unstructured[all-docs]",
+            "unstructured[all-docs]<=0.10.20",
         ]
         + neural_db_deps,
         "benchmark": [
@@ -244,7 +240,7 @@
             "nltk",
             "ray[default]",
             "torch",
-            "unstructured[all-docs]",
+            "unstructured[all-docs]<=0.10.20",
         ]
         + neural_db_deps,
         # See https://github.com/readthedocs/sphinx_rtd_theme/issues/1343 for why we restrict the sphinx version
