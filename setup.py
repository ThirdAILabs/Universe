--- conflicted
+++ resolved
@@ -127,11 +127,7 @@
 # logic and declaration, and simpler if you include description/version in a file.
 setup(
     name="thirdai",
-<<<<<<< HEAD
-    version="0.1.7",
-=======
     version="0.1.8",
->>>>>>> db42f91c
     author="ThirdAI",
     author_email="contact@thirdai.com",
     description="A faster cpu machine learning library",
