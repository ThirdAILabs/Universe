--- conflicted
+++ resolved
@@ -183,11 +183,13 @@
     "tqdm",
 ]
 
-<<<<<<< HEAD
-neural_db_v2_deps = ["pandas", "pandera", "sqlalchemy_utils", "unstructured[pptx]"]
-=======
-neural_db_v2_deps = ["pandas", "pandera", "sqlalchemy_utils", "transformers"]
->>>>>>> 5d78c374
+neural_db_v2_deps = [
+    "pandas",
+    "pandera",
+    "sqlalchemy_utils",
+    "transformers",
+    "unstructured[pptx]",
+]
 
 # The information here can also be placed in setup.cfg - better separation of
 # logic and declaration, and simpler if you include description/version in a file.
