# -*- coding: utf-8 -*-
import multiprocessing
import os
import re
import subprocess
import sys

from setuptools import Extension, find_packages, setup
from setuptools.command.build_ext import build_ext

# Convert distutils Windows platform specifiers to CMake -A arguments
PLAT_TO_CMAKE = {
    "win32": "Win32",
    "win-amd64": "x64",
    "win-arm32": "ARM",
    "win-arm64": "ARM64",
}

# Default is release build with full parallelism
if "THIRDAI_NUM_JOBS" in os.environ:
    num_jobs = os.environ["THIRDAI_NUM_JOBS"]
else:
    num_jobs = multiprocessing.cpu_count() * 2
if "THIRDAI_BUILD_MODE" in os.environ:
    build_mode = os.environ["THIRDAI_BUILD_MODE"]
else:
    build_mode = "Release"
if "THIRDAI_FEATURE_FLAGS" in os.environ:
    feature_flags = os.environ["THIRDAI_FEATURE_FLAGS"]
<<<<<<< HEAD
    expose_all = "THIRDAI_EXPOSE_ALL" in feature_flags
else:
    feature_flags = "THIRDAI_BUILD_LICENSE THIRDAI_CHECK_LICENSE"
    expose_all = False
=======
    is_public_release = "THIRDAI_EXPOSE_ALL" not in feature_flags
else:
    feature_flags = "THIRDAI_BUILD_LICENSE THIRDAI_CHECK_LICENSE"
    is_public_release = True
>>>>>>> 167713a0

# A CMakeExtension needs a sourcedir instead of a file list.
# The name must be the _single_ output extension from the CMake build.
# If you need multiple extensions, see scikit-build.
class CMakeExtension(Extension):
    def __init__(self, name, sourcedir=""):
        Extension.__init__(self, name, sources=[])
        self.sourcedir = os.path.abspath(sourcedir)


class CMakeBuild(build_ext):
    def build_extension(self, ext):

        global build_mode
        global feature_flags
        global num_jobs

        extdir = os.path.abspath(os.path.dirname(self.get_ext_fullpath(ext.name)))

        # required for auto-detection & inclusion of auxiliary "native" libs
        if not extdir.endswith(os.path.sep):
            extdir += os.path.sep

        # CMake lets you override the generator - we need to check this.
        # Can be set with Conda-Build, for example.
        cmake_generator = os.environ.get("CMAKE_GENERATOR", "")

        # Set Python_EXECUTABLE instead if you use PYBIND11_FINDPYTHON
        cmake_args = [
            "-DCMAKE_LIBRARY_OUTPUT_DIRECTORY={}".format(extdir),
            "-DPYTHON_EXECUTABLE={}".format(sys.executable),
            # not used on MSVC, but no harm
            "-DCMAKE_BUILD_TYPE={}".format(build_mode),
        ]

        # To build the wheel, we don't need to make "all" targets. We just need
        # what is required to be packaged with python.  The pybind11 target in
        # CMakeLists.txt is defined as _thirdai, which is what is shipped with
        # the built wheel. Since setup.py is for use in packaging the wheel, we
        # pass this specific target to cmake args to avoid having to compile
        # tests and other potential libraries/executables created.
        #
        # Equivalent to calling `make _thirdai`.
        build_args = ["-t", "_thirdai"]

        # Adding CMake arguments set as environment variable
        # (needed e.g. to build for ARM OSx on conda-forge)
        if "CMAKE_ARGS" in os.environ:
            cmake_args += [item for item in os.environ["CMAKE_ARGS"].split(" ") if item]

        # Detect if user wants to use ccache from a CMake variable
        # If set to 0 (also used as a default when unset) ccache is disabled.
        # Otherwise ccache is enabled.
        use_ccache = os.environ.get("USE_CCACHE", "0")
        if use_ccache != "0":
            cmake_args += [
                "-DCMAKE_C_COMPILER_LAUNCHER=ccache",
                "-DCMAKE_CXX_COMPILER_LAUNCHER=ccache",
            ]

        if self.compiler.compiler_type != "msvc":
            # Using Ninja-build since it a) is available as a wheel and b)
            # multithreads automatically. MSVC would require all variables be
            # exported for Ninja to pick it up, which is a little tricky to do.
            # Users can override the generator with CMAKE_GENERATOR in CMake
            # 3.15+.
            if not cmake_generator:
                try:
                    import ninja  # noqa: F401

                    cmake_args += ["-GNinja"]
                except ImportError:
                    pass

        else:

            # Single config generators are handled "normally"
            single_config = any(x in cmake_generator for x in {"NMake", "Ninja"})

            # CMake allows an arch-in-generator style for backward compatibility
            contains_arch = any(x in cmake_generator for x in {"ARM", "Win64"})

            # Specify the arch if using MSVC generator, but only if it doesn't
            # contain a backward-compatibility arch spec already in the
            # generator name.
            if not single_config and not contains_arch:
                cmake_args += ["-A", PLAT_TO_CMAKE[self.plat_name]]

            # Multi-config generators have a different way to specify configs
            if not single_config:
                cmake_args += [
                    "-DCMAKE_LIBRARY_OUTPUT_DIRECTORY_{}={}".format(
                        build_mode.upper(), extdir
                    )
                ]
                build_args += ["--config", build_mode]

        if sys.platform.startswith("darwin"):
            # Cross-compile support for macOS - respect ARCHFLAGS if set
            archs = re.findall(r"-arch (\S+)", os.environ.get("ARCHFLAGS", ""))
            if archs:
                cmake_args += ["-DCMAKE_OSX_ARCHITECTURES={}".format(";".join(archs))]

        build_args += ["-j{}".format(num_jobs)]
        cmake_args += [f"-DTHIRDAI_FEATURE_FLAGS={feature_flags}"]

        build_dir = "build/"
        if not os.path.exists(build_dir):
            os.makedirs(build_dir)

        subprocess.check_call(["cmake", ext.sourcedir] + cmake_args, cwd=build_dir)
        subprocess.check_call(["cmake", "--build", "."] + build_args, cwd=build_dir)


version = None
with open("thirdai.version") as version_file:
    version = version_file.read().strip()
    suffix = os.environ.get("THIRDAI_BUILD_IDENTIFIER", None)
    if suffix:
        version = "{}+{}".format(version, suffix)


# The information here can also be placed in setup.cfg - better separation of
# logic and declaration, and simpler if you include description/version in a file.
setup(
    name="thirdai",
    version=version,
    author="ThirdAI",
    author_email="contact@thirdai.com",
    description="A faster cpu machine learning library",
    long_description="""
      A faster cpu machine learning library that uses sparsity and hashing to 
      accelerate inference and training. See https://thirdai.com for more 
      details.
    """,
    license_files=("LICENSE.txt",),
    ext_modules=[CMakeExtension("thirdai._thirdai")],
    cmdclass=dict(build_ext=CMakeBuild),
    zip_safe=False,
    install_requires=["numpy", "typing_extensions"],
    extras_require={
        # The cryptography requirement is necessary to avoid ssl errors
        # The tokenizers requirement ensures that all of the [test] depedencies are
        # installable from a wheel on an m1
        "test": [
            "pytest",
            "pytest-mock",
            "boto3",
            "moto",
            "mlflow",
            "datasets",
            "torch",
            "toml",
            "psutil",
            "transformers",
            "pandas",
            "cryptography<=36.0.2",
            "tokenizers==0.11.6",
        ],
        "benchmark": [
            "toml",
            "psutil",
            "scikit-learn",
            "mlflow",
            "boto3",
        ],
        "distributed": ["ray", "toml"],
        # See https://github.com/readthedocs/sphinx_rtd_theme/issues/1343 for why we restrict the sphinx version
        "docs": ["sphinx!=5.2.0.post0", "sphinx_rtd_theme"],
    },
    packages=["thirdai"]
    + [
        "thirdai." + p
        for p in find_packages(
            where="thirdai_python_package",
            # We don't want the experimental submodule included in releases.
<<<<<<< HEAD
            exclude=[] if expose_all else ["experimental"],
=======
            exclude=["experimental"] if is_public_release else [],
>>>>>>> 167713a0
        )
    ],
    license="proprietary",
    package_dir={"thirdai": "thirdai_python_package"},
)<|MERGE_RESOLUTION|>--- conflicted
+++ resolved
@@ -27,17 +27,10 @@
     build_mode = "Release"
 if "THIRDAI_FEATURE_FLAGS" in os.environ:
     feature_flags = os.environ["THIRDAI_FEATURE_FLAGS"]
-<<<<<<< HEAD
-    expose_all = "THIRDAI_EXPOSE_ALL" in feature_flags
-else:
-    feature_flags = "THIRDAI_BUILD_LICENSE THIRDAI_CHECK_LICENSE"
-    expose_all = False
-=======
     is_public_release = "THIRDAI_EXPOSE_ALL" not in feature_flags
 else:
     feature_flags = "THIRDAI_BUILD_LICENSE THIRDAI_CHECK_LICENSE"
     is_public_release = True
->>>>>>> 167713a0
 
 # A CMakeExtension needs a sourcedir instead of a file list.
 # The name must be the _single_ output extension from the CMake build.
@@ -214,11 +207,7 @@
         for p in find_packages(
             where="thirdai_python_package",
             # We don't want the experimental submodule included in releases.
-<<<<<<< HEAD
-            exclude=[] if expose_all else ["experimental"],
-=======
             exclude=["experimental"] if is_public_release else [],
->>>>>>> 167713a0
         )
     ],
     license="proprietary",
