--- conflicted
+++ resolved
@@ -165,11 +165,8 @@
     "sortedcontainers",
     "SQLAlchemy",
     "Office365-REST-Python-Client",
-<<<<<<< HEAD
     "simple-salesforce",
-=======
     "scikit-learn",
->>>>>>> 44e3a43e
 ]
 
 # The information here can also be placed in setup.cfg - better separation of
