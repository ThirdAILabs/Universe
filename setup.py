# -*- coding: utf-8 -*-
import os
import re
import subprocess
import sys
import multiprocessing

from setuptools import setup, Extension, find_packages
from setuptools.command.build_ext import build_ext

# Default is release build with full parallelism
if "THIRDAI_NUM_JOBS" in os.environ:
    num_jobs = os.environ["THIRDAI_NUM_JOBS"]
else:
    num_jobs = multiprocessing.cpu_count() * 2
if "THIRDAI_BUILD_MODE" in os.environ:
    build_mode = os.environ["THIRDAI_BUILD_MODE"]
else:
    build_mode = "Release"
if "THIRDAI_FEATURE_FLAGS" in os.environ:
    feature_flags = os.environ["THIRDAI_FEATURE_FLAGS"]
else:
    feature_flags = "THIRDAI_BUILD_LICENSE;THIRDAI_CHECK_LICENSE"


# A CMakeExtension needs a sourcedir instead of a file list.
# The name must be the _single_ output extension from the CMake build.
# If you need multiple extensions, see scikit-build.
class CMakeExtension(Extension):
    def __init__(self, name, sourcedir=""):
        Extension.__init__(self, name, sources=[])
        self.sourcedir = os.path.abspath(sourcedir)


class CMakeBuild(build_ext):
    def build_extension(self, ext):
        global build_mode
        global feature_flags
        global num_jobs

        extdir = os.path.abspath(os.path.dirname(self.get_ext_fullpath(ext.name)))

        # required for auto-detection & inclusion of auxiliary "native" libs
        if not extdir.endswith(os.path.sep):
            extdir += os.path.sep

        build_dir = "build/"

        cmake_args = [
            "-DCMAKE_LIBRARY_OUTPUT_DIRECTORY={}".format(extdir),
            "-DPYTHON_EXECUTABLE={}".format(sys.executable),
            "-DCMAKE_BUILD_TYPE={}".format(build_mode),
        ]
        build_args = []

        build_args += [f"-j{num_jobs}"]
        cmake_args += [f'"-DFEATURE_FLAGS={feature_flags}"']

        if not os.path.exists(build_dir):
            os.makedirs(build_dir)

        cmake_call = f"cmake {ext.sourcedir} {' '.join(cmake_args)}"
        subprocess.check_call(cmake_call, cwd=build_dir, shell=True)
        subprocess.check_call(["cmake", "--build", "."] + build_args, cwd=build_dir)


# The information here can also be placed in setup.cfg - better separation of
# logic and declaration, and simpler if you include description/version in a file.
setup(
    name="thirdai",
<<<<<<< HEAD
    version="0.0.3",
    author="ThirdAI",
    author_email="contact@thirdai.com",
    description="A faster cpu machine learning library",
    long_description="",
=======
    version="0.1.0",
    author="ThirdAI",
    author_email="contact@thirdai.com",
    description="A faster cpu machine learning library",
    long_description="""
      A faster cpu machine learning library that uses sparsity and hashing to 
      accelerate inference and training. See https://thirdai.com for more 
      details.
    """,
>>>>>>> 04f0a112
    ext_modules=[CMakeExtension("thirdai._thirdai")],
    cmdclass=dict(build_ext=CMakeBuild),
    install_requires=["numpy", "tqdm"],
    zip_safe=False,
    extras_require={
        "test": ["pytest"],
    },
    packages=["thirdai"]
    + ["thirdai." + p for p in find_packages(where="thirdai_python_package")],
<<<<<<< HEAD
=======
    licence="proprietary",
>>>>>>> 04f0a112
    package_dir={"thirdai": "thirdai_python_package"},
)<|MERGE_RESOLUTION|>--- conflicted
+++ resolved
@@ -68,13 +68,6 @@
 # logic and declaration, and simpler if you include description/version in a file.
 setup(
     name="thirdai",
-<<<<<<< HEAD
-    version="0.0.3",
-    author="ThirdAI",
-    author_email="contact@thirdai.com",
-    description="A faster cpu machine learning library",
-    long_description="",
-=======
     version="0.1.0",
     author="ThirdAI",
     author_email="contact@thirdai.com",
@@ -84,7 +77,6 @@
       accelerate inference and training. See https://thirdai.com for more 
       details.
     """,
->>>>>>> 04f0a112
     ext_modules=[CMakeExtension("thirdai._thirdai")],
     cmdclass=dict(build_ext=CMakeBuild),
     install_requires=["numpy", "tqdm"],
@@ -94,9 +86,6 @@
     },
     packages=["thirdai"]
     + ["thirdai." + p for p in find_packages(where="thirdai_python_package")],
-<<<<<<< HEAD
-=======
     licence="proprietary",
->>>>>>> 04f0a112
     package_dir={"thirdai": "thirdai_python_package"},
 )