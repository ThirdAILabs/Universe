from http.cookiejar import Cookie
from cookie_monster import *
import pytest


def test_new_dimension():
    layers = [
        bolt.FullyConnected(
            dim=1000, sparsity=0.1, activation_function=bolt.ActivationFunctions.ReLU
        ),
        bolt.FullyConnected(
            dim=64, activation_function=bolt.ActivationFunctions.Softmax
        ),
    ]
    cookie_model = CookieMonster(layers)
    train_file = "/share/data/hwu/train_shuffled.csv"
    cookie_model.bolt_classifier.train(
        train_file=train_file, epochs=2, learning_rate=0.01
    )

    cookie_model.set_output_dimension(40)


def test_train():
    layers = [
        bolt.FullyConnected(
            dim=1000, sparsity=0.1, activation_function=bolt.ActivationFunctions.ReLU
        ),
        bolt.FullyConnected(
            dim=64, activation_function=bolt.ActivationFunctions.Softmax
        ),
    ]
    cookie_model = CookieMonster(layers)
    cookie_model.train_corpus("/home/henry/cookie_train/", False)


def test_download():
    layers = [
        bolt.FullyConnected(
            dim=1000, sparsity=0.1, activation_function=bolt.ActivationFunctions.ReLU
        ),
        bolt.FullyConnected(
            dim=64, activation_function=bolt.ActivationFunctions.Softmax
        ),
    ]
    cookie_model = CookieMonster(layers)
<<<<<<< HEAD
    cookie_model.download_hidden_weights("s3://mlflow-artifacts-199696198976/29/28efe03f75124dac9b234cdba38853ed/artifacts/weights_1000.npy",
                                "s3://mlflow-artifacts-199696198976/29/28efe03f75124dac9b234cdba38853ed/artifacts/biases_1000.npy")

test_train()
=======
    cookie_model.download_hidden_weights(
        "s3://mlflow-artifacts-199696198976/29/28efe03f75124dac9b234cdba38853ed/artifacts/weights_1000.npy",
        "s3://mlflow-artifacts-199696198976/29/28efe03f75124dac9b234cdba38853ed/artifacts/biases_1000.npy",
    )
>>>>>>> 5d45e516
<|MERGE_RESOLUTION|>--- conflicted
+++ resolved
@@ -44,14 +44,8 @@
         ),
     ]
     cookie_model = CookieMonster(layers)
-<<<<<<< HEAD
-    cookie_model.download_hidden_weights("s3://mlflow-artifacts-199696198976/29/28efe03f75124dac9b234cdba38853ed/artifacts/weights_1000.npy",
-                                "s3://mlflow-artifacts-199696198976/29/28efe03f75124dac9b234cdba38853ed/artifacts/biases_1000.npy")
 
-test_train()
-=======
     cookie_model.download_hidden_weights(
         "s3://mlflow-artifacts-199696198976/29/28efe03f75124dac9b234cdba38853ed/artifacts/weights_1000.npy",
         "s3://mlflow-artifacts-199696198976/29/28efe03f75124dac9b234cdba38853ed/artifacts/biases_1000.npy",
-    )
->>>>>>> 5d45e516
+    )