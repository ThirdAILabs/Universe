add_executable(create_signed_license CreateSignedLicense.cc)
target_link_libraries(create_signed_license PRIVATE cereal::cereal
<<<<<<< HEAD
                                                    ${CRYPTOPP_LIB})
=======
                                                    cryptopp::cryptopp)
>>>>>>> d3b258b8
<|MERGE_RESOLUTION|>--- conflicted
+++ resolved
@@ -1,7 +1,3 @@
 add_executable(create_signed_license CreateSignedLicense.cc)
 target_link_libraries(create_signed_license PRIVATE cereal::cereal
-<<<<<<< HEAD
-                                                    ${CRYPTOPP_LIB})
-=======
-                                                    cryptopp::cryptopp)
->>>>>>> d3b258b8
+                                                    cryptopp::cryptopp)