--- conflicted
+++ resolved
@@ -10,15 +10,14 @@
 void checkLicense();
 
 // If license checking is enabled, verifies that the file corresponding to the
-// passed in data loader is authorized under the license. If license checking is
+// passed in data source is authorized under the license. If license checking is
 // disabled, this is a NOOP.
-void verifyAllowedDataset(const dataset::DataLoaderPtr& data_loader);
+void verifyAllowedDataset(const dataset::DataSourcePtr& data_source);
 
 // License verification method 1: Keygen api key
 void activate(const std::string& api_key);
 void deactivate();
 
-<<<<<<< HEAD
 // License verification method 2: heartbeat
 void startHeartbeat(const std::string& heartbeat_url,
                     const std::optional<uint32_t>& heartbeat_timeout);
@@ -26,8 +25,5 @@
 
 // License verification method 3: license file
 void setLicensePath(const std::string& license_path);
-=======
-void verifyAllowedDataset(const dataset::DataSourcePtr& data_source);
->>>>>>> 22bde146
 
 }  // namespace thirdai::licensing