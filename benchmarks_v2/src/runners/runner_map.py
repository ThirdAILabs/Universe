--- conflicted
+++ resolved
@@ -23,11 +23,7 @@
     "mini_benchmark_udt": MiniBenchmarkUDTRunner,
     "mini_benchmark_query_reformulation": MiniBenchmarkQueryReformulationRunner,
     "mini_benchmark_temporal": MiniBenchmarkTemporalRunner,
-<<<<<<< HEAD
     "distributed_v1": DistributedRunner_v1,
     "distributed_v2": DistributedRunner_v2,
-=======
-    "distributed_v1": DistributedRunner,
     "rlhf": RlhfRunner,
->>>>>>> bda23c5f
 }