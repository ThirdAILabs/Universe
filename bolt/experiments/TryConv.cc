#include <bolt/src/layers/LayerConfig.h>
#include <bolt/src/networks/FullyConnectedNetwork.h>
#include <dataset/src/Dataset.h>
#include <dataset/src/bolt_datasets/BoltDatasets.h>
#include <chrono>
#include <iostream>
#include <optional>
#include <vector>

namespace bolt = thirdai::bolt;
namespace dataset = thirdai::dataset;

int main() {  // NOLINT exceptions
  std::cout << "Starting Convolution Tests" << std::endl;

  uint64_t batch_size = 1024;
<<<<<<< HEAD
  dataset::InMemoryDataset<dataset::BoltInputBatch> train_data(
      "/share/david/train_mnist2x2.txt", batch_size, std::move(*factory));
  dataset::InMemoryDataset<dataset::BoltInputBatch> test_data(
      "/share/david/test_mnist2x2.txt", batch_size, std::move(*factory));
=======
  auto train_data = dataset::loadBoltCsvDataset(
      "/Users/david/Documents/python_/train_mnist2x2.txt", batch_size,
      /* delimiter = */ ' ');

  auto test_data = dataset::loadBoltCsvDataset(
      "/Users/david/Documents/python_/test_mnist2x2.txt", batch_size,
      /* delimiter = */ ' ');
>>>>>>> 3d4fc582

  std::cout << "Finished reading train and test data" << std::endl;

  std::pair<uint32_t, uint32_t> kernel_size(2, 2);
  uint32_t num_patches = 196;

  bolt::SequentialConfigList layers;

  layers.push_back(std::make_shared<bolt::ConvLayerConfig>(
      16, 1, bolt::ActivationFunction::ReLU, bolt::SamplingConfig(3, 64, 9, 5),
      kernel_size, num_patches));

  layers.push_back(std::make_shared<bolt::ConvLayerConfig>(
      200, .1, bolt::ActivationFunction::ReLU,
      bolt::SamplingConfig(3, 256, 9, 5), kernel_size, 49));

  layers.push_back(std::make_shared<bolt::FullyConnectedLayerConfig>(
      1000, .1, bolt::ActivationFunction::ReLU,
      bolt::SamplingConfig(4, 256, 12, 10)));

  layers.push_back(std::make_shared<bolt::FullyConnectedLayerConfig>(
      10, bolt::ActivationFunction::Softmax));

  bolt::FullyConnectedNetwork network(
      layers, kernel_size.first * kernel_size.second * num_patches);

  auto loss_fn = thirdai::bolt::CategoricalCrossEntropyLoss();
  std::vector<std::string> metrics = {"categorical_accuracy"};

  float learning_rate = 0.001;
  uint32_t epochs = 25;
  uint32_t rehash = 3000;
  uint32_t rebuild = 10000;
  uint32_t max_test_batches = std::numeric_limits<uint32_t>::max();

  for (uint32_t e = 0; e < epochs; e++) {
    network.train(train_data.data, train_data.labels, loss_fn, learning_rate, 1,
                  rehash, rebuild, metrics);
    network.predict(test_data.data, test_data.labels, nullptr, nullptr, metrics,
                    max_test_batches);
  }

  return 0;
}<|MERGE_RESOLUTION|>--- conflicted
+++ resolved
@@ -14,20 +14,13 @@
   std::cout << "Starting Convolution Tests" << std::endl;
 
   uint64_t batch_size = 1024;
-<<<<<<< HEAD
-  dataset::InMemoryDataset<dataset::BoltInputBatch> train_data(
-      "/share/david/train_mnist2x2.txt", batch_size, std::move(*factory));
-  dataset::InMemoryDataset<dataset::BoltInputBatch> test_data(
-      "/share/david/test_mnist2x2.txt", batch_size, std::move(*factory));
-=======
-  auto train_data = dataset::loadBoltCsvDataset(
-      "/Users/david/Documents/python_/train_mnist2x2.txt", batch_size,
-      /* delimiter = */ ' ');
+  auto train_data =
+      dataset::loadBoltCsvDataset("/share/david/train_mnist2x2.txt", batch_size,
+                                  /* delimiter = */ ' ');
 
-  auto test_data = dataset::loadBoltCsvDataset(
-      "/Users/david/Documents/python_/test_mnist2x2.txt", batch_size,
-      /* delimiter = */ ' ');
->>>>>>> 3d4fc582
+  auto test_data =
+      dataset::loadBoltCsvDataset("/share/david/test_mnist2x2.txt", batch_size,
+                                  /* delimiter = */ ' ');
 
   std::cout << "Finished reading train and test data" << std::endl;
 
