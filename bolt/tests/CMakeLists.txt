enable_testing()

include(GoogleTest)

set(BOLT_NN_TESTS
    ComputationScheduleTests
    ComparativeLossTests
    FullyConnectedModelTests
    TensorTests
    InvalidModelTests
    TrainerTests
    ReduceLROnPlateauTests
    RootCauseAnalysisTests
    DlrmAttentionTests
    UpdateSparsityTests
<<<<<<< HEAD
    ProtobufSerializationTests
    SaveLoadTests)
=======
    SaveLoadTests
    BeamSearchDecodingTests
    SwitchOpTests)
>>>>>>> f7ffd0bc

foreach(BOLT_NN_TEST IN LISTS BOLT_NN_TESTS)
  add_executable(${BOLT_NN_TEST} ${BOLT_NN_TEST}.cc)
  target_link_libraries(${BOLT_NN_TEST} PRIVATE thirdai gtest_main)
  gtest_discover_tests(${BOLT_NN_TEST} DISCOVERY_TIMEOUT
                       ${THIRDAI_GTEST_DISCOVERY_TIMEOUT})
endforeach()<|MERGE_RESOLUTION|>--- conflicted
+++ resolved
@@ -13,14 +13,10 @@
     RootCauseAnalysisTests
     DlrmAttentionTests
     UpdateSparsityTests
-<<<<<<< HEAD
+    SaveLoadTests
     ProtobufSerializationTests
-    SaveLoadTests)
-=======
-    SaveLoadTests
     BeamSearchDecodingTests
     SwitchOpTests)
->>>>>>> f7ffd0bc
 
 foreach(BOLT_NN_TEST IN LISTS BOLT_NN_TESTS)
   add_executable(${BOLT_NN_TEST} ${BOLT_NN_TEST}.cc)
