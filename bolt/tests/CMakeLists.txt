--- conflicted
+++ resolved
@@ -13,13 +13,9 @@
     RootCauseAnalysisTests
     DlrmAttentionTests
     UpdateSparsityTests
-<<<<<<< HEAD
     SaveLoadTests
-    BeamSearchDecodingTests)
-=======
-    SwitchOpTests
-    SaveLoadTests)
->>>>>>> e52e1af7
+    BeamSearchDecodingTests
+    SwitchOpTests)
 
 foreach(BOLT_NN_TEST IN LISTS BOLT_NN_TESTS)
   add_executable(${BOLT_NN_TEST} ${BOLT_NN_TEST}.cc)
