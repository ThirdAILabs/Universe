--- conflicted
+++ resolved
@@ -13,11 +13,8 @@
     RootCauseAnalysisTests
     DlrmAttentionTests
     UpdateSparsityTests
-<<<<<<< HEAD
-    ProtobufSerializationTests)
-=======
+    ProtobufSerializationTests
     SaveLoadTests)
->>>>>>> 9f796281
 
 foreach(BOLT_NN_TEST IN LISTS BOLT_NN_TESTS)
   add_executable(${BOLT_NN_TEST} ${BOLT_NN_TEST}.cc)
