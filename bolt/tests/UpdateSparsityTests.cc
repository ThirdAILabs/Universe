#include "gtest/gtest.h"
#include <bolt/src/nn/loss/CategoricalCrossEntropy.h>
#include <bolt/src/nn/model/Model.h>
#include <bolt/src/nn/ops/FullyConnected.h>
#include <bolt/src/nn/ops/Input.h>
#include <bolt/src/nn/tensor/Tensor.h>
#include <bolt_vector/src/BoltVector.h>

namespace thirdai::bolt::tests {

constexpr uint32_t INPUT_DIM = 20, HIDDEN_DIM = 100, N_CLASSES = 10;

void testSparsityChanges(ModelPtr& model, const FullyConnectedPtr& fc,
                         const ComputationPtr& fc_output) {
  auto input_batch =
      Tensor::convert(BoltVector::singleElementSparseVector(0), INPUT_DIM);

  auto label_batch =
      Tensor::convert(BoltVector::singleElementSparseVector(0), N_CLASSES);

  model->trainOnBatch({input_batch}, {label_batch});

  EXPECT_EQ(fc_output->tensor()->nonzeros(), 50);

  fc->setSparsity(0.7, /* rebuild_hash_tables= */ true,
                  /* experimental_autotune= */ true);

  EXPECT_EQ(fc_output->tensor()->nonzeros(), 70);

  fc->setSparsity(0.3, /* rebuild_hash_tables= */ true,
                  /* experimental_autotune= */ true);

  EXPECT_EQ(fc_output->tensor()->nonzeros(), 30);
}

TEST(UpdateSparsityTests, ReallocateModelStateAfterSetSparsity) {
  auto input = Input::make(INPUT_DIM);

  auto fc = FullyConnected::make(
      /* dim= */ HIDDEN_DIM, /* input_dim= */ INPUT_DIM,
      /* sparsity= */ 0.5, /* activation= */ "relu");

  auto fc_output = fc->applyUnary(input);

<<<<<<< HEAD
  auto output = ops::FullyConnected::make(/* dim= */ N_CLASSES,
                                          /* input_dim= */ HIDDEN_DIM,
                                          /* sparsity= */ 1.0,
                                          /* activation= */ "softmax")
                    ->applyUnary(fc_output);
=======
  auto output = FullyConnected::make(/* dim= */ N_CLASSES,
                                     /* input_dim= */ HIDDEN_DIM,
                                     /* sparsity= */ 1.0,
                                     /* activation= */ "softmax")
                    ->apply(fc_output);
>>>>>>> 9b341952

  auto loss = CategoricalCrossEntropy::make(output, Input::make(N_CLASSES));

  auto model = Model::make({input}, {output}, {loss});

  std::string save_path = "./saved_sparse_model.tmp";
  model->save(save_path);

  testSparsityChanges(model, fc, fc_output);

  auto new_model = Model::load(save_path);

  testSparsityChanges(new_model,
                      FullyConnected::cast(new_model->opExecutionOrder().at(0)),
                      new_model->computationOrder().at(1));

  ASSERT_EQ(std::remove(save_path.c_str()), 0);
}

}  // namespace thirdai::bolt::tests<|MERGE_RESOLUTION|>--- conflicted
+++ resolved
@@ -42,19 +42,11 @@
 
   auto fc_output = fc->applyUnary(input);
 
-<<<<<<< HEAD
-  auto output = ops::FullyConnected::make(/* dim= */ N_CLASSES,
-                                          /* input_dim= */ HIDDEN_DIM,
-                                          /* sparsity= */ 1.0,
-                                          /* activation= */ "softmax")
-                    ->applyUnary(fc_output);
-=======
   auto output = FullyConnected::make(/* dim= */ N_CLASSES,
                                      /* input_dim= */ HIDDEN_DIM,
                                      /* sparsity= */ 1.0,
                                      /* activation= */ "softmax")
-                    ->apply(fc_output);
->>>>>>> 9b341952
+                    ->applyUnary(fc_output);
 
   auto loss = CategoricalCrossEntropy::make(output, Input::make(N_CLASSES));
 
