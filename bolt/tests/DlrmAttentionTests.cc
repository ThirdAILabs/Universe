--- conflicted
+++ resolved
@@ -42,12 +42,8 @@
                        /* num_tokens_per_input= */ n_tokens)
                        ->applyUnary(token_input);
 
-<<<<<<< HEAD
   auto dlrm_attention =
-      ops::DlrmAttention::make()->applyBinary(fc_hidden, embedding);
-=======
-  auto dlrm_attention = DlrmAttention::make()->apply(fc_hidden, embedding);
->>>>>>> 9b341952
+      DlrmAttention::make()->applyBinary(fc_hidden, embedding);
 
   auto output = FullyConnected::make(
                     /* dim= */ 2, /* input_dim= */ dlrm_attention->dim(),
