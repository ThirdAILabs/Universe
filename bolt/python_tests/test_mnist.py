--- conflicted
+++ resolved
@@ -7,47 +7,27 @@
 
 
 def setup_module():
-    if not os.path.exists("mnist"):
-        os.system(
-            "curl https://www.csie.ntu.edu.tw/~cjlin/libsvmtools/datasets/multiclass/mnist.bz2 --output mnist.bz2"
-        )
-        os.system("bzip2 -d mnist.bz2")
+	if not os.path.exists("mnist"):
+		os.system("curl https://www.csie.ntu.edu.tw/~cjlin/libsvmtools/datasets/multiclass/mnist.bz2 --output mnist.bz2")
+		os.system("bzip2 -d mnist.bz2")
 
-    if not os.path.exists("mnist.t"):
-        os.system(
-            "curl https://www.csie.ntu.edu.tw/~cjlin/libsvmtools/datasets/multiclass/mnist.t.bz2 --output mnist.t.bz2"
-        )
-        os.system("bzip2 -d mnist.t.bz2")
+	if not os.path.exists("mnist.t"):
+		os.system("curl https://www.csie.ntu.edu.tw/~cjlin/libsvmtools/datasets/multiclass/mnist.t.bz2 --output mnist.t.bz2")
+		os.system("bzip2 -d mnist.t.bz2")
+
 
 
 def train_mnist_sparse_output_layer(args):
-    layers = [
-        bolt.LayerConfig(dim=256, activation_function="ReLU"),
-        bolt.LayerConfig(
-            dim=10,
-            load_factor=args.sparsity,
-            activation_function="Softmax",
-            sampling_config=bolt.SamplingConfig(
-                hashes_per_table=args.hashes_per_table,
-                num_tables=args.num_tables,
-                range_pow=args.hashes_per_table * 3,
-                reservoir_size=10,
-            ),
-        ),
-    ]
-    network = bolt.Network(layers=layers, input_dim=784)
+	layers = [
+		bolt.LayerConfig(dim=256, activation_function="ReLU"),
+		bolt.LayerConfig(dim=10, load_factor=args.sparsity,
+											activation_function="Softmax",
+											sampling_config=bolt.SamplingConfig(
+													hashes_per_table=args.hashes_per_table, num_tables=args.num_tables,
+													range_pow=args.hashes_per_table * 3, reservoir_size=10))
+	]
+	network = bolt.Network(layers=layers, input_dim=784)
 
-<<<<<<< HEAD
-    train_data = dataset.loadSVMDataset(args.train, 250)
-    test_data = dataset.loadSVMDataset(args.test, 250)
-    epoch_times = []
-    epoch_accuracies = []
-    for _ in range(args.epochs):
-        times = network.Train(train_data, args.lr, 1, rehash=3000, rebuild=10000)
-        epoch_times.append(times[0])
-        acc = network.Predict(test_data)
-        epoch_accuracies.append(acc)
-=======
 	train_data = dataset.load_svm_dataset(args.train, 250)
 	test_data = dataset.load_svm_dataset(args.test, 250)
 	epoch_times = []
@@ -58,40 +38,21 @@
 		epoch_times.append(times[0])
 		acc = network.predict(test_data)
 		epoch_accuracies.append(acc)
->>>>>>> e991dce3
 
-    return epoch_accuracies[-1], epoch_accuracies, epoch_times
+	return epoch_accuracies[-1], epoch_accuracies, epoch_times
 
 
 def train_mnist_sparse_hidden_layer(args):
-    layers = [
-        bolt.LayerConfig(
-            dim=20000,
-            load_factor=args.sparsity,
-            activation_function="ReLU",
-            sampling_config=bolt.SamplingConfig(
-                hashes_per_table=args.hashes_per_table,
-                num_tables=args.num_tables,
-                range_pow=args.hashes_per_table * 3,
-                reservoir_size=32,
-            ),
-        ),
-        bolt.LayerConfig(dim=10, activation_function="Softmax"),
-    ]
-    network = bolt.Network(layers=layers, input_dim=784)
+	layers = [
+		bolt.LayerConfig(dim=20000, load_factor=args.sparsity,
+											activation_function="ReLU",
+											sampling_config=bolt.SamplingConfig(
+													hashes_per_table=args.hashes_per_table, num_tables=args.num_tables,
+													range_pow=args.hashes_per_table * 3, reservoir_size=32)),
+		bolt.LayerConfig(dim=10, activation_function="Softmax")
+	]
+	network = bolt.Network(layers=layers, input_dim=784)
 
-<<<<<<< HEAD
-    train_data = dataset.loadSVMDataset(args.train, 250)
-    test_data = dataset.loadSVMDataset(args.test, 250)
-    epoch_times = []
-    epoch_accuracies = []
-    for _ in range(args.epochs):
-        times = network.Train(train_data, args.lr, 1, rehash=3000, rebuild=10000)
-        epoch_times.append(times[0])
-        acc = network.Predict(test_data)
-        epoch_accuracies.append(acc)
-    return epoch_accuracies[-1], epoch_accuracies, epoch_times
-=======
 	train_data = dataset.load_svm_dataset(args.train, 250)
 	test_data = dataset.load_svm_dataset(args.test, 250)
 	epoch_times = []
@@ -103,46 +64,42 @@
 		acc = network.predict(test_data)
 		epoch_accuracies.append(acc)
 	return epoch_accuracies[-1], epoch_accuracies, epoch_times
->>>>>>> e991dce3
 
 
 @pytest.mark.integration
 def test_mnist_sparse_output():
-    args = {
-        "dataset": "mnist",
-        "train": "mnist",
-        "test": "mnist.t",
-        "epochs": 10,
-        "hashes_per_table": 1,
-        "num_tables": 32,
-        "sparsity": 0.4,
-        "lr": 0.0001,
-        "enable_checks": True,
-        "runs": 1,
-    }
-    # Turn the dictionary into the format expected by the train method, fields
-    # referencable by e.g. args.train
-    args = namedtuple("args", args.keys())(*args.values())
-    accs, times = train(
-        args, train_fn=train_mnist_sparse_output_layer, accuracy_threshold=0.95
-    )
-
+	args = {
+		"dataset": "mnist",
+		"train": "mnist",
+		"test": "mnist.t",
+		"epochs": 10,
+		"hashes_per_table": 1,
+		"num_tables": 32,
+		"sparsity": 0.4,
+		"lr": 0.0001,
+		"enable_checks": True,
+		"runs": 1
+	}
+	# Turn the dictionary into the format expected by the train method, fields
+	# referencable by e.g. args.train
+	args = namedtuple("args", args.keys())(*args.values())
+	accs, times = train(
+		args, train_fn=train_mnist_sparse_output_layer, accuracy_threshold=0.95)
 
 @pytest.mark.integration
 def test_mnist_sparse_hidden():
-    args = {
-        "dataset": "mnist",
-        "train": "mnist",
-        "test": "mnist.t",
-        "epochs": 10,
-        "hashes_per_table": 3,
-        "num_tables": 64,
-        "sparsity": 0.01,
-        "lr": 0.0001,
-        "enable_checks": True,
-        "runs": 1,
-    }
-    args = namedtuple("args", args.keys())(*args.values())
-    accs, times = train(
-        args, train_fn=train_mnist_sparse_hidden_layer, accuracy_threshold=0.95
-    )+	args = {
+		"dataset": "mnist",
+		"train": "mnist",
+		"test": "mnist.t",
+		"epochs": 10,
+		"hashes_per_table": 3,
+		"num_tables": 64,
+		"sparsity": 0.01,
+		"lr": 0.0001,
+		"enable_checks": True,
+		"runs": 1
+	}
+	args = namedtuple("args", args.keys())(*args.values())
+	accs, times = train(
+			args, train_fn=train_mnist_sparse_hidden_layer, accuracy_threshold=0.95)