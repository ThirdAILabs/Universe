--- conflicted
+++ resolved
@@ -275,9 +275,6 @@
         train_fn=train_mnist_sparse_hidden_inference,
         accuracy_threshold=0.90,
         speed_multiplier_threshold=5,
-<<<<<<< HEAD
-    )
-=======
     )
 
 
@@ -349,5 +346,4 @@
 
     assert another_acc["categorical_accuracy"][0] >= new_acc["categorical_accuracy"][0]
 
-    os.remove(save_loc)
->>>>>>> d72ab14c
+    os.remove(save_loc)