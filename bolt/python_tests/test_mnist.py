--- conflicted
+++ resolved
@@ -39,13 +39,8 @@
         bolt.FullyConnected(dim=256, activation_function="ReLU"),
         bolt.FullyConnected(
             dim=10,
-<<<<<<< HEAD
             load_factor=0.4,
             activation_function="Softmax",
-=======
-            sparsity=0.4,
-            activation_function=bolt.ActivationFunctions.Softmax,
->>>>>>> c3f3e213
         ),
     ]
     network = bolt.Network(layers=layers, input_dim=784)
