--- conflicted
+++ resolved
@@ -255,7 +255,6 @@
 
 
 @pytest.mark.integration
-<<<<<<< HEAD
 def test_mnist_sparse_inference():
     args = {
         "dataset": "mnist",
@@ -277,7 +276,7 @@
         accuracy_threshold=0.90,
         speed_multiplier_threshold=5,
     )
-=======
+    
 def test_load_save_fc_network():
     layers = [
         bolt.LayerConfig(
@@ -346,5 +345,4 @@
 
     assert another_acc["categorical_accuracy"][0] >= new_acc["categorical_accuracy"][0]
 
-    os.remove(save_loc)
->>>>>>> a3d99a69
+    os.remove(save_loc)