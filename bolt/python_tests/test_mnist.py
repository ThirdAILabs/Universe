# Add an integration test marker for all tests in this file
import pytest

pytestmark = [pytest.mark.integration]

import os
from thirdai import bolt, dataset
import numpy as np
from utils import train_network, build_sparse_hidden_layer_classifier

LEARNING_RATE = 0.0001


def setup_module():
    if not os.path.exists("mnist"):
        os.system(
            "curl https://www.csie.ntu.edu.tw/~cjlin/libsvmtools/datasets/multiclass/mnist.bz2 --output mnist.bz2"
        )
        os.system("bzip2 -d mnist.bz2")

    if not os.path.exists("mnist.t"):
        os.system(
            "curl https://www.csie.ntu.edu.tw/~cjlin/libsvmtools/datasets/multiclass/mnist.t.bz2 --output mnist.t.bz2"
        )
        os.system("bzip2 -d mnist.t.bz2")


def load_mnist_labels():
    labels = []
    with open("mnist.t") as file:
        for line in file.readlines():
            label = int(line.split(" ")[0])
            labels.append(label)
    return np.array(labels)


# Constructs a bolt network for mnist with a sparse output layer.
def build_sparse_output_layer_network():
    layers = [
        bolt.FullyConnected(dim=256, activation_function="ReLU"),
        bolt.FullyConnected(
            dim=10,
            sparsity=0.4,
            activation_function="Softmax",
        ),
    ]
    network = bolt.Network(layers=layers, input_dim=784)
    return network


<<<<<<< HEAD
=======
# Constructs a bolt network for mnist with a sparse hidden layer. The parameters dim and sparsity are for this sparse hidden layer.
def build_sparse_hidden_layer_network(dim, sparsity):
    layers = [
        bolt.FullyConnected(
            dim=dim,
            sparsity=sparsity,
            activation_function="ReLU",
        ),
        bolt.FullyConnected(dim=10, activation_function="Softmax"),
    ]
    network = bolt.Network(layers=layers, input_dim=784)
    return network


def train_network(
    network, train_data, train_labels, epochs, learning_rate=LEARNING_RATE
):
    times = network.train(
        train_data,
        train_labels,
        bolt.CategoricalCrossEntropyLoss(),
        learning_rate,
        epochs,
        rehash=3000,
        rebuild=10000,
        metrics=[],
        verbose=False,
    )
    return times


>>>>>>> ac9b4a49
def load_mnist():
    train_x, train_y = dataset.load_bolt_svm_dataset("mnist", 250)
    test_x, test_y = dataset.load_bolt_svm_dataset("mnist.t", 250)
    return train_x, train_y, test_x, test_y


ACCURACY_THRESHOLD = 0.94
SPARSE_INFERENCE_ACCURACY_THRESHOLD = 0.9
SPARSE_INFERENCE_SPARSE_OUTPUT_ACCURACY_THRESHOLD = 0.35


def test_mnist_sparse_output_layer():
    network = build_sparse_output_layer_network()

    train_x, train_y, test_x, test_y = load_mnist()

    train_network(network, train_x, train_y, epochs=10)

    acc, activations = network.predict(
        test_x, test_y, metrics=["categorical_accuracy"], verbose=False
    )

    assert acc["categorical_accuracy"] >= ACCURACY_THRESHOLD

    # This last check is just to make sure that the accuracy computed in c++ matches
    # what we can compute here using the returned activations. This verifies that the
    # returned activations match and that the metrics are computed correctly.
    predictions = np.argmax(activations, axis=1)

    labels = load_mnist_labels()
    acc_computed = np.mean(predictions == labels)

    assert acc_computed == acc["categorical_accuracy"]


def test_mnist_sparse_hidden_layer():
    network = build_sparse_hidden_layer_classifier( input_dim=784,sparse_dim= 20000,output_dim= 10,sparsity= 0.01)

    train_x, train_y, test_x, test_y = load_mnist()

    train_network(network, train_x, train_y, epochs=12)

    acc, activations = network.predict(
        test_x, test_y, metrics=["categorical_accuracy"], verbose=False
    )

    assert acc["categorical_accuracy"] >= ACCURACY_THRESHOLD

    # This last check is just to make sure that the accuracy computed in c++ matches
    # what we can compute here using the returned activations. This verifies that the
    # returned activations match and that the metrics are computed correctly.
    predictions = np.argmax(activations, axis=1)

    labels = load_mnist_labels()
    acc_computed = np.mean(predictions == labels)

    assert acc_computed == acc["categorical_accuracy"]


def test_mnist_sparse_inference():
    network = build_sparse_hidden_layer_classifier(input_dim=784,sparse_dim= 20000,output_dim= 10,sparsity= 0.01)

    train_x, train_y, test_x, test_y = load_mnist()

    train_network(network, train_x, train_y, epochs=9)

    dense_predict, _ = network.predict(
        test_x, test_y, metrics=["categorical_accuracy"], verbose=False
    )

    assert dense_predict["categorical_accuracy"] >= ACCURACY_THRESHOLD

    network.enable_sparse_inference()

    train_network(network, train_x, train_y, epochs=1)

    sparse_predict, _ = network.predict(
        test_x, test_y, metrics=["categorical_accuracy"], verbose=False
    )

    assert sparse_predict["categorical_accuracy"] >= SPARSE_INFERENCE_ACCURACY_THRESHOLD

    dense_time = dense_predict["test_time"]
    sparse_time = sparse_predict["test_time"]

    SPARSE_INFERENCE_SPEED_MULTIPLIER = 5

    assert (sparse_time * SPARSE_INFERENCE_SPEED_MULTIPLIER) < dense_time


# This test will not get great accuracy because the output layer (10 neurons)
# is too small for good sampling.
# However this test makes sure we have a non random level of accuarcy, and also
# tests that the sparse activations returned are corretct.
def test_sparse_inference_with_sparse_output():
    network = build_sparse_output_layer_network()

    train_x, train_y, test_x, test_y = load_mnist()

    train_network(network, train_x, train_y, epochs=10)

    dense_predict, _ = network.predict(
        test_x, test_y, metrics=["categorical_accuracy"], verbose=False
    )

    assert dense_predict["categorical_accuracy"] >= ACCURACY_THRESHOLD

    network.enable_sparse_inference()

    train_network(network, train_x, train_y, epochs=1)

    sparse_predict, active_neurons, activations = network.predict(
        test_x, test_y, metrics=["categorical_accuracy"], verbose=False
    )

    assert (
        sparse_predict["categorical_accuracy"]
        >= SPARSE_INFERENCE_SPARSE_OUTPUT_ACCURACY_THRESHOLD
    )

    # This last check is just to make sure that the accuracy computed in c++ matches
    # what we can compute here using the returned activations. This verifies that the
    # returned activations match and that the metrics are computed correctly.
    argmax_indices = np.argmax(activations, axis=1)
    predictions = active_neurons[np.arange(len(active_neurons)), argmax_indices]

    labels = load_mnist_labels()
    acc_computed = np.mean(predictions == labels)

    assert sparse_predict["categorical_accuracy"] == acc_computed


def test_get_set_weights():
    network = build_sparse_output_layer_network()

    train_x, train_y, test_x, test_y = load_mnist()

    train_network(network, train_x, train_y, epochs=10)

    original_acc, _ = network.predict(
        test_x, test_y, metrics=["categorical_accuracy"], verbose=False
    )

    assert original_acc["categorical_accuracy"] >= ACCURACY_THRESHOLD

    untrained_network = build_sparse_output_layer_network()

    untrained_network.set_weights(0, network.get_weights(0))
    untrained_network.set_weights(1, network.get_weights(1))

    untrained_network.set_biases(0, network.get_biases(0))
    untrained_network.set_biases(1, network.get_biases(1))

    new_acc, _ = untrained_network.predict(
        test_x, test_y, metrics=["categorical_accuracy"], verbose=False
    )

    assert new_acc["categorical_accuracy"] == original_acc["categorical_accuracy"]<|MERGE_RESOLUTION|>--- conflicted
+++ resolved
@@ -48,40 +48,6 @@
     return network
 
 
-<<<<<<< HEAD
-=======
-# Constructs a bolt network for mnist with a sparse hidden layer. The parameters dim and sparsity are for this sparse hidden layer.
-def build_sparse_hidden_layer_network(dim, sparsity):
-    layers = [
-        bolt.FullyConnected(
-            dim=dim,
-            sparsity=sparsity,
-            activation_function="ReLU",
-        ),
-        bolt.FullyConnected(dim=10, activation_function="Softmax"),
-    ]
-    network = bolt.Network(layers=layers, input_dim=784)
-    return network
-
-
-def train_network(
-    network, train_data, train_labels, epochs, learning_rate=LEARNING_RATE
-):
-    times = network.train(
-        train_data,
-        train_labels,
-        bolt.CategoricalCrossEntropyLoss(),
-        learning_rate,
-        epochs,
-        rehash=3000,
-        rebuild=10000,
-        metrics=[],
-        verbose=False,
-    )
-    return times
-
-
->>>>>>> ac9b4a49
 def load_mnist():
     train_x, train_y = dataset.load_bolt_svm_dataset("mnist", 250)
     test_x, test_y = dataset.load_bolt_svm_dataset("mnist.t", 250)
@@ -118,7 +84,9 @@
 
 
 def test_mnist_sparse_hidden_layer():
-    network = build_sparse_hidden_layer_classifier( input_dim=784,sparse_dim= 20000,output_dim= 10,sparsity= 0.01)
+    network = build_sparse_hidden_layer_classifier(
+        input_dim=784, sparse_dim=20000, output_dim=10, sparsity=0.01
+    )
 
     train_x, train_y, test_x, test_y = load_mnist()
 
@@ -142,7 +110,9 @@
 
 
 def test_mnist_sparse_inference():
-    network = build_sparse_hidden_layer_classifier(input_dim=784,sparse_dim= 20000,output_dim= 10,sparsity= 0.01)
+    network = build_sparse_hidden_layer_classifier(
+        input_dim=784, sparse_dim=20000, output_dim=10, sparsity=0.01
+    )
 
     train_x, train_y, test_x, test_y = load_mnist()
 
