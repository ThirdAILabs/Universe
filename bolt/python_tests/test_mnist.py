--- conflicted
+++ resolved
@@ -32,11 +32,6 @@
     return network
 
 
-<<<<<<< HEAD
-def check_categorical_accuracies(acc, activations, accuracy_threshold):
-
-    assert acc["categorical_accuracy"] >= accuracy_threshold  # ACCURACY_THRESHOLD
-=======
 def check_categorical_accuracies(
     returned_metrics, returned_activations, accuracy_threshold
 ):
@@ -44,25 +39,16 @@
     assert (
         returned_metrics["categorical_accuracy"] >= accuracy_threshold
     )  # ACCURACY_THRESHOLD
->>>>>>> b801a48a
 
     # This last check is just to make sure that the accuracy computed in c++ matches
     # what we can compute here using the returned activations. This verifies that the
     # returned activations match and that the metrics are computed correctly.
-<<<<<<< HEAD
-    predictions = np.argmax(activations, axis=1)
-=======
     predictions = np.argmax(returned_activations, axis=1)
->>>>>>> b801a48a
 
     labels = load_mnist_labels()
     acc_computed = np.mean(predictions == labels)
 
-<<<<<<< HEAD
-    assert acc_computed == acc["categorical_accuracy"]
-=======
     assert acc_computed == returned_metrics["categorical_accuracy"]
->>>>>>> b801a48a
 
 
 def load_mnist():
