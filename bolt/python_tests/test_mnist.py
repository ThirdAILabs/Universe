--- conflicted
+++ resolved
@@ -39,13 +39,8 @@
         bolt.FullyConnected(dim=256, activation_function="ReLU"),
         bolt.FullyConnected(
             dim=10,
-<<<<<<< HEAD
             sparsity=0.4,
             activation_function=bolt.ActivationFunctions.Softmax,
-=======
-            load_factor=0.4,
-            activation_function="Softmax",
->>>>>>> 6d020108
         ),
     ]
     network = bolt.Network(layers=layers, input_dim=784)
