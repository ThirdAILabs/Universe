# Add an integration test marker for all tests in this file
import pytest

pytestmark = [pytest.mark.integration]

from thirdai import bolt, dataset
import numpy as np
import os
from .utils import (
    train_network,
    train_network_distributed,
    build_sparse_hidden_layer_classifier,
)

LEARNING_RATE = 0.0001


def setup_module():
    if not os.path.exists("mnist"):
        os.system(
            "curl https://www.csie.ntu.edu.tw/~cjlin/libsvmtools/datasets/multiclass/mnist.bz2 --output mnist.bz2"
        )
        os.system("bzip2 -d mnist.bz2")

    if not os.path.exists("mnist.t"):
        os.system(
            "curl https://www.csie.ntu.edu.tw/~cjlin/libsvmtools/datasets/multiclass/mnist.t.bz2 --output mnist.t.bz2"
        )
        os.system("bzip2 -d mnist.t.bz2")


def load_mnist_labels():
    labels = []
    with open("mnist.t") as file:
        for line in file.readlines():
            label = int(line.split(" ")[0])
            labels.append(label)
    return np.array(labels)


# Constructs a bolt network for mnist with a sparse output layer.
def build_sparse_output_layer_network(distributed=False):
    layers = [
        bolt.FullyConnected(dim=256, activation_function="ReLU"),
        bolt.FullyConnected(
            dim=10,
            sparsity=0.4,
            activation_function="Softmax",
        ),
    ]
    if distributed:
        network = bolt.DistributedNetwork(layers=layers, input_dim=784)
    else:
        network = bolt.Network(layers=layers, input_dim=784)
    return network


def load_mnist():
    train_x, train_y = dataset.load_bolt_svm_dataset("mnist", 250)
    test_x, test_y = dataset.load_bolt_svm_dataset("mnist.t", 250)
    return train_x, train_y, test_x, test_y


ACCURACY_THRESHOLD = 0.94
SPARSE_INFERENCE_ACCURACY_THRESHOLD = 0.9
SPARSE_INFERENCE_SPARSE_OUTPUT_ACCURACY_THRESHOLD = 0.35


def check_categorical_accuracies(acc, activations):

    assert acc["categorical_accuracy"] >= ACCURACY_THRESHOLD

    # This last check is just to make sure that the accuracy computed in c++ matches
    # what we can compute here using the returned activations. This verifies that the
    # returned activations match and that the metrics are computed correctly.
    predictions = np.argmax(activations, axis=1)

    labels = load_mnist_labels()
    acc_computed = np.mean(predictions == labels)

    assert acc_computed == acc["categorical_accuracy"]


def test_mnist_sparse_output_layer():
    network = build_sparse_output_layer_network()

    train_x, train_y, test_x, test_y = load_mnist()

    train_network(network, train_x, train_y, epochs=10)

    acc, activations = network.predict(
        test_x, test_y, metrics=["categorical_accuracy"], verbose=False
    )

    check_categorical_accuracies(acc, activations)


def test_mnist_sparse_hidden_layer():
    network = build_sparse_hidden_layer_classifier(
        input_dim=784, sparse_dim=20000, output_dim=10, sparsity=0.01
    )

    train_x, train_y, test_x, test_y = load_mnist()

    train_network(network, train_x, train_y, epochs=12)

    acc, activations = network.predict(
        test_x, test_y, metrics=["categorical_accuracy"], verbose=False
    )

    check_categorical_accuracies(acc, activations)


def test_mnist_sparse_inference():
    network = build_sparse_hidden_layer_classifier(
        input_dim=784, sparse_dim=20000, output_dim=10, sparsity=0.01
    )

    train_x, train_y, test_x, test_y = load_mnist()

    train_network(network, train_x, train_y, epochs=9)

    dense_predict, _ = network.predict(
        test_x, test_y, metrics=["categorical_accuracy"], verbose=False
    )

    assert dense_predict["categorical_accuracy"] >= ACCURACY_THRESHOLD

    network.freeze_hash_tables()

    train_network(network, train_x, train_y, epochs=1)

    sparse_predict, _ = network.predict(
        test_x,
        test_y,
        sparse_inference=True,
        metrics=["categorical_accuracy"],
        verbose=False,
    )

    assert sparse_predict["categorical_accuracy"] >= SPARSE_INFERENCE_ACCURACY_THRESHOLD

    dense_time = dense_predict["test_time"]
    sparse_time = sparse_predict["test_time"]

    SPARSE_INFERENCE_SPEED_MULTIPLIER = 5

    assert (sparse_time * SPARSE_INFERENCE_SPEED_MULTIPLIER) < dense_time


# This test will not get great accuracy because the output layer (10 neurons)
# is too small for good sampling.
# However this test makes sure we have a non random level of accuarcy, and also
# tests that the sparse activations returned are corretct.
def test_sparse_inference_with_sparse_output():
    network = build_sparse_output_layer_network()

    train_x, train_y, test_x, test_y = load_mnist()

    train_network(network, train_x, train_y, epochs=10)

    dense_predict, _ = network.predict(
        test_x, test_y, metrics=["categorical_accuracy"], verbose=False
    )

    assert dense_predict["categorical_accuracy"] >= ACCURACY_THRESHOLD

    network.freeze_hash_tables()

    train_network(network, train_x, train_y, epochs=1)

    sparse_predict, activations, active_neurons = network.predict(
        test_x,
        test_y,
        sparse_inference=True,
        metrics=["categorical_accuracy"],
        verbose=False,
    )

    assert (
        sparse_predict["categorical_accuracy"]
        >= SPARSE_INFERENCE_SPARSE_OUTPUT_ACCURACY_THRESHOLD
    )

    # This last check is just to make sure that the accuracy computed in c++ matches
    # what we can compute here using the returned activations. This verifies that the
    # returned activations match and that the metrics are computed correctly.
    argmax_indices = np.argmax(activations, axis=1)
    predictions = active_neurons[np.arange(len(active_neurons)), argmax_indices]

    labels = load_mnist_labels()
    acc_computed = np.mean(predictions == labels)

    assert sparse_predict["categorical_accuracy"] == acc_computed


def set_get_weights(network, untrained_network):
<<<<<<< HEAD
    untrained_network.set_weights(0, network.get_weights(0))
    untrained_network.set_weights(1, network.get_weights(1))

    untrained_network.set_biases(0, network.get_biases(0))
    untrained_network.set_biases(1, network.get_biases(1))
=======
    untrained_network.set_weights(
        layer_index=0, new_weights=network.get_weights(layer_index=0)
    )
    untrained_network.set_weights(
        layer_index=1, new_weights=network.get_weights(layer_index=1)
    )

    untrained_network.set_biases(
        layer_index=0, new_biases=network.get_biases(layer_index=0)
    )
    untrained_network.set_biases(
        layer_index=1, new_biases=network.get_biases(layer_index=1)
    )
>>>>>>> 79e83c6b


def test_get_set_weights():
    network = build_sparse_output_layer_network()

    train_x, train_y, test_x, test_y = load_mnist()

    train_network(network, train_x, train_y, epochs=10)

    original_acc, _ = network.predict(
        test_x, test_y, metrics=["categorical_accuracy"], verbose=False
    )

    assert original_acc["categorical_accuracy"] >= ACCURACY_THRESHOLD

    untrained_network = build_sparse_output_layer_network()

    set_get_weights(network, untrained_network)
<<<<<<< HEAD

    new_acc, _ = untrained_network.predict(
        test_x, test_y, metrics=["categorical_accuracy"], verbose=False
    )

    assert new_acc["categorical_accuracy"] == original_acc["categorical_accuracy"]


def test_mnist_sparse_output_layer_distributed():
    network = build_sparse_output_layer_network(True)

    train_x, train_y, test_x, test_y = load_mnist()

    train_network_distributed(network, train_x, train_y, epochs=10)

    acc, activations = network.predictSingleNode(
        test_x, test_y, metrics=["categorical_accuracy"], verbose=False
    )
    check_categorical_accuracies(acc, activations)


def test_get_set_weights_distributed():

    network = build_sparse_output_layer_network(True)
    train_x, train_y, test_x, test_y = load_mnist()

    train_network_distributed(network, train_x, train_y, epochs=10)

    original_acc, _ = network.predictSingleNode(
        test_x, test_y, metrics=["categorical_accuracy"], verbose=False
    )
    assert original_acc["categorical_accuracy"] >= ACCURACY_THRESHOLD

    untrained_network = build_sparse_output_layer_network(True)

    set_get_weights(network, untrained_network)

    new_acc, _ = untrained_network.predictSingleNode(
        test_x, test_y, metrics=["categorical_accuracy"], verbose=False
    )
    assert new_acc["categorical_accuracy"] == original_acc["categorical_accuracy"]


def test_get_set_weights_biases_gradients():

    network = build_sparse_output_layer_network(True)
    train_x, train_y, test_x, test_y = load_mnist()
    learning_rate = 0.0005
    num_of_batch = network.initTrainSingleNode(
        train_x,
        train_y,
        rehash=3000,
        rebuild=10000,
        verbose=False,
        batch_size=64,
    )

    untrained_network = build_sparse_output_layer_network(True)

    num_of_batch = untrained_network.initTrainSingleNode(
        train_x,
        train_y,
        rehash=3000,
        rebuild=10000,
        verbose=False,
        batch_size=64,
    )

    untrained_network.set_weights(0, network.get_weights(0))
    untrained_network.set_biases(0, network.get_biases(0))
    untrained_network.set_weights(1, network.get_weights(1))
    untrained_network.set_biases(1, network.get_biases(1))
=======
>>>>>>> 79e83c6b

    for j in range(num_of_batch):
        network.calculateGradientSingleNode(j, bolt.CategoricalCrossEntropyLoss())
        untrained_network.set_weights_gradients(0, network.get_weights_gradients(0))
        untrained_network.set_biases_gradients(0, network.get_biases_gradients(0))
        untrained_network.set_weights_gradients(1, network.get_weights_gradients(1))
        untrained_network.set_biases_gradients(1, network.get_biases_gradients(1))
        untrained_network.updateParametersSingleNode(learning_rate)
        network.updateParametersSingleNode(learning_rate)

    old_acc, _ = network.predictSingleNode(
        test_x, test_y, metrics=["categorical_accuracy"], verbose=False
    )

    new_acc, _ = untrained_network.predictSingleNode(
        test_x, test_y, metrics=["categorical_accuracy"], verbose=False
    )

<<<<<<< HEAD
=======
    assert new_acc["categorical_accuracy"] == original_acc["categorical_accuracy"]


def test_mnist_sparse_output_layer_distributed():
    network = build_sparse_output_layer_network(True)

    train_x, train_y, test_x, test_y = load_mnist()

    train_network_distributed(network, train_x, train_y, epochs=10)

    acc, activations = network.predictSingleNode(
        test_x, test_y, metrics=["categorical_accuracy"], verbose=False
    )
    check_categorical_accuracies(acc, activations)


def test_get_set_weights_distributed():

    network = build_sparse_output_layer_network(True)
    train_x, train_y, test_x, test_y = load_mnist()

    train_network_distributed(network, train_x, train_y, epochs=10)

    original_acc, _ = network.predictSingleNode(
        test_x, test_y, metrics=["categorical_accuracy"], verbose=False
    )
    assert original_acc["categorical_accuracy"] >= ACCURACY_THRESHOLD

    untrained_network = build_sparse_output_layer_network(True)

    set_get_weights(network, untrained_network)

    new_acc, _ = untrained_network.predictSingleNode(
        test_x, test_y, metrics=["categorical_accuracy"], verbose=False
    )
    assert new_acc["categorical_accuracy"] == original_acc["categorical_accuracy"]


def test_get_set_weights_biases_gradients():

    network = build_sparse_output_layer_network(True)
    train_x, train_y, test_x, test_y = load_mnist()
    learning_rate = 0.0005
    num_of_batch = network.initTrainSingleNode(
        train_x,
        train_y,
        rehash=3000,
        rebuild=10000,
        verbose=False,
        batch_size=64,
    )

    untrained_network = build_sparse_output_layer_network(True)

    num_of_batch = untrained_network.initTrainSingleNode(
        train_x,
        train_y,
        rehash=3000,
        rebuild=10000,
        verbose=False,
        batch_size=64,
    )

    untrained_network.set_weights(
        layer_index=0, new_weights=network.get_weights(layer_index=0)
    )
    untrained_network.set_biases(
        layer_index=0, new_biases=network.get_biases(layer_index=0)
    )
    untrained_network.set_weights(
        layer_index=1, new_weights=network.get_weights(layer_index=1)
    )
    untrained_network.set_biases(
        layer_index=1, new_biases=network.get_biases(layer_index=1)
    )

    for batch_num in range(num_of_batch):
        network.calculateGradientSingleNode(
            batch=batch_num, loss_fn=bolt.CategoricalCrossEntropyLoss()
        )
        untrained_network.set_weights_gradients(
            layer_index=0,
            new_weights_gradients=network.get_weights_gradients(layer_index=0),
        )
        untrained_network.set_biases_gradients(
            layer_index=0,
            new_biases_gradients=network.get_biases_gradients(layer_index=0),
        )
        untrained_network.set_weights_gradients(
            layer_index=1,
            new_weights_gradients=network.get_weights_gradients(layer_index=1),
        )
        untrained_network.set_biases_gradients(
            layer_index=1,
            new_biases_gradients=network.get_biases_gradients(layer_index=1),
        )
        untrained_network.updateParametersSingleNode(learning_rate)
        network.updateParametersSingleNode(learning_rate)

    old_acc, _ = network.predictSingleNode(
        test_x, test_y, metrics=["categorical_accuracy"], verbose=False
    )

    new_acc, _ = untrained_network.predictSingleNode(
        test_x, test_y, metrics=["categorical_accuracy"], verbose=False
    )

>>>>>>> 79e83c6b
    assert abs(new_acc["categorical_accuracy"] - old_acc["categorical_accuracy"]) < 0.01<|MERGE_RESOLUTION|>--- conflicted
+++ resolved
@@ -195,13 +195,6 @@
 
 
 def set_get_weights(network, untrained_network):
-<<<<<<< HEAD
-    untrained_network.set_weights(0, network.get_weights(0))
-    untrained_network.set_weights(1, network.get_weights(1))
-
-    untrained_network.set_biases(0, network.get_biases(0))
-    untrained_network.set_biases(1, network.get_biases(1))
-=======
     untrained_network.set_weights(
         layer_index=0, new_weights=network.get_weights(layer_index=0)
     )
@@ -215,7 +208,6 @@
     untrained_network.set_biases(
         layer_index=1, new_biases=network.get_biases(layer_index=1)
     )
->>>>>>> 79e83c6b
 
 
 def test_get_set_weights():
@@ -234,7 +226,6 @@
     untrained_network = build_sparse_output_layer_network()
 
     set_get_weights(network, untrained_network)
-<<<<<<< HEAD
 
     new_acc, _ = untrained_network.predict(
         test_x, test_y, metrics=["categorical_accuracy"], verbose=False
@@ -303,95 +294,6 @@
         batch_size=64,
     )
 
-    untrained_network.set_weights(0, network.get_weights(0))
-    untrained_network.set_biases(0, network.get_biases(0))
-    untrained_network.set_weights(1, network.get_weights(1))
-    untrained_network.set_biases(1, network.get_biases(1))
-=======
->>>>>>> 79e83c6b
-
-    for j in range(num_of_batch):
-        network.calculateGradientSingleNode(j, bolt.CategoricalCrossEntropyLoss())
-        untrained_network.set_weights_gradients(0, network.get_weights_gradients(0))
-        untrained_network.set_biases_gradients(0, network.get_biases_gradients(0))
-        untrained_network.set_weights_gradients(1, network.get_weights_gradients(1))
-        untrained_network.set_biases_gradients(1, network.get_biases_gradients(1))
-        untrained_network.updateParametersSingleNode(learning_rate)
-        network.updateParametersSingleNode(learning_rate)
-
-    old_acc, _ = network.predictSingleNode(
-        test_x, test_y, metrics=["categorical_accuracy"], verbose=False
-    )
-
-    new_acc, _ = untrained_network.predictSingleNode(
-        test_x, test_y, metrics=["categorical_accuracy"], verbose=False
-    )
-
-<<<<<<< HEAD
-=======
-    assert new_acc["categorical_accuracy"] == original_acc["categorical_accuracy"]
-
-
-def test_mnist_sparse_output_layer_distributed():
-    network = build_sparse_output_layer_network(True)
-
-    train_x, train_y, test_x, test_y = load_mnist()
-
-    train_network_distributed(network, train_x, train_y, epochs=10)
-
-    acc, activations = network.predictSingleNode(
-        test_x, test_y, metrics=["categorical_accuracy"], verbose=False
-    )
-    check_categorical_accuracies(acc, activations)
-
-
-def test_get_set_weights_distributed():
-
-    network = build_sparse_output_layer_network(True)
-    train_x, train_y, test_x, test_y = load_mnist()
-
-    train_network_distributed(network, train_x, train_y, epochs=10)
-
-    original_acc, _ = network.predictSingleNode(
-        test_x, test_y, metrics=["categorical_accuracy"], verbose=False
-    )
-    assert original_acc["categorical_accuracy"] >= ACCURACY_THRESHOLD
-
-    untrained_network = build_sparse_output_layer_network(True)
-
-    set_get_weights(network, untrained_network)
-
-    new_acc, _ = untrained_network.predictSingleNode(
-        test_x, test_y, metrics=["categorical_accuracy"], verbose=False
-    )
-    assert new_acc["categorical_accuracy"] == original_acc["categorical_accuracy"]
-
-
-def test_get_set_weights_biases_gradients():
-
-    network = build_sparse_output_layer_network(True)
-    train_x, train_y, test_x, test_y = load_mnist()
-    learning_rate = 0.0005
-    num_of_batch = network.initTrainSingleNode(
-        train_x,
-        train_y,
-        rehash=3000,
-        rebuild=10000,
-        verbose=False,
-        batch_size=64,
-    )
-
-    untrained_network = build_sparse_output_layer_network(True)
-
-    num_of_batch = untrained_network.initTrainSingleNode(
-        train_x,
-        train_y,
-        rehash=3000,
-        rebuild=10000,
-        verbose=False,
-        batch_size=64,
-    )
-
     untrained_network.set_weights(
         layer_index=0, new_weights=network.get_weights(layer_index=0)
     )
@@ -436,5 +338,4 @@
         test_x, test_y, metrics=["categorical_accuracy"], verbose=False
     )
 
->>>>>>> 79e83c6b
     assert abs(new_acc["categorical_accuracy"] - old_acc["categorical_accuracy"]) < 0.01