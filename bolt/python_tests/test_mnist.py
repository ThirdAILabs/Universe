# Add an integration test marker for all tests in this file
import pytest

pytestmark = [pytest.mark.integration]

from thirdai import bolt, dataset
import numpy as np
import os
<<<<<<< HEAD
from .utils import (
    train_network,
    train_network_distributed,
    build_sparse_hidden_layer_classifier,
=======

from .utils import (
    train_network,
    build_sparse_hidden_layer_classifier,
    copy_two_layer_network_parameters,
>>>>>>> b0a9d544
)

LEARNING_RATE = 0.0001
ACCURACY_THRESHOLD = 0.94
SPARSE_INFERENCE_ACCURACY_THRESHOLD = 0.9
SPARSE_INFERENCE_SPARSE_OUTPUT_ACCURACY_THRESHOLD = 0.35

# Constructs a bolt network for mnist with a sparse output layer.
def build_sparse_output_layer_network():
    layers = [
        bolt.FullyConnected(dim=256, activation_function="ReLU"),
        bolt.FullyConnected(
            dim=10,
            sparsity=0.4,
            activation_function="Softmax",
        ),
    ]
    network = bolt.Network(layers=layers, input_dim=784)
    return network


def check_categorical_accuracies(acc, activations, accuracy_threshold):

    assert acc["categorical_accuracy"] >= accuracy_threshold  # ACCURACY_THRESHOLD

    # This last check is just to make sure that the accuracy computed in c++ matches
    # what we can compute here using the returned activations. This verifies that the
    # returned activations match and that the metrics are computed correctly.
    predictions = np.argmax(activations, axis=1)

    labels = load_mnist_labels()
    acc_computed = np.mean(predictions == labels)

    assert acc_computed == acc["categorical_accuracy"]


def load_mnist():
    train_x, train_y = dataset.load_bolt_svm_dataset("mnist", 250)
    test_x, test_y = dataset.load_bolt_svm_dataset("mnist.t", 250)
    return train_x, train_y, test_x, test_y


def setup_module():
    if not os.path.exists("mnist"):
        os.system(
            "curl https://www.csie.ntu.edu.tw/~cjlin/libsvmtools/datasets/multiclass/mnist.bz2 --output mnist.bz2"
        )
        os.system("bzip2 -d mnist.bz2")

    if not os.path.exists("mnist.t"):
        os.system(
            "curl https://www.csie.ntu.edu.tw/~cjlin/libsvmtools/datasets/multiclass/mnist.t.bz2 --output mnist.t.bz2"
        )
        os.system("bzip2 -d mnist.t.bz2")


def load_mnist_labels():
    labels = []
    with open("mnist.t") as file:
        for line in file.readlines():
            label = int(line.split(" ")[0])
            labels.append(label)
    return np.array(labels)


<<<<<<< HEAD
# Constructs a bolt network for mnist with a sparse output layer.
def build_sparse_output_layer_network(distributed=False):
    layers = [
        bolt.FullyConnected(dim=256, activation_function="ReLU"),
        bolt.FullyConnected(
            dim=10,
            sparsity=0.4,
            activation_function="Softmax",
        ),
    ]
    if distributed:
        network = bolt.DistributedNetwork(layers=layers, input_dim=784)
    else:
        network = bolt.Network(layers=layers, input_dim=784)
    return network


def load_mnist():
    train_x, train_y = dataset.load_bolt_svm_dataset("mnist", 250)
    test_x, test_y = dataset.load_bolt_svm_dataset("mnist.t", 250)
    return train_x, train_y, test_x, test_y


ACCURACY_THRESHOLD = 0.94
SPARSE_INFERENCE_ACCURACY_THRESHOLD = 0.9
SPARSE_INFERENCE_SPARSE_OUTPUT_ACCURACY_THRESHOLD = 0.35


def check_categorical_accuracies(acc, activations):
=======
def test_mnist_sparse_output_layer():
    network = build_sparse_output_layer_network()

    train_x, train_y, test_x, test_y = load_mnist()

    train_network(network, train_x, train_y, epochs=10)

    acc, activations = network.predict(
        test_x, test_y, metrics=["categorical_accuracy"], verbose=False
    )
>>>>>>> b0a9d544

    check_categorical_accuracies(acc, activations, ACCURACY_THRESHOLD)


def test_mnist_sparse_output_layer():
    network = build_sparse_output_layer_network()

    train_x, train_y, test_x, test_y = load_mnist()

    train_network(network, train_x, train_y, epochs=10)

    acc, activations = network.predict(
        test_x, test_y, metrics=["categorical_accuracy"], verbose=False
    )

    check_categorical_accuracies(acc, activations)


def test_mnist_sparse_hidden_layer():
    network = build_sparse_hidden_layer_classifier(
        input_dim=784, sparse_dim=20000, output_dim=10, sparsity=0.01
    )

    train_x, train_y, test_x, test_y = load_mnist()

    train_network(network, train_x, train_y, epochs=12)

    acc, activations = network.predict(
        test_x, test_y, metrics=["categorical_accuracy"], verbose=False
    )

<<<<<<< HEAD
    check_categorical_accuracies(acc, activations)
=======
    check_categorical_accuracies(acc, activations, ACCURACY_THRESHOLD)
>>>>>>> b0a9d544


def test_mnist_sparse_inference():
    network = build_sparse_hidden_layer_classifier(
        input_dim=784, sparse_dim=20000, output_dim=10, sparsity=0.01
    )

    train_x, train_y, test_x, test_y = load_mnist()

    train_network(network, train_x, train_y, epochs=9)

    dense_predict, _ = network.predict(
        test_x, test_y, metrics=["categorical_accuracy"], verbose=False
    )

    assert dense_predict["categorical_accuracy"] >= ACCURACY_THRESHOLD

    network.freeze_hash_tables()

    train_network(network, train_x, train_y, epochs=1)

    sparse_predict, _ = network.predict(
        test_x,
        test_y,
        sparse_inference=True,
        metrics=["categorical_accuracy"],
        verbose=False,
    )

    assert sparse_predict["categorical_accuracy"] >= SPARSE_INFERENCE_ACCURACY_THRESHOLD

    dense_time = dense_predict["test_time"]
    sparse_time = sparse_predict["test_time"]

    SPARSE_INFERENCE_SPEED_MULTIPLIER = 5

    assert (sparse_time * SPARSE_INFERENCE_SPEED_MULTIPLIER) < dense_time


# This test will not get great accuracy because the output layer (10 neurons)
# is too small for good sampling.
# However this test makes sure we have a non random level of accuarcy, and also
# tests that the sparse activations returned are corretct.
def test_sparse_inference_with_sparse_output():
    network = build_sparse_output_layer_network()

    train_x, train_y, test_x, test_y = load_mnist()

    train_network(network, train_x, train_y, epochs=10)

    dense_predict, _ = network.predict(
        test_x, test_y, metrics=["categorical_accuracy"], verbose=False
    )

    assert dense_predict["categorical_accuracy"] >= ACCURACY_THRESHOLD

    network.freeze_hash_tables()

    train_network(network, train_x, train_y, epochs=1)

    sparse_predict, activations, active_neurons = network.predict(
        test_x,
        test_y,
        sparse_inference=True,
        metrics=["categorical_accuracy"],
        verbose=False,
    )

    assert (
        sparse_predict["categorical_accuracy"]
        >= SPARSE_INFERENCE_SPARSE_OUTPUT_ACCURACY_THRESHOLD
    )

    # This last check is just to make sure that the accuracy computed in c++ matches
    # what we can compute here using the returned activations. This verifies that the
    # returned activations match and that the metrics are computed correctly.
    argmax_indices = np.argmax(activations, axis=1)
    predictions = active_neurons[np.arange(len(active_neurons)), argmax_indices]

    labels = load_mnist_labels()
    acc_computed = np.mean(predictions == labels)

    assert sparse_predict["categorical_accuracy"] == acc_computed


def set_get_weights(network, untrained_network):
    untrained_network.set_weights(
        layer_index=0, new_weights=network.get_weights(layer_index=0)
    )
    untrained_network.set_weights(
        layer_index=1, new_weights=network.get_weights(layer_index=1)
    )

    untrained_network.set_biases(
        layer_index=0, new_biases=network.get_biases(layer_index=0)
    )
    untrained_network.set_biases(
        layer_index=1, new_biases=network.get_biases(layer_index=1)
    )


def test_get_set_weights():
    network = build_sparse_output_layer_network()

    train_x, train_y, test_x, test_y = load_mnist()

    train_network(network, train_x, train_y, epochs=10)

    original_acc, _ = network.predict(
        test_x, test_y, metrics=["categorical_accuracy"], verbose=False
    )

    assert original_acc["categorical_accuracy"] >= ACCURACY_THRESHOLD

    untrained_network = build_sparse_output_layer_network()

<<<<<<< HEAD
    set_get_weights(network, untrained_network)
=======
    copy_two_layer_network_parameters(network, untrained_network)
>>>>>>> b0a9d544

    new_acc, _ = untrained_network.predict(
        test_x, test_y, metrics=["categorical_accuracy"], verbose=False
    )

    assert new_acc["categorical_accuracy"] == original_acc["categorical_accuracy"]


def test_mnist_sparse_output_layer_distributed():
    network = build_sparse_output_layer_network(True)

    train_x, train_y, test_x, test_y = load_mnist()

    train_network_distributed(network, train_x, train_y, epochs=10)

    acc, activations = network.predictSingleNode(
        test_x, test_y, metrics=["categorical_accuracy"], verbose=False
    )
    check_categorical_accuracies(acc, activations)


def test_get_set_weights_distributed():

    network = build_sparse_output_layer_network(True)
    train_x, train_y, test_x, test_y = load_mnist()

    train_network_distributed(network, train_x, train_y, epochs=10)

    original_acc, _ = network.predictSingleNode(
        test_x, test_y, metrics=["categorical_accuracy"], verbose=False
    )
    assert original_acc["categorical_accuracy"] >= ACCURACY_THRESHOLD

    untrained_network = build_sparse_output_layer_network(True)

    set_get_weights(network, untrained_network)

    new_acc, _ = untrained_network.predictSingleNode(
        test_x, test_y, metrics=["categorical_accuracy"], verbose=False
    )
    assert new_acc["categorical_accuracy"] == original_acc["categorical_accuracy"]


def test_get_set_weights_biases_gradients():

    network = build_sparse_output_layer_network(True)
    train_x, train_y, test_x, test_y = load_mnist()
    learning_rate = 0.0005
    num_of_batch = network.initTrainSingleNode(
        train_x,
        train_y,
        rehash=3000,
        rebuild=10000,
        verbose=False,
        batch_size=64,
    )

    untrained_network = build_sparse_output_layer_network(True)

    num_of_batch = untrained_network.initTrainSingleNode(
        train_x,
        train_y,
        rehash=3000,
        rebuild=10000,
        verbose=False,
        batch_size=64,
    )

    untrained_network.set_weights(
        layer_index=0, new_weights=network.get_weights(layer_index=0)
    )
    untrained_network.set_biases(
        layer_index=0, new_biases=network.get_biases(layer_index=0)
    )
    untrained_network.set_weights(
        layer_index=1, new_weights=network.get_weights(layer_index=1)
    )
    untrained_network.set_biases(
        layer_index=1, new_biases=network.get_biases(layer_index=1)
    )

    for batch_num in range(num_of_batch):
        network.calculateGradientSingleNode(
            batch=batch_num, loss_fn=bolt.CategoricalCrossEntropyLoss()
        )
        untrained_network.set_weights_gradients(
            layer_index=0,
            new_weights_gradients=network.get_weights_gradients(layer_index=0),
        )
        untrained_network.set_biases_gradients(
            layer_index=0,
            new_biases_gradients=network.get_biases_gradients(layer_index=0),
        )
        untrained_network.set_weights_gradients(
            layer_index=1,
            new_weights_gradients=network.get_weights_gradients(layer_index=1),
        )
        untrained_network.set_biases_gradients(
            layer_index=1,
            new_biases_gradients=network.get_biases_gradients(layer_index=1),
        )
        untrained_network.updateParametersSingleNode(learning_rate)
        network.updateParametersSingleNode(learning_rate)

    old_acc, _ = network.predictSingleNode(
        test_x, test_y, metrics=["categorical_accuracy"], verbose=False
    )

    new_acc, _ = untrained_network.predictSingleNode(
        test_x, test_y, metrics=["categorical_accuracy"], verbose=False
    )

    assert abs(new_acc["categorical_accuracy"] - old_acc["categorical_accuracy"]) < 0.01<|MERGE_RESOLUTION|>--- conflicted
+++ resolved
@@ -6,18 +6,11 @@
 from thirdai import bolt, dataset
 import numpy as np
 import os
-<<<<<<< HEAD
-from .utils import (
-    train_network,
-    train_network_distributed,
-    build_sparse_hidden_layer_classifier,
-=======
 
 from .utils import (
     train_network,
     build_sparse_hidden_layer_classifier,
     copy_two_layer_network_parameters,
->>>>>>> b0a9d544
 )
 
 LEARNING_RATE = 0.0001
@@ -83,37 +76,6 @@
     return np.array(labels)
 
 
-<<<<<<< HEAD
-# Constructs a bolt network for mnist with a sparse output layer.
-def build_sparse_output_layer_network(distributed=False):
-    layers = [
-        bolt.FullyConnected(dim=256, activation_function="ReLU"),
-        bolt.FullyConnected(
-            dim=10,
-            sparsity=0.4,
-            activation_function="Softmax",
-        ),
-    ]
-    if distributed:
-        network = bolt.DistributedNetwork(layers=layers, input_dim=784)
-    else:
-        network = bolt.Network(layers=layers, input_dim=784)
-    return network
-
-
-def load_mnist():
-    train_x, train_y = dataset.load_bolt_svm_dataset("mnist", 250)
-    test_x, test_y = dataset.load_bolt_svm_dataset("mnist.t", 250)
-    return train_x, train_y, test_x, test_y
-
-
-ACCURACY_THRESHOLD = 0.94
-SPARSE_INFERENCE_ACCURACY_THRESHOLD = 0.9
-SPARSE_INFERENCE_SPARSE_OUTPUT_ACCURACY_THRESHOLD = 0.35
-
-
-def check_categorical_accuracies(acc, activations):
-=======
 def test_mnist_sparse_output_layer():
     network = build_sparse_output_layer_network()
 
@@ -124,23 +86,8 @@
     acc, activations = network.predict(
         test_x, test_y, metrics=["categorical_accuracy"], verbose=False
     )
->>>>>>> b0a9d544
 
     check_categorical_accuracies(acc, activations, ACCURACY_THRESHOLD)
-
-
-def test_mnist_sparse_output_layer():
-    network = build_sparse_output_layer_network()
-
-    train_x, train_y, test_x, test_y = load_mnist()
-
-    train_network(network, train_x, train_y, epochs=10)
-
-    acc, activations = network.predict(
-        test_x, test_y, metrics=["categorical_accuracy"], verbose=False
-    )
-
-    check_categorical_accuracies(acc, activations)
 
 
 def test_mnist_sparse_hidden_layer():
@@ -156,11 +103,7 @@
         test_x, test_y, metrics=["categorical_accuracy"], verbose=False
     )
 
-<<<<<<< HEAD
-    check_categorical_accuracies(acc, activations)
-=======
     check_categorical_accuracies(acc, activations, ACCURACY_THRESHOLD)
->>>>>>> b0a9d544
 
 
 def test_mnist_sparse_inference():
@@ -246,22 +189,6 @@
     assert sparse_predict["categorical_accuracy"] == acc_computed
 
 
-def set_get_weights(network, untrained_network):
-    untrained_network.set_weights(
-        layer_index=0, new_weights=network.get_weights(layer_index=0)
-    )
-    untrained_network.set_weights(
-        layer_index=1, new_weights=network.get_weights(layer_index=1)
-    )
-
-    untrained_network.set_biases(
-        layer_index=0, new_biases=network.get_biases(layer_index=0)
-    )
-    untrained_network.set_biases(
-        layer_index=1, new_biases=network.get_biases(layer_index=1)
-    )
-
-
 def test_get_set_weights():
     network = build_sparse_output_layer_network()
 
@@ -277,121 +204,10 @@
 
     untrained_network = build_sparse_output_layer_network()
 
-<<<<<<< HEAD
-    set_get_weights(network, untrained_network)
-=======
     copy_two_layer_network_parameters(network, untrained_network)
->>>>>>> b0a9d544
 
     new_acc, _ = untrained_network.predict(
         test_x, test_y, metrics=["categorical_accuracy"], verbose=False
     )
 
-    assert new_acc["categorical_accuracy"] == original_acc["categorical_accuracy"]
-
-
-def test_mnist_sparse_output_layer_distributed():
-    network = build_sparse_output_layer_network(True)
-
-    train_x, train_y, test_x, test_y = load_mnist()
-
-    train_network_distributed(network, train_x, train_y, epochs=10)
-
-    acc, activations = network.predictSingleNode(
-        test_x, test_y, metrics=["categorical_accuracy"], verbose=False
-    )
-    check_categorical_accuracies(acc, activations)
-
-
-def test_get_set_weights_distributed():
-
-    network = build_sparse_output_layer_network(True)
-    train_x, train_y, test_x, test_y = load_mnist()
-
-    train_network_distributed(network, train_x, train_y, epochs=10)
-
-    original_acc, _ = network.predictSingleNode(
-        test_x, test_y, metrics=["categorical_accuracy"], verbose=False
-    )
-    assert original_acc["categorical_accuracy"] >= ACCURACY_THRESHOLD
-
-    untrained_network = build_sparse_output_layer_network(True)
-
-    set_get_weights(network, untrained_network)
-
-    new_acc, _ = untrained_network.predictSingleNode(
-        test_x, test_y, metrics=["categorical_accuracy"], verbose=False
-    )
-    assert new_acc["categorical_accuracy"] == original_acc["categorical_accuracy"]
-
-
-def test_get_set_weights_biases_gradients():
-
-    network = build_sparse_output_layer_network(True)
-    train_x, train_y, test_x, test_y = load_mnist()
-    learning_rate = 0.0005
-    num_of_batch = network.initTrainSingleNode(
-        train_x,
-        train_y,
-        rehash=3000,
-        rebuild=10000,
-        verbose=False,
-        batch_size=64,
-    )
-
-    untrained_network = build_sparse_output_layer_network(True)
-
-    num_of_batch = untrained_network.initTrainSingleNode(
-        train_x,
-        train_y,
-        rehash=3000,
-        rebuild=10000,
-        verbose=False,
-        batch_size=64,
-    )
-
-    untrained_network.set_weights(
-        layer_index=0, new_weights=network.get_weights(layer_index=0)
-    )
-    untrained_network.set_biases(
-        layer_index=0, new_biases=network.get_biases(layer_index=0)
-    )
-    untrained_network.set_weights(
-        layer_index=1, new_weights=network.get_weights(layer_index=1)
-    )
-    untrained_network.set_biases(
-        layer_index=1, new_biases=network.get_biases(layer_index=1)
-    )
-
-    for batch_num in range(num_of_batch):
-        network.calculateGradientSingleNode(
-            batch=batch_num, loss_fn=bolt.CategoricalCrossEntropyLoss()
-        )
-        untrained_network.set_weights_gradients(
-            layer_index=0,
-            new_weights_gradients=network.get_weights_gradients(layer_index=0),
-        )
-        untrained_network.set_biases_gradients(
-            layer_index=0,
-            new_biases_gradients=network.get_biases_gradients(layer_index=0),
-        )
-        untrained_network.set_weights_gradients(
-            layer_index=1,
-            new_weights_gradients=network.get_weights_gradients(layer_index=1),
-        )
-        untrained_network.set_biases_gradients(
-            layer_index=1,
-            new_biases_gradients=network.get_biases_gradients(layer_index=1),
-        )
-        untrained_network.updateParametersSingleNode(learning_rate)
-        network.updateParametersSingleNode(learning_rate)
-
-    old_acc, _ = network.predictSingleNode(
-        test_x, test_y, metrics=["categorical_accuracy"], verbose=False
-    )
-
-    new_acc, _ = untrained_network.predictSingleNode(
-        test_x, test_y, metrics=["categorical_accuracy"], verbose=False
-    )
-
-    assert abs(new_acc["categorical_accuracy"] - old_acc["categorical_accuracy"]) < 0.01+    assert new_acc["categorical_accuracy"] == original_acc["categorical_accuracy"]