--- conflicted
+++ resolved
@@ -84,15 +84,6 @@
         .enable_sparse_inference()
     )
 
-<<<<<<< HEAD
-    last_model_accuracy = last_model.predict(valid_data, valid_labels, predict_config)[
-        0
-    ]["categorical_accuracy"]
-
-    early_stop_accuracy = best_model.predict(valid_data, valid_labels, predict_config)[
-        0
-    ]["categorical_accuracy"]
-=======
     last_model_score = last_model.predict(valid_data, valid_labels, predict_config)[0][
         metric_name
     ]
@@ -100,7 +91,6 @@
     early_stop_score = best_model.predict(valid_data, valid_labels, predict_config)[0][
         metric_name
     ]
->>>>>>> 422baf12
 
     return last_model_score, early_stop_score
 
