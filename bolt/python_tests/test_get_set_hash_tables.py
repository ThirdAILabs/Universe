import pytest
import thirdai
from thirdai import bolt_v2 as bolt
from thirdai import hashing

from utils import gen_numpy_training_data

N_CLASSES = 200


def build_model():
    input_layer = bolt.nn.Input(dim=N_CLASSES)

    hidden_layer = bolt.nn.FullyConnected(
        dim=100, input_dim=input_layer.dim(), activation="relu"
    )(input_layer)

    output_layer = bolt.nn.FullyConnected(
        dim=N_CLASSES,
        input_dim=hidden_layer.dim(),
        sparsity=0.2,
        activation="softmax",
    )(hidden_layer)

    loss = bolt.nn.losses.CategoricalCrossEntropy(
        output_layer, labels=bolt.nn.Input(dim=N_CLASSES)
    )

    model = bolt.nn.Model(inputs=[input_layer], outputs=[output_layer], losses=[loss])

    return model


def get_data(n_samples):
    x, y = gen_numpy_training_data(n_classes=N_CLASSES, n_samples=n_samples)

    x = bolt.train.convert_dataset(x, dim=N_CLASSES)
    y = bolt.train.convert_dataset(y, dim=N_CLASSES)

    return x, y


@pytest.mark.unit
def test_get_set_hash_tables():
    # This test checks that copying only the weights doesn't preserve accuracy
    # when using sparse inference.
    model = build_model()

    train_data = get_data(n_samples=10000)
    test_data = get_data(n_samples=1000)

    trainer = bolt.train.Trainer(model)

<<<<<<< HEAD
    model.summary(detailed = True)

    eval_cfg = (
        bolt.EvalConfig()
        .with_metrics(["categorical_accuracy"])
        .enable_sparse_inference()
=======
    trainer.train(
        train_data,
        epochs=5,
        learning_rate=0.001,
>>>>>>> ce660823
    )

    metrics = trainer.validate(
        test_data, validation_metrics=["categorical_accuracy"], use_sparsity=True
    )

    assert metrics["val_categorical_accuracy"][-1] >= 0.75

    new_model = build_model()
    new_trainer = bolt.train.Trainer(new_model)

    for old_op, new_op in zip(model.ops(), new_model.ops()):
        new_op.set_weights(old_op.weights)
        new_op.set_biases(old_op.biases)

    new_metrics = new_trainer.validate(
        test_data, validation_metrics=["categorical_accuracy"], use_sparsity=True
    )

    hash_fn_save_file = "./temp_saved_hash_fn"
    hash_table_save_file = "./temp_saved_hash_table"

    hash_fn, hash_table = model.ops()[1].get_hash_table()

    hash_fn.save(hash_fn_save_file)
    hash_fn = hashing.DWTA.load(hash_fn_save_file)

    hash_table.save(hash_table_save_file)
    hash_table = thirdai.bolt.nn.HashTable.load(hash_table_save_file)

    new_model.ops()[1].set_hash_table(hash_fn, hash_table)

    new_metrics = new_trainer.validate(
        test_data, validation_metrics=["categorical_accuracy"], use_sparsity=True
    )

    assert new_metrics["val_categorical_accuracy"][-1] >= 0.75<|MERGE_RESOLUTION|>--- conflicted
+++ resolved
@@ -51,19 +51,10 @@
 
     trainer = bolt.train.Trainer(model)
 
-<<<<<<< HEAD
-    model.summary(detailed = True)
-
-    eval_cfg = (
-        bolt.EvalConfig()
-        .with_metrics(["categorical_accuracy"])
-        .enable_sparse_inference()
-=======
     trainer.train(
         train_data,
         epochs=5,
         learning_rate=0.001,
->>>>>>> ce660823
     )
 
     metrics = trainer.validate(
