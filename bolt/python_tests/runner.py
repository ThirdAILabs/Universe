from thirdai import bolt, dataset
import sys
import argparse
from helpers import add_arguments, train


def train_amzn670(args):
    layers = [
        bolt.LayerConfig(dim=256, activation_function="ReLU"),
        bolt.LayerConfig(
            dim=670091,
            load_factor=args.sparsity,
            activation_function="Softmax",
            sampling_config=bolt.SamplingConfig(
                hashes_per_table=args.hashes_per_table,
                num_tables=args.num_tables,
                range_pow=args.hashes_per_table * 3,
                reservoir_size=128,
            ),
        ),
    ]
    network = bolt.Network(layers=layers, input_dim=135909)

    train_data = dataset.load_svm_dataset(args.train, 256)
    test_data = dataset.load_svm_dataset(args.test, 256)
    epoch_times = []
    epoch_accuracies = []
    for _ in range(args.epochs):
<<<<<<< HEAD
        times = network.Train(train_data, args.lr, 1, rehash=6400, rebuild=128000)
=======
        times = network.train(train_data, args.lr, 1,
                              rehash=6400, rebuild=128000)
>>>>>>> e991dce3
        epoch_times.append(times[0])
        acc = network.predict(test_data, batch_limit=20)
        epoch_accuracies.append(acc)
    final_accuracy = network.predict(test_data)
    return final_accuracy, epoch_accuracies, epoch_times


def main():
    assert (
        len(sys.argv) >= 2
    ), "Invalid args, usage: python3 runner.py <dataset> [-h] <flags...>"
    dataset = sys.argv[1]

    # Add default params for training, which can also be specified in command line.
    accs, times = [], []
    parser = argparse.ArgumentParser(
        description=f"Run BOLT on {dataset} with specified params."
    )
    if dataset == "amzn670":
        args = add_arguments(
            parser=parser,
            train="/media/scratch/data/amazon-670k/train_shuffled_noHeader.txt",
            test="/media/scratch/data/amazon-670k/test_shuffled_noHeader.txt",
            epochs=25,
            hashes_per_table=6,
            num_tables=128,
            sparsity=0.005,
            lr=0.0001,
        )
        accs, times = train(
            args,
            train_fn=train_amzn670,
            accuracy_threshold=0.3,
            epoch_time_threshold=450,
            total_time_threshold=12000,
        )
    else:
        print(
            "Invalid dataset name. Options: mnist_sparse_output, mnist_sparse_hidden, amzn670, etc.",
            file=sys.stderr,
        )
        sys.exit(1)
    print("Avg final accuracies: ", sum(accs) / len(accs))
    print("Avg final epoch time (s): ", sum(times) / len(times))


if __name__ == "__main__":
    main()<|MERGE_RESOLUTION|>--- conflicted
+++ resolved
@@ -3,21 +3,14 @@
 import argparse
 from helpers import add_arguments, train
 
-
 def train_amzn670(args):
     layers = [
         bolt.LayerConfig(dim=256, activation_function="ReLU"),
-        bolt.LayerConfig(
-            dim=670091,
-            load_factor=args.sparsity,
-            activation_function="Softmax",
-            sampling_config=bolt.SamplingConfig(
-                hashes_per_table=args.hashes_per_table,
-                num_tables=args.num_tables,
-                range_pow=args.hashes_per_table * 3,
-                reservoir_size=128,
-            ),
-        ),
+        bolt.LayerConfig(dim=670091, load_factor=args.sparsity,
+                         activation_function="Softmax",
+                         sampling_config=bolt.SamplingConfig(
+                             hashes_per_table=args.hashes_per_table, num_tables=args.num_tables,
+                             range_pow=args.hashes_per_table * 3, reservoir_size=128)),
     ]
     network = bolt.Network(layers=layers, input_dim=135909)
 
@@ -26,12 +19,8 @@
     epoch_times = []
     epoch_accuracies = []
     for _ in range(args.epochs):
-<<<<<<< HEAD
-        times = network.Train(train_data, args.lr, 1, rehash=6400, rebuild=128000)
-=======
         times = network.train(train_data, args.lr, 1,
                               rehash=6400, rebuild=128000)
->>>>>>> e991dce3
         epoch_times.append(times[0])
         acc = network.predict(test_data, batch_limit=20)
         epoch_accuracies.append(acc)
@@ -40,16 +29,14 @@
 
 
 def main():
-    assert (
-        len(sys.argv) >= 2
-    ), "Invalid args, usage: python3 runner.py <dataset> [-h] <flags...>"
+    assert len(sys.argv) >= 2, \
+        "Invalid args, usage: python3 runner.py <dataset> [-h] <flags...>"
     dataset = sys.argv[1]
 
     # Add default params for training, which can also be specified in command line.
     accs, times = [], []
     parser = argparse.ArgumentParser(
-        description=f"Run BOLT on {dataset} with specified params."
-    )
+        description=f"Run BOLT on {dataset} with specified params.")
     if dataset == "amzn670":
         args = add_arguments(
             parser=parser,
@@ -61,18 +48,10 @@
             sparsity=0.005,
             lr=0.0001,
         )
-        accs, times = train(
-            args,
-            train_fn=train_amzn670,
-            accuracy_threshold=0.3,
-            epoch_time_threshold=450,
-            total_time_threshold=12000,
-        )
+        accs, times = train(args, train_fn=train_amzn670, accuracy_threshold=0.3, epoch_time_threshold=450,
+                            total_time_threshold=12000)
     else:
-        print(
-            "Invalid dataset name. Options: mnist_sparse_output, mnist_sparse_hidden, amzn670, etc.",
-            file=sys.stderr,
-        )
+        print("Invalid dataset name. Options: mnist_sparse_output, mnist_sparse_hidden, amzn670, etc.", file=sys.stderr)
         sys.exit(1)
     print("Avg final accuracies: ", sum(accs) / len(accs))
     print("Avg final epoch time (s): ", sum(times) / len(times))
