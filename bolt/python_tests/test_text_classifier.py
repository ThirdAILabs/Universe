from thirdai import bolt
import pytest
import datasets
import random
import os
<<<<<<< HEAD
from utils import remove_files, compute_accuracy
=======

pytestmark = [pytest.mark.integration, pytest.mark.release]
>>>>>>> 64bd0adc

TRAIN_FILE = "./clinc_train.csv"
TEST_FILE = "./clinc_test.csv"
PREDICTION_FILE = "./clinc_predictions.txt"


def write_dataset_to_csv(dataset, filename, return_labels=False):
    label_names = dataset.features["intent"].names

    data = []
    for item in dataset:
        sentence = item["text"]
        label = item["intent"]
        label_name = label_names[label]
        data.append((sentence, label_name))

    random.shuffle(data)

    with open(filename, "w") as file:
        file.write('"text","category"\n')
        lines = [f'"{sentence}","{label_name}"\n' for sentence, label_name in data]
        file.writelines(lines)

    if return_labels:
        labels = [x[1] for x in data]
        return labels


def download_clinc_dataset():
    clinc_dataset = datasets.load_dataset("clinc_oos", "small")
    write_dataset_to_csv(clinc_dataset["train"], TRAIN_FILE)
    labels = write_dataset_to_csv(clinc_dataset["test"], TEST_FILE, return_labels=True)

    return (clinc_dataset["train"].features["intent"].num_classes, labels)


<<<<<<< HEAD
@pytest.mark.integration
@pytest.mark.release
=======
def trim(sentence):
    """
    we are removing quotes from start and end of sentence,
    because thats how we are trimming the sentence in our cpp code.
    """
    i = len(sentence) - 1
    while i > 0 and (sentence[i] == '"'):
        sentence = sentence[:-1]
        i = i - 1

    j = 0
    while j < len(sentence) and (sentence[j] == '"'):
        sentence = sentence[1:]
    return sentence


def remove_files():
    os.remove(TRAIN_FILE)
    os.remove(TEST_FILE)
    os.remove(PREDICTION_FILE)


def compute_accuracy(test_labels, predictions):
    assert len(predictions) == len(test_labels)
    return sum(
        (label == predict) for (label, predict) in zip(test_labels, predictions)
    ) / len(predictions)


>>>>>>> 64bd0adc
def test_text_classifier_clinc_dataset():
    (n_classes, test_labels) = download_clinc_dataset()
    classifier = bolt.TextClassifier(model_size="1Gb", n_classes=n_classes)

    classifier.train(train_file=TRAIN_FILE, epochs=5, learning_rate=0.01)

    classifier.predict(test_file=TEST_FILE, output_file=PREDICTION_FILE)

    with open(PREDICTION_FILE) as pred:
        pred_lines = pred.readlines()

    predictions = [x[:-1] for x in pred_lines]

    remove_files()

    acc = compute_accuracy(test_labels, predictions)

    print("Computed Accuracy: ", acc)
    assert acc > 0.7

<<<<<<< HEAD
    remove_files([TRAIN_FILE, TEST_FILE, PREDICTION_FILE])
=======

def test_text_classifier_predict_single():
    (n_classes, test_labels) = download_clinc_dataset()
    classifier = bolt.TextClassifier(model_size="1Gb", n_classes=n_classes)

    classifier.train(train_file=TRAIN_FILE, epochs=5, learning_rate=0.01)

    classifier.predict(test_file=TEST_FILE, output_file=PREDICTION_FILE)

    with open(TEST_FILE) as test:
        test_set = test.readlines()

    with open(PREDICTION_FILE) as pred:
        expected_predictions = pred.readlines()

    for i in range(len(test_set) - 1):
        """
        we are taking i+1 because first row is a header in test file and
        split it with '","' because its how the sentence and label seperated uniquely
        in file and taking the sentence which is present at first index.
        """
        actual_prediction = classifier.predict_single(
            trim(test_set[i + 1].split('","')[0])
        )
        assert actual_prediction == expected_predictions[i][:-1]

    remove_files()
>>>>>>> 64bd0adc
<|MERGE_RESOLUTION|>--- conflicted
+++ resolved
@@ -3,12 +3,9 @@
 import datasets
 import random
 import os
-<<<<<<< HEAD
 from utils import remove_files, compute_accuracy
-=======
 
 pytestmark = [pytest.mark.integration, pytest.mark.release]
->>>>>>> 64bd0adc
 
 TRAIN_FILE = "./clinc_train.csv"
 TEST_FILE = "./clinc_test.csv"
@@ -45,10 +42,6 @@
     return (clinc_dataset["train"].features["intent"].num_classes, labels)
 
 
-<<<<<<< HEAD
-@pytest.mark.integration
-@pytest.mark.release
-=======
 def trim(sentence):
     """
     we are removing quotes from start and end of sentence,
@@ -65,20 +58,6 @@
     return sentence
 
 
-def remove_files():
-    os.remove(TRAIN_FILE)
-    os.remove(TEST_FILE)
-    os.remove(PREDICTION_FILE)
-
-
-def compute_accuracy(test_labels, predictions):
-    assert len(predictions) == len(test_labels)
-    return sum(
-        (label == predict) for (label, predict) in zip(test_labels, predictions)
-    ) / len(predictions)
-
-
->>>>>>> 64bd0adc
 def test_text_classifier_clinc_dataset():
     (n_classes, test_labels) = download_clinc_dataset()
     classifier = bolt.TextClassifier(model_size="1Gb", n_classes=n_classes)
@@ -92,16 +71,13 @@
 
     predictions = [x[:-1] for x in pred_lines]
 
-    remove_files()
-
     acc = compute_accuracy(test_labels, predictions)
 
     print("Computed Accuracy: ", acc)
     assert acc > 0.7
 
-<<<<<<< HEAD
     remove_files([TRAIN_FILE, TEST_FILE, PREDICTION_FILE])
-=======
+
 
 def test_text_classifier_predict_single():
     (n_classes, test_labels) = download_clinc_dataset()
@@ -128,5 +104,4 @@
         )
         assert actual_prediction == expected_predictions[i][:-1]
 
-    remove_files()
->>>>>>> 64bd0adc
+    remove_files([TRAIN_FILE, TEST_FILE, PREDICTION_FILE])