--- conflicted
+++ resolved
@@ -144,7 +144,6 @@
 
 
 @pytest.mark.unit
-<<<<<<< HEAD
 @pytest.mark.parametrize("backend", [create_dyadic_backend, create_contextual_backend])
 def test_generative_model_save_load(backend):
     model = bolt.GenerativeModel(
@@ -166,7 +165,7 @@
 
     assert gen_1 == gen_2
 
-=======
+
 def test_text_generation_with_prompt():
     model = bolt.GenerativeModel(
         create_contextual_backend(True), allowed_repeats=set(), punctuation_tokens=set()
@@ -180,7 +179,6 @@
         prompt=list(range(5)),
     )
 
->>>>>>> cebc0626
 
 @pytest.fixture()
 def create_simple_dataset():
