--- conflicted
+++ resolved
@@ -90,12 +90,8 @@
     hidden_layer_sparsity,
     output_dim,
     output_activation="softmax",
-<<<<<<< HEAD
-    loss=bolt.CategoricalCrossEntropyLoss(),
-    optimizer=bolt.optimizers.Adam(),
-=======
     loss=bolt.nn.losses.CategoricalCrossEntropy(),
->>>>>>> 63615a6f
+    optimizer=bolt.nn.optimizers.Adam(),
 ):
     input_layer = bolt.nn.Input(dim=input_dim)
 
