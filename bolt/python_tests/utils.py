from thirdai import bolt
import numpy as np
import os


# Constructs a bolt network with a sparse hidden layer. The parameters dim and sparsity are for this sparse hidden layer.
def build_sparse_hidden_layer_classifier(input_dim, sparse_dim, output_dim, sparsity):
    layers = [
        bolt.FullyConnected(
            dim=sparse_dim,
            sparsity=sparsity,
            activation_function="ReLU",
        ),
        bolt.FullyConnected(dim=output_dim, activation_function="Softmax"),
    ]
    network = bolt.Network(layers=layers, input_dim=input_dim)
    return network


# Generates easy training data: the ground truth function is f(x_i) = i, where
# x_i is the one hot encoding of i. Thus the input and output dimension are both
# n_classes. We randomize the order of the (x_i, i) example and label pairs
# we return, and also add some normal noise to the examples.
def gen_training_data(n_classes=10, n_samples=1000, noise_std=0.1):
    possible_one_hot_encodings = np.eye(n_classes)
    labels = np.random.choice(n_classes, size=n_samples)
    examples = possible_one_hot_encodings[labels]
    noise = np.random.normal(0, noise_std, examples.shape)
    examples = examples + noise
    return examples.astype("float32"), labels.astype("uint32")


# training the model
def train_network(network, train_data, train_labels, epochs, learning_rate=0.0005):
    times = network.train(
        train_data,
        train_labels,
        bolt.CategoricalCrossEntropyLoss(),
        learning_rate,
        epochs,
        rehash=3000,
        rebuild=10000,
        metrics=[],
        verbose=False,
        batch_size=64,
    )
    return times


def get_categorical_acc(network, examples, labels, batch_size=64):
    acc, _ = network.predict(
        examples, labels, batch_size, metrics=["categorical_accuracy"], verbose=False
    )
    return acc["categorical_accuracy"]


# Returns a single layer (no hidden layer) bolt network with
# input_dim = output_dim, 50% sparsity by default, and a Softmax activation
# function.
def gen_single_sparse_layer_network(n_classes, sparsity=0.5):

    layers = [
        bolt.FullyConnected(
            dim=n_classes,
            sparsity=sparsity,
            activation_function="Softmax",
        ),
    ]
    network = bolt.Network(layers=layers, input_dim=n_classes)
    return network


<<<<<<< HEAD
# training the distributed network
def train_network_distributed(
    network, train_data, train_labels, epochs, learning_rate=0.0005
):
    batch_size = network.initTrainSingleNode(
        train_data,
        train_labels,
        rehash=3000,
        rebuild=10000,
        verbose=True,
        batch_size=64,
    )
    for epoch_num in range(epochs):
        for batch_num in range(batch_size):
            network.calculateGradientSingleNode(
                batch_num, bolt.CategoricalCrossEntropyLoss()
            )
            network.updateParametersSingleNode(learning_rate)
=======
# Returns a model with a single node
# input_dim=output_dim, 50% sparsity by default, and a softmax
# activation
def gen_single_sparse_node(num_classes, sparsity=0.5):
    input_layer = bolt.graph.Input(dim=num_classes)

    output_layer = bolt.graph.FullyConnected(
        dim=num_classes, sparsity=sparsity, activation="softmax"
    )(input_layer)

    model = bolt.graph.Model(inputs=[input_layer], output=output_layer)
    model.compile(loss=bolt.CategoricalCrossEntropyLoss())

    return model
>>>>>>> 500785ea


def get_simple_concat_model(
    hidden_layer_top_dim,
    hidden_layer_bottom_dim,
    hidden_layer_top_sparsity,
    hidden_layer_bottom_sparsity,
    num_classes,
):

    input_layer = bolt.graph.Input(dim=num_classes)

    hidden_layer_top = bolt.graph.FullyConnected(
        dim=hidden_layer_top_dim,
        sparsity=hidden_layer_top_sparsity,
        activation="relu",
    )(input_layer)

    hidden_layer_bottom = bolt.graph.FullyConnected(
        dim=hidden_layer_bottom_dim,
        sparsity=hidden_layer_bottom_sparsity,
        activation="relu",
    )(input_layer)

    concate_layer = bolt.graph.Concatenate()([hidden_layer_top, hidden_layer_bottom])

    output_layer = bolt.graph.FullyConnected(dim=num_classes, activation="softmax")(
        concate_layer
    )

    model = bolt.graph.Model(inputs=[input_layer], output=output_layer)

    model.compile(loss=bolt.CategoricalCrossEntropyLoss())

    return model


def remove_files(files):
    for file in files:
        os.remove(file)


def compute_accuracy(test_labels, pred_file):
    with open(pred_file) as pred:
        pred_lines = pred.readlines()

    predictions = [x[:-1] for x in pred_lines]

    assert len(predictions) == len(test_labels)
    return sum(
        (prediction == answer) for (prediction, answer) in zip(predictions, test_labels)
    ) / len(predictions)<|MERGE_RESOLUTION|>--- conflicted
+++ resolved
@@ -70,7 +70,6 @@
     return network
 
 
-<<<<<<< HEAD
 # training the distributed network
 def train_network_distributed(
     network, train_data, train_labels, epochs, learning_rate=0.0005
@@ -89,7 +88,6 @@
                 batch_num, bolt.CategoricalCrossEntropyLoss()
             )
             network.updateParametersSingleNode(learning_rate)
-=======
 # Returns a model with a single node
 # input_dim=output_dim, 50% sparsity by default, and a softmax
 # activation
@@ -104,7 +102,6 @@
     model.compile(loss=bolt.CategoricalCrossEntropyLoss())
 
     return model
->>>>>>> 500785ea
 
 
 def get_simple_concat_model(
