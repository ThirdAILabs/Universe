--- conflicted
+++ resolved
@@ -62,12 +62,8 @@
   }
 }
 
-<<<<<<< HEAD
-void EmbeddingLayer::backpropagate(uint32_t batch_indx) {
-=======
 void EmbeddingLayer::backpropagate(uint32_t batch_indx, float learning_rate,
                                    const VectorState& output) {
->>>>>>> 1a0210f8
   for (uint32_t e = 0; e < _num_embedding_lookups; e++) {
     const float* errors = output.gradients + e * _lookup_size;
 
@@ -157,6 +153,9 @@
 
 EmbeddingLayer::~EmbeddingLayer() {
   delete[] _embedding_block;
+  delete[] _gradients;
+  delete[] _momentum;
+  delete[] _velocity;
 
   for (uint32_t b = 0; b < _batch_size; b++) {
     delete[] _embedding_locs[b];
@@ -166,16 +165,4 @@
   delete[] _loc_lens;
 }
 
-<<<<<<< HEAD
-EmbeddingLayer::~EmbeddingLayer() {
-  delete[] _embedding_block;
-  delete[] _gradients;
-  delete[] _momentum;
-  delete[] _velocity;
-
-  deallocateInternalState();
-}
-
-=======
->>>>>>> 1a0210f8
 }  // namespace thirdai::bolt