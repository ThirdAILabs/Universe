#pragma once

#include "Layer.h"
#include "LayerConfig.h"
#include <cmath>
#include <ctime>
#include <vector>

namespace thirdai::bolt {

namespace tests {
class EmbeddingLayerTestFixture;
}  // namespace tests

class EmbeddingLayer {
  friend class tests::EmbeddingLayerTestFixture;

 public:
  explicit EmbeddingLayer(const EmbeddingLayerConfig& config,
                          uint32_t seed = time(nullptr));

  void forward(uint32_t batch_indx, const uint32_t* tokens, uint32_t len,
               VectorState& output);

<<<<<<< HEAD
  void backpropagate(uint32_t batch_indx);

  void updateParameters(float lr, uint32_t iter, float B1, float B2, float eps);
=======
  void backpropagate(uint32_t batch_indx, float learning_rate,
                     const VectorState& output);
>>>>>>> 1a0210f8

  uint32_t getEmbeddingDim() const { return _total_embedding_dim; }

  void initializeLayer(uint32_t new_batch_size);

  BatchState createBatchState(const uint32_t batch_size) const {
    return BatchState(_total_embedding_dim, batch_size, true);
  }

  EmbeddingLayer(EmbeddingLayer&) = delete;
  EmbeddingLayer(const EmbeddingLayer&&) = delete;
  EmbeddingLayer& operator=(EmbeddingLayer&) = delete;
  EmbeddingLayer& operator=(const EmbeddingLayer&&) = delete;

  ~EmbeddingLayer();

 private:
<<<<<<< HEAD
  void deallocateInternalState();

  std::vector<std::pair<uint64_t, uint64_t>> getDisjointUpdateRanges();

=======
>>>>>>> 1a0210f8
  uint32_t _num_embedding_lookups, _lookup_size, _total_embedding_dim,
      _log_embedding_block_size, _embedding_block_size, _batch_size, _seed;

  float* _embedding_block;
  float* _gradients;
  float* _momentum;
  float* _velocity;

  uint32_t* _loc_lens;
  uint32_t** _embedding_locs;
};

}  // namespace thirdai::bolt<|MERGE_RESOLUTION|>--- conflicted
+++ resolved
@@ -22,14 +22,10 @@
   void forward(uint32_t batch_indx, const uint32_t* tokens, uint32_t len,
                VectorState& output);
 
-<<<<<<< HEAD
-  void backpropagate(uint32_t batch_indx);
+  void backpropagate(uint32_t batch_indx, float learning_rate,
+                     const VectorState& output);
 
   void updateParameters(float lr, uint32_t iter, float B1, float B2, float eps);
-=======
-  void backpropagate(uint32_t batch_indx, float learning_rate,
-                     const VectorState& output);
->>>>>>> 1a0210f8
 
   uint32_t getEmbeddingDim() const { return _total_embedding_dim; }
 
@@ -47,13 +43,8 @@
   ~EmbeddingLayer();
 
  private:
-<<<<<<< HEAD
-  void deallocateInternalState();
-
   std::vector<std::pair<uint64_t, uint64_t>> getDisjointUpdateRanges();
 
-=======
->>>>>>> 1a0210f8
   uint32_t _num_embedding_lookups, _lookup_size, _total_embedding_dim,
       _log_embedding_block_size, _embedding_block_size, _batch_size, _seed;
 
