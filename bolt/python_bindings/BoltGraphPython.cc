--- conflicted
+++ resolved
@@ -306,13 +306,8 @@
           "Returns the learning rate a model with this TrainConfig will train "
           "with.")
       .def(getPickleFunction<TrainConfig>())
-<<<<<<< HEAD
-      .def("log_loss_every", &TrainConfig::logLossEvery,
-           py::arg("log_loss_every"));
-=======
       .def("with_log_loss_frequency", &TrainConfig::withLogLossFrequency,
            py::arg("log_loss_frequency"));
->>>>>>> fe2e8ff2
 
   py::class_<PredictConfig>(graph_submodule, "PredictConfig")
       .def_static("make", &PredictConfig::makeConfig)
