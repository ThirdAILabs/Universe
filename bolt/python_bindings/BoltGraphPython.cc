#include "BoltGraphPython.h"
#include "ConversionUtils.h"
#include "PyCallback.h"
#include <bolt/src/graph/DistributedBoltGraph.h>
#include <bolt/src/graph/ExecutionConfig.h>
#include <bolt/src/graph/Graph.h>
#include <bolt/src/graph/InferenceOutputTracker.h>
#include <bolt/src/graph/Node.h>
#include <bolt/src/graph/callbacks/Callback.h>
#include <bolt/src/graph/callbacks/EarlyStopCheckpoint.h>
#include <bolt/src/graph/nodes/Concatenate.h>
#include <bolt/src/graph/nodes/Embedding.h>
#include <bolt/src/graph/nodes/FullyConnected.h>
#include <bolt/src/graph/nodes/Input.h>
#include <bolt/src/graph/nodes/LayerNorm.h>
#include <bolt/src/graph/nodes/Switch.h>
#include <dataset/src/Datasets.h>
#include <pybind11/functional.h>
#include <optional>

namespace thirdai::bolt::python {
void createBoltGraphSubmodule(py::module_& bolt_submodule) {
  auto graph_submodule = bolt_submodule.def_submodule("graph");

  py::class_<ParameterReference>(graph_submodule, "ParameterReference")
      .def("copy", &ParameterReference::copy,
           "Returns a copy of the parameters held in the ParameterReference as "
           "a numpy array.")
      .def("get", &ParameterReference::get,
           /**
            * This means that the lifetime of the returned object is tied to
            * the lifetime of the object this method is called on, such that
            * the parent object cannot be garbage collected will this returned
            * object is still alive.
            */
           py::return_value_policy::reference_internal,
           "Returns a numpy array which shadows the parameters held in the "
           "ParameterReference and acts as a reference to them, modifying this "
           "array will modify the parameters.")

      // TODO(Shubh): Should work with a custom serializer rather than python
      // dictionaries. Or we should make a Compressed vector module at python
      // end to deal with this
      .def("compress", &ParameterReference::compress,
           py::arg("compression_scheme"), py::arg("compression_density"),
           py::arg("seed_for_hashing"), py::arg("sample_population_size"),
           "Returns a python dictionary of compressed vectors. "
           "sample_population_size is the number of random samples you take "
           "for estimating a threshold for dragon compression")
      .def("set", &ParameterReference::set, py::arg("new_params"),
           "Either takes in a numpy array and copies its contents into the "
           "parameters held in the ParameterReference object. Or takes in a "
           "python dictionary which represents a compressed vector object.");

  // Needed so python can know that InferenceOutput objects can own memory
  py::class_<InferenceOutputTracker>(graph_submodule,  // NOLINT
                                     "InferenceOutput");

  py::class_<Node, NodePtr>(graph_submodule, "Node");  // NOLINT

  py::class_<FullyConnectedNode, FullyConnectedNodePtr, Node>(graph_submodule,
                                                              "FullyConnected")
      .def(py::init<uint64_t, const std::string&>(), py::arg("dim"),
           py::arg("activation"),
           "Constructs a dense FullyConnectedLayer object.\n"
           "Arguments:\n"
           " * dim: Int (positive) - The dimension of the layer.\n"
           " * activation: String specifying the activation function "
           "to use, no restrictions on case - We support five activation "
           "functions: ReLU, Softmax, Tanh, Sigmoid, and Linear.\n")
      .def(py::init<uint64_t, float, const std::string&>(), py::arg("dim"),
           py::arg("sparsity"), py::arg("activation"),
           "Constructs a sparse FullyConnectedLayer object with sampling "
           "parameters autotuned.\n"
           "Arguments:\n"
           " * dim: Int (positive) - The dimension of the layer.\n"
           " * sparsity: Float - What fraction of nuerons to activate during "
           "training and sparse inference.\n"
           " * activation: String specifying the activation function "
           "to use, no restrictions on case - We support five activation "
           "functions: ReLU, Softmax, Tanh, Sigmoid, and Linear.\n")
#if THIRDAI_EXPOSE_ALL
      .def(py::init<uint64_t, float, const std::string&, SamplingConfigPtr>(),
           py::arg("dim"), py::arg("sparsity"), py::arg("activation"),
           py::arg("sampling_config"),
           "Constructs a sparse FullyConnectedLayer object.\n"
           "Arguments:\n"
           " * dim: Int (positive) - The dimension of the layer.\n"
           " * sparsity: Float - What fraction of nuerons to activate during "
           "training and sparse inference.\n"
           " * activation: String specifying the activation function "
           "to use, no restrictions on case - We support five activation "
           "functions: ReLU, Softmax, Tanh, Sigmoid, and Linear.\n"
           " * sampling_config (SamplingConfig) - Sampling config object to "
           "initialize hash tables/functions.")
#endif
      .def("__call__", &FullyConnectedNode::addPredecessor,
           py::arg("prev_layer"),
           "Tells the graph which layer should act as input to this fully "
           "connected layer.")
      .def("save_parameters", &FullyConnectedNode::saveParameters,
           py::arg("filename"))
      .def("load_parameters", &FullyConnectedNode::loadParameters,
           py::arg("filename"))
      // TODO(Nick, Josh): sparsity can be def_property
      .def("get_sparsity", &FullyConnectedNode::getSparsity)
      .def("set_sparsity", &FullyConnectedNode::setSparsity,
           py::arg("sparsity"))
      .def("get_dim", &FullyConnectedNode::outputDim)
      .def_property_readonly(
          "weights",
          [](FullyConnectedNode& node) {
            uint32_t dim = node.outputDim();
            uint32_t prev_node_dim = node.getPredecessors()[0]->outputDim();
            const std::vector<uint32_t> dimensions = {dim, prev_node_dim};
            return ParameterReference(node.getWeightsPtr(), dimensions);
          },
          py::return_value_policy::reference_internal,
          "Returns a ParameterReference object to the weight matrix.")
      .def_property_readonly(
          "biases",
          [](FullyConnectedNode& node) {
            uint32_t dim = node.outputDim();
            return ParameterReference(node.getBiasesPtr(), {dim});
          },
          py::return_value_policy::reference,
          "Returns a ParameterReference object to the bias vector.")
      .def_property_readonly(
          "weight_gradients",
          [](FullyConnectedNode& node) {
            uint32_t dim = node.outputDim();
            uint32_t prev_node_dim = node.getPredecessors()[0]->outputDim();
            const std::vector<uint32_t> dimensions = {dim, prev_node_dim};
            return ParameterReference(node.getWeightGradientsPtr(), dimensions);
          },
          py::return_value_policy::reference_internal,
          "Returns a ParameterReference object to the weight gradients matrix.")
      .def_property_readonly(
          "bias_gradients",
          [](FullyConnectedNode& node) {
            uint32_t dim = node.outputDim();
            return ParameterReference(node.getBiasGradientsPtr(), {dim});
          },
          py::return_value_policy::reference,
          "Returns a ParameterReference object to the bias gradients vector.")
      .def("enable_sparse_sparse_optimization",
           &FullyConnectedNode::enableSparseSparseOptimization);

  py::class_<LayerNormNode, std::shared_ptr<LayerNormNode>, Node>(
      graph_submodule, "LayerNormalization")
      .def(py::init(&LayerNormNode::make),
           "Constructs a normalization layer object.")
      .def(py::init(&LayerNormNode::makeWithConfig),
           py::arg("layer_norm_config"),
           "Constructs a normalization layer object"
           "Arguments:\n"
           " * layer_norm_config: NormalizationLayerConfig - configuration "
           "parameters required for normalizing the input. \n")
      .def("__call__", &LayerNormNode::addPredecessor, py::arg("prev_layer"),
           "Tells the graph which layer should act as input to this "
           "normalization layer.");

  py::class_<ConcatenateNode, std::shared_ptr<ConcatenateNode>, Node>(
      graph_submodule, "Concatenate")
      .def(
          py::init(&ConcatenateNode::make),
          "A layer that concatenates an arbitrary number of layers together.\n")
      .def("__call__", &ConcatenateNode::setConcatenatedNodes,
           py::arg("input_layers"),
           "Tells the graph which layers will be concatenated. Must be at "
           "least one node (although this is just an identity function, so "
           "really should be at least two).");

#if THIRDAI_EXPOSE_ALL
  py::class_<SwitchNode, std::shared_ptr<SwitchNode>, Node>(graph_submodule,
                                                            "Switch")
      .def(py::init(&SwitchNode::makeDense), py::arg("dim"),
           py::arg("activation"), py::arg("n_layers"))
      .def(py::init(&SwitchNode::makeAutotuned), py::arg("dim"),
           py::arg("sparsity"), py::arg("activation"), py::arg("n_layers"))
      .def("__call__", &SwitchNode::addPredecessors, py::arg("prev_layer"),
           py::arg("token_input"));
#endif

  py::class_<EmbeddingNode, EmbeddingNodePtr, Node>(graph_submodule,
                                                    "Embedding")
<<<<<<< HEAD
      .def(py::init(&EmbeddingNode::make), py::arg("num_embedding_lookups"),
           py::arg("lookup_size"), py::arg("log_embedding_block_size"),
=======
      .def(py::init<uint32_t, uint32_t, uint32_t, const std::string&,
                    std::optional<uint32_t>>(),
           py::arg("num_embedding_lookups"), py::arg("lookup_size"),
           py::arg("log_embedding_block_size"), py::arg("reduction"),
           py::arg("num_tokens_per_input") = std::nullopt,
>>>>>>> 58a591f2
           "Constructs an Embedding layer that can be used in the graph.\n"
           "Arguments:\n"
           " * num_embedding_lookups: Int (positive) - The number of embedding "
           "lookups to perform for each token.\n"
           " * lookup_size: Int (positive) - How many consutive values to "
           "select as part of the embedding for each embedding lookup.\n"
           " * log_embedding_block_size: Int (positive) The log base 2 of the "
           "total size of the embedding block.\n")
      .def("__call__", &EmbeddingNode::addInput, py::arg("token_input_layer"),
           "Tells the graph which token input to use for this Embedding Node.");

  graph_submodule.def("TokenInput", &Input::makeTokenInput, py::arg("dim"),
                      py::arg("num_tokens_range"));

  py::class_<Input, InputPtr, Node>(graph_submodule, "Input")
      .def(py::init(&Input::make), py::arg("dim"),
           "Constructs an input layer node for the graph.");

  py::class_<NormalizationLayerConfig>(graph_submodule, "LayerNormConfig")
      .def_static("make", &NormalizationLayerConfig::makeConfig)
      .def("center", &NormalizationLayerConfig::setCenteringFactor,
           py::arg("beta_regularizer"),
           "Sets the centering factor for the normalization configuration")
      .def("scale", &NormalizationLayerConfig::setScalingFactor,
           py::arg("gamma_regularizer"),
           "Sets the scaling factor the the normalization configuration.");

  py::class_<TrainConfig>(graph_submodule, "TrainConfig")
      .def_static("make", &TrainConfig::makeConfig, py::arg("learning_rate"),
                  py::arg("epochs"))
      .def("with_metrics", &TrainConfig::withMetrics, py::arg("metrics"))
      .def("silence", &TrainConfig::silence)
      .def("with_rebuild_hash_tables", &TrainConfig::withRebuildHashTables,
           py::arg("rebuild_hash_tables"))
      .def("with_reconstruct_hash_functions",
           &TrainConfig::withReconstructHashFunctions,
           py::arg("reconstruct_hash_functions"))
      .def("with_callbacks", &TrainConfig::withCallbacks, py::arg("callbacks"));

  py::class_<PredictConfig>(graph_submodule, "PredictConfig")
      .def_static("make", &PredictConfig::makeConfig)
      .def("enable_sparse_inference", &PredictConfig::enableSparseInference)
      .def("with_metrics", &PredictConfig::withMetrics, py::arg("metrics"))
      .def("silence", &PredictConfig::silence)
      .def("return_activations", &PredictConfig::returnActivations);

  py::class_<BoltGraph>(graph_submodule, "Model")
      .def(py::init<std::vector<InputPtr>, NodePtr>(), py::arg("inputs"),
           py::arg("output"),
           "Constructs a bolt model from a layer graph.\n"
           "Arguments:\n"
           " * inputs (List[Node]) - The input nodes to the graph. Note that "
           "inputs are mapped to input layers by their index.\n"
           " * output (Node) - The output node of the graph.")
      .def(py::init<std::vector<InputPtr>, NodePtr>(), py::arg("inputs"),
           py::arg("output"),
           "Constructs a bolt model from a layer graph.\n"
           "Arguments:\n"
           " * inputs (List[InputNode]) - The input nodes to the graph. Note "
           "that "
           "inputs are mapped to input layers by their index.\n"
           " * inputs (List[TokenInput]) - The token input nodes to the graph. "
           "Note that "
           "token inputs are mapped to token input layers by their index.\n"
           " * output (Node) - The output node of the graph.")
      .def("compile", &BoltGraph::compile, py::arg("loss"),
           py::arg("print_when_done") = true,
           "Compiles the graph for the given loss function. In this step the "
           "order in which to compute the layers is determined and various "
           "checks are preformed to ensure the model architecture is correct.")
      // Helper method that covers the common case of training based off of a
      // single BoltBatch dataset
      .def(
          "train",
          [](BoltGraph& model, const dataset::BoltDatasetPtr& data,
             const dataset::BoltDatasetPtr& labels,
             const TrainConfig& train_config) {
            return model.train({data}, labels, train_config);
          },
          py::arg("train_data"), py::arg("train_labels"),
          py::arg("train_config"))
      .def(
          "train", &BoltGraph::train, py::arg("train_data"),
          py::arg("train_labels"), py::arg("train_config"),
          "Trains the network on the given training data.\n"
          "Arguments:\n"
          " * train_data: PyObject - Training data. This can be one of "
          "three things. First, it can be a BoltDataset as loaded by "
          "thirdai.dataset.load_bolt_svm_dataset or "
          "thirdai.dataset.load_bolt_csv_dataset. Second, it can be a dense "
          "numpy array of float32 where each row in the array is interpreted "
          "as a vector. Thid, it can be a sparse dataset represented by a "
          " tuple of three numpy arrays (indices, values, offsets), where "
          "indices and offsets are uint32 and values are float32. In this case "
          "indices is a 1D array of all the nonzero indices concatenated, "
          "values is a 1D array of all the nonzero values concatenated, and "
          "offsets are the start positions in the indices and values array of "
          "each vector plus one extra element at the end of the array "
          "representing the total number of nonzeros. This is so that "
          "indices[offsets[i], offsets[i + 1]] contains the indices of the ith "
          "vector and values[offsets[i], offsets[i+1] contains the values of "
          "the ith vector. For example, if we have the vectors "
          "{0.0, 1.5, 0.0, 9.0} and {0.0, 0.0, 0.0, 4.0}, then the indices "
          "array is {1, 3, 3}, the values array is {1.5, 9.0, 4.0} and the "
          "offsets array is {0, 2, 3}.\n"
          " * train_labels: PyObject - Training labels. This can be one of "
          "three things. First it can be a BoltDataset as loaded by "
          "thirdai.dataset.load_bolt_svm_dataset or "
          "thirdai.dataset.load_bolt_csv_dataset. Second, it can be a dense "
          "numpy array of float32 where each row in the array is interpreted "
          "as a label vector. Thid, it can be a set of sparse vectors (each "
          "vector is a label vector) represented as three numpy arrays "
          "(indices, values, offsets) where indices and offsets are uint32 "
          "and values are float32. In this case indices is a 1D array of all "
          "the nonzero indices concatenated, values is a 1D array of all the "
          "nonzero values concatenated, and offsets are the start positions "
          "in the indices and values array of each vector plus one extra "
          "element at the end of the array representing the total number of "
          "nonzeros. This is so that indices[offsets[i], offsets[i + 1]] "
          "contains the indices of the ith vector and values[offsets[i], "
          "offsets[i+1] contains the values of the ith vector. For example, if "
          "we have the vectors {0.0, 1.5, 0.0, 9.0} and {0.0, 0.0, 0.0, 4.0}, "
          "then the indices array is {1, 3, 3}, the values array is {1.5, "
          "9.0, 4.0}, and the offsets array is {0, 2, 3}.\n"
          " * train_config: TrainConfig - the additional training parameters. "
          "See the TrainConfig documentation above.\n\n"
          "Returns a mapping from metric names to an array of their values for "
          "every epoch.")
#if THIRDAI_EXPOSE_ALL
      .def(
          "get_input_gradients_single",
          [](BoltGraph& model, std::vector<BoltVector>&& input_data,
             bool explain_prediction_using_highest_activation,
             std::optional<uint32_t> neuron_to_explain) {
            auto gradients = model.getInputGradientSingle(
                std::move(input_data),
                explain_prediction_using_highest_activation, neuron_to_explain);
            return dagGetInputGradientSingleWrapper(gradients);
          },
          py::arg("input_data"),
          py::arg("explain_prediction_using_highest_activation") = true,
          py::arg("neuron_to_explain") = std::nullopt,
          "Get the values of input gradients when back propagate "
          "label with the highest activation or second highest "
          "activation or with the required label."
          "Arguments:\n"
          " * input_data: The input is single input sample."
          " * explain_prediction_using_highest_activation: Boolean, if set to "
          "True, gives gradients "
          "correspond to "
          "highest activation, Otherwise gives gradients corresponds to "
          "second highest activation."
          " * neuron_to_explain: Optional, expected label for input vector, if "
          "it is provided then model gives gradients corresponds to that label."
          " Returns a tuple consists of (0) optional, it only returns the "
          "corresponding indices for sparse inputs."
          " and (1) list of gradients "
          "corresponds to the input vector.")
#endif
      .def(
          "explain_prediction",
          [](BoltGraph& model, std::vector<BoltVector>&& input_data) {
            auto gradients =
                model.getInputGradientSingle(std::move(input_data));
            return dagGetInputGradientSingleWrapper(gradients);
          },
          py::arg("input_data"),
          "explains why this model predicted the output with respect to input "
          "vector features."
          "Arguments:\n"
          " * input_data: A single input sample."
          " Returns a tuple consists of (0) optional, it only returns the "
          "corresponding indices for sparse inputs."
          " and (1) list of values which"
          "corresponds to the features in input vector.")
      .def(
          "get_input_confidence",
          [](BoltGraph& model, std::vector<BoltVector>&& input_data) {
            auto gradients = model.getInputGradientSingle(
                std::move(input_data),
                /*explain_prediction_using_highest_activation= */ false);
            return dagGetInputGradientSingleWrapper(gradients);
          },
          py::arg("input_data"),
          "gets some confidence values for the input vector, high the "
          "confidence more important the input feature for the model to "
          "predict."
          "Arguments:\n"
          " * input_data: A single input sample."
          " Returns a tuple consists of (0) optional, it only returns the "
          "corresponding indices for sparse inputs."
          " and (1) list of confidence values which "
          "tells how much important each feature in the input vector.")
      .def(
          "explain_required_label",
          [](BoltGraph& model, std::vector<BoltVector>&& input_data,
             uint32_t neuron_to_explain) {
            auto gradients = model.getInputGradientSingle(
                std::move(input_data),
                /*explain_prediction_using_highest_activation= */ false,
                neuron_to_explain);
            return dagGetInputGradientSingleWrapper(gradients);
          },
          py::arg("input_data"), py::arg("neuron_to_explain"),
          "explains how the input vector values should change "
          "so that model predicts the desired label."
          "Arguments:\n"
          " * input_data: A single input sample."
          " * neuron_to_explain: desired label user wants model to predict."
          " Returns a tuple consists of (0) optional, it only returns the "
          "corresponding indices for sparse inputs."
          " and (1) list of values which"
          "tells how each feature should change in the input vector.")
      // Helper method that covers the common case of inference based off of a
      // single BoltBatch dataset
      .def(
          "predict",
          [](BoltGraph& model, const dataset::BoltDatasetPtr& data,
             const dataset::BoltDatasetPtr& labels,
             const PredictConfig& predict_config) {
            return dagPredictPythonWrapper(model, {data}, labels,
                                           predict_config);
          },
          py::arg("test_data"), py::arg("test_labels"),
          py::arg("predict_config"))
      .def(
          "predict", &dagPredictPythonWrapper, py::arg("test_data"),
          py::arg("test_labels"), py::arg("predict_config"),
          "Predicts the output given the input vectors and evaluates the "
          "predictions based on the given metrics.\n"
          "Arguments:\n"
          " * test_data: PyObject - Test data, in the same one of 3 formats as "
          "accepted by the train method (a BoltDataset, a dense numpy array, "
          "or a tuple of dense numpy arrays representing a sparse dataset)\n"
          " * test_labels: PyObject - Test labels, in the same format as "
          "test_data. This can also additionally be passed as None, in which "
          "case no metrics can be computed.\n"
          " * predict_config: PredictConfig - the additional prediction "
          "parameters. See the PredictConfig documentation above.\n\n"
          "Returns a tuple, where the first element is a mapping from metric "
          "names to their values. The second element, the output activation "
          "matrix, is only present if dont_return_activations was not called. "
          "The third element, the active neuron matrix, is only present if "
          "we are returning activations AND the ouptut is sparse.")
      .def("save", &BoltGraph::save, py::arg("filename"))
      .def_static("load", &BoltGraph::load, py::arg("filename"))
      .def("__str__",
           [](const BoltGraph& model) {
             return model.summarize(/* print = */ false,
                                    /* detailed = */ false);
           })
      .def("freeze_hash_tables", &BoltGraph::freezeHashTables,
           py::arg("insert_labels_if_not_found") = true,
           "Prevents updates to hash tables in the model. If you plan to use "
           "sparse inference, you may get a significant performance "
           "improvement if you call this one or two epochs before you finish "
           "training. Otherwise you should not call this method. If "
           "insert_labels_if_not_found is true then if the output layer is "
           "sparse it will insert the training labels into the hash hash "
           "tables if they are not found for a given input.")
      .def(
          "summary", &BoltGraph::summarize, py::arg("print") = true,
          py::arg("detailed") = false,
          "Returns a summary of the network.\n"
          "Arguments:\n"
          " * print: boolean. Optional, default True. When specified to "
          "\"True\", "
          "summary will print the network summary in addition to returning it. "
          "* detailed: boolean. Optional, default False. When specified to "
          "\"True\", summary will additionally return/print sampling config "
          "details for each layer in the network.")
      // TODO(josh/nick): These are temporary until we have a better story
      // for converting numpy to BoltGraphs
      .def("get_layer", &BoltGraph::getNodeByName, py::arg("layer_name"),
           "Looks up a layer (node) of the network by using the layer's "
           "assigned name. As such, must be called after compile. You can "
           "determine which layer is which by printing a graph summary. "
           "Possible operations to perform on the returned object include "
           "setting layer sparsity, freezing weights, or saving to a file");

  py::class_<DistributedTrainingContext>(graph_submodule, "DistributedModel")
      .def(py::init<std::vector<InputPtr>, NodePtr,
                    const std::vector<dataset::BoltDatasetPtr>&,
                    const dataset::BoltDatasetPtr&, const TrainConfig&,
                    std::shared_ptr<LossFunction>, bool>(),
           py::arg("inputs"), py::arg("output"), py::arg("train_data"),
           py::arg("train_labels"), py::arg("train_config"), py::arg("loss"),
           py::arg("print_when_done") = true,
           "Constucts a Bolt Graph Model For a Single Node"
           "It constructs a Bolt Graph and initializes the training."
           "This class further provide multiple APIs to be use in "
           "Distributed setting.")
      .def("calculateGradientSingleNode",
           &DistributedTrainingContext::calculateGradientSingleNode,
           py::arg("batch_idx"),
           "This function trains the BoltGraph Model with training"
           " batch(batch_indx)")
      .def("updateParametersSingleNode",
           &DistributedTrainingContext::updateParametersSingleNode,
           "This function is called to update parameter using the"
           " gradients.")
      .def("numTrainingBatch", &DistributedTrainingContext::numTrainingBatches,
           "Returns the number of training batch avaailable to this"
           " BoltGraph")
      .def("finishTraining", &DistributedTrainingContext::finishTraining)
      .def(
          "predict",
          [](DistributedTrainingContext& model,
             const dataset::BoltDatasetPtr& data,
             const dataset::BoltDatasetPtr& labels,
             const PredictConfig& predict_config) {
            return dagPredictPythonWrapper(model._bolt_graph, {data}, labels,
                                           predict_config);
          },
          py::arg("test_data"), py::arg("test_labels"),
          py::arg("predict_config"),
          "Returns the inference result using test_data, test_labels"
          " and predict_config")
      .def("get_layer", &DistributedTrainingContext::getNodeByName,
           py::arg("layer_name"),
           "Returns the pointer to layer with name layer_name");

  createCallbacksSubmodule(graph_submodule);
}

void createCallbacksSubmodule(py::module_& graph_submodule) {
  auto callbacks_submodule = graph_submodule.def_submodule("callbacks");

  py::class_<Callback, PyCallback, CallbackPtr>(callbacks_submodule, "Callback")
      .def(py::init<>())
      .def("on_train_begin", &Callback::onTrainBegin)
      .def("on_train_end", &Callback::onTrainEnd)
      .def("on_epoch_begin", &Callback::onEpochBegin)
      .def("on_epoch_end", &Callback::onEpochEnd)
      .def("on_batch_begin", &Callback::onBatchBegin)
      .def("on_batch_end", &Callback::onBatchEnd)
      .def("should_stop_training", &Callback::shouldStopTraining);

  py::class_<EarlyStopCheckpoint, EarlyStopCheckpointPtr, Callback>(
      callbacks_submodule, "EarlyStopCheckpoint")
      .def(
          py::init<std::vector<dataset::BoltDatasetPtr>,
                   dataset::BoltDatasetPtr, PredictConfig, std::string,
                   uint32_t, double>(),
          py::arg("validation_data"), py::arg("validation_labels"),
          py::arg("predict_config"), py::arg("model_save_path"),
          py::arg("patience"), py::arg("min_delta"),
          "This callback is intended to stop training early based on prediction"
          " results from a given validation set. Saves the best model to "
          "model_save_path.\n"
          "Arguments:\n"
          " * validation_data: Data input as passed to predict.\n"
          " * validation_labels: Label input as passed to predict.\n"
          " * predict_config: PredictConfig. Configurations for evaluation on "
          "the given validation data. must include metrics\n"
          " * model_save_path: string. The file path to save the model that "
          "scored the best on the validation set\n"
          " * patience: int. The nuber of epochs with no improvement in "
          "validation score after which training will be stopped.\n"
          " * min_delta: float. The minimum change in the monitored quantity "
          "to qualify as an improvement, i.e. an absolute change of less than "
          "min_delta will count as no improvement.\n");
}

py::tuple dagPredictPythonWrapper(BoltGraph& model,
                                  const dataset::BoltDatasetList& data,
                                  const dataset::BoltDatasetPtr& labels,
                                  const PredictConfig& predict_config) {
  auto [metrics, output] = model.predict(data, labels, predict_config);

  // We need to get these now because we are about to std::move output
  const float* activation_pointer = output.getNonowningActivationPointer();
  const uint32_t* active_neuron_pointer =
      output.getNonowningActiveNeuronPointer();
  uint32_t num_nonzeros = output.numNonzerosInOutput();
  uint64_t dataset_len = output.numSamples();

  // At first, the InferenceOutput object owns the memory for the
  // activation and active_neuron vectors. We want to use it as the
  // owning object when we build the numpy array, but to do that we
  // need to cast it to a py::object. Importantly, we need to use
  // std::move to ensure that we are casting output itself to a python
  // object, not a copy of it. See return_value_policy::automatic here
  // https://pybind11.readthedocs.io/en/stable/advanced/functions.html#return-value-policies
  py::object output_handle = py::cast(std::move(output));

  return constructPythonInferenceTuple(
      py::cast(metrics), dataset_len, num_nonzeros,
      /* activations = */ activation_pointer,
      /* active_neurons = */ active_neuron_pointer,
      /* activation_handle = */ output_handle,
      /* active_neuron_handle = */ output_handle);
}

py::tuple dagGetInputGradientSingleWrapper(
    const std::pair<std::optional<std::vector<uint32_t>>, std::vector<float>>&
        gradients) {
  if (gradients.first == std::nullopt) {
    return py::cast(gradients.second);
  }
  return py::cast(gradients);
}

}  // namespace thirdai::bolt::python<|MERGE_RESOLUTION|>--- conflicted
+++ resolved
@@ -184,16 +184,9 @@
 
   py::class_<EmbeddingNode, EmbeddingNodePtr, Node>(graph_submodule,
                                                     "Embedding")
-<<<<<<< HEAD
       .def(py::init(&EmbeddingNode::make), py::arg("num_embedding_lookups"),
            py::arg("lookup_size"), py::arg("log_embedding_block_size"),
-=======
-      .def(py::init<uint32_t, uint32_t, uint32_t, const std::string&,
-                    std::optional<uint32_t>>(),
-           py::arg("num_embedding_lookups"), py::arg("lookup_size"),
-           py::arg("log_embedding_block_size"), py::arg("reduction"),
-           py::arg("num_tokens_per_input") = std::nullopt,
->>>>>>> 58a591f2
+           py::arg("reduction"), py::arg("num_tokens_per_input") = std::nullopt,
            "Constructs an Embedding layer that can be used in the graph.\n"
            "Arguments:\n"
            " * num_embedding_lookups: Int (positive) - The number of embedding "
