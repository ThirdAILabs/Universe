#include "BoltGraphPython.h"
#include "ConversionUtils.h"
#include "PyCallback.h"
#include <bolt/src/graph/DistributedBoltGraph.h>
#include <bolt/src/graph/ExecutionConfig.h>
#include <bolt/src/graph/Graph.h>
#include <bolt/src/graph/InferenceOutputTracker.h>
#include <bolt/src/graph/Node.h>
#include <bolt/src/graph/callbacks/Callback.h>
#include <bolt/src/graph/callbacks/EarlyStopCheckpoint.h>
#include <bolt/src/graph/nodes/Concatenate.h>
#include <bolt/src/graph/nodes/DlrmAttention.h>
#include <bolt/src/graph/nodes/Embedding.h>
#include <bolt/src/graph/nodes/FullyConnected.h>
#include <bolt/src/graph/nodes/Input.h>
#include <bolt/src/graph/nodes/LayerNorm.h>
#include <bolt/src/graph/nodes/Switch.h>
#include <dataset/src/Datasets.h>
#include <pybind11/functional.h>
#include <optional>

namespace thirdai::bolt::python {
void createBoltGraphSubmodule(py::module_& bolt_submodule) {
  auto graph_submodule = bolt_submodule.def_submodule("graph");

  py::class_<ParameterReference>(graph_submodule, "ParameterReference")
      .def("copy", &ParameterReference::copy,
           "Returns a copy of the parameters held in the ParameterReference as "
           "a numpy array.")
      .def("get", &ParameterReference::get,
           /**
            * This means that the lifetime of the returned object is tied to
            * the lifetime of the object this method is called on, such that
            * the parent object cannot be garbage collected will this returned
            * object is still alive.
            */
           py::return_value_policy::reference_internal,
           "Returns a numpy array which shadows the parameters held in the "
           "ParameterReference and acts as a reference to them, modifying this "
           "array will modify the parameters.")

      // TODO(Shubh): Should work with a custom serializer rather than python
      // dictionaries. Or we should make a Compressed vector module at python
      // end to deal with this
      .def("compress", &ParameterReference::compress,
           py::arg("compression_scheme"), py::arg("compression_density"),
           py::arg("seed_for_hashing"), py::arg("sample_population_size"),
           "Returns a python dictionary of compressed vectors. "
<<<<<<< HEAD
           "sample_population_size is the number of random samples you take "
           "for estimating a threshold for dragon compression")
      .def("set", &ParameterReference::set, py::arg("new_params"),
           "Either takes in a numpy array and copies its contents into the "
           "parameters held in the ParameterReference object. Or takes in a "
           "python dictionary which represents a compressed vector object.");
=======
           "sample_population_size is "
           "the number of random samples you take for estimating a threshold "
           "for dragon compression or the number of sketches needed for "
           "count_sketch")
      .def("set", &ParameterReference::set, py::arg("new_params"),
           "Either takes in a numpy array and copies its contents into the "
           "parameters held in the ParameterReference object. Or takes in a "
           "python dictionary which represents a compressed vector object.")
      .def_static(
          "concat", &ParameterReference::concat, py::arg("compressed_vectors"),
          "Takes in a list of compressed vector objects and returns a "
          "concatenated compressed vector object. Concatenation is non-lossy "
          "in nature but comes at the cost of a higher memory footprint. "
          "Note: Only concatenate compressed vectors of the same type with "
          "the same hyperparamters.");
>>>>>>> f32f9492

  // Needed so python can know that InferenceOutput objects can own memory
  py::class_<InferenceOutputTracker>(graph_submodule,  // NOLINT
                                     "InferenceOutput");

  py::class_<Node, NodePtr>(graph_submodule, "Node");  // NOLINT

  py::class_<FullyConnectedNode, FullyConnectedNodePtr, Node>(graph_submodule,
                                                              "FullyConnected")
      .def(py::init(&FullyConnectedNode::makeDense), py::arg("dim"),
           py::arg("activation"),
           "Constructs a dense FullyConnectedLayer object.\n"
           "Arguments:\n"
           " * dim: Int (positive) - The dimension of the layer.\n"
           " * activation: String specifying the activation function "
           "to use, no restrictions on case - We support five activation "
           "functions: ReLU, Softmax, Tanh, Sigmoid, and Linear.\n")
      .def(py::init(&FullyConnectedNode::makeAutotuned), py::arg("dim"),
           py::arg("sparsity"), py::arg("activation"),
           "Constructs a sparse FullyConnectedLayer object with sampling "
           "parameters autotuned.\n"
           "Arguments:\n"
           " * dim: Int (positive) - The dimension of the layer.\n"
           " * sparsity: Float - What fraction of nuerons to activate during "
           "training and sparse inference.\n"
           " * activation: String specifying the activation function "
           "to use, no restrictions on case - We support five activation "
           "functions: ReLU, Softmax, Tanh, Sigmoid, and Linear.\n")
#if THIRDAI_EXPOSE_ALL
      .def(py::init(&FullyConnectedNode::make), py::arg("dim"),
           py::arg("sparsity"), py::arg("activation"),
           py::arg("sampling_config"),
           "Constructs a sparse FullyConnectedLayer object.\n"
           "Arguments:\n"
           " * dim: Int (positive) - The dimension of the layer.\n"
           " * sparsity: Float - What fraction of nuerons to activate during "
           "training and sparse inference.\n"
           " * activation: String specifying the activation function "
           "to use, no restrictions on case - We support five activation "
           "functions: ReLU, Softmax, Tanh, Sigmoid, and Linear.\n"
           " * sampling_config (SamplingConfig) - Sampling config object to "
           "initialize hash tables/functions.")
#endif
      .def("__call__", &FullyConnectedNode::addPredecessor,
           py::arg("prev_layer"),
           "Tells the graph which layer should act as input to this fully "
           "connected layer.")
      .def("save_parameters", &FullyConnectedNode::saveParameters,
           py::arg("filename"))
      .def("load_parameters", &FullyConnectedNode::loadParameters,
           py::arg("filename"))
      // TODO(Nick, Josh): sparsity can be def_property
      .def("get_sparsity", &FullyConnectedNode::getSparsity)
      .def("set_sparsity", &FullyConnectedNode::setSparsity,
           py::arg("sparsity"))
      .def("get_dim", &FullyConnectedNode::outputDim)
      .def_property_readonly(
          "weights",
          [](FullyConnectedNode& node) {
            uint32_t dim = node.outputDim();
            uint32_t prev_node_dim = node.getPredecessors()[0]->outputDim();
            const std::vector<uint32_t> dimensions = {dim, prev_node_dim};
            return ParameterReference(node.getWeightsPtr(), dimensions);
          },
          py::return_value_policy::reference_internal,
          "Returns a ParameterReference object to the weight matrix.")
      .def_property_readonly(
          "biases",
          [](FullyConnectedNode& node) {
            uint32_t dim = node.outputDim();
            return ParameterReference(node.getBiasesPtr(), {dim});
          },
          py::return_value_policy::reference,
          "Returns a ParameterReference object to the bias vector.")
      .def_property_readonly(
          "weight_gradients",
          [](FullyConnectedNode& node) {
            uint32_t dim = node.outputDim();
            uint32_t prev_node_dim = node.getPredecessors()[0]->outputDim();
            const std::vector<uint32_t> dimensions = {dim, prev_node_dim};
            return ParameterReference(node.getWeightGradientsPtr(), dimensions);
          },
          py::return_value_policy::reference_internal,
          "Returns a ParameterReference object to the weight gradients matrix.")
      .def_property_readonly(
          "bias_gradients",
          [](FullyConnectedNode& node) {
            uint32_t dim = node.outputDim();
            return ParameterReference(node.getBiasGradientsPtr(), {dim});
          },
          py::return_value_policy::reference,
          "Returns a ParameterReference object to the bias gradients vector.")
      .def("enable_sparse_sparse_optimization",
           &FullyConnectedNode::enableSparseSparseOptimization);

  py::class_<LayerNormNode, std::shared_ptr<LayerNormNode>, Node>(
      graph_submodule, "LayerNormalization")
      .def(py::init(&LayerNormNode::make),
           "Constructs a normalization layer object.")
      .def(py::init(&LayerNormNode::makeWithConfig),
           py::arg("layer_norm_config"),
           "Constructs a normalization layer object"
           "Arguments:\n"
           " * layer_norm_config: NormalizationLayerConfig - configuration "
           "parameters required for normalizing the input. \n")
      .def("__call__", &LayerNormNode::addPredecessor, py::arg("prev_layer"),
           "Tells the graph which layer should act as input to this "
           "normalization layer.");

  py::class_<ConcatenateNode, std::shared_ptr<ConcatenateNode>, Node>(
      graph_submodule, "Concatenate")
      .def(
          py::init(&ConcatenateNode::make),
          "A layer that concatenates an arbitrary number of layers together.\n")
      .def("__call__", &ConcatenateNode::setConcatenatedNodes,
           py::arg("input_layers"),
           "Tells the graph which layers will be concatenated. Must be at "
           "least one node (although this is just an identity function, so "
           "really should be at least two).");

#if THIRDAI_EXPOSE_ALL
  py::class_<SwitchNode, std::shared_ptr<SwitchNode>, Node>(graph_submodule,
                                                            "Switch")
      .def(py::init(&SwitchNode::makeDense), py::arg("dim"),
           py::arg("activation"), py::arg("n_layers"))
      .def(py::init(&SwitchNode::makeAutotuned), py::arg("dim"),
           py::arg("sparsity"), py::arg("activation"), py::arg("n_layers"))
      .def("__call__", &SwitchNode::addPredecessors, py::arg("prev_layer"),
           py::arg("token_input"));
#endif

  py::class_<EmbeddingNode, EmbeddingNodePtr, Node>(graph_submodule,
                                                    "Embedding")
      .def(py::init(&EmbeddingNode::make), py::arg("num_embedding_lookups"),
           py::arg("lookup_size"), py::arg("log_embedding_block_size"),
           py::arg("reduction"), py::arg("num_tokens_per_input") = std::nullopt,
           "Constructs an Embedding layer that can be used in the graph.\n"
           "Arguments:\n"
           " * num_embedding_lookups: Int (positive) - The number of embedding "
           "lookups to perform for each token.\n"
           " * lookup_size: Int (positive) - How many consutive values to "
           "select as part of the embedding for each embedding lookup.\n"
           " * log_embedding_block_size: Int (positive) The log base 2 of the "
           "total size of the embedding block.\n")
      .def("__call__", &EmbeddingNode::addInput, py::arg("token_input_layer"),
           "Tells the graph which token input to use for this Embedding Node.");

  graph_submodule.def("TokenInput", &Input::makeTokenInput, py::arg("dim"),
                      py::arg("num_tokens_range"));

  py::class_<Input, InputPtr, Node>(graph_submodule, "Input")
      .def(py::init(&Input::make), py::arg("dim"),
           "Constructs an input layer node for the graph.");

  py::class_<NormalizationLayerConfig>(graph_submodule, "LayerNormConfig")
      .def_static("make", &NormalizationLayerConfig::makeConfig)
      .def("center", &NormalizationLayerConfig::setCenteringFactor,
           py::arg("beta_regularizer"),
           "Sets the centering factor for the normalization configuration")
      .def("scale", &NormalizationLayerConfig::setScalingFactor,
           py::arg("gamma_regularizer"),
           "Sets the scaling factor the the normalization configuration.");

  py::class_<DlrmAttentionNode, DlrmAttentionNodePtr, Node>(graph_submodule,
                                                            "DlrmAttention")
      .def(py::init())
      .def("__call__", &DlrmAttentionNode::setPredecessors, py::arg("fc_layer"),
           py::arg("embedding_layer"));

  py::class_<TrainConfig>(graph_submodule, "TrainConfig")
      .def_static("make", &TrainConfig::makeConfig, py::arg("learning_rate"),
                  py::arg("epochs"))
      .def("with_metrics", &TrainConfig::withMetrics, py::arg("metrics"))
      .def("silence", &TrainConfig::silence)
      .def("with_rebuild_hash_tables", &TrainConfig::withRebuildHashTables,
           py::arg("rebuild_hash_tables"))
      .def("with_reconstruct_hash_functions",
           &TrainConfig::withReconstructHashFunctions,
           py::arg("reconstruct_hash_functions"))
      .def("with_callbacks", &TrainConfig::withCallbacks, py::arg("callbacks"))
      .def("with_validation", &TrainConfig::withValidation,
           py::arg("validation_data"), py::arg("validation_labels"),
           py::arg("predict_config"));

  py::class_<PredictConfig>(graph_submodule, "PredictConfig")
      .def_static("make", &PredictConfig::makeConfig)
      .def("enable_sparse_inference", &PredictConfig::enableSparseInference)
      .def("with_metrics", &PredictConfig::withMetrics, py::arg("metrics"))
      .def("silence", &PredictConfig::silence)
      .def("return_activations", &PredictConfig::returnActivations);

  py::class_<BoltGraph>(graph_submodule, "Model")
      .def(py::init<std::vector<InputPtr>, NodePtr>(), py::arg("inputs"),
           py::arg("output"),
           "Constructs a bolt model from a layer graph.\n"
           "Arguments:\n"
           " * inputs (List[Node]) - The input nodes to the graph. Note that "
           "inputs are mapped to input layers by their index.\n"
           " * output (Node) - The output node of the graph.")
      .def(py::init<std::vector<InputPtr>, NodePtr>(), py::arg("inputs"),
           py::arg("output"),
           "Constructs a bolt model from a layer graph.\n"
           "Arguments:\n"
           " * inputs (List[InputNode]) - The input nodes to the graph. Note "
           "that "
           "inputs are mapped to input layers by their index.\n"
           " * inputs (List[TokenInput]) - The token input nodes to the graph. "
           "Note that "
           "token inputs are mapped to token input layers by their index.\n"
           " * output (Node) - The output node of the graph.")
      .def("compile", &BoltGraph::compile, py::arg("loss"),
           py::arg("print_when_done") = true,
           "Compiles the graph for the given loss function. In this step the "
           "order in which to compute the layers is determined and various "
           "checks are preformed to ensure the model architecture is correct.")
      // Helper method that covers the common case of training based off of a
      // single BoltBatch dataset
      .def(
          "train",
          [](BoltGraph& model, const dataset::BoltDatasetPtr& data,
             const dataset::BoltDatasetPtr& labels,
             const TrainConfig& train_config) {
            return model.train({data}, labels, train_config);
          },
          py::arg("train_data"), py::arg("train_labels"),
          py::arg("train_config"))
      .def(
          "train", &BoltGraph::train, py::arg("train_data"),
          py::arg("train_labels"), py::arg("train_config"),
          "Trains the network on the given training data.\n"
          "Arguments:\n"
          " * train_data: PyObject - Training data. This can be one of "
          "three things. First, it can be a BoltDataset as loaded by "
          "thirdai.dataset.load_bolt_svm_dataset or "
          "thirdai.dataset.load_bolt_csv_dataset. Second, it can be a dense "
          "numpy array of float32 where each row in the array is interpreted "
          "as a vector. Thid, it can be a sparse dataset represented by a "
          " tuple of three numpy arrays (indices, values, offsets), where "
          "indices and offsets are uint32 and values are float32. In this case "
          "indices is a 1D array of all the nonzero indices concatenated, "
          "values is a 1D array of all the nonzero values concatenated, and "
          "offsets are the start positions in the indices and values array of "
          "each vector plus one extra element at the end of the array "
          "representing the total number of nonzeros. This is so that "
          "indices[offsets[i], offsets[i + 1]] contains the indices of the ith "
          "vector and values[offsets[i], offsets[i+1] contains the values of "
          "the ith vector. For example, if we have the vectors "
          "{0.0, 1.5, 0.0, 9.0} and {0.0, 0.0, 0.0, 4.0}, then the indices "
          "array is {1, 3, 3}, the values array is {1.5, 9.0, 4.0} and the "
          "offsets array is {0, 2, 3}.\n"
          " * train_labels: PyObject - Training labels. This can be one of "
          "three things. First it can be a BoltDataset as loaded by "
          "thirdai.dataset.load_bolt_svm_dataset or "
          "thirdai.dataset.load_bolt_csv_dataset. Second, it can be a dense "
          "numpy array of float32 where each row in the array is interpreted "
          "as a label vector. Thid, it can be a set of sparse vectors (each "
          "vector is a label vector) represented as three numpy arrays "
          "(indices, values, offsets) where indices and offsets are uint32 "
          "and values are float32. In this case indices is a 1D array of all "
          "the nonzero indices concatenated, values is a 1D array of all the "
          "nonzero values concatenated, and offsets are the start positions "
          "in the indices and values array of each vector plus one extra "
          "element at the end of the array representing the total number of "
          "nonzeros. This is so that indices[offsets[i], offsets[i + 1]] "
          "contains the indices of the ith vector and values[offsets[i], "
          "offsets[i+1] contains the values of the ith vector. For example, if "
          "we have the vectors {0.0, 1.5, 0.0, 9.0} and {0.0, 0.0, 0.0, 4.0}, "
          "then the indices array is {1, 3, 3}, the values array is {1.5, "
          "9.0, 4.0}, and the offsets array is {0, 2, 3}.\n"
          " * train_config: TrainConfig - the additional training parameters. "
          "See the TrainConfig documentation above.\n\n"
          "Returns a mapping from metric names to an array of their values for "
          "every epoch.")
#if THIRDAI_EXPOSE_ALL
      .def(
          "get_input_gradients_single",
          [](BoltGraph& model, std::vector<BoltVector>&& input_data,
             bool explain_prediction_using_highest_activation,
             std::optional<uint32_t> neuron_to_explain) {
            auto gradients = model.getInputGradientSingle(
                std::move(input_data),
                explain_prediction_using_highest_activation, neuron_to_explain);
            return dagGetInputGradientSingleWrapper(gradients);
          },
          py::arg("input_data"),
          py::arg("explain_prediction_using_highest_activation") = true,
          py::arg("neuron_to_explain") = std::nullopt,
          "Get the values of input gradients when back propagate "
          "label with the highest activation or second highest "
          "activation or with the required label."
          "Arguments:\n"
          " * input_data: The input is single input sample."
          " * explain_prediction_using_highest_activation: Boolean, if set to "
          "True, gives gradients "
          "correspond to "
          "highest activation, Otherwise gives gradients corresponds to "
          "second highest activation."
          " * neuron_to_explain: Optional, expected label for input vector, if "
          "it is provided then model gives gradients corresponds to that label."
          " Returns a tuple consists of (0) optional, it only returns the "
          "corresponding indices for sparse inputs."
          " and (1) list of gradients "
          "corresponds to the input vector.")
#endif
      .def(
          "explain_prediction",
          [](BoltGraph& model, std::vector<BoltVector>&& input_data) {
            auto gradients =
                model.getInputGradientSingle(std::move(input_data));
            return dagGetInputGradientSingleWrapper(gradients);
          },
          py::arg("input_data"),
          "explains why this model predicted the output with respect to input "
          "vector features."
          "Arguments:\n"
          " * input_data: A single input sample."
          " Returns a tuple consists of (0) optional, it only returns the "
          "corresponding indices for sparse inputs."
          " and (1) list of values which"
          "corresponds to the features in input vector.")
      .def(
          "get_input_confidence",
          [](BoltGraph& model, std::vector<BoltVector>&& input_data) {
            auto gradients = model.getInputGradientSingle(
                std::move(input_data),
                /*explain_prediction_using_highest_activation= */ false);
            return dagGetInputGradientSingleWrapper(gradients);
          },
          py::arg("input_data"),
          "gets some confidence values for the input vector, high the "
          "confidence more important the input feature for the model to "
          "predict."
          "Arguments:\n"
          " * input_data: A single input sample."
          " Returns a tuple consists of (0) optional, it only returns the "
          "corresponding indices for sparse inputs."
          " and (1) list of confidence values which "
          "tells how much important each feature in the input vector.")
      .def(
          "explain_required_label",
          [](BoltGraph& model, std::vector<BoltVector>&& input_data,
             uint32_t neuron_to_explain) {
            auto gradients = model.getInputGradientSingle(
                std::move(input_data),
                /*explain_prediction_using_highest_activation= */ false,
                neuron_to_explain);
            return dagGetInputGradientSingleWrapper(gradients);
          },
          py::arg("input_data"), py::arg("neuron_to_explain"),
          "explains how the input vector values should change "
          "so that model predicts the desired label."
          "Arguments:\n"
          " * input_data: A single input sample."
          " * neuron_to_explain: desired label user wants model to predict."
          " Returns a tuple consists of (0) optional, it only returns the "
          "corresponding indices for sparse inputs."
          " and (1) list of values which"
          "tells how each feature should change in the input vector.")
      // Helper method that covers the common case of inference based off of a
      // single BoltBatch dataset
      .def(
          "predict",
          [](BoltGraph& model, const dataset::BoltDatasetPtr& data,
             const dataset::BoltDatasetPtr& labels,
             const PredictConfig& predict_config) {
            return dagPredictPythonWrapper(model, {data}, labels,
                                           predict_config);
          },
          py::arg("test_data"), py::arg("test_labels"),
          py::arg("predict_config"))
      .def(
          "predict", &dagPredictPythonWrapper, py::arg("test_data"),
          py::arg("test_labels"), py::arg("predict_config"),
          "Predicts the output given the input vectors and evaluates the "
          "predictions based on the given metrics.\n"
          "Arguments:\n"
          " * test_data: PyObject - Test data, in the same one of 3 formats as "
          "accepted by the train method (a BoltDataset, a dense numpy array, "
          "or a tuple of dense numpy arrays representing a sparse dataset)\n"
          " * test_labels: PyObject - Test labels, in the same format as "
          "test_data. This can also additionally be passed as None, in which "
          "case no metrics can be computed.\n"
          " * predict_config: PredictConfig - the additional prediction "
          "parameters. See the PredictConfig documentation above.\n\n"
          "Returns a tuple, where the first element is a mapping from metric "
          "names to their values. The second element, the output activation "
          "matrix, is only present if dont_return_activations was not called. "
          "The third element, the active neuron matrix, is only present if "
          "we are returning activations AND the ouptut is sparse.")
      .def("save", &BoltGraph::save, py::arg("filename"))
      .def_static("load", &BoltGraph::load, py::arg("filename"))
      .def("__str__",
           [](const BoltGraph& model) {
             return model.summarize(/* print = */ false,
                                    /* detailed = */ false);
           })
      .def("freeze_hash_tables", &BoltGraph::freezeHashTables,
           py::arg("insert_labels_if_not_found") = true,
           "Prevents updates to hash tables in the model. If you plan to use "
           "sparse inference, you may get a significant performance "
           "improvement if you call this one or two epochs before you finish "
           "training. Otherwise you should not call this method. If "
           "insert_labels_if_not_found is true then if the output layer is "
           "sparse it will insert the training labels into the hash hash "
           "tables if they are not found for a given input.")
      .def(
          "summary", &BoltGraph::summarize, py::arg("print") = true,
          py::arg("detailed") = false,
          "Returns a summary of the network.\n"
          "Arguments:\n"
          " * print: boolean. Optional, default True. When specified to "
          "\"True\", "
          "summary will print the network summary in addition to returning it. "
          "* detailed: boolean. Optional, default False. When specified to "
          "\"True\", summary will additionally return/print sampling config "
          "details for each layer in the network.")
      // TODO(josh/nick): These are temporary until we have a better story
      // for converting numpy to BoltGraphs
      .def("get_layer", &BoltGraph::getNodeByName, py::arg("layer_name"),
           "Looks up a layer (node) of the network by using the layer's "
           "assigned name. As such, must be called after compile. You can "
           "determine which layer is which by printing a graph summary. "
           "Possible operations to perform on the returned object include "
           "setting layer sparsity, freezing weights, or saving to a file");

  py::class_<DistributedTrainingContext>(graph_submodule, "DistributedModel")
      .def(py::init<std::vector<InputPtr>, NodePtr,
                    const std::vector<dataset::BoltDatasetPtr>&,
                    const dataset::BoltDatasetPtr&, const TrainConfig&,
                    std::shared_ptr<LossFunction>, bool>(),
           py::arg("inputs"), py::arg("output"), py::arg("train_data"),
           py::arg("train_labels"), py::arg("train_config"), py::arg("loss"),
           py::arg("print_when_done") = true,
           "Constucts a Bolt Graph Model For a Single Node"
           "It constructs a Bolt Graph and initializes the training."
           "This class further provide multiple APIs to be use in "
           "Distributed setting.")
      .def("calculateGradientSingleNode",
           &DistributedTrainingContext::calculateGradientSingleNode,
           py::arg("batch_idx"),
           "This function trains the BoltGraph Model with training"
           " batch(batch_indx)")
      .def("updateParametersSingleNode",
           &DistributedTrainingContext::updateParametersSingleNode,
           "This function is called to update parameter using the"
           " gradients.")
      .def("numTrainingBatch", &DistributedTrainingContext::numTrainingBatches,
           "Returns the number of training batch avaailable to this"
           " BoltGraph")
      .def("finishTraining", &DistributedTrainingContext::finishTraining)
      .def(
          "predict",
          [](DistributedTrainingContext& model,
             const dataset::BoltDatasetPtr& data,
             const dataset::BoltDatasetPtr& labels,
             const PredictConfig& predict_config) {
            return dagPredictPythonWrapper(model._bolt_graph, {data}, labels,
                                           predict_config);
          },
          py::arg("test_data"), py::arg("test_labels"),
          py::arg("predict_config"),
          "Returns the inference result using test_data, test_labels"
          " and predict_config")
      .def("get_layer", &DistributedTrainingContext::getNodeByName,
           py::arg("layer_name"),
           "Returns the pointer to layer with name layer_name");

  createCallbacksSubmodule(graph_submodule);
}

void createCallbacksSubmodule(py::module_& graph_submodule) {
  auto callbacks_submodule = graph_submodule.def_submodule("callbacks");

  py::class_<Callback, PyCallback, CallbackPtr>(callbacks_submodule, "Callback")
      .def(py::init<>())
      .def("on_train_begin", &Callback::onTrainBegin)
      .def("on_train_end", &Callback::onTrainEnd)
      .def("on_epoch_begin", &Callback::onEpochBegin)
      .def("on_epoch_end", &Callback::onEpochEnd)
      .def("on_batch_begin", &Callback::onBatchBegin)
      .def("on_batch_end", &Callback::onBatchEnd);

  py::class_<TrainState>(callbacks_submodule, "TrainState")
      .def_readwrite("learning_rate", &TrainState::learning_rate)
      .def_readwrite("verbose", &TrainState::verbose)
      .def_readwrite("rebuild_hash_tables_batch",
                     &TrainState::rebuild_hash_tables_batch)
      .def_readwrite("reconstruct_hash_functions_batch",
                     &TrainState::reconstruct_hash_functions_batch)
      .def_readwrite("stop_training", &TrainState::stop_training)
      .def_readonly("epoch_times", &TrainState::epoch_times)
      .def("get_train_metrics", &TrainState::getTrainMetrics,
           py::arg("metric_name"))
      .def("get_validation_metrics", &TrainState::getValidationMetrics,
           py::arg("metric_name"));

  py::class_<EarlyStopCheckpoint, EarlyStopCheckpointPtr, Callback>(
      callbacks_submodule, "EarlyStopCheckpoint")
      .def(
          py::init<std::string, std::string, uint32_t, double>(),
          py::arg("monitored_metric"), py::arg("model_save_path"),
          py::arg("patience"), py::arg("min_delta"),
          "This callback is intended to stop training early based on prediction"
          " results from a given validation set. Saves the best model to "
          "model_save_path.\n"
          "Arguments:\n"
          " * monitored_metric: The metric to monitor for early stopping. The "
          "metric is assumed to be associated with validation data.\n"
          " * model_save_path: string. The file path to save the model that "
          "scored the best on the validation set\n"
          " * patience: int. The nuber of epochs with no improvement in "
          "validation score after which training will be stopped.\n"
          " * min_delta: float. The minimum change in the monitored quantity "
          "to qualify as an improvement, i.e. an absolute change of less than "
          "min_delta will count as no improvement.\n");
}

py::tuple dagPredictPythonWrapper(BoltGraph& model,
                                  const dataset::BoltDatasetList& data,
                                  const dataset::BoltDatasetPtr& labels,
                                  const PredictConfig& predict_config) {
  auto [metrics, output] = model.predict(data, labels, predict_config);

  // We need to get these now because we are about to std::move output
  const float* activation_pointer = output.getNonowningActivationPointer();
  const uint32_t* active_neuron_pointer =
      output.getNonowningActiveNeuronPointer();
  uint32_t num_nonzeros = output.numNonzerosInOutput();
  uint64_t dataset_len = output.numSamples();

  // At first, the InferenceOutput object owns the memory for the
  // activation and active_neuron vectors. We want to use it as the
  // owning object when we build the numpy array, but to do that we
  // need to cast it to a py::object. Importantly, we need to use
  // std::move to ensure that we are casting output itself to a python
  // object, not a copy of it. See return_value_policy::automatic here
  // https://pybind11.readthedocs.io/en/stable/advanced/functions.html#return-value-policies
  py::object output_handle = py::cast(std::move(output));

  return constructPythonInferenceTuple(
      py::cast(metrics), dataset_len, num_nonzeros,
      /* activations = */ activation_pointer,
      /* active_neurons = */ active_neuron_pointer,
      /* activation_handle = */ output_handle,
      /* active_neuron_handle = */ output_handle);
}

py::tuple dagGetInputGradientSingleWrapper(
    const std::pair<std::optional<std::vector<uint32_t>>, std::vector<float>>&
        gradients) {
  if (gradients.first == std::nullopt) {
    return py::cast(gradients.second);
  }
  return py::cast(gradients);
}

}  // namespace thirdai::bolt::python<|MERGE_RESOLUTION|>--- conflicted
+++ resolved
@@ -46,14 +46,6 @@
            py::arg("compression_scheme"), py::arg("compression_density"),
            py::arg("seed_for_hashing"), py::arg("sample_population_size"),
            "Returns a python dictionary of compressed vectors. "
-<<<<<<< HEAD
-           "sample_population_size is the number of random samples you take "
-           "for estimating a threshold for dragon compression")
-      .def("set", &ParameterReference::set, py::arg("new_params"),
-           "Either takes in a numpy array and copies its contents into the "
-           "parameters held in the ParameterReference object. Or takes in a "
-           "python dictionary which represents a compressed vector object.");
-=======
            "sample_population_size is "
            "the number of random samples you take for estimating a threshold "
            "for dragon compression or the number of sketches needed for "
@@ -69,7 +61,6 @@
           "in nature but comes at the cost of a higher memory footprint. "
           "Note: Only concatenate compressed vectors of the same type with "
           "the same hyperparamters.");
->>>>>>> f32f9492
 
   // Needed so python can know that InferenceOutput objects can own memory
   py::class_<InferenceOutputTracker>(graph_submodule,  // NOLINT
