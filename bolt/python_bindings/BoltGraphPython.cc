#include "BoltGraphPython.h"
#include "ConversionUtils.h"
#include "PyCallback.h"
#include <bolt/src/graph/DistributedBoltGraph.h>
#include <bolt/src/graph/ExecutionConfig.h>
#include <bolt/src/graph/Graph.h>
#include <bolt/src/graph/InferenceOutputTracker.h>
#include <bolt/src/graph/Node.h>
#include <bolt/src/graph/callbacks/Callback.h>
#include <bolt/src/graph/callbacks/EarlyStopCheckpoint.h>
#include <bolt/src/graph/nodes/Concatenate.h>
#include <bolt/src/graph/nodes/Embedding.h>
#include <bolt/src/graph/nodes/FullyConnected.h>
#include <bolt/src/graph/nodes/Input.h>
#include <bolt/src/graph/nodes/LayerNorm.h>
#include <bolt/src/graph/nodes/Switch.h>
#include <dataset/src/Datasets.h>
#include <pybind11/functional.h>
#include <optional>

namespace thirdai::bolt::python {
void createBoltGraphSubmodule(py::module_& bolt_submodule) {
  auto graph_submodule = bolt_submodule.def_submodule("graph");

  py::class_<ParameterReference>(graph_submodule, "ParameterReference")
      .def("copy", &ParameterReference::copy,
           "Returns a copy of the parameters held in the ParameterReference as "
           "a numpy array.")
      .def("get", &ParameterReference::get,
           /**
            * This means that the lifetime of the returned object is tied to
            * the lifetime of the object this method is called on, such that
            * the parent object cannot be garbage collected will this returned
            * object is still alive.
            */
           py::return_value_policy::reference_internal,
           "Returns a numpy array which shadows the parameters held in the "
           "ParameterReference and acts as a reference to them, modifying this "
           "array will modify the parameters.")

      // TODO(Shubh): Should work with a custom serializer rather than python
      // dictionaries. Or we should make a Compressed vector module at python
      // end to deal with this
      .def("compress", &ParameterReference::compress,
           py::arg("compression_scheme"), py::arg("compression_density"),
           py::arg("seed_for_hashing"), py::arg("sample_population_size"),
           "Returns a python dictionary of compressed vectors. "
           "sample_population_size is the number of random samples you take "
           "for estimating a threshold for dragon compression")
      .def("set", &ParameterReference::set, py::arg("new_params"),
           "Either takes in a numpy array and copies its contents into the "
           "parameters held in the ParameterReference object. Or takes in a "
           "python dictionary which represents a compressed vector object.");

  // Needed so python can know that InferenceOutput objects can own memory
  py::class_<InferenceOutputTracker>(graph_submodule,  // NOLINT
                                     "InferenceOutput");

  py::class_<Node, NodePtr>(graph_submodule, "Node");  // NOLINT

  py::class_<FullyConnectedNode, FullyConnectedNodePtr, Node>(graph_submodule,
                                                              "FullyConnected")
      .def(py::init<uint64_t, const std::string&>(), py::arg("dim"),
           py::arg("activation"),
           "Constructs a dense FullyConnectedLayer object.\n"
           "Arguments:\n"
           " * dim: Int (positive) - The dimension of the layer.\n"
           " * activation: String specifying the activation function "
           "to use, no restrictions on case - We support five activation "
           "functions: ReLU, Softmax, Tanh, Sigmoid, and Linear.\n")
      .def(py::init<uint64_t, float, const std::string&>(), py::arg("dim"),
           py::arg("sparsity"), py::arg("activation"),
           "Constructs a sparse FullyConnectedLayer object with sampling "
           "parameters autotuned.\n"
           "Arguments:\n"
           " * dim: Int (positive) - The dimension of the layer.\n"
           " * sparsity: Float - What fraction of nuerons to activate during "
           "training and sparse inference.\n"
           " * activation: String specifying the activation function "
           "to use, no restrictions on case - We support five activation "
           "functions: ReLU, Softmax, Tanh, Sigmoid, and Linear.\n")
#if THIRDAI_EXPOSE_ALL
      .def(py::init<uint64_t, float, const std::string&, SamplingConfigPtr>(),
           py::arg("dim"), py::arg("sparsity"), py::arg("activation"),
           py::arg("sampling_config"),
           "Constructs a sparse FullyConnectedLayer object.\n"
           "Arguments:\n"
           " * dim: Int (positive) - The dimension of the layer.\n"
           " * sparsity: Float - What fraction of nuerons to activate during "
           "training and sparse inference.\n"
           " * activation: String specifying the activation function "
           "to use, no restrictions on case - We support five activation "
           "functions: ReLU, Softmax, Tanh, Sigmoid, and Linear.\n"
           " * sampling_config (SamplingConfig) - Sampling config object to "
           "initialize hash tables/functions.")
#endif
      .def("__call__", &FullyConnectedNode::addPredecessor,
           py::arg("prev_layer"),
           "Tells the graph which layer should act as input to this fully "
           "connected layer.")
      .def("save_parameters", &FullyConnectedNode::saveParameters,
           py::arg("filename"))
      .def("load_parameters", &FullyConnectedNode::loadParameters,
           py::arg("filename"))
      // TODO(Nick, Josh): sparsity can be def_property
      .def("get_sparsity", &FullyConnectedNode::getSparsity)
      .def("set_sparsity", &FullyConnectedNode::setSparsity,
           py::arg("sparsity"))
      .def("get_dim", &FullyConnectedNode::outputDim)
      .def_property_readonly(
          "weights",
          [](FullyConnectedNode& node) {
            uint32_t dim = node.outputDim();
            uint32_t prev_node_dim = node.getPredecessors()[0]->outputDim();
            const std::vector<uint32_t> dimensions = {dim, prev_node_dim};
            return ParameterReference(node.getWeightsPtr(), dimensions);
          },
          py::return_value_policy::reference_internal,
          "Returns a ParameterReference object to the weight matrix.")
      .def_property_readonly(
          "biases",
          [](FullyConnectedNode& node) {
            uint32_t dim = node.outputDim();
            return ParameterReference(node.getBiasesPtr(), {dim});
          },
          py::return_value_policy::reference,
          "Returns a ParameterReference object to the bias vector.")
      .def_property_readonly(
          "weight_gradients",
          [](FullyConnectedNode& node) {
            uint32_t dim = node.outputDim();
            uint32_t prev_node_dim = node.getPredecessors()[0]->outputDim();
            const std::vector<uint32_t> dimensions = {dim, prev_node_dim};
            return ParameterReference(node.getWeightGradientsPtr(), dimensions);
          },
          py::return_value_policy::reference_internal,
          "Returns a ParameterReference object to the weight gradients matrix.")
      .def_property_readonly(
          "bias_gradients",
          [](FullyConnectedNode& node) {
            uint32_t dim = node.outputDim();
            return ParameterReference(node.getBiasGradientsPtr(), {dim});
          },
          py::return_value_policy::reference,
          "Returns a ParameterReference object to the bias gradients vector.")
      .def("enable_sparse_sparse_optimization",
           &FullyConnectedNode::enableSparseSparseOptimization);

  py::class_<LayerNormNode, std::shared_ptr<LayerNormNode>, Node>(
      graph_submodule, "LayerNormalization")
      .def(py::init<>(), "Constructs a normalization layer object.")
      .def(py::init<const NormalizationLayerConfig&>(),
           py::arg("layer_norm_config"),
           "Constructs a normalization layer object"
           "Arguments:\n"
           " * layer_norm_config: NormalizationLayerConfig - configuration "
           "parameters required for normalizing the input. \n")
      .def("__call__", &LayerNormNode::addPredecessor, py::arg("prev_layer"),
           "Tells the graph which layer should act as input to this "
           "normalization layer.");

  py::class_<ConcatenateNode, std::shared_ptr<ConcatenateNode>, Node>(
      graph_submodule, "Concatenate")
      .def(
          py::init<>(),
          "A layer that concatenates an arbitrary number of layers together.\n")
      .def("__call__", &ConcatenateNode::setConcatenatedNodes,
           py::arg("input_layers"),
           "Tells the graph which layers will be concatenated. Must be at "
           "least one node (although this is just an identity function, so "
           "really should be at least two).");

#if THIRDAI_EXPOSE_ALL
  py::class_<SwitchNode, std::shared_ptr<SwitchNode>, Node>(graph_submodule,
                                                            "Switch")
      .def(py::init<uint64_t, const std::string&, uint32_t>(), py::arg("dim"),
           py::arg("activation"), py::arg("n_layers"))
      .def(py::init<uint64_t, float, const std::string&, uint32_t>(),
           py::arg("dim"), py::arg("sparsity"), py::arg("activation"),
           py::arg("n_layers"))
      .def("__call__", &SwitchNode::addPredecessors, py::arg("prev_layer"),
           py::arg("token_input"));
#endif

  py::class_<EmbeddingNode, EmbeddingNodePtr, Node>(graph_submodule,
                                                    "Embedding")
      .def(py::init<uint32_t, uint32_t, uint32_t>(),
           py::arg("num_embedding_lookups"), py::arg("lookup_size"),
           py::arg("log_embedding_block_size"),
           "Constructs an Embedding layer that can be used in the graph.\n"
           "Arguments:\n"
           " * num_embedding_lookups: Int (positive) - The number of embedding "
           "lookups to perform for each token.\n"
           " * lookup_size: Int (positive) - How many consutive values to "
           "select as part of the embedding for each embedding lookup.\n"
           " * log_embedding_block_size: Int (positive) The log base 2 of the "
           "total size of the embedding block.\n")
      .def("__call__", &EmbeddingNode::addInput, py::arg("token_input_layer"),
           "Tells the graph which token input to use for this Embedding Node.");

  py::class_<Input, InputPtr, Node>(graph_submodule, "Input")
      .def(py::init<uint32_t, std::optional<std::pair<uint32_t, uint32_t>>>(),
           py::arg("dim"), py::arg("num_nonzeros_range") = std::nullopt,
           "Constructs an input layer node for the graph.");

  py::class_<NormalizationLayerConfig>(graph_submodule, "LayerNormConfig")
      .def_static("make", &NormalizationLayerConfig::makeConfig)
      .def("center", &NormalizationLayerConfig::setCenteringFactor,
           py::arg("beta_regularizer"),
           "Sets the centering factor for the normalization configuration")
      .def("scale", &NormalizationLayerConfig::setScalingFactor,
           py::arg("gamma_regularizer"),
           "Sets the scaling factor the the normalization configuration.");

  py::class_<TrainConfig>(graph_submodule, "TrainConfig")
      .def_static("make", &TrainConfig::makeConfig, py::arg("learning_rate"),
                  py::arg("epochs"))
      .def("with_metrics", &TrainConfig::withMetrics, py::arg("metrics"))
      .def("silence", &TrainConfig::silence)
      .def("with_rebuild_hash_tables", &TrainConfig::withRebuildHashTables,
           py::arg("rebuild_hash_tables"))
      .def("with_reconstruct_hash_functions",
           &TrainConfig::withReconstructHashFunctions,
           py::arg("reconstruct_hash_functions"))
      .def("with_callbacks", &TrainConfig::withCallbacks, py::arg("callbacks"));

  py::class_<PredictConfig>(graph_submodule, "PredictConfig")
      .def_static("make", &PredictConfig::makeConfig)
      .def("enable_sparse_inference", &PredictConfig::enableSparseInference)
      .def("with_metrics", &PredictConfig::withMetrics, py::arg("metrics"))
      .def("silence", &PredictConfig::silence)
      .def("return_activations", &PredictConfig::returnActivations);

  py::class_<BoltGraph>(graph_submodule, "Model")
      .def(py::init<std::vector<InputPtr>, NodePtr>(), py::arg("inputs"),
           py::arg("output"),
           "Constructs a bolt model from a layer graph.\n"
           "Arguments:\n"
           " * inputs (List[Node]) - The input nodes to the graph. Note that "
           "inputs are mapped to input layers by their index.\n"
           " * output (Node) - The output node of the graph.")
      .def(py::init<std::vector<InputPtr>, NodePtr>(), py::arg("inputs"),
           py::arg("output"),
           "Constructs a bolt model from a layer graph.\n"
           "Arguments:\n"
           " * inputs (List[InputNode]) - The input nodes to the graph. Note "
           "that "
           "inputs are mapped to input layers by their index.\n"
           " * inputs (List[TokenInput]) - The token input nodes to the graph. "
           "Note that "
           "token inputs are mapped to token input layers by their index.\n"
           " * output (Node) - The output node of the graph.")
      .def("compile", &BoltGraph::compile, py::arg("loss"),
           py::arg("print_when_done") = true,
           "Compiles the graph for the given loss function. In this step the "
           "order in which to compute the layers is determined and various "
           "checks are preformed to ensure the model architecture is correct.")
      // Helper method that covers the common case of training based off of a
      // single BoltBatch dataset
      .def(
          "train",
          [](BoltGraph& model, const dataset::BoltDatasetPtr& data,
             const dataset::BoltDatasetPtr& labels,
             const TrainConfig& train_config) {
            return model.train({data}, labels, train_config);
          },
          py::arg("train_data"), py::arg("train_labels"),
          py::arg("train_config"))
      .def(
          "train", &BoltGraph::train, py::arg("train_data"),
          py::arg("train_labels"), py::arg("train_config"),
          "Trains the network on the given training data.\n"
          "Arguments:\n"
          " * train_data: PyObject - Training data. This can be one of "
          "three things. First, it can be a BoltDataset as loaded by "
          "thirdai.dataset.load_bolt_svm_dataset or "
          "thirdai.dataset.load_bolt_csv_dataset. Second, it can be a dense "
          "numpy array of float32 where each row in the array is interpreted "
          "as a vector. Thid, it can be a sparse dataset represented by a "
          " tuple of three numpy arrays (indices, values, offsets), where "
          "indices and offsets are uint32 and values are float32. In this case "
          "indices is a 1D array of all the nonzero indices concatenated, "
          "values is a 1D array of all the nonzero values concatenated, and "
          "offsets are the start positions in the indices and values array of "
          "each vector plus one extra element at the end of the array "
          "representing the total number of nonzeros. This is so that "
          "indices[offsets[i], offsets[i + 1]] contains the indices of the ith "
          "vector and values[offsets[i], offsets[i+1] contains the values of "
          "the ith vector. For example, if we have the vectors "
          "{0.0, 1.5, 0.0, 9.0} and {0.0, 0.0, 0.0, 4.0}, then the indices "
          "array is {1, 3, 3}, the values array is {1.5, 9.0, 4.0} and the "
          "offsets array is {0, 2, 3}.\n"
          " * train_labels: PyObject - Training labels. This can be one of "
          "three things. First it can be a BoltDataset as loaded by "
          "thirdai.dataset.load_bolt_svm_dataset or "
          "thirdai.dataset.load_bolt_csv_dataset. Second, it can be a dense "
          "numpy array of float32 where each row in the array is interpreted "
          "as a label vector. Thid, it can be a set of sparse vectors (each "
          "vector is a label vector) represented as three numpy arrays "
          "(indices, values, offsets) where indices and offsets are uint32 "
          "and values are float32. In this case indices is a 1D array of all "
          "the nonzero indices concatenated, values is a 1D array of all the "
          "nonzero values concatenated, and offsets are the start positions "
          "in the indices and values array of each vector plus one extra "
          "element at the end of the array representing the total number of "
          "nonzeros. This is so that indices[offsets[i], offsets[i + 1]] "
          "contains the indices of the ith vector and values[offsets[i], "
          "offsets[i+1] contains the values of the ith vector. For example, if "
          "we have the vectors {0.0, 1.5, 0.0, 9.0} and {0.0, 0.0, 0.0, 4.0}, "
          "then the indices array is {1, 3, 3}, the values array is {1.5, "
          "9.0, 4.0}, and the offsets array is {0, 2, 3}.\n"
          " * train_config: TrainConfig - the additional training parameters. "
          "See the TrainConfig documentation above.\n\n"
          "Returns a mapping from metric names to an array of their values for "
          "every epoch.")
#if THIRDAI_EXPOSE_ALL
      .def(
          "get_input_gradients_single",
          [](BoltGraph& model, std::vector<BoltVector>&& input_data,
             bool explain_prediction_using_highest_activation,
             std::optional<uint32_t> neuron_to_explain) {
            auto gradients = model.getInputGradientSingle(
                std::move(input_data),
                explain_prediction_using_highest_activation, neuron_to_explain);
            return dagGetInputGradientSingleWrapper(gradients);
          },
          py::arg("input_data"),
          py::arg("explain_prediction_using_highest_activation") = true,
          py::arg("neuron_to_explain") = std::nullopt,
          "Get the values of input gradients when back propagate "
          "label with the highest activation or second highest "
          "activation or with the required label."
          "Arguments:\n"
          " * input_data: The input is single input sample."
          " * explain_prediction_using_highest_activation: Boolean, if set to "
          "True, gives gradients "
          "correspond to "
          "highest activation, Otherwise gives gradients corresponds to "
          "second highest activation."
          " * neuron_to_explain: Optional, expected label for input vector, if "
          "it is provided then model gives gradients corresponds to that label."
          " Returns a tuple consists of (0) optional, it only returns the "
          "corresponding indices for sparse inputs."
          " and (1) list of gradients "
          "corresponds to the input vector.")
#endif
      .def(
          "explain_prediction",
          [](BoltGraph& model, std::vector<BoltVector>&& input_data) {
            auto gradients =
                model.getInputGradientSingle(std::move(input_data));
            return dagGetInputGradientSingleWrapper(gradients);
          },
          py::arg("input_data"),
          "explains why this model predicted the output with respect to input "
          "vector features."
          "Arguments:\n"
          " * input_data: A single input sample."
          " Returns a tuple consists of (0) optional, it only returns the "
          "corresponding indices for sparse inputs."
          " and (1) list of values which"
          "corresponds to the features in input vector.")
      .def(
          "get_input_confidence",
          [](BoltGraph& model, std::vector<BoltVector>&& input_data) {
            auto gradients = model.getInputGradientSingle(
                std::move(input_data),
                /*explain_prediction_using_highest_activation= */ false);
            return dagGetInputGradientSingleWrapper(gradients);
          },
          py::arg("input_data"),
          "gets some confidence values for the input vector, high the "
          "confidence more important the input feature for the model to "
          "predict."
          "Arguments:\n"
          " * input_data: A single input sample."
          " Returns a tuple consists of (0) optional, it only returns the "
          "corresponding indices for sparse inputs."
          " and (1) list of confidence values which "
          "tells how much important each feature in the input vector.")
      .def(
          "explain_required_label",
          [](BoltGraph& model, std::vector<BoltVector>&& input_data,
             uint32_t neuron_to_explain) {
            auto gradients = model.getInputGradientSingle(
                std::move(input_data),
                /*explain_prediction_using_highest_activation= */ false,
                neuron_to_explain);
            return dagGetInputGradientSingleWrapper(gradients);
          },
          py::arg("input_data"), py::arg("neuron_to_explain"),
          "explains how the input vector values should change "
          "so that model predicts the desired label."
          "Arguments:\n"
          " * input_data: A single input sample."
          " * neuron_to_explain: desired label user wants model to predict."
          " Returns a tuple consists of (0) optional, it only returns the "
          "corresponding indices for sparse inputs."
          " and (1) list of values which"
          "tells how each feature should change in the input vector.")
      // Helper method that covers the common case of inference based off of a
      // single BoltBatch dataset
      .def(
          "predict",
          [](BoltGraph& model, const dataset::BoltDatasetPtr& data,
             const dataset::BoltDatasetPtr& labels,
             const PredictConfig& predict_config) {
            return dagPredictPythonWrapper(model, {data}, labels,
                                           predict_config);
          },
          py::arg("test_data"), py::arg("test_labels"),
          py::arg("predict_config"))
      .def(
          "predict", &dagPredictPythonWrapper, py::arg("test_data"),
          py::arg("test_labels"), py::arg("predict_config"),
          "Predicts the output given the input vectors and evaluates the "
          "predictions based on the given metrics.\n"
          "Arguments:\n"
          " * test_data: PyObject - Test data, in the same one of 3 formats as "
          "accepted by the train method (a BoltDataset, a dense numpy array, "
          "or a tuple of dense numpy arrays representing a sparse dataset)\n"
          " * test_labels: PyObject - Test labels, in the same format as "
          "test_data. This can also additionally be passed as None, in which "
          "case no metrics can be computed.\n"
          " * predict_config: PredictConfig - the additional prediction "
          "parameters. See the PredictConfig documentation above.\n\n"
          "Returns a tuple, where the first element is a mapping from metric "
          "names to their values. The second element, the output activation "
          "matrix, is only present if dont_return_activations was not called. "
          "The third element, the active neuron matrix, is only present if "
          "we are returning activations AND the ouptut is sparse.")
      .def("save", &BoltGraph::save, py::arg("filename"))
      .def_static("load", &BoltGraph::load, py::arg("filename"))
      .def("__str__",
           [](const BoltGraph& model) {
             return model.summarize(/* print = */ false,
                                    /* detailed = */ false);
           })
      .def("freeze_hash_tables", &BoltGraph::freezeHashTables,
           py::arg("insert_labels_if_not_found") = true,
           "Prevents updates to hash tables in the model. If you plan to use "
           "sparse inference, you may get a significant performance "
           "improvement if you call this one or two epochs before you finish "
           "training. Otherwise you should not call this method. If "
           "insert_labels_if_not_found is true then if the output layer is "
           "sparse it will insert the training labels into the hash hash "
           "tables if they are not found for a given input.")
      .def(
          "summary", &BoltGraph::summarize, py::arg("print") = true,
          py::arg("detailed") = false,
          "Returns a summary of the network.\n"
          "Arguments:\n"
          " * print: boolean. Optional, default True. When specified to "
          "\"True\", "
          "summary will print the network summary in addition to returning it. "
          "* detailed: boolean. Optional, default False. When specified to "
          "\"True\", summary will additionally return/print sampling config "
          "details for each layer in the network.")
      // TODO(josh/nick): These are temporary until we have a better story
      // for converting numpy to BoltGraphs
      .def("get_layer", &BoltGraph::getNodeByName, py::arg("layer_name"),
           "Looks up a layer (node) of the network by using the layer's "
           "assigned name. As such, must be called after compile. You can "
           "determine which layer is which by printing a graph summary. "
           "Possible operations to perform on the returned object include "
           "setting layer sparsity, freezing weights, or saving to a file");

  py::class_<DistributedTrainingContext>(graph_submodule, "DistributedModel")
      .def(py::init<std::vector<InputPtr>, NodePtr,
                    const std::vector<dataset::BoltDatasetPtr>&,
                    const dataset::BoltDatasetPtr&, const TrainConfig&,
                    std::shared_ptr<LossFunction>, bool>(),
           py::arg("inputs"), py::arg("output"), py::arg("train_data"),
           py::arg("train_labels"), py::arg("train_config"), py::arg("loss"),
           py::arg("print_when_done") = true,
           "Constucts a Bolt Graph Model For a Single Node"
           "It constructs a Bolt Graph and initializes the training."
           "This class further provide multiple APIs to be use in "
           "Distributed setting.")
      .def("calculateGradientSingleNode",
           &DistributedTrainingContext::calculateGradientSingleNode,
           py::arg("batch_idx"),
           "This function trains the BoltGraph Model with training"
           " batch(batch_indx)")
      .def("updateParametersSingleNode",
           &DistributedTrainingContext::updateParametersSingleNode,
           "This function is called to update parameter using the"
           " gradients.")
      .def("numTrainingBatch", &DistributedTrainingContext::numTrainingBatches,
           "Returns the number of training batch avaailable to this"
           " BoltGraph")
      .def("finishTraining", &DistributedTrainingContext::finishTraining)
      .def(
          "predict",
          [](DistributedTrainingContext& model,
             const dataset::BoltDatasetPtr& data,
             const dataset::BoltDatasetPtr& labels,
             const PredictConfig& predict_config) {
            return dagPredictPythonWrapper(model._bolt_graph, {data}, labels,
                                           predict_config);
          },
          py::arg("test_data"), py::arg("test_labels"),
          py::arg("predict_config"),
          "Returns the inference result using test_data, test_labels"
          " and predict_config")
      .def("get_layer", &DistributedTrainingContext::getNodeByName,
           py::arg("layer_name"),
           "Returns the pointer to layer with name layer_name");

  createCallbacksSubmodule(graph_submodule);
}

void createCallbacksSubmodule(py::module_& graph_submodule) {
  auto callbacks_submodule = graph_submodule.def_submodule("callbacks");

<<<<<<< HEAD
  py::class_<Callback, PyCallback, CallbackPtr>(callbacks_submodule, "Callback")
      .def(py::init<>())
      .def("on_train_begin", &Callback::onTrainBegin)
      .def("on_train_end", &Callback::onTrainEnd)
      .def("on_epoch_begin", &Callback::onEpochBegin)
      .def("on_epoch_end", &Callback::onEpochEnd)
      .def("on_batch_begin", &Callback::onBatchBegin)
      .def("on_batch_end", &Callback::onBatchEnd)
      .def("should_stop_training", &Callback::shouldStopTraining);

  py::class_<EarlyStopCheckpoint, EarlyStopCheckpointPtr, Callback>(
      callbacks_submodule, "EarlyStopCheckpoint")
      .def(py::init<std::vector<dataset::BoltDatasetPtr>,
                    dataset::BoltDatasetPtr, PredictConfig, std::string,
                    uint32_t, double>(),
           py::arg("validation_data"), py::arg("validation_labels"),
           py::arg("predict_config"), py::arg("best_model_save_location"),
           py::arg("patience"), py::arg("min_delta"));
=======
  py::class_<Callback, CallbackPtr>(callbacks_submodule, "Callback");  // NOLINT

  py::class_<EarlyStopCheckpoint, EarlyStopCheckpointPtr, Callback>(
      callbacks_submodule, "EarlyStopCheckpoint")
      .def(
          py::init<std::vector<dataset::BoltDatasetPtr>,
                   dataset::BoltDatasetPtr, PredictConfig, std::string,
                   uint32_t, double>(),
          py::arg("validation_data"), py::arg("validation_labels"),
          py::arg("predict_config"), py::arg("model_save_path"),
          py::arg("patience"), py::arg("min_delta"),
          "This callback is intended to stop training early based on prediction"
          " results from a given validation set. Saves the best model to "
          "model_save_path.\n"
          "Arguments:\n"
          " * validation_data: Data input as passed to predict.\n"
          " * validation_labels: Label input as passed to predict.\n"
          " * predict_config: PredictConfig. Configurations for evaluation on "
          "the given validation data. must include metrics\n"
          " * model_save_path: string. The file path to save the model that "
          "scored the best on the validation set\n"
          " * patience: int. The nuber of epochs with no improvement in "
          "validation score after which training will be stopped.\n"
          " * min_delta: float. The minimum change in the monitored quantity "
          "to qualify as an improvement, i.e. an absolute change of less than "
          "min_delta will count as no improvement.\n");
>>>>>>> 27c06cd2
}

py::tuple dagPredictPythonWrapper(BoltGraph& model,
                                  const dataset::BoltDatasetList& data,
                                  const dataset::BoltDatasetPtr& labels,
                                  const PredictConfig& predict_config) {
  auto [metrics, output] = model.predict(data, labels, predict_config);

  // We need to get these now because we are about to std::move output
  const float* activation_pointer = output.getNonowningActivationPointer();
  const uint32_t* active_neuron_pointer =
      output.getNonowningActiveNeuronPointer();
  uint32_t num_nonzeros = output.numNonzerosInOutput();
  uint64_t dataset_len = output.numSamples();

  // At first, the InferenceOutput object owns the memory for the
  // activation and active_neuron vectors. We want to use it as the
  // owning object when we build the numpy array, but to do that we
  // need to cast it to a py::object. Importantly, we need to use
  // std::move to ensure that we are casting output itself to a python
  // object, not a copy of it. See return_value_policy::automatic here
  // https://pybind11.readthedocs.io/en/stable/advanced/functions.html#return-value-policies
  py::object output_handle = py::cast(std::move(output));

  return constructPythonInferenceTuple(
      py::cast(metrics), dataset_len, num_nonzeros,
      /* activations = */ activation_pointer,
      /* active_neurons = */ active_neuron_pointer,
      /* activation_handle = */ output_handle,
      /* active_neuron_handle = */ output_handle);
}

py::tuple dagGetInputGradientSingleWrapper(
    const std::pair<std::optional<std::vector<uint32_t>>, std::vector<float>>&
        gradients) {
  if (gradients.first == std::nullopt) {
    return py::cast(gradients.second);
  }
  return py::cast(gradients);
}

}  // namespace thirdai::bolt::python<|MERGE_RESOLUTION|>--- conflicted
+++ resolved
@@ -513,7 +513,6 @@
 void createCallbacksSubmodule(py::module_& graph_submodule) {
   auto callbacks_submodule = graph_submodule.def_submodule("callbacks");
 
-<<<<<<< HEAD
   py::class_<Callback, PyCallback, CallbackPtr>(callbacks_submodule, "Callback")
       .def(py::init<>())
       .def("on_train_begin", &Callback::onTrainBegin)
@@ -523,17 +522,6 @@
       .def("on_batch_begin", &Callback::onBatchBegin)
       .def("on_batch_end", &Callback::onBatchEnd)
       .def("should_stop_training", &Callback::shouldStopTraining);
-
-  py::class_<EarlyStopCheckpoint, EarlyStopCheckpointPtr, Callback>(
-      callbacks_submodule, "EarlyStopCheckpoint")
-      .def(py::init<std::vector<dataset::BoltDatasetPtr>,
-                    dataset::BoltDatasetPtr, PredictConfig, std::string,
-                    uint32_t, double>(),
-           py::arg("validation_data"), py::arg("validation_labels"),
-           py::arg("predict_config"), py::arg("best_model_save_location"),
-           py::arg("patience"), py::arg("min_delta"));
-=======
-  py::class_<Callback, CallbackPtr>(callbacks_submodule, "Callback");  // NOLINT
 
   py::class_<EarlyStopCheckpoint, EarlyStopCheckpointPtr, Callback>(
       callbacks_submodule, "EarlyStopCheckpoint")
@@ -559,7 +547,6 @@
           " * min_delta: float. The minimum change in the monitored quantity "
           "to qualify as an improvement, i.e. an absolute change of less than "
           "min_delta will count as no improvement.\n");
->>>>>>> 27c06cd2
 }
 
 py::tuple dagPredictPythonWrapper(BoltGraph& model,
