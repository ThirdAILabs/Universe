#include "BoltGraphPython.h"
#include "ConversionUtils.h"
#include <bolt/src/graph/DistributedBoltGraph.h>
#include <bolt/src/graph/ExecutionConfig.h>
#include <bolt/src/graph/Graph.h>
#include <bolt/src/graph/InferenceOutputTracker.h>
#include <bolt/src/graph/Node.h>
#include <bolt/src/graph/callbacks/Callback.h>
<<<<<<< HEAD
#include <bolt/src/graph/callbacks/EarlyStopCheckpoint.h>
=======
>>>>>>> 94141f04
#include <bolt/src/graph/nodes/Concatenate.h>
#include <bolt/src/graph/nodes/Embedding.h>
#include <bolt/src/graph/nodes/FullyConnected.h>
#include <bolt/src/graph/nodes/Input.h>
#include <bolt/src/graph/nodes/LayerNorm.h>
#include <bolt/src/graph/nodes/Switch.h>
#include <dataset/src/Datasets.h>
#include <pybind11/functional.h>
#include <optional>

namespace thirdai::bolt::python {
void createBoltGraphSubmodule(py::module_& bolt_submodule) {
  auto graph_submodule = bolt_submodule.def_submodule("graph");

  py::class_<ParameterReference>(graph_submodule, "ParameterReference")
      .def("copy", &ParameterReference::copy,
           "Returns a copy of the parameters held in the ParameterReference as "
           "a numpy array.")
      .def("get", &ParameterReference::get,
           /**
            * This means that the lifetime of the returned object is tied to
            * the lifetime of the object this method is called on, such that
            * the parent object cannot be garbage collected will this returned
            * object is still alive.
            */
           py::return_value_policy::reference_internal,
           "Returns a numpy array which shadows the parameters held in the "
           "ParameterReference and acts as a reference to them, modifying this "
           "array will modify the parameters.")
      .def("set", &ParameterReference::set, py::arg("new_params"),
           "Takes in a numpy array and copies its contents into the parameters "
           "held in the ParameterReference object.");

  // Needed so python can know that InferenceOutput objects can own memory
  py::class_<InferenceOutputTracker>(graph_submodule,  // NOLINT
                                     "InferenceOutput");

  py::class_<Node, NodePtr>(graph_submodule, "Node");  // NOLINT

  py::class_<FullyConnectedNode, FullyConnectedNodePtr, Node>(graph_submodule,
                                                              "FullyConnected")
      .def(py::init<uint64_t, const std::string&>(), py::arg("dim"),
           py::arg("activation"),
           "Constructs a dense FullyConnectedLayer object.\n"
           "Arguments:\n"
           " * dim: Int (positive) - The dimension of the layer.\n"
           " * activation: String specifying the activation function "
           "to use, no restrictions on case - We support five activation "
           "functions: ReLU, Softmax, Tanh, Sigmoid, and Linear.\n")
      .def(py::init<uint64_t, float, const std::string&>(), py::arg("dim"),
           py::arg("sparsity"), py::arg("activation"),
           "Constructs a sparse FullyConnectedLayer object with sampling "
           "parameters autotuned.\n"
           "Arguments:\n"
           " * dim: Int (positive) - The dimension of the layer.\n"
           " * sparsity: Float - What fraction of nuerons to activate during "
           "training and sparse inference.\n"
           " * activation: String specifying the activation function "
           "to use, no restrictions on case - We support five activation "
           "functions: ReLU, Softmax, Tanh, Sigmoid, and Linear.\n")
#if THIRDAI_EXPOSE_ALL
      .def(py::init<uint64_t, float, const std::string&, SamplingConfigPtr>(),
           py::arg("dim"), py::arg("sparsity"), py::arg("activation"),
           py::arg("sampling_config"),
           "Constructs a sparse FullyConnectedLayer object.\n"
           "Arguments:\n"
           " * dim: Int (positive) - The dimension of the layer.\n"
           " * sparsity: Float - What fraction of nuerons to activate during "
           "training and sparse inference.\n"
           " * activation: String specifying the activation function "
           "to use, no restrictions on case - We support five activation "
           "functions: ReLU, Softmax, Tanh, Sigmoid, and Linear.\n"
           " * sampling_config (SamplingConfig) - Sampling config object to "
           "initialize hash tables/functions.")
#endif
      .def("__call__", &FullyConnectedNode::addPredecessor,
           py::arg("prev_layer"),
           "Tells the graph which layer should act as input to this fully "
           "connected layer.")
      .def("save_parameters", &FullyConnectedNode::saveParameters,
           py::arg("filename"))
      .def("load_parameters", &FullyConnectedNode::loadParameters,
           py::arg("filename"))
      // TODO(Nick, Josh): sparsity can be def_property
      .def("get_sparsity", &FullyConnectedNode::getSparsity)
      .def("set_sparsity", &FullyConnectedNode::setSparsity,
           py::arg("sparsity"))
      .def("get_dim", &FullyConnectedNode::outputDim)
      .def_property_readonly(
          "weights",
          [](FullyConnectedNode& node) {
            uint32_t dim = node.outputDim();
            uint32_t prev_node_dim = node.getPredecessors()[0]->outputDim();
            const std::vector<uint32_t> dimensions = {dim, prev_node_dim};
            return ParameterReference(node.getWeightsPtr(), dimensions);
          },
          py::return_value_policy::reference_internal,
          "Returns a ParameterReference object to the weight matrix.")
      .def_property_readonly(
          "biases",
          [](FullyConnectedNode& node) {
            uint32_t dim = node.outputDim();
            return ParameterReference(node.getBiasesPtr(), {dim});
          },
          py::return_value_policy::reference,
          "Returns a ParameterReference object to the bias vector.")
      .def_property_readonly(
          "weight_gradients",
          [](FullyConnectedNode& node) {
            uint32_t dim = node.outputDim();
            uint32_t prev_node_dim = node.getPredecessors()[0]->outputDim();
            const std::vector<uint32_t> dimensions = {dim, prev_node_dim};
            return ParameterReference(node.getWeightGradientsPtr(), dimensions);
          },
          py::return_value_policy::reference_internal,
          "Returns a ParameterReference object to the weight gradients matrix.")
      .def_property_readonly(
          "bias_gradients",
          [](FullyConnectedNode& node) {
            uint32_t dim = node.outputDim();
            return ParameterReference(node.getBiasGradientsPtr(), {dim});
          },
          py::return_value_policy::reference,
          "Returns a ParameterReference object to the bias gradients vector.")
      .def("enable_sparse_sparse_optimization",
           &FullyConnectedNode::enableSparseSparseOptimization);

  py::class_<LayerNormNode, std::shared_ptr<LayerNormNode>, Node>(
      graph_submodule, "LayerNormalization")
      .def(py::init<>(), "Constructs a normalization layer object.")
      .def(py::init<const NormalizationLayerConfig&>(),
           py::arg("layer_norm_config"),
           "Constructs a normalization layer object"
           "Arguments:\n"
           " * layer_norm_config: NormalizationLayerConfig - configuration "
           "parameters required for normalizing the input. \n")
      .def("__call__", &LayerNormNode::addPredecessor, py::arg("prev_layer"),
           "Tells the graph which layer should act as input to this "
           "normalization layer.");

  py::class_<ConcatenateNode, std::shared_ptr<ConcatenateNode>, Node>(
      graph_submodule, "Concatenate")
      .def(
          py::init<>(),
          "A layer that concatenates an arbitrary number of layers together.\n")
      .def("__call__", &ConcatenateNode::setConcatenatedNodes,
           py::arg("input_layers"),
           "Tells the graph which layers will be concatenated. Must be at "
           "least one node (although this is just an identity function, so "
           "really should be at least two).");

#if THIRDAI_EXPOSE_ALL
  py::class_<SwitchNode, std::shared_ptr<SwitchNode>, Node>(graph_submodule,
                                                            "Switch")
      .def(py::init<uint64_t, const std::string&, uint32_t>(), py::arg("dim"),
           py::arg("activation"), py::arg("n_layers"))
      .def(py::init<uint64_t, float, const std::string&, uint32_t>(),
           py::arg("dim"), py::arg("sparsity"), py::arg("activation"),
           py::arg("n_layers"))
      .def("__call__", &SwitchNode::addPredecessors, py::arg("prev_layer"),
           py::arg("token_input"));
#endif

  py::class_<EmbeddingNode, EmbeddingNodePtr, Node>(graph_submodule,
                                                    "Embedding")
      .def(py::init<uint32_t, uint32_t, uint32_t>(),
           py::arg("num_embedding_lookups"), py::arg("lookup_size"),
           py::arg("log_embedding_block_size"),
           "Constructs an Embedding layer that can be used in the graph.\n"
           "Arguments:\n"
           " * num_embedding_lookups: Int (positive) - The number of embedding "
           "lookups to perform for each token.\n"
           " * lookup_size: Int (positive) - How many consutive values to "
           "select as part of the embedding for each embedding lookup.\n"
           " * log_embedding_block_size: Int (positive) The log base 2 of the "
           "total size of the embedding block.\n")
      .def("__call__", &EmbeddingNode::addInput, py::arg("token_input_layer"),
           "Tells the graph which token input to use for this Embedding Node.");

  py::class_<Input, InputPtr, Node>(graph_submodule, "Input")
      .def(py::init<uint32_t, std::optional<std::pair<uint32_t, uint32_t>>>(),
           py::arg("dim"), py::arg("num_nonzeros_range") = std::nullopt,
           "Constructs an input layer node for the graph.");

  py::class_<NormalizationLayerConfig>(graph_submodule, "LayerNormConfig")
      .def_static("make", &NormalizationLayerConfig::makeConfig)
      .def("center", &NormalizationLayerConfig::setCenteringFactor,
           py::arg("beta_regularizer"),
           "Sets the centering factor for the normalization configuration")
      .def("scale", &NormalizationLayerConfig::setScalingFactor,
           py::arg("gamma_regularizer"),
           "Sets the scaling factor the the normalization configuration.");

  py::class_<TrainConfig>(graph_submodule, "TrainConfig")
      .def_static("make", &TrainConfig::makeConfig, py::arg("learning_rate"),
                  py::arg("epochs"))
      .def("with_metrics", &TrainConfig::withMetrics, py::arg("metrics"))
      .def("silence", &TrainConfig::silence)
      .def("with_rebuild_hash_tables", &TrainConfig::withRebuildHashTables,
           py::arg("rebuild_hash_tables"))
      .def("with_reconstruct_hash_functions",
           &TrainConfig::withReconstructHashFunctions,
           py::arg("reconstruct_hash_functions"))
      .def("with_callbacks", &TrainConfig::withCallbacks, py::arg("callbacks"));

  py::class_<PredictConfig>(graph_submodule, "PredictConfig")
      .def_static("make", &PredictConfig::makeConfig)
      .def("enable_sparse_inference", &PredictConfig::enableSparseInference)
      .def("with_metrics", &PredictConfig::withMetrics, py::arg("metrics"))
      .def("silence", &PredictConfig::silence)
      .def("return_activations", &PredictConfig::returnActivations);

  py::class_<BoltGraph>(graph_submodule, "Model")
      .def(py::init<std::vector<InputPtr>, NodePtr>(), py::arg("inputs"),
           py::arg("output"),
           "Constructs a bolt model from a layer graph.\n"
           "Arguments:\n"
           " * inputs (List[Node]) - The input nodes to the graph. Note that "
           "inputs are mapped to input layers by their index.\n"
           " * output (Node) - The output node of the graph.")
      .def(py::init<std::vector<InputPtr>, NodePtr>(), py::arg("inputs"),
           py::arg("output"),
           "Constructs a bolt model from a layer graph.\n"
           "Arguments:\n"
           " * inputs (List[InputNode]) - The input nodes to the graph. Note "
           "that "
           "inputs are mapped to input layers by their index.\n"
           " * inputs (List[TokenInput]) - The token input nodes to the graph. "
           "Note that "
           "token inputs are mapped to token input layers by their index.\n"
           " * output (Node) - The output node of the graph.")
      .def("compile", &BoltGraph::compile, py::arg("loss"),
           py::arg("print_when_done") = true,
           "Compiles the graph for the given loss function. In this step the "
           "order in which to compute the layers is determined and various "
           "checks are preformed to ensure the model architecture is correct.")
      // Helper method that covers the common case of training based off of a
      // single BoltBatch dataset
      .def(
          "train",
          [](BoltGraph& model, const dataset::BoltDatasetPtr& data,
             const dataset::BoltDatasetPtr& labels,
             const TrainConfig& train_config) {
            return model.train({data}, labels, train_config);
          },
          py::arg("train_data"), py::arg("train_labels"),
          py::arg("train_config"))
      .def(
          "train", &BoltGraph::train, py::arg("train_data"),
          py::arg("train_labels"), py::arg("train_config"),
          "Trains the network on the given training data.\n"
          "Arguments:\n"
          " * train_data: PyObject - Training data. This can be one of "
          "three things. First, it can be a BoltDataset as loaded by "
          "thirdai.dataset.load_bolt_svm_dataset or "
          "thirdai.dataset.load_bolt_csv_dataset. Second, it can be a dense "
          "numpy array of float32 where each row in the array is interpreted "
          "as a vector. Thid, it can be a sparse dataset represented by a "
          " tuple of three numpy arrays (indices, values, offsets), where "
          "indices and offsets are uint32 and values are float32. In this case "
          "indices is a 1D array of all the nonzero indices concatenated, "
          "values is a 1D array of all the nonzero values concatenated, and "
          "offsets are the start positions in the indices and values array of "
          "each vector plus one extra element at the end of the array "
          "representing the total number of nonzeros. This is so that "
          "indices[offsets[i], offsets[i + 1]] contains the indices of the ith "
          "vector and values[offsets[i], offsets[i+1] contains the values of "
          "the ith vector. For example, if we have the vectors "
          "{0.0, 1.5, 0.0, 9.0} and {0.0, 0.0, 0.0, 4.0}, then the indices "
          "array is {1, 3, 3}, the values array is {1.5, 9.0, 4.0} and the "
          "offsets array is {0, 2, 3}.\n"
          " * train_labels: PyObject - Training labels. This can be one of "
          "three things. First it can be a BoltDataset as loaded by "
          "thirdai.dataset.load_bolt_svm_dataset or "
          "thirdai.dataset.load_bolt_csv_dataset. Second, it can be a dense "
          "numpy array of float32 where each row in the array is interpreted "
          "as a label vector. Thid, it can be a set of sparse vectors (each "
          "vector is a label vector) represented as three numpy arrays "
          "(indices, values, offsets) where indices and offsets are uint32 "
          "and values are float32. In this case indices is a 1D array of all "
          "the nonzero indices concatenated, values is a 1D array of all the "
          "nonzero values concatenated, and offsets are the start positions "
          "in the indices and values array of each vector plus one extra "
          "element at the end of the array representing the total number of "
          "nonzeros. This is so that indices[offsets[i], offsets[i + 1]] "
          "contains the indices of the ith vector and values[offsets[i], "
          "offsets[i+1] contains the values of the ith vector. For example, if "
          "we have the vectors {0.0, 1.5, 0.0, 9.0} and {0.0, 0.0, 0.0, 4.0}, "
          "then the indices array is {1, 3, 3}, the values array is {1.5, "
          "9.0, 4.0}, and the offsets array is {0, 2, 3}.\n"
          " * train_config: TrainConfig - the additional training parameters. "
          "See the TrainConfig documentation above.\n\n"
          "Returns a mapping from metric names to an array of their values for "
          "every epoch.")
#if THIRDAI_EXPOSE_ALL
      .def(
          "get_input_gradients_single",
          [](BoltGraph& model, std::vector<BoltVector>&& input_data,
             bool explain_prediction_using_highest_activation,
             std::optional<uint32_t> neuron_to_explain) {
            auto gradients = model.getInputGradientSingle(
                std::move(input_data),
                explain_prediction_using_highest_activation, neuron_to_explain);
            return dagGetInputGradientSingleWrapper(gradients);
          },
          py::arg("input_data"),
          py::arg("explain_prediction_using_highest_activation") = true,
          py::arg("neuron_to_explain") = std::nullopt,
          "Get the values of input gradients when back propagate "
          "label with the highest activation or second highest "
          "activation or with the required label."
          "Arguments:\n"
          " * input_data: The input is single input sample."
          " * explain_prediction_using_highest_activation: Boolean, if set to "
          "True, gives gradients "
          "correspond to "
          "highest activation, Otherwise gives gradients corresponds to "
          "second highest activation."
          " * neuron_to_explain: Optional, expected label for input vector, if "
          "it is provided then model gives gradients corresponds to that label."
          " Returns a tuple consists of (0) optional, it only returns the "
          "corresponding indices for sparse inputs."
          " and (1) list of gradients "
          "corresponds to the input vector.")
#endif
      .def(
          "explain_prediction",
          [](BoltGraph& model, std::vector<BoltVector>&& input_data) {
            auto gradients =
                model.getInputGradientSingle(std::move(input_data));
            return dagGetInputGradientSingleWrapper(gradients);
          },
          py::arg("input_data"),
          "explains why this model predicted the output with respect to input "
          "vector features."
          "Arguments:\n"
          " * input_data: A single input sample."
          " Returns a tuple consists of (0) optional, it only returns the "
          "corresponding indices for sparse inputs."
          " and (1) list of values which"
          "corresponds to the features in input vector.")
      .def(
          "get_input_confidence",
          [](BoltGraph& model, std::vector<BoltVector>&& input_data) {
            auto gradients = model.getInputGradientSingle(
                std::move(input_data),
                /*explain_prediction_using_highest_activation= */ false);
            return dagGetInputGradientSingleWrapper(gradients);
          },
          py::arg("input_data"),
          "gets some confidence values for the input vector, high the "
          "confidence more important the input feature for the model to "
          "predict."
          "Arguments:\n"
          " * input_data: A single input sample."
          " Returns a tuple consists of (0) optional, it only returns the "
          "corresponding indices for sparse inputs."
          " and (1) list of confidence values which "
          "tells how much important each feature in the input vector.")
      .def(
          "explain_required_label",
          [](BoltGraph& model, std::vector<BoltVector>&& input_data,
             uint32_t neuron_to_explain) {
            auto gradients = model.getInputGradientSingle(
                std::move(input_data),
                /*explain_prediction_using_highest_activation= */ false,
                neuron_to_explain);
            return dagGetInputGradientSingleWrapper(gradients);
          },
          py::arg("input_data"), py::arg("neuron_to_explain"),
          "explains how the input vector values should change "
          "so that model predicts the desired label."
          "Arguments:\n"
          " * input_data: A single input sample."
          " * neuron_to_explain: desired label user wants model to predict."
          " Returns a tuple consists of (0) optional, it only returns the "
          "corresponding indices for sparse inputs."
          " and (1) list of values which"
          "tells how each feature should change in the input vector.")
      // Helper method that covers the common case of inference based off of a
      // single BoltBatch dataset
      .def(
          "predict",
          [](BoltGraph& model, const dataset::BoltDatasetPtr& data,
             const dataset::BoltDatasetPtr& labels,
             const PredictConfig& predict_config) {
            return dagPredictPythonWrapper(model, {data}, labels,
                                           predict_config);
          },
          py::arg("test_data"), py::arg("test_labels"),
          py::arg("predict_config"))
      .def(
          "predict", &dagPredictPythonWrapper, py::arg("test_data"),
          py::arg("test_labels"), py::arg("predict_config"),
          "Predicts the output given the input vectors and evaluates the "
          "predictions based on the given metrics.\n"
          "Arguments:\n"
          " * test_data: PyObject - Test data, in the same one of 3 formats as "
          "accepted by the train method (a BoltDataset, a dense numpy array, "
          "or a tuple of dense numpy arrays representing a sparse dataset)\n"
          " * test_labels: PyObject - Test labels, in the same format as "
          "test_data. This can also additionally be passed as None, in which "
          "case no metrics can be computed.\n"
          " * predict_config: PredictConfig - the additional prediction "
          "parameters. See the PredictConfig documentation above.\n\n"
          "Returns a tuple, where the first element is a mapping from metric "
          "names to their values. The second element, the output activation "
          "matrix, is only present if dont_return_activations was not called. "
          "The third element, the active neuron matrix, is only present if "
          "we are returning activations AND the ouptut is sparse.")
      .def("save", &BoltGraph::save, py::arg("filename"))
      .def_static("load", &BoltGraph::load, py::arg("filename"))
      .def("__str__",
           [](const BoltGraph& model) {
             return model.summarize(/* print = */ false,
                                    /* detailed = */ false);
           })
      .def("freeze_hash_tables", &BoltGraph::freezeHashTables,
           py::arg("insert_labels_if_not_found") = true,
           "Prevents updates to hash tables in the model. If you plan to use "
           "sparse inference, you may get a significant performance "
           "improvement if you call this one or two epochs before you finish "
           "training. Otherwise you should not call this method. If "
           "insert_labels_if_not_found is true then if the output layer is "
           "sparse it will insert the training labels into the hash hash "
           "tables if they are not found for a given input.")
      .def(
          "summary", &BoltGraph::summarize, py::arg("print") = true,
          py::arg("detailed") = false,
          "Returns a summary of the network.\n"
          "Arguments:\n"
          " * print: boolean. Optional, default True. When specified to "
          "\"True\", "
          "summary will print the network summary in addition to returning it. "
          "* detailed: boolean. Optional, default False. When specified to "
          "\"True\", summary will additionally return/print sampling config "
          "details for each layer in the network.")
      // TODO(josh/nick): These are temporary until we have a better story
      // for converting numpy to BoltGraphs
      .def("get_layer", &BoltGraph::getNodeByName, py::arg("layer_name"),
           "Looks up a layer (node) of the network by using the layer's "
           "assigned name. As such, must be called after compile. You can "
           "determine which layer is which by printing a graph summary. "
           "Possible operations to perform on the returned object include "
           "setting layer sparsity, freezing weights, or saving to a file")
#if THIRDAI_EXPOSE_ALL
      .def("register_batch_callback",
           [](BoltGraph& model, GraphCallback callback) {
             // From testing we don't need to release the GIL to call the python
             // callback, even if the python function calls back into the C++
             // code.
             model.registerPerBatchCallback(std::move(callback));
           })
      .def("register_epoch_callback",
           [](BoltGraph& model, GraphCallback callback) {
             // From testing we don't need to release the GIL to call the python
             // callback, even if the python function calls back into the C++
             // code.
             model.registerPerEpochCallback(std::move(callback));
           })
#endif
      ;

  py::class_<DistributedTrainingContext>(graph_submodule, "DistributedModel")
      .def(py::init<std::vector<InputPtr>, NodePtr,
                    const std::vector<dataset::BoltDatasetPtr>&,
                    const dataset::BoltDatasetPtr&, const TrainConfig&,
                    std::shared_ptr<LossFunction>, bool>(),
           py::arg("inputs"), py::arg("output"), py::arg("train_data"),
           py::arg("train_labels"), py::arg("train_config"), py::arg("loss"),
           py::arg("print_when_done") = true,
           "Constucts a Bolt Graph Model For a Single Node"
           "It constructs a Bolt Graph and initializes the training."
           "This class further provide multiple APIs to be use in "
           "Distributed setting.")
      .def("calculateGradientSingleNode",
           &DistributedTrainingContext::calculateGradientSingleNode,
           py::arg("batch_idx"),
           "This function trains the BoltGraph Model with training"
           " batch(batch_indx)")
      .def("updateParametersSingleNode",
           &DistributedTrainingContext::updateParametersSingleNode,
           "This function is called to update parameter using the"
           " gradients.")
      .def("numTrainingBatch", &DistributedTrainingContext::numTrainingBatches,
           "Returns the number of training batch avaailable to this"
           " BoltGraph")
      .def("finishTraining", &DistributedTrainingContext::finishTraining)
      .def(
          "predict",
          [](DistributedTrainingContext& model,
             const dataset::BoltDatasetPtr& data,
             const dataset::BoltDatasetPtr& labels,
             const PredictConfig& predict_config) {
            return dagPredictPythonWrapper(model._bolt_graph, {data}, labels,
                                           predict_config);
          },
          py::arg("test_data"), py::arg("test_labels"),
          py::arg("predict_config"),
          "Returns the inference result using test_data, test_labels"
          " and predict_config")
      .def("get_layer", &DistributedTrainingContext::getNodeByName,
           py::arg("layer_name"),
           "Returns the pointer to layer with name layer_name");

  createCallbacksSubmodule(graph_submodule);
}

void createCallbacksSubmodule(py::module_& graph_submodule) {
  auto callbacks_submodule = graph_submodule.def_submodule("callbacks");

  py::class_<Callback, CallbackPtr>(callbacks_submodule, "Callback");  // NOLINT
<<<<<<< HEAD

  py::class_<EarlyStopCheckpoint, EarlyStopCheckpointPtr, Callback>(
      callbacks_submodule, "EarlyStopCheckpoint")
      .def(py::init<std::vector<dataset::BoltDatasetPtr>,
                    dataset::BoltDatasetPtr, PredictConfig, std::string,
                    uint32_t, double>(),
           py::arg("validation_data"), py::arg("validation_labels"),
           py::arg("predict_config"), py::arg("best_model_save_location"),
           py::arg("patience"), py::arg("min_delta"));
=======
>>>>>>> 94141f04
}

py::tuple dagPredictPythonWrapper(BoltGraph& model,
                                  const dataset::BoltDatasetList& data,
                                  const dataset::BoltDatasetPtr& labels,
                                  const PredictConfig& predict_config) {
  auto [metrics, output] = model.predict(data, labels, predict_config);

  // We need to get these now because we are about to std::move output
  const float* activation_pointer = output.getNonowningActivationPointer();
  const uint32_t* active_neuron_pointer =
      output.getNonowningActiveNeuronPointer();
  uint32_t num_nonzeros = output.numNonzerosInOutput();
  uint64_t dataset_len = output.numSamples();

  // At first, the InferenceOutput object owns the memory for the
  // activation and active_neuron vectors. We want to use it as the
  // owning object when we build the numpy array, but to do that we
  // need to cast it to a py::object. Importantly, we need to use
  // std::move to ensure that we are casting output itself to a python
  // object, not a copy of it. See return_value_policy::automatic here
  // https://pybind11.readthedocs.io/en/stable/advanced/functions.html#return-value-policies
  py::object output_handle = py::cast(std::move(output));

  return constructPythonInferenceTuple(
      py::cast(metrics), dataset_len, num_nonzeros,
      /* activations = */ activation_pointer,
      /* active_neurons = */ active_neuron_pointer,
      /* activation_handle = */ output_handle,
      /* active_neuron_handle = */ output_handle);
}

py::tuple dagGetInputGradientSingleWrapper(
    const std::pair<std::optional<std::vector<uint32_t>>, std::vector<float>>&
        gradients) {
  if (gradients.first == std::nullopt) {
    return py::cast(gradients.second);
  }
  return py::cast(gradients);
}

}  // namespace thirdai::bolt::python<|MERGE_RESOLUTION|>--- conflicted
+++ resolved
@@ -6,10 +6,7 @@
 #include <bolt/src/graph/InferenceOutputTracker.h>
 #include <bolt/src/graph/Node.h>
 #include <bolt/src/graph/callbacks/Callback.h>
-<<<<<<< HEAD
 #include <bolt/src/graph/callbacks/EarlyStopCheckpoint.h>
-=======
->>>>>>> 94141f04
 #include <bolt/src/graph/nodes/Concatenate.h>
 #include <bolt/src/graph/nodes/Embedding.h>
 #include <bolt/src/graph/nodes/FullyConnected.h>
@@ -522,7 +519,6 @@
   auto callbacks_submodule = graph_submodule.def_submodule("callbacks");
 
   py::class_<Callback, CallbackPtr>(callbacks_submodule, "Callback");  // NOLINT
-<<<<<<< HEAD
 
   py::class_<EarlyStopCheckpoint, EarlyStopCheckpointPtr, Callback>(
       callbacks_submodule, "EarlyStopCheckpoint")
@@ -532,8 +528,6 @@
            py::arg("validation_data"), py::arg("validation_labels"),
            py::arg("predict_config"), py::arg("best_model_save_location"),
            py::arg("patience"), py::arg("min_delta"));
-=======
->>>>>>> 94141f04
 }
 
 py::tuple dagPredictPythonWrapper(BoltGraph& model,
