--- conflicted
+++ resolved
@@ -9,19 +9,13 @@
 #include <bolt/src/graph/nodes/Embedding.h>
 #include <bolt/src/graph/nodes/FullyConnected.h>
 #include <bolt/src/graph/nodes/Input.h>
-<<<<<<< HEAD
-=======
 #include <bolt/src/graph/nodes/LayerNorm.h>
->>>>>>> db42f91c
 #include <bolt/src/graph/nodes/Switch.h>
 #include <bolt/src/graph/nodes/TokenInput.h>
 #include <dataset/src/Datasets.h>
 #include <dataset/src/batch_types/BoltTokenBatch.h>
 #include <pybind11/functional.h>
-<<<<<<< HEAD
-=======
 #include <optional>
->>>>>>> db42f91c
 
 namespace thirdai::bolt::python {
 void createBoltGraphSubmodule(py::module_& bolt_submodule) {
@@ -137,8 +131,6 @@
           },
           py::return_value_policy::reference,
           "Returns a ParameterReference object to the bias gradients vector.");
-<<<<<<< HEAD
-=======
 
   py::class_<LayerNormNode, std::shared_ptr<LayerNormNode>, Node>(
       graph_submodule, "LayerNormalization")
@@ -152,7 +144,6 @@
       .def("__call__", &LayerNormNode::addPredecessor, py::arg("prev_layer"),
            "Tells the graph which layer should act as input to this "
            "normalization layer.");
->>>>>>> db42f91c
 
   py::class_<ConcatenateNode, std::shared_ptr<ConcatenateNode>, Node>(
       graph_submodule, "Concatenate")
@@ -494,11 +485,7 @@
            "It constructs a Bolt Graph and initializes the training."
            "This class further provide multiple APIs to be use in "
            "Distributed setting.")
-<<<<<<< HEAD
       .def("calculateGradientSingleNode",
-=======
-      .def("calculateGraidentSingleNode",
->>>>>>> db42f91c
            &DistributedTrainingContext::calculateGradientSingleNode,
            py::arg("batch_idx"),
            "This function trains the BoltGraph Model with training"
@@ -517,11 +504,7 @@
              const dataset::BoltDatasetPtr& data,
              const dataset::BoltDatasetPtr& labels,
              const PredictConfig& predict_config) {
-<<<<<<< HEAD
             return dagPredictPythonWrapper(*model._bolt_graph, {data},
-=======
-            return dagPredictPythonWrapper(model._bolt_graph, {data},
->>>>>>> db42f91c
                                            /* tokens = */ {}, labels,
                                            predict_config);
           },
