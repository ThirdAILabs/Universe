#include "BoltGraphPython.h"
#include "ConversionUtils.h"
#include <bolt/src/graph/ExecutionConfig.h>
#include <bolt/src/graph/Graph.h>
#include <bolt/src/graph/InferenceOutputTracker.h>
#include <bolt/src/graph/Node.h>
#include <bolt/src/graph/nodes/Concatenate.h>
#include <bolt/src/graph/nodes/FullyConnected.h>
#include <bolt/src/graph/nodes/Input.h>
#include <dataset/src/batch_types/MaskedSentenceBatch.h>

namespace thirdai::bolt::python {

void createBoltGraphSubmodule(py::module_& bolt_submodule) {
  auto graph_submodule = bolt_submodule.def_submodule("graph");

  py::class_<Node, NodePtr>(graph_submodule, "Node");  // NOLINT

  // Needed so python can know that InferenceOutput objects can own memory
  py::class_<InferenceOutputTracker>(graph_submodule,  // NOLINT
                                     "InferenceOutput");

  py::class_<FullyConnectedNode, std::shared_ptr<FullyConnectedNode>, Node>(
      graph_submodule, "FullyConnected")
      .def(py::init<uint64_t, ActivationFunction>(), py::arg("dim"),
           py::arg("activation"),
           "Constructs a dense FullyConnectedLayer object.\n"
           "Arguments:\n"
           " * dim: Int (positive) - The dimension of the layer.\n"
           " * activation: Enum specifying the activation function "
           "to use, no restrictions on case - We support five activation "
           "functions: ReLU, Softmax, Tanh, Sigmoid, and Linear.\n")
      .def(py::init<uint64_t, std::string>(), py::arg("dim"),
           py::arg("activation"),
           "Constructs a dense FullyConnectedLayer object.\n"
           "Arguments:\n"
           " * dim: Int (positive) - The dimension of the layer.\n"
           " * activation: String specifying the activation function "
           "to use, no restrictions on case - We support five activation "
           "functions: ReLU, Softmax, Tanh, Sigmoid, and Linear.\n")
      .def(py::init<uint64_t, float, ActivationFunction>(), py::arg("dim"),
           py::arg("sparsity"), py::arg("activation"),
           "Constructs a sparse FullyConnectedLayer object with sampling "
           "parameters autotuned.\n"
           "Arguments:\n"
           " * dim: Int (positive) - The dimension of the layer.\n"
           " * sparsity: Float - What fraction of nuerons to activate during "
           "training and sparse inference.\n"
           " * activation: Enum specifying the activation function "
           "to use, no restrictions on case - We support five activation "
           "functions: ReLU, Softmax, Tanh, Sigmoid, and Linear.\n")
      .def(py::init<uint64_t, float, std::string>(), py::arg("dim"),
           py::arg("sparsity"), py::arg("activation"),
           "Constructs a sparse FullyConnectedLayer object with sampling "
           "parameters autotuned.\n"
           "Arguments:\n"
           " * dim: Int (positive) - The dimension of the layer.\n"
           " * sparsity: Float - What fraction of nuerons to activate during "
           "training and sparse inference.\n"
           " * activation: String specifying the activation function "
           "to use, no restrictions on case - We support five activation "
           "functions: ReLU, Softmax, Tanh, Sigmoid, and Linear.\n")
#if THIRDAI_EXPOSE_ALL
      .def(py::init<uint64_t, float, ActivationFunction, SamplingConfig>(),
           py::arg("dim"), py::arg("sparsity"), py::arg("activation"),
           py::arg("sampling_config"),
           "Constructs a sparse FullyConnectedLayer object.\n"
           "Arguments:\n"
           " * dim: Int (positive) - The dimension of the layer.\n"
           " * sparsity: Float - What fraction of nuerons to activate during "
           "training and sparse inference.\n"
           " * activation: Enum specifying the activation function "
           "to use, no restrictions on case - We support five activation "
           "functions: ReLU, Softmax, Tanh, Sigmoid, and Linear.\n"
           " * sampling_config (SamplingConfig) - Sampling config object to "
           "initialize hash tables/functions.")
      .def(py::init<uint64_t, float, std::string, SamplingConfig>(),
           py::arg("dim"), py::arg("sparsity"), py::arg("activation"),
           py::arg("sampling_config"),
           "Constructs a sparse FullyConnectedLayer object.\n"
           "Arguments:\n"
           " * dim: Int (positive) - The dimension of the layer.\n"
           " * sparsity: Float - What fraction of nuerons to activate during "
           "training and sparse inference.\n"
           " * activation: String specifying the activation function "
           "to use, no restrictions on case - We support five activation "
           "functions: ReLU, Softmax, Tanh, Sigmoid, and Linear.\n"
           " * sampling_config (SamplingConfig) - Sampling config object to "
           "initialize hash tables/functions.")
#endif
      .def("__call__", &FullyConnectedNode::addPredecessor,
           py::arg("prev_layer"),
           "Tells the graph which layer should act as input to this fully "
           "connected layer.")
      .def("save_parameters", &FullyConnectedNode::saveParameters,
           py::arg("filename"))
      .def("load_parameters", &FullyConnectedNode::loadParameters,
           py::arg("filename"))
      .def("get_sparsity", &FullyConnectedNode::getSparsity);

  py::class_<ConcatenateNode, std::shared_ptr<ConcatenateNode>, Node>(
      graph_submodule, "Concatenate")
      .def(
          py::init<>(),
          "A layer that concatenates an arbitrary number of layers together.\n")
      .def("__call__", &ConcatenateNode::setConcatenatedNodes,
           py::arg("input_layers"),
           "Tells the graph which layers will be concatenated. Must be at "
           "least one node (although this is just an identity function, so "
           "really should be at least two).");

  py::class_<Input, InputPtr, Node>(graph_submodule, "Input")
      .def(py::init<uint32_t>(), py::arg("dim"),
           "Constructs an input layer node for the graph.");

  py::class_<TrainConfig>(graph_submodule, "TrainConfig")
      .def_static("make", &TrainConfig::makeConfig, py::arg("learning_rate"),
                  py::arg("epochs"))
      .def("with_metrics", &TrainConfig::withMetrics, py::arg("metrics"))
      .def("with_batch_size", &TrainConfig::withBatchSize,
           py::arg("batch_size"))
      .def("silence", &TrainConfig::silence)
      .def("with_rebuild_hash_tables", &TrainConfig::withRebuildHashTables,
           py::arg("rebuild_hash_tables"))
      .def("with_reconstruct_hash_functions",
           &TrainConfig::withReconstructHashFunctions,
           py::arg("reconstruct_hash_functions"));

  py::class_<PredictConfig>(graph_submodule, "PredictConfig")
      .def_static("make", &PredictConfig::makeConfig)
      .def("enable_sparse_inference", &PredictConfig::enableSparseInference)
      .def("with_metrics", &PredictConfig::withMetrics, py::arg("metrics"))
      .def("silence", &PredictConfig::silence)
      .def("return_activations", &PredictConfig::returnActivations);

  py::class_<BoltGraph>(graph_submodule, "Model")
      .def(py::init<std::vector<InputPtr>, NodePtr>(), py::arg("inputs"),
           py::arg("output"),
           "Constructs a bolt model from a layer graph.\n"
           "Arguments:\n"
           " * inputs (List[Node]) - The input nodes to the graph. Note that "
           "inputs are mapped to input layers by their index.\n"
           " * output (Node) - The output node of the graph.")
      .def("compile", &BoltGraph::compile, py::arg("loss"),
           py::arg("print_when_done") = true,
           "Compiles the graph for the given loss function. In this step the "
           "order in which to compute the layers is determined and various "
           "checks are preformed to ensure the model architecture is correct.")
      .def(
          "train",
          [](BoltGraph& model, const py::object& data, const py::object& labels,
             const TrainConfig& train_config) {
<<<<<<< HEAD
            auto train_data =
                convertPyObjectToBoltDataset(data, train_config.batchSize(),
                                             /* is_labels = */ false);
            auto train_labels =
                convertPyObjectToBoltDataset(labels, train_config.batchSize(),
                                             /* is_labels = */ true);
=======
            auto train_labels =
                convertPyObjectToBoltDataset(labels, train_config.batchSize(),
                                             /* is_labels = */ true);
            if (isMLMDataset(data)) {
              auto train_data = data.cast<dataset::python::MLMDatasetPtr>();

              return model.train(train_data, train_labels.dataset,
                                 train_config);
            }
            auto train_data =
                convertPyObjectToBoltDataset(data, train_config.batchSize(),
                                             /* is_labels = */ false);
>>>>>>> 2bf49cb7
            return model.train(train_data.dataset, train_labels.dataset,
                               train_config);
          },
          py::arg("train_data"), py::arg("train_labels"),
          py::arg("train_config"),
          "Trains the network on the given training data.\n"
          "Arguments:\n"
          " * train_data: PyObject - Training data. This can be one of "
          "three things. First, it can be a BoltDataset as loaded by "
          "thirdai.dataset.load_bolt_svm_dataset or "
          "thirdai.dataset.load_bolt_csv_dataset. Second, it can be a dense "
          "numpy array of float32 where each row in the array is interpreted "
          "as a vector. Thid, it can be a sparse dataset represented by a "
          " tuple of three numpy arrays (indices, values, offsets), where "
          "indices and offsets are uint32 and values are float32. In this case "
          "indices is a 1D array of all the nonzero indices concatenated, "
          "values is a 1D array of all the nonzero values concatenated, and "
          "offsets are the start positions in the indices and values array of "
          "each vector plus one extra element at the end of the array "
          "representing the total number of nonzeros. This is so that "
          "indices[offsets[i], offsets[i + 1]] contains the indices of the ith "
          "vector and values[offsets[i], offsets[i+1] contains the values of "
          "the ith vector. For example, if we have the vectors "
          "{0.0, 1.5, 0.0, 9.0} and {0.0, 0.0, 0.0, 4.0}, then the indices "
          "array is {1, 3, 3}, the values array is {1.5, 9.0, 4.0} and the "
          "offsets array is {0, 2, 3}.\n"
          " * train_labels: PyObject - Training labels. This can be one of "
          "three things. First it can be a BoltDataset as loaded by "
          "thirdai.dataset.load_bolt_svm_dataset or "
          "thirdai.dataset.load_bolt_csv_dataset. Second, it can be a dense "
          "numpy array of float32 where each row in the array is interpreted "
          "as a label vector. Thid, it can be a set of sparse vectors (each "
          "vector is a label vector) represented as three numpy arrays "
          "(indices, values, offsets) where indices and offsets are uint32 "
          "and values are float32. In this case indices is a 1D array of all "
          "the nonzero indices concatenated, values is a 1D array of all the "
          "nonzero values concatenated, and offsets are the start positions "
          "in the indices and values array of each vector plus one extra "
          "element at the end of the array representing the total number of "
          "nonzeros. This is so that indices[offsets[i], offsets[i + 1]] "
          "contains the indices of the ith vector and values[offsets[i], "
          "offsets[i+1] contains the values of the ith vector. For example, if "
          "we have the vectors {0.0, 1.5, 0.0, 9.0} and {0.0, 0.0, 0.0, 4.0}, "
          "then the indices array is {1, 3, 3}, the values array is {1.5, "
          "9.0, 4.0}, and the offsets array is {0, 2, 3}.\n"
          " * train_config: TrainConfig - the additional training parameters. "
          "See the TrainConfig documentation above.\n\n"
          "Returns a mapping from metric names to an array of their values for "
          "every epoch.")
      .def(
          "predict",
          [](BoltGraph& model, const py::object& data, const py::object& labels,
             const PredictConfig& predict_config) {
<<<<<<< HEAD
            auto test_data = convertPyObjectToBoltDataset(
                data, /* batch_size = */ 2048, /* is_labels = */ false);

=======
>>>>>>> 2bf49cb7
            BoltDatasetNumpyContext test_labels;
            if (!labels.is_none()) {
              test_labels = convertPyObjectToBoltDataset(
                  labels, /* batch_size = */ 2048, /* is_labels = */ true);
            }
<<<<<<< HEAD
            auto [metrics, output] = model.predict(
                test_data.dataset, test_labels.dataset, predict_config);
=======

            std::optional<InferenceResult> result;
            uint64_t test_data_len;
            if (isMLMDataset(data)) {
              auto test_data = data.cast<dataset::python::MLMDatasetPtr>();
              test_data_len = test_data->len();

              result =
                  model.predict(test_data, test_labels.dataset, predict_config);
            } else {
              auto test_data = convertPyObjectToBoltDataset(
                  data, /* batch_size = */ 2048, /* is_labels = */ false);
              test_data_len = test_data.dataset->len();

              result = model.predict(test_data.dataset, test_labels.dataset,
                                     predict_config);
            }

            auto [metrics, output] = std::move(*result);
>>>>>>> 2bf49cb7

            // We need to get these now because we are about to std::move output
            const float* activation_pointer =
                output.getNonowningActivationPointer();
            const uint32_t* active_neuron_pointer =
                output.getNonowningActiveNeuronPointer();
            uint32_t num_nonzeros = output.numNonzerosInOutput();

            // At first, the InferenceOutput object owns the memory for the
            // activation and active_neuron vectors. We want to use it as the
            // owning object when we build the numpy array, but to do that we
            // need to cast it to a py::object. Importantly, we need to use
            // std::move to ensure that we are casting output itself to a python
            // object, not a copy of it. See return_value_policy::automatic here
            // https://pybind11.readthedocs.io/en/stable/advanced/functions.html#return-value-policies
            py::object output_handle = py::cast(std::move(output));

            return constructPythonInferenceTuple(
<<<<<<< HEAD
                py::cast(metrics), test_data.dataset->len(), num_nonzeros,
=======
                py::cast(metrics), test_data_len, num_nonzeros,
>>>>>>> 2bf49cb7
                /* activations = */ activation_pointer,
                /* active_neurons = */ active_neuron_pointer,
                /* activation_handle = */ output_handle,
                /* active_neuron_handle = */ output_handle);
          },
          py::arg("test_data"), py::arg("test_labels"),
          py::arg("predict_config"),
          "Predicts the output given the input vectors and evaluates the "
          "predictions based on the given metrics.\n"
          "Arguments:\n"
          " * test_data: PyObject - Test data, in the same one of 3 formats as "
          "accepted by the train method (a BoltDataset, a dense numpy array, "
          "or a tuple of dense numpy arrays representing a sparse dataset)\n"
          " * test_labels: PyObject - Test labels, in the same format as "
          "test_data. This can also additionally be passed as None, in which "
          "case no metrics can be computed.\n"
          " * predict_config: PredictConfig - the additional prediction "
          "parameters. See the PredictConfig documentation above.\n\n"
          "Returns a tuple, where the first element is a mapping from metric "
          "names to their values. The second element, the output activation "
          "matrix, is only present if dont_return_activations was not called. "
          "The third element, the active neuron matrix, is only present if "
          "we are returning activations AND the ouptut is sparse.")
      .def("save", &BoltGraph::save, py::arg("filename"))
      .def_static("load", &BoltGraph::load, py::arg("filename"))
      .def("__str__",
           [](const BoltGraph& model) {
             return model.summarize(/* print = */ false,
                                    /* detailed = */ false);
           })
      .def("freeze_hash_tables", &BoltGraph::freezeHashTables,
           py::arg("insert_labels_if_not_found") = true,
           "Prevents updates to hash tables in the model. If you plan to use "
           "sparse inference, you may get a significant performance "
           "improvement if you call this one or two epochs before you finish "
           "training. Otherwise you should not call this method. If "
           "insert_labels_if_not_found is true then if the output layer is "
           "sparse it will insert the training labels into the hash hash "
           "tables if they are not found for a given input.")
      .def(
          "summary", &BoltGraph::summarize, py::arg("print") = true,
          py::arg("detailed") = false,
          "Returns a summary of the network.\n"
          "Arguments:\n"
          " * print: boolean. Optional, default True. When specified to "
          "\"True\", "
          "summary will print the network summary in addition to returning it. "
          "* detailed: boolean. Optional, default False. When specified to "
          "\"True\", summary will additionally return/print sampling config "
          "details for each layer in the network.")
      // TODO(josh/nick): These are temporary until we have a better story
      // for converting numpy to BoltGraphs
      .def("get_layer", &BoltGraph::getNodeByName, py::arg("layer_name"),
           "Looks up a layer (node) of the network by using the layer's "
           "assigned name. As such, must be called after compile. You can "
           "determine which layer is which by printing a graph summary. "
           "Possible operations to perform on the returned object include "
           "setting layer sparsity, freezing weights, or saving to a file");
}

}  // namespace thirdai::bolt::python<|MERGE_RESOLUTION|>--- conflicted
+++ resolved
@@ -150,14 +150,6 @@
           "train",
           [](BoltGraph& model, const py::object& data, const py::object& labels,
              const TrainConfig& train_config) {
-<<<<<<< HEAD
-            auto train_data =
-                convertPyObjectToBoltDataset(data, train_config.batchSize(),
-                                             /* is_labels = */ false);
-            auto train_labels =
-                convertPyObjectToBoltDataset(labels, train_config.batchSize(),
-                                             /* is_labels = */ true);
-=======
             auto train_labels =
                 convertPyObjectToBoltDataset(labels, train_config.batchSize(),
                                              /* is_labels = */ true);
@@ -170,7 +162,6 @@
             auto train_data =
                 convertPyObjectToBoltDataset(data, train_config.batchSize(),
                                              /* is_labels = */ false);
->>>>>>> 2bf49cb7
             return model.train(train_data.dataset, train_labels.dataset,
                                train_config);
           },
@@ -224,21 +215,11 @@
           "predict",
           [](BoltGraph& model, const py::object& data, const py::object& labels,
              const PredictConfig& predict_config) {
-<<<<<<< HEAD
-            auto test_data = convertPyObjectToBoltDataset(
-                data, /* batch_size = */ 2048, /* is_labels = */ false);
-
-=======
->>>>>>> 2bf49cb7
             BoltDatasetNumpyContext test_labels;
             if (!labels.is_none()) {
               test_labels = convertPyObjectToBoltDataset(
                   labels, /* batch_size = */ 2048, /* is_labels = */ true);
             }
-<<<<<<< HEAD
-            auto [metrics, output] = model.predict(
-                test_data.dataset, test_labels.dataset, predict_config);
-=======
 
             std::optional<InferenceResult> result;
             uint64_t test_data_len;
@@ -258,7 +239,6 @@
             }
 
             auto [metrics, output] = std::move(*result);
->>>>>>> 2bf49cb7
 
             // We need to get these now because we are about to std::move output
             const float* activation_pointer =
@@ -277,11 +257,7 @@
             py::object output_handle = py::cast(std::move(output));
 
             return constructPythonInferenceTuple(
-<<<<<<< HEAD
-                py::cast(metrics), test_data.dataset->len(), num_nonzeros,
-=======
                 py::cast(metrics), test_data_len, num_nonzeros,
->>>>>>> 2bf49cb7
                 /* activations = */ activation_pointer,
                 /* active_neurons = */ active_neuron_pointer,
                 /* activation_handle = */ output_handle,
