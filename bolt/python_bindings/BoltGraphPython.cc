--- conflicted
+++ resolved
@@ -500,12 +500,7 @@
              const dataset::BoltDatasetPtr& data,
              const dataset::BoltDatasetPtr& labels,
              const PredictConfig& predict_config) {
-<<<<<<< HEAD
-            return dagPredictPythonWrapper(*model._bolt_graph, {data},
-                                           /* tokens = */ {}, labels,
-=======
-            return dagPredictPythonWrapper(model._bolt_graph, {data}, labels,
->>>>>>> dda50efa
+            return dagPredictPythonWrapper(*model._bolt_graph, {data}, labels,
                                            predict_config);
           },
           py::arg("test_data"), py::arg("test_labels"),
