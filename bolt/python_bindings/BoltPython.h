--- conflicted
+++ resolved
@@ -9,11 +9,7 @@
 #include <bolt/src/layers/LayerConfig.h>
 #include <bolt/src/loss_functions/LossFunctions.h>
 #include <bolt/src/metrics/Metric.h>
-<<<<<<< HEAD
-=======
-#include <bolt/src/networks/DLRM.h>
 #include <bolt/src/networks/DistributedModel.h>
->>>>>>> 0edb9b74
 #include <bolt/src/networks/FullyConnectedNetwork.h>
 #include <dataset/python_bindings/DatasetPython.h>
 #include <dataset/src/DatasetLoaders.h>
@@ -227,47 +223,6 @@
   PyNetwork() : FullyConnectedNetwork(){};
 };
 
-<<<<<<< HEAD
-=======
-class PyDLRM final : public DLRM {
- public:
-  PyDLRM(bolt::EmbeddingLayerConfig embedding_config,
-         SequentialConfigList bottom_mlp_configs,
-         SequentialConfigList top_mlp_configs, uint32_t input_dim)
-      : DLRM(embedding_config, std::move(bottom_mlp_configs),
-             std::move(top_mlp_configs), input_dim) {}
-
-  py::tuple predict(
-      const dataset::ClickThroughDatasetPtr& test_data,
-      const dataset::BoltDatasetPtr& test_labels, bool use_sparse_inference,
-      const std::vector<std::string>& metrics = {}, bool verbose = true,
-      uint32_t batch_limit = std::numeric_limits<uint32_t>::max()) {
-    uint32_t num_samples = test_data->len();
-    uint64_t inference_output_dim = getInferenceOutputDim(use_sparse_inference);
-
-    bool output_sparse = inference_output_dim < getOutputDim();
-
-    // Declare pointers to memory for activations and active neurons, if the
-    // allocation succeeds this will be assigned valid addresses by the
-    // allocateActivations function. Otherwise the nullptr will indicate that
-    // activations are not being computed.
-    uint32_t* active_neurons = nullptr;
-    float* activations = nullptr;
-
-    allocateActivations(num_samples, inference_output_dim, &active_neurons,
-                        &activations, output_sparse);
-
-    auto metric_data =
-        DLRM::predict(test_data, test_labels, active_neurons, activations,
-                      use_sparse_inference, metrics, verbose, batch_limit);
-    py::dict py_metric_data = py::cast(metric_data);
-
-    return constructPythonInferenceTuple(std::move(py_metric_data), num_samples,
-                                         inference_output_dim, activations,
-                                         active_neurons);
-  }
-};
-
 class DistributedPyNetwork final : public DistributedModel {
  public:
   DistributedPyNetwork(SequentialConfigList configs, uint64_t input_dim)
@@ -443,7 +398,6 @@
   }
 };
 
->>>>>>> 0edb9b74
 class SentimentClassifier {
  public:
   explicit SentimentClassifier(const std::string& model_path) {
