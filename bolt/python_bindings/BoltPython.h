--- conflicted
+++ resolved
@@ -12,17 +12,9 @@
 #include <pybind11/pybind11.h>
 #include <pybind11/pytypes.h>
 #include <pybind11/stl.h>
-<<<<<<< HEAD
-#include <cstddef>
 #include <fstream>
 #include <iostream>
 #include <limits>
-#include <memory>
-#include <new>
-=======
-#include <iostream>
-#include <limits>
->>>>>>> 84da41bb
 #include <string>
 #include <unordered_map>
 
@@ -54,120 +46,8 @@
     // Prent clang tidy because it wants to pass the smart pointer by reference
     return train(data, loss_fn, learning_rate, epochs, rehash,  // NOLINT
                  rebuild, metrics, verbose);
-<<<<<<< HEAD
   }
 
-  std::pair<MetricData, py::object> predict(
-      const dataset::InMemoryDataset<dataset::BoltInputBatch>& test_data,
-      const std::vector<std::string>& metrics = {}, bool verbose = true,
-      uint32_t batch_limit = std::numeric_limits<uint32_t>::max()) {
-    uint32_t num_samples = test_data.len();
-
-    float* activations;
-    try {
-      activations = new float[num_samples * outputDim()];
-    } catch (std::bad_alloc& e) {
-      activations = nullptr;
-      std::cout << "Out of memory error: cannot allocate " << num_samples
-                << " x " << outputDim() << " array for activations"
-                << std::endl;
-    }
-
-    auto metric_data = FullyConnectedNetwork::predict(
-        test_data, activations, metrics, verbose, batch_limit);
-
-    if (activations == nullptr) {
-      return {metric_data, py::none()};
-    }
-
-    py::capsule free_when_done(
-        activations, [](void* ptr) { delete static_cast<float*>(ptr); });
-
-    py::array_t<float> activations_array(
-        {num_samples, outputDim()},
-        {outputDim() * sizeof(float), sizeof(float)}, activations,
-        free_when_done);
-
-    return {metric_data, activations_array};
-  }
-
-  std::pair<MetricData,
-            py::array_t<float, py::array::c_style | py::array::forcecast>>
-  predictWithDenseNumpyArray(
-      const py::array_t<float, py::array::c_style | py::array::forcecast>&
-          examples,
-      const py::array_t<uint32_t, py::array::c_style | py::array::forcecast>&
-          labels,
-      uint32_t batch_size, const std::vector<std::string>& metrics,
-      bool verbose, uint32_t batch_limit) {
-    auto data = thirdai::dataset::python::denseBoltDatasetFromNumpy(
-        examples, labels, batch_size);
-
-    uint32_t num_samples = examples.shape()[0];
-=======
-  }
-
-  std::pair<MetricData, py::object> predict(
-      const dataset::InMemoryDataset<dataset::BoltInputBatch>& test_data,
-      const std::vector<std::string>& metrics = {}, bool verbose = true,
-      uint32_t batch_limit = std::numeric_limits<uint32_t>::max()) {
-    uint32_t num_samples = test_data.len();
-
->>>>>>> 84da41bb
-    float* activations;
-    try {
-      activations = new float[num_samples * outputDim()];
-    } catch (std::bad_alloc& e) {
-      activations = nullptr;
-      std::cout << "Out of memory error: cannot allocate " << num_samples
-                << " x " << outputDim() << " array for activations"
-                << std::endl;
-    }
-
-    auto metric_data = FullyConnectedNetwork::predict(
-<<<<<<< HEAD
-        data, activations, metrics, verbose, batch_limit);
-=======
-        test_data, activations, metrics, verbose, batch_limit);
->>>>>>> 84da41bb
-
-    if (activations == nullptr) {
-      return {metric_data, py::none()};
-    }
-
-    py::capsule free_when_done(
-        activations, [](void* ptr) { delete static_cast<float*>(ptr); });
-
-    py::array_t<float> activations_array(
-        {num_samples, outputDim()},
-        {outputDim() * sizeof(float), sizeof(float)}, activations,
-        free_when_done);
-
-    return {metric_data, activations_array};
-  }
-
-<<<<<<< HEAD
-  void save(const std::string& filename) {
-    std::ofstream filestream(filename, std::ios::binary);
-    cereal::BinaryOutputArchive oarchive(filestream);
-    oarchive(*this);
-  }
-
-  static std::unique_ptr<PyNetwork> load(const std::string& filename) {
-    std::ifstream filestream(filename, std::ios::binary);
-    cereal::BinaryInputArchive iarchive(filestream);
-    std::unique_ptr<PyNetwork> deserialize_into(new PyNetwork());
-    iarchive(*deserialize_into);
-    return deserialize_into;
-  }
-
- private:
-  // Tell Cereal what to serialize. See https://uscilab.github.io/cereal/
-  friend class cereal::access;
-  template <class Archive>
-  void serialize(Archive& archive) {
-    archive(cereal::base_class<FullyConnectedNetwork>(this));
-=======
   std::pair<MetricData,
             py::array_t<float, py::array::c_style | py::array::forcecast>>
   predictWithDenseNumpyArray(
@@ -207,8 +87,64 @@
         free_when_done);
 
     return {metric_data, activations_array};
->>>>>>> 84da41bb
   }
+
+  std::pair<MetricData, py::object> predict(
+      const dataset::InMemoryDataset<dataset::BoltInputBatch>& test_data,
+      const std::vector<std::string>& metrics = {}, bool verbose = true,
+      uint32_t batch_limit = std::numeric_limits<uint32_t>::max()) {
+    uint32_t num_samples = test_data.len();
+
+    float* activations;
+    try {
+      activations = new float[num_samples * outputDim()];
+    } catch (std::bad_alloc& e) {
+      activations = nullptr;
+      std::cout << "Out of memory error: cannot allocate " << num_samples
+                << " x " << outputDim() << " array for activations"
+                << std::endl;
+    }
+
+    auto metric_data = FullyConnectedNetwork::predict(
+        test_data, activations, metrics, verbose, batch_limit);
+
+    if (activations == nullptr) {
+      return {metric_data, py::none()};
+    }
+
+    py::capsule free_when_done(
+        activations, [](void* ptr) { delete static_cast<float*>(ptr); });
+
+    py::array_t<float> activations_array(
+        {num_samples, outputDim()},
+        {outputDim() * sizeof(float), sizeof(float)}, activations,
+        free_when_done);
+
+    return {metric_data, activations_array};
+  }
+
+  void save(const std::string& filename) {
+    std::ofstream filestream(filename, std::ios::binary);
+    cereal::BinaryOutputArchive oarchive(filestream);
+    oarchive(*this);
+  }
+
+  static std::unique_ptr<PyNetwork> load(const std::string& filename) {
+    std::ifstream filestream(filename, std::ios::binary);
+    cereal::BinaryInputArchive iarchive(filestream);
+    std::unique_ptr<PyNetwork> deserialize_into(new PyNetwork());
+    iarchive(*deserialize_into);
+    return deserialize_into;
+  }
+
+ private:
+  // Tell Cereal what to serialize. See https://uscilab.github.io/cereal/
+  friend class cereal::access;
+  template <class Archive>
+  void serialize(Archive& archive) {
+    archive(cereal::base_class<FullyConnectedNetwork>(this));
+  }
+
   // Private constructor for Cereal. See https://uscilab.github.io/cereal/
   PyNetwork() : FullyConnectedNetwork(){};
 };
@@ -247,21 +183,12 @@
 
     py::capsule free_when_done(
         activations, [](void* ptr) { delete static_cast<float*>(ptr); });
-<<<<<<< HEAD
 
     py::array_t<float> activations_array(
         {num_samples, outputDim()},
         {outputDim() * sizeof(float), sizeof(float)}, activations,
         free_when_done);
 
-=======
-
-    py::array_t<float> activations_array(
-        {num_samples, outputDim()},
-        {outputDim() * sizeof(float), sizeof(float)}, activations,
-        free_when_done);
-
->>>>>>> 84da41bb
     return {metric_data, activations_array};
   }
 };
