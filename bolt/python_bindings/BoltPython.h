#pragma once

#include <cereal/archives/binary.hpp>
#include <cereal/types/polymorphic.hpp>
#include <bolt/src/layers/LayerConfig.h>
#include <bolt/src/loss_functions/LossFunctions.h>
#include <bolt/src/networks/DLRM.h>
#include <bolt/src/networks/FullyConnectedNetwork.h>
#include <dataset/python_bindings/DatasetPython.h>
#include <pybind11/cast.h>
#include <pybind11/numpy.h>
#include <pybind11/pybind11.h>
#include <pybind11/pytypes.h>
#include <pybind11/stl.h>
<<<<<<< HEAD
#include <pybind11/iostream.h>
=======
#include <fstream>
>>>>>>> d72ab14c
#include <iostream>
#include <limits>
#include <string>
#include <unordered_map>

namespace py = pybind11;

namespace thirdai::bolt::python {

void createBoltSubmodule(py::module_& module);

class PyNetwork final : public FullyConnectedNetwork {
 public:
  PyNetwork(std::vector<bolt::FullyConnectedLayerConfig> configs,
            uint64_t input_dim)
      : FullyConnectedNetwork(std::move(configs), input_dim) {}

<<<<<<< HEAD
  MetricData train(
    dataset::InMemoryDataset<dataset::BoltInputBatch>& train_data,
    // Clang tidy is disabled for this line because it wants to pass by
    // reference, but shared_ptrs should not be passed by reference
    const LossFunction& loss_fn,  // NOLINT
    float learning_rate, uint32_t epochs, uint32_t rehash, uint32_t rebuild,
    const std::vector<std::string>& metric_names, bool verbose) {
    // Redirect to python output.
    py::scoped_ostream_redirect stream(
      std::cout,
      py::module_::import("sys").attr("stdout")
    );
    return FullyConnectedNetwork::train(train_data, loss_fn, learning_rate, epochs, rehash, rebuild, metric_names, verbose);
  }

  // Does not return py::array_t because this is consistent with the original
  // train method.
  MetricData trainWithDenseNumpyArray(
      const py::array_t<float, py::array::c_style | py::array::forcecast>&
          examples,
      const py::array_t<uint32_t, py::array::c_style | py::array::forcecast>&
          labels,
      uint32_t batch_size, const LossFunction& loss_fn, float learning_rate,
      uint32_t epochs, uint32_t rehash, uint32_t rebuild,
      const std::vector<std::string>& metrics, bool verbose) {
    // Redirect to python output.
    py::scoped_ostream_redirect stream(
      std::cout,
      py::module_::import("sys").attr("stdout")
    );
    auto data = thirdai::dataset::python::denseBoltDatasetFromNumpy(
        examples, labels, batch_size);

    // Prent clang tidy because it wants to pass the smart pointer by reference
    return train(data, loss_fn, learning_rate, epochs, rehash,  // NOLINT
                 rebuild, metrics, verbose);
  }

  MetricData trainWithSparseNumpyArray(
      const py::array_t<uint32_t, py::array::c_style | py::array::forcecast>&
          x_idxs,
      const py::array_t<float, py::array::c_style | py::array::forcecast>&
          x_vals,
      const py::array_t<uint32_t, py::array::c_style | py::array::forcecast>&
          x_offsets,
      const py::array_t<uint32_t, py::array::c_style | py::array::forcecast>&
          y_idxs,
      const py::array_t<float, py::array::c_style | py::array::forcecast>&
          y_vals,
      const py::array_t<uint32_t, py::array::c_style | py::array::forcecast>&
          y_offsets,
      uint32_t batch_size, const LossFunction& loss_fn, float learning_rate,
      uint32_t epochs, uint32_t rehash, uint32_t rebuild,
      const std::vector<std::string>& metrics, bool verbose) {
    // Redirect to python output.
    py::scoped_ostream_redirect stream(
      std::cout,
      py::module_::import("sys").attr("stdout")
    );
    auto data = thirdai::dataset::python::sparseBoltDatasetFromNumpy(
        x_idxs, x_vals, x_offsets, y_idxs, y_vals, y_offsets, batch_size);

    // Prent clang tidy because it wants to pass the smart pointer by reference
    return train(data, loss_fn, learning_rate, epochs, rehash,  // NOLINT
                 rebuild, metrics, verbose);
  }

  std::pair<MetricData, py::object> predict(
      const dataset::InMemoryDataset<dataset::BoltInputBatch>& test_data,
      const std::vector<std::string>& metrics = {}, bool verbose = true,
      uint32_t batch_limit = std::numeric_limits<uint32_t>::max()) {
    
    // Redirect to python output.
    py::scoped_ostream_redirect stream(
      std::cout,
      py::module_::import("sys").attr("stdout")
    );

    uint32_t num_samples = test_data.len();

=======
  // Does not return py::array_t because this is consistent with the original
  // train method.
  MetricData trainWithDenseNumpyArray(
      const py::array_t<float, py::array::c_style | py::array::forcecast>&
          examples,
      const py::array_t<uint32_t, py::array::c_style | py::array::forcecast>&
          labels,
      uint32_t batch_size, const LossFunction& loss_fn, float learning_rate,
      uint32_t epochs, uint32_t rehash, uint32_t rebuild,
      const std::vector<std::string>& metrics, bool verbose) {
    auto data = thirdai::dataset::python::denseBoltDatasetFromNumpy(
        examples, labels, batch_size);

    // Prent clang tidy because it wants to pass the smart pointer by reference
    return train(data, loss_fn, learning_rate, epochs, rehash,  // NOLINT
                 rebuild, metrics, verbose);
  }

  std::pair<MetricData, py::object> predict(
      const dataset::InMemoryDataset<dataset::BoltInputBatch>& test_data,
      const std::vector<std::string>& metrics = {}, bool verbose = true,
      uint32_t batch_limit = std::numeric_limits<uint32_t>::max()) {
    uint32_t num_samples = test_data.len();

    float* activations;
    try {
      activations = new float[num_samples * outputDim()];
    } catch (std::bad_alloc& e) {
      activations = nullptr;
      std::cout << "Out of memory error: cannot allocate " << num_samples
                << " x " << outputDim() << " array for activations"
                << std::endl;
    }

    auto metric_data = FullyConnectedNetwork::predict(
        test_data, activations, metrics, verbose, batch_limit);

    if (activations == nullptr) {
      return {metric_data, py::none()};
    }

    py::capsule free_when_done(
        activations, [](void* ptr) { delete static_cast<float*>(ptr); });

    py::array_t<float> activations_array(
        {num_samples, outputDim()},
        {outputDim() * sizeof(float), sizeof(float)}, activations,
        free_when_done);

    return {metric_data, activations_array};
  }

  std::pair<MetricData,
            py::array_t<float, py::array::c_style | py::array::forcecast>>
  predictWithDenseNumpyArray(
      const py::array_t<float, py::array::c_style | py::array::forcecast>&
          examples,
      const py::array_t<uint32_t, py::array::c_style | py::array::forcecast>&
          labels,
      uint32_t batch_size, const std::vector<std::string>& metrics,
      bool verbose, uint32_t batch_limit) {
    auto data = thirdai::dataset::python::denseBoltDatasetFromNumpy(
        examples, labels, batch_size);

    uint32_t num_samples = examples.shape()[0];
>>>>>>> d72ab14c
    float* activations;
    try {
      activations = new float[num_samples * outputDim()];
    } catch (std::bad_alloc& e) {
      activations = nullptr;
      std::cout << "Out of memory error: cannot allocate " << num_samples
                << " x " << outputDim() << " array for activations"
                << std::endl;
    }

    auto metric_data = FullyConnectedNetwork::predict(
<<<<<<< HEAD
        test_data, activations, metrics, verbose, batch_limit);
=======
        data, activations, metrics, verbose, batch_limit);
>>>>>>> d72ab14c

    if (activations == nullptr) {
      return {metric_data, py::none()};
    }

    py::capsule free_when_done(
        activations, [](void* ptr) { delete static_cast<float*>(ptr); });

    py::array_t<float> activations_array(
        {num_samples, outputDim()},
        {outputDim() * sizeof(float), sizeof(float)}, activations,
        free_when_done);

    return {metric_data, activations_array};
  }

<<<<<<< HEAD
  std::pair<MetricData,
            py::array_t<float, py::array::c_style | py::array::forcecast>>
  predictWithDenseNumpyArray(
      const py::array_t<float, py::array::c_style | py::array::forcecast>&
          examples,
      const py::array_t<uint32_t, py::array::c_style | py::array::forcecast>&
          labels,
      uint32_t batch_size, const std::vector<std::string>& metrics,
      bool verbose, uint32_t batch_limit) {
    // Redirect to python output.
    py::scoped_ostream_redirect stream(
      std::cout,
      py::module_::import("sys").attr("stdout")
    );

    auto data = thirdai::dataset::python::denseBoltDatasetFromNumpy(
        examples, labels, batch_size);

    uint32_t num_samples = examples.shape()[0];
    float* activations;
    try {
      activations = new float[num_samples * outputDim()];
    } catch (std::bad_alloc& e) {
      activations = nullptr;
      std::cout << "Out of memory error: cannot allocate " << num_samples
                << " x " << outputDim() << " array for activations"
                << std::endl;
    }

    auto metric_data = FullyConnectedNetwork::predict(
        data, activations, metrics, verbose, batch_limit);

    if (activations == nullptr) {
      return {metric_data, py::none()};
    }

    py::capsule free_when_done(
        activations, [](void* ptr) { delete static_cast<float*>(ptr); });

    py::array_t<float> activations_array(
        {num_samples, outputDim()},
        {outputDim() * sizeof(float), sizeof(float)}, activations,
        free_when_done);

    return {metric_data, activations_array};
  }

  std::pair<MetricData,
            py::array_t<float, py::array::c_style | py::array::forcecast>>
  predictWithSparseNumpyArray(
    const py::array_t<uint32_t, py::array::c_style | py::array::forcecast>&
          x_idxs,
	  const py::array_t<float, py::array::c_style | py::array::forcecast>&
          x_vals,
	  const py::array_t<uint32_t, py::array::c_style | py::array::forcecast>&
          x_offsets,
    const py::array_t<uint32_t, py::array::c_style | py::array::forcecast>&
          y_idxs,
    const py::array_t<float, py::array::c_style | py::array::forcecast>&
          y_vals,
	  const py::array_t<uint32_t, py::array::c_style | py::array::forcecast>&
          y_offsets,
    uint32_t batch_size, const std::vector<std::string>& metrics,
      bool verbose, uint32_t batch_limit) {
    // Redirect to python output.
    py::scoped_ostream_redirect stream(
      std::cout,
      py::module_::import("sys").attr("stdout")
    );
    auto data = thirdai::dataset::python::sparseBoltDatasetFromNumpy(
        x_idxs, x_vals, x_offsets, y_idxs, y_vals, y_offsets, batch_size);
    uint32_t num_samples = x_idxs.shape()[0];
    float* activations;
    try {
      activations = new float[num_samples * outputDim()];
    } catch (std::bad_alloc& e) {
      activations = nullptr;
      std::cout << "Out of memory error: cannot allocate " << num_samples
                << " x " << outputDim() << " array for activations"
                << std::endl;
    }

    auto metric_data = FullyConnectedNetwork::predict(
        data, activations, metrics, verbose, batch_limit);

    if (activations == nullptr) {
      return {metric_data, py::none()};
    }

    py::capsule free_when_done(
        activations, [](void* ptr) { delete static_cast<float*>(ptr); });

    py::array_t<float> activations_array(
        {num_samples, outputDim()},
        {outputDim() * sizeof(float), sizeof(float)}, activations,
        free_when_done);

    return {metric_data, activations_array};
=======
  void save(const std::string& filename) {
    std::ofstream filestream(filename, std::ios::binary);
    cereal::BinaryOutputArchive oarchive(filestream);
    oarchive(*this);
  }

  static std::unique_ptr<PyNetwork> load(const std::string& filename) {
    std::ifstream filestream(filename, std::ios::binary);
    cereal::BinaryInputArchive iarchive(filestream);
    std::unique_ptr<PyNetwork> deserialize_into(new PyNetwork());
    iarchive(*deserialize_into);
    return deserialize_into;
>>>>>>> d72ab14c
  }

 private:
  // Tell Cereal what to serialize. See https://uscilab.github.io/cereal/
  friend class cereal::access;
  template <class Archive>
  void serialize(Archive& archive) {
    archive(cereal::base_class<FullyConnectedNetwork>(this));
  }

  // Private constructor for Cereal. See https://uscilab.github.io/cereal/
  PyNetwork() : FullyConnectedNetwork(){};
};

class PyDLRM final : public DLRM {
 public:
  PyDLRM(bolt::EmbeddingLayerConfig embedding_config,
         std::vector<bolt::FullyConnectedLayerConfig> bottom_mlp_configs,
         std::vector<bolt::FullyConnectedLayerConfig> top_mlp_configs,
         uint32_t input_dim)
      : DLRM(embedding_config, std::move(bottom_mlp_configs),
             std::move(top_mlp_configs), input_dim) {}

  std::pair<MetricData,
            py::array_t<float, py::array::c_style | py::array::forcecast>>
  predict(const dataset::InMemoryDataset<dataset::ClickThroughBatch>& test_data,
          const std::vector<std::string>& metrics = {}, bool verbose = true,
          uint32_t batch_limit = std::numeric_limits<uint32_t>::max()) {
    uint32_t num_samples = test_data.len();
    float* activations;
    try {
      activations = new float[num_samples * outputDim()];
    } catch (std::bad_alloc& e) {
      activations = nullptr;
      std::cout << "Out of memory error: cannot allocate " << num_samples
                << " x " << outputDim() << " array for activations"
                << std::endl;
    }

    auto metric_data =
        DLRM::predict(test_data, activations, metrics, verbose, batch_limit);

    if (activations == nullptr) {
      return {metric_data, py::none()};
    }

    py::capsule free_when_done(
        activations, [](void* ptr) { delete static_cast<float*>(ptr); });
<<<<<<< HEAD

    py::array_t<float> activations_array(
        {num_samples, outputDim()},
        {outputDim() * sizeof(float), sizeof(float)}, activations,
        free_when_done);

=======

    py::array_t<float> activations_array(
        {num_samples, outputDim()},
        {outputDim() * sizeof(float), sizeof(float)}, activations,
        free_when_done);

>>>>>>> d72ab14c
    return {metric_data, activations_array};
  }
};

}  // namespace thirdai::bolt::python

CEREAL_REGISTER_TYPE(thirdai::bolt::python::PyNetwork)<|MERGE_RESOLUTION|>--- conflicted
+++ resolved
@@ -12,11 +12,8 @@
 #include <pybind11/pybind11.h>
 #include <pybind11/pytypes.h>
 #include <pybind11/stl.h>
-<<<<<<< HEAD
 #include <pybind11/iostream.h>
-=======
 #include <fstream>
->>>>>>> d72ab14c
 #include <iostream>
 #include <limits>
 #include <string>
@@ -34,7 +31,6 @@
             uint64_t input_dim)
       : FullyConnectedNetwork(std::move(configs), input_dim) {}
 
-<<<<<<< HEAD
   MetricData train(
     dataset::InMemoryDataset<dataset::BoltInputBatch>& train_data,
     // Clang tidy is disabled for this line because it wants to pass by
@@ -113,31 +109,6 @@
       py::module_::import("sys").attr("stdout")
     );
 
-    uint32_t num_samples = test_data.len();
-
-=======
-  // Does not return py::array_t because this is consistent with the original
-  // train method.
-  MetricData trainWithDenseNumpyArray(
-      const py::array_t<float, py::array::c_style | py::array::forcecast>&
-          examples,
-      const py::array_t<uint32_t, py::array::c_style | py::array::forcecast>&
-          labels,
-      uint32_t batch_size, const LossFunction& loss_fn, float learning_rate,
-      uint32_t epochs, uint32_t rehash, uint32_t rebuild,
-      const std::vector<std::string>& metrics, bool verbose) {
-    auto data = thirdai::dataset::python::denseBoltDatasetFromNumpy(
-        examples, labels, batch_size);
-
-    // Prent clang tidy because it wants to pass the smart pointer by reference
-    return train(data, loss_fn, learning_rate, epochs, rehash,  // NOLINT
-                 rebuild, metrics, verbose);
-  }
-
-  std::pair<MetricData, py::object> predict(
-      const dataset::InMemoryDataset<dataset::BoltInputBatch>& test_data,
-      const std::vector<std::string>& metrics = {}, bool verbose = true,
-      uint32_t batch_limit = std::numeric_limits<uint32_t>::max()) {
     uint32_t num_samples = test_data.len();
 
     float* activations;
@@ -168,53 +139,6 @@
     return {metric_data, activations_array};
   }
 
-  std::pair<MetricData,
-            py::array_t<float, py::array::c_style | py::array::forcecast>>
-  predictWithDenseNumpyArray(
-      const py::array_t<float, py::array::c_style | py::array::forcecast>&
-          examples,
-      const py::array_t<uint32_t, py::array::c_style | py::array::forcecast>&
-          labels,
-      uint32_t batch_size, const std::vector<std::string>& metrics,
-      bool verbose, uint32_t batch_limit) {
-    auto data = thirdai::dataset::python::denseBoltDatasetFromNumpy(
-        examples, labels, batch_size);
-
-    uint32_t num_samples = examples.shape()[0];
->>>>>>> d72ab14c
-    float* activations;
-    try {
-      activations = new float[num_samples * outputDim()];
-    } catch (std::bad_alloc& e) {
-      activations = nullptr;
-      std::cout << "Out of memory error: cannot allocate " << num_samples
-                << " x " << outputDim() << " array for activations"
-                << std::endl;
-    }
-
-    auto metric_data = FullyConnectedNetwork::predict(
-<<<<<<< HEAD
-        test_data, activations, metrics, verbose, batch_limit);
-=======
-        data, activations, metrics, verbose, batch_limit);
->>>>>>> d72ab14c
-
-    if (activations == nullptr) {
-      return {metric_data, py::none()};
-    }
-
-    py::capsule free_when_done(
-        activations, [](void* ptr) { delete static_cast<float*>(ptr); });
-
-    py::array_t<float> activations_array(
-        {num_samples, outputDim()},
-        {outputDim() * sizeof(float), sizeof(float)}, activations,
-        free_when_done);
-
-    return {metric_data, activations_array};
-  }
-
-<<<<<<< HEAD
   std::pair<MetricData,
             py::array_t<float, py::array::c_style | py::array::forcecast>>
   predictWithDenseNumpyArray(
@@ -313,7 +237,7 @@
         free_when_done);
 
     return {metric_data, activations_array};
-=======
+  }
   void save(const std::string& filename) {
     std::ofstream filestream(filename, std::ios::binary);
     cereal::BinaryOutputArchive oarchive(filestream);
@@ -326,7 +250,6 @@
     std::unique_ptr<PyNetwork> deserialize_into(new PyNetwork());
     iarchive(*deserialize_into);
     return deserialize_into;
->>>>>>> d72ab14c
   }
 
  private:
@@ -375,21 +298,12 @@
 
     py::capsule free_when_done(
         activations, [](void* ptr) { delete static_cast<float*>(ptr); });
-<<<<<<< HEAD
 
     py::array_t<float> activations_array(
         {num_samples, outputDim()},
         {outputDim() * sizeof(float), sizeof(float)}, activations,
         free_when_done);
 
-=======
-
-    py::array_t<float> activations_array(
-        {num_samples, outputDim()},
-        {outputDim() * sizeof(float), sizeof(float)}, activations,
-        free_when_done);
-
->>>>>>> d72ab14c
     return {metric_data, activations_array};
   }
 };
