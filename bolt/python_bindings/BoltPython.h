--- conflicted
+++ resolved
@@ -102,23 +102,16 @@
     return metrics;
   }
 
-<<<<<<< HEAD
-  py::list getInputGradients(
-=======
   py::tuple getInputGradients(
->>>>>>> 8fdb04b8
       dataset::BoltDatasetPtr& data, const LossFunction& loss_fn,
       bool best_index = true,
       const std::vector<uint32_t>& required_labels = std::vector<uint32_t>()) {
     auto gradients = FullyConnectedNetwork::getInputGradients(
         data, loss_fn, best_index, required_labels);
 
-<<<<<<< HEAD
-=======
     if (gradients.second == std::nullopt) {
       return py::cast(gradients.first);
     }
->>>>>>> 8fdb04b8
     return py::cast(gradients);
   }
 
