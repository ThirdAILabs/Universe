#pragma once

#include <cereal/access.hpp>
#include <cereal/archives/binary.hpp>
#include <cereal/types/base_class.hpp>
#include <cereal/types/polymorphic.hpp>
#include "ConversionUtils.h"
#include <bolt/src/auto_classifiers/sequential_classifier/SequentialClassifier.h>
#include <bolt/src/graph/Graph.h>
#include <bolt/src/layers/LayerConfig.h>
#include <bolt/src/loss_functions/LossFunctions.h>
#include <bolt/src/metrics/Metric.h>
#include <bolt/src/networks/DLRM.h>
#include <bolt/src/networks/FullyConnectedNetwork.h>
#include <bolt/src/sequential_classifier/SequentialClassifier.h>
#include <dataset/python_bindings/DatasetPython.h>
<<<<<<< HEAD
#include <dataset/src/blocks/BlockInterface.h>
#include <dataset/src/bolt_datasets/BoltDatasets.h>
=======
#include <dataset/src/DatasetLoaders.h>
#include <dataset/src/blocks/BlockInterface.h>
>>>>>>> 0601616d
#include <dataset/src/utils/SafeFileIO.h>
#include <pybind11/buffer_info.h>
#include <pybind11/cast.h>
#include <pybind11/iostream.h>
#include <pybind11/numpy.h>
#include <pybind11/pybind11.h>
#include <pybind11/pytypes.h>
#include <pybind11/stl.h>
#include <algorithm>
#include <csignal>
#include <exception>
#include <iostream>
#include <limits>
#include <memory>
#include <optional>
#include <sstream>
#include <stdexcept>
#include <string>
#include <unordered_map>

namespace py = pybind11;

namespace thirdai::bolt::python {

void createBoltSubmodule(py::module_& module);

// Returns true on success and false on allocation failure.
void allocateActivations(uint64_t num_samples, uint64_t inference_dim,
                         uint32_t** active_neurons, float** activations,
                         bool output_sparse);

class PyNetwork final : public FullyConnectedNetwork {
 public:
  PyNetwork(SequentialConfigList configs, uint64_t input_dim)
      : FullyConnectedNetwork(std::move(configs), input_dim) {}

  MetricData train(dataset::BoltDatasetPtr& data,
                   const dataset::BoltDatasetPtr& labels,
                   const LossFunction& loss_fn, float learning_rate,
                   uint32_t epochs, uint32_t rehash = 0, uint32_t rebuild = 0,
                   const std::vector<std::string>& metric_names = {},
                   bool verbose = false) {
    // Redirect to python output.
    py::scoped_ostream_redirect stream(
        std::cout, py::module_::import("sys").attr("stdout"));

/**Overriding the SIG_INT exception handler to exit the program once
 * CTRL+C is pressed by the user to interrupt the execution of any long
 * running code.
 */
#if defined(__linux__) || defined(__APPLE__)

    auto handler = [](int code) {
      std::cout << "Caught a keyboard interrupt with code: " << code
                << std::endl;
      std::cout << "Gracefully shutting down the program!" << std::endl;
      exit(code);
    };

    /**
     * signal() function returns the current signal handler.
     */
    using sighandler_t = void (*)(int); /* for convenience */
    sighandler_t old_signal_handler = std::signal(SIGINT, handler);

#endif

    /**
     * For windows signal() function from csignal doesnot works for raising
     * CTRL+C interrupts Look into below link for further information.
     * https://stackoverflow.com/questions/54362699/windows-console-signal-handling-for-subprocess-c
     */

    MetricData metrics = FullyConnectedNetwork::train(
        data, labels, loss_fn, learning_rate, epochs, rehash, rebuild,
        metric_names, verbose);

#if defined(__linux__) || defined(__APPLE__)

    // Restoring the old signal handler here
    std::signal(SIGINT, old_signal_handler);

#endif

    return metrics;
  }

  py::list getInputGradients(
      const py::object& data, const LossFunction& loss_fn,
      bool best_index = true,
      const std::vector<uint32_t>& required_labels = std::vector<uint32_t>(),
      uint32_t batch_size = 256) {
    auto analysis_data = convertPyObjectToBoltDataset(data, batch_size, false);
    auto gradients = FullyConnectedNetwork::getInputGradients(
        analysis_data.dataset, loss_fn, best_index, required_labels);

    return py::cast(gradients);
  }

  py::tuple predict(
      const dataset::BoltDatasetPtr& data,
      const dataset::BoltDatasetPtr& labels, bool use_sparse_inference = false,
      const std::vector<std::string>& metrics = {}, bool verbose = true,
      uint32_t batch_limit = std::numeric_limits<uint32_t>::max()) {
    // Redirect to python output.
    py::scoped_ostream_redirect stream(
        std::cout, py::module_::import("sys").attr("stdout"));

    uint32_t num_samples = data->len();

    uint64_t inference_output_dim = getInferenceOutputDim(use_sparse_inference);
    bool output_sparse = inference_output_dim < getOutputDim();

    // Declare pointers to memory for activations and active neurons, if the
    // allocation succeeds this will be assigned valid addresses by the
    // allocateActivations function. Otherwise the nullptr will indicate that
    // activations are not being computed.
    uint32_t* active_neurons = nullptr;
    float* activations = nullptr;

    allocateActivations(num_samples, inference_output_dim, &active_neurons,
                        &activations, output_sparse);

    auto metric_data = FullyConnectedNetwork::predict(
        data, labels, active_neurons, activations, use_sparse_inference,
        metrics, verbose, batch_limit);

    py::dict py_metric_data = py::cast(metric_data);

    return constructPythonInferenceTuple(std::move(py_metric_data), num_samples,
                                         inference_output_dim, activations,
                                         active_neurons);
  }

  /**
   * To save without optimizer, shallow=true
   */
  void save(const std::string& filename) {
    std::ofstream filestream =
        dataset::SafeFileIO::ofstream(filename, std::ios::binary);
    cereal::BinaryOutputArchive oarchive(filestream);
    oarchive(*this);
  }

  static std::unique_ptr<PyNetwork> load(const std::string& filename) {
    std::ifstream filestream =
        dataset::SafeFileIO::ifstream(filename, std::ios::binary);
    cereal::BinaryInputArchive iarchive(filestream);
    std::unique_ptr<PyNetwork> deserialize_into(new PyNetwork());
    iarchive(*deserialize_into);
    return deserialize_into;
  }

  py::array_t<float> getWeights(uint32_t layer_index) {
    if (layer_index >= _num_layers) {
      return py::none();
    }

    float* mem = _layers[layer_index]->getWeights();

    py::capsule free_when_done(
        mem, [](void* ptr) { delete static_cast<float*>(ptr); });

    size_t dim = _layers.at(layer_index)->getDim();
    size_t prev_dim =
        (layer_index > 0) ? _layers.at(layer_index - 1)->getDim() : _input_dim;

    return py::array_t<float>({dim, prev_dim},
                              {prev_dim * sizeof(float), sizeof(float)}, mem,
                              free_when_done);
  }

  void setTrainable(uint32_t layer_index, bool trainable) {
    _layers.at(layer_index)->setTrainable(trainable);
  }

  void setWeights(
      uint32_t layer_index,
      const py::array_t<float, py::array::c_style | py::array::forcecast>&
          new_weights) {
    int64_t dim = _layers.at(layer_index)->getDim();
    int64_t prev_dim =
        (layer_index > 0) ? _layers.at(layer_index - 1)->getDim() : _input_dim;

    if (new_weights.ndim() != 2) {
      std::stringstream err;
      err << "Expected weight matrix to have 2 dimensions, received matrix "
             "with "
          << new_weights.ndim() << " dimensions.";
      throw std::invalid_argument(err.str());
    }
    if (new_weights.shape(0) != dim || new_weights.shape(1) != prev_dim) {
      std::stringstream err;
      err << "Expected weight matrix to have dim (" << dim << ", " << prev_dim
          << ") received matrix with dim (" << new_weights.shape(0) << ", "
          << new_weights.shape(1) << ").";
      throw std::invalid_argument(err.str());
    }

    _layers.at(layer_index)->setWeights(new_weights.data());
  }

  void setBiases(
      uint32_t layer_index,
      const py::array_t<float, py::array::c_style | py::array::forcecast>&
          new_biases) {
    int64_t dim = _layers.at(layer_index)->getDim();
    if (new_biases.ndim() != 1) {
      std::stringstream err;
      err << "Expected weight matrix to have 1 dimension, received matrix "
             "with "
          << new_biases.ndim() << " dimensions.";
      throw std::invalid_argument(err.str());
    }
    if (new_biases.shape(0) != dim) {
      std::stringstream err;
      err << "Expected weight matrix to have dim " << dim
          << " received matrix with dim " << new_biases.shape(0) << ".";
      throw std::invalid_argument(err.str());
    }

    _layers.at(layer_index)->setBiases(new_biases.data());
  }

  py::array_t<float> getBiases(uint32_t layer_index) {
    if (layer_index >= _num_layers) {
      return py::none();
    }

    float* mem = _layers[layer_index]->getBiases();

    py::capsule free_when_done(
        mem, [](void* ptr) { delete static_cast<float*>(ptr); });

    size_t dim = _layers.at(layer_index)->getDim();

    return py::array_t<float>({dim}, {sizeof(float)}, mem, free_when_done);
  }

 private:
  // Tell Cereal what to serialize. See https://uscilab.github.io/cereal/
  friend class cereal::access;
  template <class Archive>
  void serialize(Archive& archive) {
    archive(cereal::base_class<FullyConnectedNetwork>(this));
  }

  // Private constructor for Cereal. See https://uscilab.github.io/cereal/
  PyNetwork() : FullyConnectedNetwork(){};
};

class PyDLRM final : public DLRM {
 public:
  PyDLRM(bolt::EmbeddingLayerConfig embedding_config,
         SequentialConfigList bottom_mlp_configs,
         SequentialConfigList top_mlp_configs, uint32_t input_dim)
      : DLRM(embedding_config, std::move(bottom_mlp_configs),
             std::move(top_mlp_configs), input_dim) {}

  py::tuple predict(
      const dataset::ClickThroughDatasetPtr& test_data,
      const dataset::BoltDatasetPtr& test_labels, bool use_sparse_inference,
      const std::vector<std::string>& metrics = {}, bool verbose = true,
      uint32_t batch_limit = std::numeric_limits<uint32_t>::max()) {
    uint32_t num_samples = test_data->len();
    uint64_t inference_output_dim = getInferenceOutputDim(use_sparse_inference);

    bool output_sparse = inference_output_dim < getOutputDim();

    // Declare pointers to memory for activations and active neurons, if the
    // allocation succeeds this will be assigned valid addresses by the
    // allocateActivations function. Otherwise the nullptr will indicate that
    // activations are not being computed.
    uint32_t* active_neurons = nullptr;
    float* activations = nullptr;

    allocateActivations(num_samples, inference_output_dim, &active_neurons,
                        &activations, output_sparse);

    auto metric_data =
        DLRM::predict(test_data, test_labels, active_neurons, activations,
                      use_sparse_inference, metrics, verbose, batch_limit);
    py::dict py_metric_data = py::cast(metric_data);

    return constructPythonInferenceTuple(std::move(py_metric_data), num_samples,
                                         inference_output_dim, activations,
                                         active_neurons);
  }
};

class SentimentClassifier {
 public:
  explicit SentimentClassifier(const std::string& model_path) {
    _model = PyNetwork::load(model_path);
    _model->initializeNetworkState(/* batch_size= */ 1,
                                   /* use_sparsity= */ true);
    if (_model->getOutputDim() != 2) {
      throw std::invalid_argument(
          "Expected model output dim to be 2 for sentiment classifier.");
    }
    _output = BoltVector(/* l= */ 2, /* is_dense= */ true);
  }

  float predictSentiment(const std::string& sentence) {
    BoltVector vec = dataset::TextEncodingUtils::computeUnigrams(
        sentence, _model->getInputDim());
    _model->forward(0, vec, _output, /* labels= */ nullptr);
    return _output.activations[1];
  }

 private:
  std::unique_ptr<PyNetwork> _model;
  BoltVector _output;
};

class PySequentialClassifier : public SequentialClassifier {
 public:
  PySequentialClassifier(const std::string& size, const py::tuple& item,
                         const std::string& timestamp, const py::tuple& target,
                         uint32_t lookahead, uint32_t lookback,
                         uint32_t period = 1,
                         const std::vector<std::string>& text = {},
                         const std::vector<py::tuple>& categorical = {},
                         const std::vector<std::string>& trackable_qty = {},
                         const std::vector<py::tuple>& trackable_cat = {})
      : SequentialClassifier(
            {toItem(item), toTimestamp(timestamp), toTarget(target),
             toTrackConfig(lookahead, lookback, period), toText(text),
             toCategoricals(categorical), toTrackableQtys(trackable_qty),
             toTrackableCats(trackable_cat)},
            size) {}

 private:
  static Item toItem(const py::tuple& tuple) {
    if (tuple.size() != 2 && tuple.size() != 4) {
      std::stringstream error_ss;
      error_ss << "An Item tuple either contains two elements: \n"
                  "(item_column: str, n_distinct_items: int) \n"
                  "or 4 elements: \n"
                  "(item_column: str, n_distinct_items: int, item_graph: "
                  "Dict[str, List[str]], max_neighbors: int). \n"
                  "Found tuple "
               << tuple;
      throw std::invalid_argument(error_ss.str());
    }

    Item item{/* col_name = */ tuple[0].cast<std::string>(),
              /* n_distinct = */ tuple[1].cast<uint32_t>()};

    if (tuple.size() > 2) {
      /*
        Casting tuple[2] to dataset::GraphPtr (shared_ptr of dataset::Graph)
        results in compilation issues. We copy the graph and then move the copy
        into a shared_ptr to avoid having multiple smart pointers to the same
        object (since Python also keeps its own smart pointer to the object).
      */
      dataset::Graph graph(
          tuple[2].cast<dataset::Graph>());  // Invokes copy constructor.
      item.graph = std::make_shared<dataset::Graph>(std::move(graph));
      item.max_neighbors = tuple[3].cast<uint32_t>();
    }
    return item;
  }

  static CategoricalAttribute toTarget(const py::tuple& tuple) {
    if (tuple.size() != 2 && tuple.size() != 4) {
      std::stringstream error_ss;
      error_ss << "A Target tuple must contains two elements: \n"
                  "(target_column: str, n_distinct_classes: int) \n"
                  "Found tuple "
               << tuple;
      throw std::invalid_argument(error_ss.str());
    }

    return {/* col_name = */ tuple[0].cast<std::string>(),
            /* n_distinct = */ tuple[1].cast<uint32_t>()};
  }

  static std::vector<CategoricalAttribute> toCategoricals(
      const std::vector<py::tuple>& tuples) {
    std::vector<CategoricalAttribute> categoricals;
    for (const auto& tuple : tuples) {
      if (tuple.size() != 2 && tuple.size() != 4) {
        std::stringstream error_ss;
        error_ss
            << "A Categorical tuple must contains two elements: \n"
               "(categorical_attr_column: str, n_distinct_categories: int) \n"
               "Found tuple "
            << tuple;
        throw std::invalid_argument(error_ss.str());
      }

      categoricals.push_back({/* col_name = */ tuple[0].cast<std::string>(),
                              /* n_distinct = */ tuple[1].cast<uint32_t>()});
    }
    return categoricals;
  }

  static Timestamp toTimestamp(const std::string& timestamp) {
    return {/* col_name = */ timestamp};
  }

  static TrackingConfig toTrackConfig(uint32_t lookahead, uint32_t lookback,
                                      uint32_t period) {
    return {lookahead, lookback, period};
  }

  static std::vector<TrackableQuantity> toTrackableQtys(
      const std::vector<std::string>& trackable_qty_names) {
    std::vector<TrackableQuantity> trackables;
    trackables.reserve(trackable_qty_names.size());
    for (const auto& name : trackable_qty_names) {
      trackables.push_back({/* col+name = */ name});
    }
    return trackables;
  }

  static std::vector<TrackableCategory> toTrackableCats(
      const std::vector<py::tuple>& tuples) {
    std::vector<TrackableCategory> trackables;
    trackables.reserve(tuples.size());
    for (const auto& tuple : tuples) {
      if (tuple.size() != 3) {
        std::stringstream error_ss;
        error_ss << "A TrackableCategory tuple must contains three elements: \n"
                    "(trackable_category_column: str, n_distinct_categories: "
                    "int, track_last_n: int) \n"
                    "Found tuple "
                 << tuple;
        throw std::invalid_argument(error_ss.str());
      }

      trackables.push_back({/* col_name = */ tuple[0].cast<std::string>(),
                            /* n_distinct = */ tuple[1].cast<uint32_t>(),
                            /* track_last_n = */ tuple[2].cast<uint32_t>()});
    }
    return trackables;
  }

  static std::vector<TextAttribute> toText(
      const std::vector<std::string>& text_names) {
    std::vector<TextAttribute> texts;
    texts.reserve(text_names.size());
    for (const auto& name : text_names) {
      texts.push_back({/* col_name = */ name});
    }
    return texts;
  }
};

}  // namespace thirdai::bolt::python

CEREAL_REGISTER_TYPE(thirdai::bolt::python::PyNetwork)<|MERGE_RESOLUTION|>--- conflicted
+++ resolved
@@ -12,15 +12,9 @@
 #include <bolt/src/metrics/Metric.h>
 #include <bolt/src/networks/DLRM.h>
 #include <bolt/src/networks/FullyConnectedNetwork.h>
-#include <bolt/src/sequential_classifier/SequentialClassifier.h>
 #include <dataset/python_bindings/DatasetPython.h>
-<<<<<<< HEAD
-#include <dataset/src/blocks/BlockInterface.h>
-#include <dataset/src/bolt_datasets/BoltDatasets.h>
-=======
 #include <dataset/src/DatasetLoaders.h>
 #include <dataset/src/blocks/BlockInterface.h>
->>>>>>> 0601616d
 #include <dataset/src/utils/SafeFileIO.h>
 #include <pybind11/buffer_info.h>
 #include <pybind11/cast.h>
@@ -109,13 +103,11 @@
   }
 
   py::list getInputGradients(
-      const py::object& data, const LossFunction& loss_fn,
+      dataset::BoltDatasetPtr& data, const LossFunction& loss_fn,
       bool best_index = true,
-      const std::vector<uint32_t>& required_labels = std::vector<uint32_t>(),
-      uint32_t batch_size = 256) {
-    auto analysis_data = convertPyObjectToBoltDataset(data, batch_size, false);
+      const std::vector<uint32_t>& required_labels = std::vector<uint32_t>()) {
     auto gradients = FullyConnectedNetwork::getInputGradients(
-        analysis_data.dataset, loss_fn, best_index, required_labels);
+        data, loss_fn, best_index, required_labels);
 
     return py::cast(gradients);
   }
