#include "BoltV2NNPython.h"
#include <bolt/src/nn/autograd/Computation.h>
#include <bolt/src/nn/loss/BinaryCrossEntropy.h>
#include <bolt/src/nn/loss/CategoricalCrossEntropy.h>
#include <bolt/src/nn/loss/Loss.h>
#include <bolt/src/nn/model/Model.h>
#include <bolt/src/nn/ops/Concatenate.h>
#include <bolt/src/nn/ops/FullyConnected.h>
#include <bolt/src/nn/ops/Input.h>
#include <bolt/src/nn/ops/Op.h>
#include <bolt/src/nn/tensor/Tensor.h>
#include <pybind11/cast.h>
#include <pybind11/detail/common.h>
#include <pybind11/numpy.h>
#include <pybind11/pybind11.h>
#include <pybind11/pytypes.h>
#include <pybind11/stl.h>
#include <optional>
#include <stdexcept>

namespace py = pybind11;

namespace thirdai::bolt::nn::python {

template <typename T>
py::object toNumpy(const T* data, std::vector<uint32_t> shape) {
  if (data) {
    py::array_t<T, py::array::c_style | py::array::forcecast> arr(shape, data);
    return py::object(std::move(arr));
  }
  return py::none();
}

template <typename T>
py::object toNumpy(const tensor::TensorPtr& tensor, const T* data) {
  auto nonzeros = tensor->nonzeros();
  if (!nonzeros) {
    throw std::runtime_error(
        "Cannot convert tensor to numpy if the number of nonzeros is not "
        "fixed.");
  }
  if (data) {
    py::array_t<T, py::array::c_style | py::array::forcecast> arr(
        {tensor->batchSize(), *nonzeros}, data);
    return py::object(std::move(arr));
  }
  // We return None if the data is nullptr so that a user can access the field
  // and check if its None rather than dealing with an exception. For example:
  // if tensor.active_neurons:
  //      do something
  return py::none();
}

void createBoltV2NNSubmodule(py::module_& module) {
  auto nn = module.def_submodule("nn");

  py::class_<tensor::Tensor, tensor::TensorPtr>(nn, "Tensor")
      .def_property_readonly(
          "active_neurons",
          [](const tensor::TensorPtr& tensor) {
            return toNumpy(tensor, tensor->activeNeuronsPtr());
          },
          py::return_value_policy::reference_internal)
      .def_property_readonly(
          "activations",
          [](const tensor::TensorPtr& tensor) {
            return toNumpy(tensor, tensor->activationsPtr());
          },
          py::return_value_policy::reference_internal)
      .def_property_readonly(
          "gradients",
          [](const tensor::TensorPtr& tensor) {
            return toNumpy(tensor, tensor->gradientsPtr());
          },
          py::return_value_policy::reference_internal);

  py::class_<autograd::Computation, autograd::ComputationPtr>(nn, "Computation")
<<<<<<< HEAD
      .def("dim", &autograd::Computation::dim)
      .def("tensor", &autograd::Computation::tensor)
      .def("name", &autograd::Computation::name);
=======
      .def("name", &autograd::Computation::name)
      .def("tensor", &autograd::Computation::tensor);
>>>>>>> 67ee2551

  py::class_<ops::Op, ops::OpPtr>(nn, "Op").def("name", &ops::Op::name);

  py::class_<ops::FullyConnected, ops::FullyConnectedPtr, ops::Op>(
      nn, "FullyConnected")
      .def(py::init(&ops::FullyConnected::make), py::arg("dim"),
           py::arg("input_dim"), py::arg("sparsity") = 1.0,
           py::arg("activation") = "relu", py::arg("sampling_config") = nullptr,
           py::arg("rebuild_hash_tables") = 10,
           py::arg("reconstruct_hash_functions") = 100)
      .def("__call__", &ops::FullyConnected::apply)
      .def_property_readonly("weights",
                             [](const ops::FullyConnected& op) {
                               return toNumpy(op.weightsPtr(), op.dimensions());
                             })
      .def_property_readonly("biases", [](const ops::FullyConnected& op) {
        return toNumpy(op.biasesPtr(), {op.dimensions()[0]});
      });

  py::class_<ops::Concatenate, ops::ConcatenatePtr, ops::Op>(nn, "Concatenate")
      .def(py::init(&ops::Concatenate::make))
      .def("__call__", &ops::Concatenate::apply);

  nn.def("Input", &ops::Input::make, py::arg("dim"));

  py::class_<model::Model, model::ModelPtr>(nn, "Model")
      .def(py::init(&model::Model::make), py::arg("inputs"), py::arg("outputs"),
           py::arg("losses"))
      .def(
          "train_on_batch",
          py::overload_cast<const tensor::TensorPtr&, const tensor::TensorPtr&>(
              &model::Model::trainOnBatch),
          py::arg("inputs"), py::arg("labels"))
      .def("train_on_batch",
           py::overload_cast<const tensor::TensorList&,
                             const tensor::TensorList&>(
               &model::Model::trainOnBatch),
           py::arg("inputs"), py::arg("labels"))
      .def("forward",
           py::overload_cast<const tensor::TensorPtr&, bool>(
               &model::Model::forward),
           py::arg("inputs"), py::arg("use_sparsity"))
      .def("forward",
           py::overload_cast<const tensor::TensorList&, bool>(
               &model::Model::forward),
           py::arg("inputs"), py::arg("use_sparsity"))
      .def("update_parameters", &model::Model::updateParameters,
           py::arg("learning_rate"))
      .def("__getitem__", &model::Model::getOp, py::arg("name"))
      .def("summary", &model::Model::summary, py::arg("print") = true);

  auto loss = nn.def_submodule("losses");

  py::class_<loss::Loss, loss::LossPtr>(loss, "Loss");  // NOLINT

  py::class_<loss::CategoricalCrossEntropy, loss::CategoricalCrossEntropyPtr,
             loss::Loss>(loss, "CategoricalCrossEntropy")
      .def(py::init(&loss::CategoricalCrossEntropy::make),
           py::arg("activations"), py::arg("labels"));

  py::class_<loss::BinaryCrossEntropy, loss::BinaryCrossEntropyPtr, loss::Loss>(
      loss, "BinaryCrossEntropy")
      .def(py::init(&loss::BinaryCrossEntropy::make), py::arg("activations"),
           py::arg("labels"));
}

}  // namespace thirdai::bolt::nn::python<|MERGE_RESOLUTION|>--- conflicted
+++ resolved
@@ -75,14 +75,9 @@
           py::return_value_policy::reference_internal);
 
   py::class_<autograd::Computation, autograd::ComputationPtr>(nn, "Computation")
-<<<<<<< HEAD
       .def("dim", &autograd::Computation::dim)
       .def("tensor", &autograd::Computation::tensor)
       .def("name", &autograd::Computation::name);
-=======
-      .def("name", &autograd::Computation::name)
-      .def("tensor", &autograd::Computation::tensor);
->>>>>>> 67ee2551
 
   py::class_<ops::Op, ops::OpPtr>(nn, "Op").def("name", &ops::Op::name);
 
