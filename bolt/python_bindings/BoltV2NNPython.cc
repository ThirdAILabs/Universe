--- conflicted
+++ resolved
@@ -107,7 +107,6 @@
       .def("params", &modelParams)
       .def_static("from_params", &modelFromParams, py::arg("params"))
 #endif
-<<<<<<< HEAD
       // The next three functions are used for distributed training.
       .def("disable_sparse_parameter_updates",
            &model::Model::disableSparseParameterUpdates)
@@ -115,10 +114,8 @@
            py::return_value_policy::reference_internal)
       .def("set_gradients", &::thirdai::bolt::python::setGradients,
            py::arg("new_values"))
-=======
       .def("enable_sparse_parameter_updates",
            &model::Model::enableSparseParameterUpdates)
->>>>>>> 11aeb3df
       .def("freeze_hash_tables", &model::Model::freezeHashTables,
            py::arg("insert_labels_if_not_found") = true)
       .def("unfreeze_hash_tables", &model::Model::unfreezeHashTables)
