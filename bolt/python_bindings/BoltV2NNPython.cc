#include "BoltV2NNPython.h"
#include "PybindUtils.h"
#include <bolt/src/nn/autograd/Computation.h>
#include <bolt/src/nn/loss/BinaryCrossEntropy.h>
#include <bolt/src/nn/loss/CategoricalCrossEntropy.h>
#include <bolt/src/nn/loss/EuclideanContrastive.h>
#include <bolt/src/nn/loss/Loss.h>
#include <bolt/src/nn/model/Model.h>
#include <bolt/src/nn/ops/Concatenate.h>
#include <bolt/src/nn/ops/Embedding.h>
#include <bolt/src/nn/ops/FullyConnected.h>
#include <bolt/src/nn/ops/Input.h>
#include <bolt/src/nn/ops/LayerNorm.h>
#include <bolt/src/nn/ops/Op.h>
#include <bolt/src/nn/tensor/Tensor.h>
#include <licensing/src/methods/file/License.h>
#include <pybind11/cast.h>
#include <pybind11/detail/common.h>
#include <pybind11/numpy.h>
#include <pybind11/pybind11.h>
#include <pybind11/pytypes.h>
#include <pybind11/stl.h>
#include <optional>
#include <stdexcept>

namespace py = pybind11;

namespace thirdai::bolt::nn::python {

template <typename T>
py::object toNumpy(const T* data, std::vector<uint32_t> shape) {
  if (data) {
    py::array_t<T, py::array::c_style | py::array::forcecast> arr(shape, data);
    return py::object(std::move(arr));
  }
  return py::none();
}

template <typename T>
py::object toNumpy(const tensor::TensorPtr& tensor, const T* data) {
  auto nonzeros = tensor->nonzeros();
  if (!nonzeros) {
    throw std::runtime_error(
        "Cannot convert tensor to numpy if the number of nonzeros is not "
        "fixed.");
  }
  if (data) {
    py::array_t<T, py::array::c_style | py::array::forcecast> arr(
        {tensor->batchSize(), *nonzeros}, data);
    return py::object(std::move(arr));
  }
  // We return None if the data is nullptr so that a user can access the field
  // and check if its None rather than dealing with an exception. For example:
  // if tensor.active_neurons:
  //      do something
  return py::none();
}

void defineTensor(py::module_& nn);

void defineOps(py::module_& nn);

void defineLosses(py::module_& nn);

void createBoltV2NNSubmodule(py::module_& module) {
  auto nn = module.def_submodule("nn");

  py::class_<model::Model, model::ModelPtr>(nn, "Model")
#if THIRDAI_EXPOSE_ALL
      /**
       * ==============================================================
       * WARNING: If this THIRDAI_EXPOSE_ALL is removed then license
       * checks must be added to train_on_batch. Also methods such as
       * summary, ops, __getitem__, etc. should remain hidden.
       * ==============================================================
       */
      .def(py::init(&model::Model::make), py::arg("inputs"), py::arg("outputs"),
           py::arg("losses"))
      .def("forward",
           py::overload_cast<const tensor::TensorList&, bool>(
               &model::Model::forward),
           py::arg("inputs"), py::arg("use_sparsity"))
      .def("train_on_batch", &model::Model::trainOnBatch, py::arg("inputs"),
           py::arg("labels"))
      .def("update_parameters", &model::Model::updateParameters,
           py::arg("learning_rate"))
      .def("ops", &model::Model::ops)
      .def("__getitem__", &model::Model::getOp, py::arg("name"))
      .def("outputs", &model::Model::outputs)
      .def("labels", &model::Model::labels)
      .def("summary", &model::Model::summary, py::arg("print") = true)
#endif
      .def("save", &model::Model::save, py::arg("filename"),
           py::arg("save_metadata") = true)
      .def_static("load", &model::Model::load, py::arg("filename"))
      .def(thirdai::bolt::python::getPickleFunction<model::Model>());

#if THIRDAI_EXPOSE_ALL
  defineTensor(nn);

  defineOps(nn);

  defineLosses(nn);

#endif
}

void defineTensor(py::module_& nn) {
  py::class_<tensor::Tensor, tensor::TensorPtr>(nn, "Tensor")
      .def(py::init(py::overload_cast<const BoltVector&, uint32_t>(
               tensor::Tensor::convert)),
           py::arg("vector"), py::arg("dim"))
      .def_property_readonly(
          "active_neurons",
          [](const tensor::TensorPtr& tensor) {
            return toNumpy(tensor, tensor->activeNeuronsPtr());
          },
          py::return_value_policy::reference_internal)
      .def_property_readonly(
          "activations",
          [](const tensor::TensorPtr& tensor) {
            return toNumpy(tensor, tensor->activationsPtr());
          },
          py::return_value_policy::reference_internal)
      .def_property_readonly(
          "gradients",
          [](const tensor::TensorPtr& tensor) {
            return toNumpy(tensor, tensor->gradientsPtr());
          },
          py::return_value_policy::reference_internal);
}

void defineOps(py::module_& nn) {
  py::class_<autograd::Computation, autograd::ComputationPtr>(nn, "Computation")
      .def("dim", &autograd::Computation::dim)
      .def("tensor", &autograd::Computation::tensor)
      .def("name", &autograd::Computation::name);

  py::class_<ops::Op, ops::OpPtr>(nn, "Op")
      .def("dim", &ops::Op::dim)
      .def("name", &ops::Op::name);

  py::class_<ops::FullyConnected, ops::FullyConnectedPtr, ops::Op>(
      nn, "FullyConnected")
      .def(py::init(&ops::FullyConnected::make), py::arg("dim"),
           py::arg("input_dim"), py::arg("sparsity") = 1.0,
           py::arg("activation") = "relu", py::arg("sampling_config") = nullptr,
           py::arg("rebuild_hash_tables") = 10,
           py::arg("reconstruct_hash_functions") = 100)
      .def("__call__", &ops::FullyConnected::apply)
      .def_property_readonly(
          "weights",
          [](const ops::FullyConnected& op) {
            return toNumpy(op.weightsPtr(), {op.dim(), op.inputDim()});
          })
      .def_property_readonly("biases", [](const ops::FullyConnected& op) {
        return toNumpy(op.biasesPtr(), {op.dim()});
      });

  py::class_<ops::Embedding, ops::EmbeddingPtr, ops::Op>(nn, "Embedding")
      .def(py::init(&ops::Embedding::make), py::arg("num_embedding_lookups"),
           py::arg("lookup_size"), py::arg("log_embedding_block_size"),
           py::arg("reduction"), py::arg("num_tokens_per_input") = std::nullopt,
           py::arg("update_chunk_size") = DEFAULT_EMBEDDING_UPDATE_CHUNK_SIZE)
      .def("__call__", &ops::Embedding::apply)
      .def("duplicate_with_new_reduction",
           &ops::Embedding::duplicateWithNewReduction, py::arg("reduction"),
           py::arg("num_tokens_per_input"));

  py::class_<ops::Concatenate, ops::ConcatenatePtr, ops::Op>(nn, "Concatenate")
      .def(py::init(&ops::Concatenate::make))
      .def("__call__", &ops::Concatenate::apply);

  py::class_<ops::LayerNorm, ops::LayerNormPtr, ops::Op>(nn, "LayerNorm")
      .def(py::init(&ops::LayerNorm::make))
      .def("__call__", &ops::LayerNorm::apply);

  nn.def("Input", &ops::Input::make, py::arg("dim"));
}

<<<<<<< HEAD
void defineLosses(py::module_& nn) {
=======
  py::class_<model::Model, model::ModelPtr>(nn, "Model")
      .def(py::init(&model::Model::make), py::arg("inputs"), py::arg("outputs"),
           py::arg("losses"))
      .def("train_on_batch", &model::Model::trainOnBatch, py::arg("inputs"),
           py::arg("labels"))
      .def("forward",
           py::overload_cast<const tensor::TensorList&, bool>(
               &model::Model::forward),
           py::arg("inputs"), py::arg("use_sparsity"))
      .def("update_parameters", &model::Model::updateParameters,
           py::arg("learning_rate"))
      .def("ops", &model::Model::ops)
      .def("__getitem__", &model::Model::getOp, py::arg("name"))
      .def("outputs", &model::Model::outputs)
      .def("labels", &model::Model::labels)
      .def("summary", &model::Model::summary, py::arg("print") = true)
      .def("save", &model::Model::save, py::arg("filename"),
           py::arg("save_metadata") = true)
      .def("checkpoint", &model::Model::checkpoint, py::arg("filename"),
           py::arg("save_metadata") = true)
      .def_static("load", &model::Model::load, py::arg("filename"))
      .def(thirdai::bolt::python::getPickleFunction<model::Model>());

>>>>>>> d8911065
  auto loss = nn.def_submodule("losses");

  py::class_<loss::Loss, loss::LossPtr>(loss, "Loss");  // NOLINT

  py::class_<loss::CategoricalCrossEntropy, loss::CategoricalCrossEntropyPtr,
             loss::Loss>(loss, "CategoricalCrossEntropy")
      .def(py::init(&loss::CategoricalCrossEntropy::make),
           py::arg("activations"), py::arg("labels"));

  py::class_<loss::BinaryCrossEntropy, loss::BinaryCrossEntropyPtr, loss::Loss>(
      loss, "BinaryCrossEntropy")
      .def(py::init(&loss::BinaryCrossEntropy::make), py::arg("activations"),
           py::arg("labels"));

  py::class_<loss::EuclideanContrastive, loss::EuclideanContrastivePtr,
             loss::Loss>(loss, "EuclideanContrastive")
      .def(py::init(&loss::EuclideanContrastive::make), py::arg("output_1"),
           py::arg("output_2"), py::arg("labels"),
           py::arg("dissimilar_cutoff_distance"));
}

}  // namespace thirdai::bolt::nn::python<|MERGE_RESOLUTION|>--- conflicted
+++ resolved
@@ -76,114 +76,6 @@
        */
       .def(py::init(&model::Model::make), py::arg("inputs"), py::arg("outputs"),
            py::arg("losses"))
-      .def("forward",
-           py::overload_cast<const tensor::TensorList&, bool>(
-               &model::Model::forward),
-           py::arg("inputs"), py::arg("use_sparsity"))
-      .def("train_on_batch", &model::Model::trainOnBatch, py::arg("inputs"),
-           py::arg("labels"))
-      .def("update_parameters", &model::Model::updateParameters,
-           py::arg("learning_rate"))
-      .def("ops", &model::Model::ops)
-      .def("__getitem__", &model::Model::getOp, py::arg("name"))
-      .def("outputs", &model::Model::outputs)
-      .def("labels", &model::Model::labels)
-      .def("summary", &model::Model::summary, py::arg("print") = true)
-#endif
-      .def("save", &model::Model::save, py::arg("filename"),
-           py::arg("save_metadata") = true)
-      .def_static("load", &model::Model::load, py::arg("filename"))
-      .def(thirdai::bolt::python::getPickleFunction<model::Model>());
-
-#if THIRDAI_EXPOSE_ALL
-  defineTensor(nn);
-
-  defineOps(nn);
-
-  defineLosses(nn);
-
-#endif
-}
-
-void defineTensor(py::module_& nn) {
-  py::class_<tensor::Tensor, tensor::TensorPtr>(nn, "Tensor")
-      .def(py::init(py::overload_cast<const BoltVector&, uint32_t>(
-               tensor::Tensor::convert)),
-           py::arg("vector"), py::arg("dim"))
-      .def_property_readonly(
-          "active_neurons",
-          [](const tensor::TensorPtr& tensor) {
-            return toNumpy(tensor, tensor->activeNeuronsPtr());
-          },
-          py::return_value_policy::reference_internal)
-      .def_property_readonly(
-          "activations",
-          [](const tensor::TensorPtr& tensor) {
-            return toNumpy(tensor, tensor->activationsPtr());
-          },
-          py::return_value_policy::reference_internal)
-      .def_property_readonly(
-          "gradients",
-          [](const tensor::TensorPtr& tensor) {
-            return toNumpy(tensor, tensor->gradientsPtr());
-          },
-          py::return_value_policy::reference_internal);
-}
-
-void defineOps(py::module_& nn) {
-  py::class_<autograd::Computation, autograd::ComputationPtr>(nn, "Computation")
-      .def("dim", &autograd::Computation::dim)
-      .def("tensor", &autograd::Computation::tensor)
-      .def("name", &autograd::Computation::name);
-
-  py::class_<ops::Op, ops::OpPtr>(nn, "Op")
-      .def("dim", &ops::Op::dim)
-      .def("name", &ops::Op::name);
-
-  py::class_<ops::FullyConnected, ops::FullyConnectedPtr, ops::Op>(
-      nn, "FullyConnected")
-      .def(py::init(&ops::FullyConnected::make), py::arg("dim"),
-           py::arg("input_dim"), py::arg("sparsity") = 1.0,
-           py::arg("activation") = "relu", py::arg("sampling_config") = nullptr,
-           py::arg("rebuild_hash_tables") = 10,
-           py::arg("reconstruct_hash_functions") = 100)
-      .def("__call__", &ops::FullyConnected::apply)
-      .def_property_readonly(
-          "weights",
-          [](const ops::FullyConnected& op) {
-            return toNumpy(op.weightsPtr(), {op.dim(), op.inputDim()});
-          })
-      .def_property_readonly("biases", [](const ops::FullyConnected& op) {
-        return toNumpy(op.biasesPtr(), {op.dim()});
-      });
-
-  py::class_<ops::Embedding, ops::EmbeddingPtr, ops::Op>(nn, "Embedding")
-      .def(py::init(&ops::Embedding::make), py::arg("num_embedding_lookups"),
-           py::arg("lookup_size"), py::arg("log_embedding_block_size"),
-           py::arg("reduction"), py::arg("num_tokens_per_input") = std::nullopt,
-           py::arg("update_chunk_size") = DEFAULT_EMBEDDING_UPDATE_CHUNK_SIZE)
-      .def("__call__", &ops::Embedding::apply)
-      .def("duplicate_with_new_reduction",
-           &ops::Embedding::duplicateWithNewReduction, py::arg("reduction"),
-           py::arg("num_tokens_per_input"));
-
-  py::class_<ops::Concatenate, ops::ConcatenatePtr, ops::Op>(nn, "Concatenate")
-      .def(py::init(&ops::Concatenate::make))
-      .def("__call__", &ops::Concatenate::apply);
-
-  py::class_<ops::LayerNorm, ops::LayerNormPtr, ops::Op>(nn, "LayerNorm")
-      .def(py::init(&ops::LayerNorm::make))
-      .def("__call__", &ops::LayerNorm::apply);
-
-  nn.def("Input", &ops::Input::make, py::arg("dim"));
-}
-
-<<<<<<< HEAD
-void defineLosses(py::module_& nn) {
-=======
-  py::class_<model::Model, model::ModelPtr>(nn, "Model")
-      .def(py::init(&model::Model::make), py::arg("inputs"), py::arg("outputs"),
-           py::arg("losses"))
       .def("train_on_batch", &model::Model::trainOnBatch, py::arg("inputs"),
            py::arg("labels"))
       .def("forward",
@@ -197,6 +89,7 @@
       .def("outputs", &model::Model::outputs)
       .def("labels", &model::Model::labels)
       .def("summary", &model::Model::summary, py::arg("print") = true)
+#endif
       .def("save", &model::Model::save, py::arg("filename"),
            py::arg("save_metadata") = true)
       .def("checkpoint", &model::Model::checkpoint, py::arg("filename"),
@@ -204,7 +97,89 @@
       .def_static("load", &model::Model::load, py::arg("filename"))
       .def(thirdai::bolt::python::getPickleFunction<model::Model>());
 
->>>>>>> d8911065
+#if THIRDAI_EXPOSE_ALL
+  defineTensor(nn);
+
+  defineOps(nn);
+
+  defineLosses(nn);
+#endif
+}
+
+void defineTensor(py::module_& nn) {
+  py::class_<tensor::Tensor, tensor::TensorPtr>(nn, "Tensor")
+      .def(py::init(py::overload_cast<const BoltVector&, uint32_t>(
+               tensor::Tensor::convert)),
+           py::arg("vector"), py::arg("dim"))
+      .def_property_readonly(
+          "active_neurons",
+          [](const tensor::TensorPtr& tensor) {
+            return toNumpy(tensor, tensor->activeNeuronsPtr());
+          },
+          py::return_value_policy::reference_internal)
+      .def_property_readonly(
+          "activations",
+          [](const tensor::TensorPtr& tensor) {
+            return toNumpy(tensor, tensor->activationsPtr());
+          },
+          py::return_value_policy::reference_internal)
+      .def_property_readonly(
+          "gradients",
+          [](const tensor::TensorPtr& tensor) {
+            return toNumpy(tensor, tensor->gradientsPtr());
+          },
+          py::return_value_policy::reference_internal);
+}
+
+void defineOps(py::module_& nn) {
+  py::class_<autograd::Computation, autograd::ComputationPtr>(nn, "Computation")
+      .def("dim", &autograd::Computation::dim)
+      .def("tensor", &autograd::Computation::tensor)
+      .def("name", &autograd::Computation::name);
+
+  py::class_<ops::Op, ops::OpPtr>(nn, "Op")
+      .def("dim", &ops::Op::dim)
+      .def("name", &ops::Op::name);
+
+  py::class_<ops::FullyConnected, ops::FullyConnectedPtr, ops::Op>(
+      nn, "FullyConnected")
+      .def(py::init(&ops::FullyConnected::make), py::arg("dim"),
+           py::arg("input_dim"), py::arg("sparsity") = 1.0,
+           py::arg("activation") = "relu", py::arg("sampling_config") = nullptr,
+           py::arg("rebuild_hash_tables") = 10,
+           py::arg("reconstruct_hash_functions") = 100)
+      .def("__call__", &ops::FullyConnected::apply)
+      .def_property_readonly(
+          "weights",
+          [](const ops::FullyConnected& op) {
+            return toNumpy(op.weightsPtr(), {op.dim(), op.inputDim()});
+          })
+      .def_property_readonly("biases", [](const ops::FullyConnected& op) {
+        return toNumpy(op.biasesPtr(), {op.dim()});
+      });
+
+  py::class_<ops::Embedding, ops::EmbeddingPtr, ops::Op>(nn, "Embedding")
+      .def(py::init(&ops::Embedding::make), py::arg("num_embedding_lookups"),
+           py::arg("lookup_size"), py::arg("log_embedding_block_size"),
+           py::arg("reduction"), py::arg("num_tokens_per_input") = std::nullopt,
+           py::arg("update_chunk_size") = DEFAULT_EMBEDDING_UPDATE_CHUNK_SIZE)
+      .def("__call__", &ops::Embedding::apply)
+      .def("duplicate_with_new_reduction",
+           &ops::Embedding::duplicateWithNewReduction, py::arg("reduction"),
+           py::arg("num_tokens_per_input"));
+
+  py::class_<ops::Concatenate, ops::ConcatenatePtr, ops::Op>(nn, "Concatenate")
+      .def(py::init(&ops::Concatenate::make))
+      .def("__call__", &ops::Concatenate::apply);
+
+  py::class_<ops::LayerNorm, ops::LayerNormPtr, ops::Op>(nn, "LayerNorm")
+      .def(py::init(&ops::LayerNorm::make))
+      .def("__call__", &ops::LayerNorm::apply);
+
+  nn.def("Input", &ops::Input::make, py::arg("dim"));
+}
+
+void defineLosses(py::module_& nn) {
   auto loss = nn.def_submodule("losses");
 
   py::class_<loss::Loss, loss::LossPtr>(loss, "Loss");  // NOLINT
