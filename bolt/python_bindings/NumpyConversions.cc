#include "NumpyConversions.h"
#include <pybind11/cast.h>
#include <pybind11/numpy.h>
#include <pybind11/pytypes.h>
#include <stdexcept>

namespace thirdai::bolt::nn::python {

template <typename T>
py::array_t<T, py::array::c_style | py::array::forcecast> createArrayCopy(
    const T* data, uint32_t rows, uint32_t cols, bool single_row_to_vector) {
  uint64_t flattened_dim = rows * cols;

  T* data_copy = new T[flattened_dim];
  std::copy(data, data + flattened_dim, data_copy);

  py::capsule free_when_done(data_copy,
                             [](void* ptr) { delete static_cast<T*>(ptr); });

  // This is so that if we have a tensor with a single row we return a (N,)
  // numpy array instead of a (N,1). This is useful during inference on a single
  // sample.
  if (rows == 1 && single_row_to_vector) {
    return py::array_t<T, py::array::c_style | py::array::forcecast>(
        cols, data_copy, free_when_done);
  }
  return py::array_t<T, py::array::c_style | py::array::forcecast>(
      {rows, cols}, data_copy, free_when_done);
}

py::object tensorToNumpy(const tensor::TensorPtr& tensor,
                         bool single_row_to_vector) {
  auto nonzeros = tensor->nonzeros();
  if (!nonzeros) {
    throw std::runtime_error(
        "Cannot convert tensor to numpy if the number of nonzeros is not "
        "fixed.");
  }

<<<<<<< HEAD
  auto values =
      createArrayCopy(/* data= */ tensor->valuesPtr(),
                      /* rows= */ tensor->batchSize(), /* cols= */ *nonzeros);

  if (tensor->indicesPtr()) {
    auto indices = createArrayCopy(
        /* data= */ tensor->indicesPtr(), /* rows= */ tensor->batchSize(),
        /* cols= */ *nonzeros);
=======
  if (!tensor->activationsPtr()) {
    throw std::runtime_error("Cannot convert ragged tensor to numpy.");
  }

  auto activations =
      createArrayCopy(/* data= */ tensor->activationsPtr(),
                      /* rows= */ tensor->batchSize(), /* cols= */ *nonzeros,
                      /* single_row_to_vector= */ single_row_to_vector);

  if (tensor->activeNeuronsPtr()) {
    auto active_neurons = createArrayCopy(
        /* data= */ tensor->activeNeuronsPtr(), /* rows= */ tensor->batchSize(),
        /* cols= */ *nonzeros,
        /* single_row_to_vector= */ single_row_to_vector);
>>>>>>> eec88e9d

    return std::move(py::make_tuple(std::move(indices), std::move(values)));
  }

  return std::move(values);
}

}  // namespace thirdai::bolt::nn::python<|MERGE_RESOLUTION|>--- conflicted
+++ resolved
@@ -37,31 +37,20 @@
         "fixed.");
   }
 
-<<<<<<< HEAD
-  auto values =
-      createArrayCopy(/* data= */ tensor->valuesPtr(),
-                      /* rows= */ tensor->batchSize(), /* cols= */ *nonzeros);
-
-  if (tensor->indicesPtr()) {
-    auto indices = createArrayCopy(
-        /* data= */ tensor->indicesPtr(), /* rows= */ tensor->batchSize(),
-        /* cols= */ *nonzeros);
-=======
   if (!tensor->activationsPtr()) {
     throw std::runtime_error("Cannot convert ragged tensor to numpy.");
   }
 
   auto activations =
-      createArrayCopy(/* data= */ tensor->activationsPtr(),
+      createArrayCopy(/* data= */ tensor->valuedPtr(),
                       /* rows= */ tensor->batchSize(), /* cols= */ *nonzeros,
                       /* single_row_to_vector= */ single_row_to_vector);
 
-  if (tensor->activeNeuronsPtr()) {
+  if (tensor->indicesPtr()) {
     auto active_neurons = createArrayCopy(
-        /* data= */ tensor->activeNeuronsPtr(), /* rows= */ tensor->batchSize(),
+        /* data= */ tensor->indicesPtr(), /* rows= */ tensor->batchSize(),
         /* cols= */ *nonzeros,
         /* single_row_to_vector= */ single_row_to_vector);
->>>>>>> eec88e9d
 
     return std::move(py::make_tuple(std::move(indices), std::move(values)));
   }
