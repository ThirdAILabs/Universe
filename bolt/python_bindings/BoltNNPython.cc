--- conflicted
+++ resolved
@@ -24,8 +24,8 @@
 #include <bolt/src/nn/ops/PatchSum.h>
 #include <bolt/src/nn/ops/QuantileMixing.h>
 #include <bolt/src/nn/ops/RobeZ.h>
+#include <bolt/src/nn/ops/WeightedSum.h>
 #include <bolt/src/nn/optimizers/SGD.h>
-#include <bolt/src/nn/ops/WeightedSum.h>
 #include <bolt/src/nn/tensor/Tensor.h>
 #include <licensing/src/methods/file/License.h>
 #include <pybind11/cast.h>
@@ -104,12 +104,8 @@
        * ==============================================================
        */
       .def(py::init(&Model::make), py::arg("inputs"), py::arg("outputs"),
-<<<<<<< HEAD
-           py::arg("losses"), py::arg("additional_labels") = ComputationList{},
+           py::arg("losses"), py::arg("expected_labels") = ComputationList{},
            py::arg("optimizer") = AdamFactory())
-=======
-           py::arg("losses"), py::arg("expected_labels") = ComputationList{})
->>>>>>> 93457ff4
       .def("train_on_batch", &Model::trainOnBatch, py::arg("inputs"),
            py::arg("labels"))
       .def("forward",
