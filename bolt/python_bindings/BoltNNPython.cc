#include "BoltNNPython.h"
#include "PybindUtils.h"
#include <bolt/python_bindings/Porting.h>
#include <bolt/src/nn/autograd/Computation.h>
#include <bolt/src/nn/loss/BinaryCrossEntropy.h>
#include <bolt/src/nn/loss/CategoricalCrossEntropy.h>
#include <bolt/src/nn/loss/EuclideanContrastive.h>
#include <bolt/src/nn/loss/Loss.h>
#include <bolt/src/nn/model/Model.h>
#include <bolt/src/nn/ops/Activation.h>
#include <bolt/src/nn/ops/Concatenate.h>
#include <bolt/src/nn/ops/CosineSimilarity.h>
#include <bolt/src/nn/ops/DlrmAttention.h>
#include <bolt/src/nn/ops/DotProduct.h>
#include <bolt/src/nn/ops/Embedding.h>
#include <bolt/src/nn/ops/FullyConnected.h>
#include <bolt/src/nn/ops/Input.h>
#include <bolt/src/nn/ops/LayerNorm.h>
#include <bolt/src/nn/ops/Op.h>
#include <bolt/src/nn/ops/RobeZ.h>
#include <bolt/src/nn/tensor/Tensor.h>
#include <licensing/src/methods/file/License.h>
#include <pybind11/cast.h>
#include <pybind11/detail/common.h>
#include <pybind11/numpy.h>
#include <pybind11/pybind11.h>
#include <pybind11/pytypes.h>
#include <pybind11/stl.h>
#include <utils/Random.h>
#include <optional>
#include <stdexcept>

namespace py = pybind11;

namespace thirdai::bolt::python {

template <typename T>
using NumpyArray = py::array_t<T, py::array::c_style | py::array::forcecast>;

template <typename T>
py::object toNumpy(const T* data, std::vector<uint32_t> shape) {
  if (data) {
    NumpyArray<T> arr(shape, data);
    return py::object(std::move(arr));
  }
  return py::none();
}

template <typename T>
py::object toNumpy(const TensorPtr& tensor, const T* data) {
  auto nonzeros = tensor->nonzeros();
  if (!nonzeros) {
    throw std::runtime_error(
        "Cannot convert tensor to numpy if the number of nonzeros is not "
        "fixed.");
  }
  if (data) {
    NumpyArray<T> arr({tensor->batchSize(), *nonzeros}, data);
    return py::object(std::move(arr));
  }
  // We return None if the data is nullptr so that a user can access the field
  // and check if its None rather than dealing with an exception. For example:
  // if tensor.active_neurons:
  //      do something
  return py::none();
}

tensor::TensorPtr fromNumpySparse(const NumpyArray<uint32_t>& indices,
                                  const NumpyArray<float>& values,
                                  uint32_t last_dim) {
  if (indices.ndim() != 2) {
    throw std::invalid_argument("Expected indices to be 2D.");
  }
  if (values.ndim() != 2) {
    throw std::invalid_argument("Expected values to be 2D.");
  }

  uint32_t batch_size = indices.shape(0);
  uint32_t nonzeros = indices.shape(1);

  return tensor::Tensor::fromArray(indices.data(), values.data(), batch_size,
                                   last_dim, nonzeros, /* with_grad= */ false);
}

tensor::TensorPtr fromNumpyDense(const NumpyArray<float>& values) {
  if (values.ndim() != 2) {
    throw std::invalid_argument("Expected values to be 2D.");
  }

  uint32_t batch_size = values.shape(0);
  uint32_t dim = values.shape(1);

  return tensor::Tensor::fromArray(nullptr, values.data(), batch_size, dim,
                                   /* nonzeros= */ dim, /* with_grad= */ false);
}

void defineTensor(py::module_& nn);

void defineOps(py::module_& nn);

void defineLosses(py::module_& nn);

void createBoltNNSubmodule(py::module_& module) {
  auto nn = module.def_submodule("nn");

  py::class_<Model, ModelPtr>(nn, "Model")
#if THIRDAI_EXPOSE_ALL
      /**
       * ==============================================================
       * WARNING: If this THIRDAI_EXPOSE_ALL is removed then license
       * checks must be added to train_on_batch. Also methods such as
       * summary, ops, __getitem__, etc. should remain hidden.
       * ==============================================================
       */
      .def(py::init(&Model::make), py::arg("inputs"), py::arg("outputs"),
           py::arg("losses"), py::arg("additional_labels") = ComputationList{})
      .def("train_on_batch", &Model::trainOnBatch, py::arg("inputs"),
           py::arg("labels"))
      .def("forward",
           py::overload_cast<const TensorList&, bool>(&Model::forward),
           py::arg("inputs"), py::arg("use_sparsity") = false)
      .def("update_parameters", &Model::updateParameters,
           py::arg("learning_rate"))
      .def("ops", &Model::opExecutionOrder)
      .def("__getitem__", &Model::getOp, py::arg("name"))
      .def("outputs", &Model::outputs)
      .def("labels", &Model::labels)
      .def("summary", &Model::summary, py::arg("print") = true)
      .def("num_params", &Model::numParams)
      .def("get_parameters", &getParameters,
           py::return_value_policy::reference_internal)
      .def("set_parameters", &setParameters, py::arg("new_values"))
      .def("train_steps", &Model::trainSteps)
      .def("override_train_steps", &Model::overrideTrainSteps,
           py::arg("train_steps"))
      .def("params", &modelParams)
      .def_static("from_params", &modelFromParams, py::arg("params"))
#endif
      // The next three functions are used for distributed training.
      .def("disable_sparse_parameter_updates",
           &Model::disableSparseParameterUpdates)
      .def("get_gradients", &getGradients,
           py::return_value_policy::reference_internal)
      .def("set_gradients", &setGradients, py::arg("new_values"))
      .def("enable_sparse_parameter_updates",
           &Model::enableSparseParameterUpdates)
      .def("freeze_hash_tables", &Model::freezeHashTables,
           py::arg("insert_labels_if_not_found") = true)
      .def("unfreeze_hash_tables", &Model::unfreezeHashTables)
      .def("save", &Model::save, py::arg("filename"),
           py::arg("save_metadata") = true)
      .def("checkpoint", &Model::checkpoint, py::arg("filename"),
           py::arg("save_metadata") = true)
      .def_static("load", &Model::load, py::arg("filename"))
      .def(thirdai::bolt::python::getPickleFunction<Model>());

#if THIRDAI_EXPOSE_ALL
  defineTensor(nn);

  defineOps(nn);

  defineLosses(nn);
#endif
}

void defineTensor(py::module_& nn) {
  py::class_<Tensor, TensorPtr>(nn, "Tensor")
      .def(py::init([](BoltVector vector, uint32_t dim) {
             return Tensor::convert(std::move(vector), dim);
           }),
           py::arg("vector"), py::arg("dim"))
      .def(py::init(&fromNumpySparse), py::arg("indices"), py::arg("values"),
           py::arg("dense_dim"))
      .def(py::init(&fromNumpyDense), py::arg("values"))
      .def("__getitem__", &tensor::Tensor::getVector)
      .def("__len__", &tensor::Tensor::batchSize)
      .def_property_readonly(
          "active_neurons",
          [](const TensorPtr& tensor) {
            return toNumpy(tensor, tensor->activeNeuronsPtr());
          },
          py::return_value_policy::reference_internal)
      .def_property_readonly(
          "activations",
          [](const TensorPtr& tensor) {
            return toNumpy(tensor, tensor->activationsPtr());
          },
          py::return_value_policy::reference_internal)
      .def_property_readonly(
          "gradients",
          [](const TensorPtr& tensor) {
            return toNumpy(tensor, tensor->gradientsPtr());
          },
          py::return_value_policy::reference_internal);
}

void defineOps(py::module_& nn) {
#if THIRDAI_EXPOSE_ALL
#pragma message("THIRDAI_EXPOSE_ALL is defined")  // NOLINT

  py::class_<Computation, ComputationPtr>(nn, "Computation")
      .def("dim", &Computation::dim)
      .def("tensor", &Computation::tensor)
      .def("name", &Computation::name);

  py::class_<Op, OpPtr>(nn, "Op")
      .def("dim", &Op::dim)
      .def_property("name", &Op::name, &Op::setName);

  py::class_<thirdai::bolt::SamplingConfig, SamplingConfigPtr>(  // NOLINT
      nn, "SamplingConfig");

  py::class_<thirdai::bolt::DWTASamplingConfig,
             std::shared_ptr<DWTASamplingConfig>, SamplingConfig>(
      nn, "DWTASamplingConfig")
      .def(py::init<uint32_t, uint32_t, uint32_t, uint32_t, uint32_t,
                    uint32_t>(),
           py::arg("num_tables"), py::arg("hashes_per_table"),
           py::arg("range_pow"), py::arg("binsize"), py::arg("reservoir_size"),
           py::arg("permutations"));

  py::class_<thirdai::bolt::FastSRPSamplingConfig,
             std::shared_ptr<FastSRPSamplingConfig>, SamplingConfig>(
      nn, "FastSRPSamplingConfig")
      .def(py::init<uint32_t, uint32_t, uint32_t>(), py::arg("num_tables"),
           py::arg("hashes_per_table"), py::arg("reservoir_size"));

  py::class_<RandomSamplingConfig, std::shared_ptr<RandomSamplingConfig>,
             SamplingConfig>(nn, "RandomSamplingConfig")
      .def(py::init<>());

  py::class_<hashtable::SampledHashTable, hashtable::SampledHashTablePtr>(
      nn, "HashTable")
      .def("save", &hashtable::SampledHashTable::save, py::arg("filename"))
      .def_static("load", &hashtable::SampledHashTable::load,
                  py::arg("filename"))
      .def(thirdai::bolt::python::getPickleFunction<
           hashtable::SampledHashTable>());
#endif

  py::class_<FullyConnected, FullyConnectedPtr, Op>(nn, "FullyConnected")
      .def(py::init(&FullyConnected::make), py::arg("dim"),
           py::arg("input_dim"), py::arg("sparsity") = 1.0,
           py::arg("activation") = "relu", py::arg("sampling_config") = nullptr,
           py::arg("use_bias") = true, py::arg("rebuild_hash_tables") = 10,
           py::arg("reconstruct_hash_functions") = 100)
      .def("__call__", &FullyConnected::apply)
      .def("dim", &FullyConnected::dim)
      .def("get_sparsity", &FullyConnected::getSparsity)
      .def("set_sparsity", &FullyConnected::setSparsity, py::arg("sparsity"),
           py::arg("rebuild_hash_tables") = true,
           py::arg("experimental_autotune") = false)
      .def_property_readonly(
          "weights",
          [](const FullyConnected& op) {
            return toNumpy(op.weightsPtr(), {op.dim(), op.inputDim()});
          })
      .def_property_readonly("biases",
                             [](const FullyConnected& op) {
                               return toNumpy(op.biasesPtr(), {op.dim()});
                             })
      .def("set_weights",
           [](FullyConnected& op, const NumpyArray<float>& weights) {
             if (weights.ndim() != 2 || weights.shape(0) != op.dim() ||
                 weights.shape(1) != op.inputDim()) {
               std::stringstream error;
               error << "Expected weights to be 2D array with shape ("
                     << op.dim() << ", " << op.inputDim() << ").";
               throw std::invalid_argument(error.str());
             }
             op.setWeights(weights.data());
           })
      .def("set_biases",
           [](FullyConnected& op, const NumpyArray<float>& biases) {
             if (biases.ndim() != 1 || biases.shape(0) != op.dim()) {
               std::stringstream error;
               error << "Expected biases to be 1D array with shape ("
                     << op.dim() << ",).";
               throw std::invalid_argument(error.str());
             }
             op.setBiases(biases.data());
           })
      .def("get_hash_table", &FullyConnected::getHashTable)
      .def("set_hash_table", &FullyConnected::setHashTable, py::arg("hash_fn"),
           py::arg("hash_table"));

  py::class_<RobeZ, RobeZPtr, Op>(nn, "RobeZ")
      .def(py::init(&RobeZ::make), py::arg("num_embedding_lookups"),
           py::arg("lookup_size"), py::arg("log_embedding_block_size"),
           py::arg("reduction"), py::arg("num_tokens_per_input") = std::nullopt,
           py::arg("update_chunk_size") = DEFAULT_EMBEDDING_UPDATE_CHUNK_SIZE,
           py::arg("seed") = global_random::nextSeed())
      .def("__call__", &RobeZ::apply)
      .def("duplicate_with_new_reduction", &RobeZ::duplicateWithNewReduction,
           py::arg("reduction"), py::arg("num_tokens_per_input"));

  py::class_<Embedding, EmbeddingPtr, Op>(nn, "Embedding")
      .def(py::init(&Embedding::make), py::arg("dim"), py::arg("input_dim"),
           py::arg("activation"), py::arg("bias") = true)
      .def("__call__", &Embedding::apply)
      .def_property_readonly(
          "weights",
          [](const EmbeddingPtr& op) {
            return toNumpy(op->embeddingsPtr(), {op->inputDim(), op->dim()});
          })
      .def_property_readonly("biases",
                             [](const EmbeddingPtr& op) {
                               return toNumpy(op->biasesPtr(), {op->dim()});
                             })
      .def("set_weights",
           [](EmbeddingPtr& op, const NumpyArray<float>& weights) {
             if (weights.ndim() != 2 || weights.shape(0) != op->inputDim() ||
                 weights.shape(1) != op->dim()) {
               std::stringstream error;
               error << "Expected weights to be 2D array with shape ("
                     << op->inputDim() << ", " << op->dim() << ").";
               throw std::invalid_argument(error.str());
             }
             op->setEmbeddings(weights.data());
           })
<<<<<<< HEAD
      .def("set_biases", [](EmbeddingPtr& op, const NumpyArray<float>& biases) {
        if (biases.ndim() != 1 || biases.shape(0) != op->dim()) {
          std::stringstream error;
          error << "Expected biases to be 1D array with shape (" << op->dim()
                << ",).";
          throw std::invalid_argument(error.str());
        }
        op->setBiases(biases.data());
      });

  py::class_<Concatenate, ConcatenatePtr, Op>(nn, "Concatenate")
      .def(py::init(&Concatenate::make))
      .def("__call__", &Concatenate::apply);

  py::class_<LayerNorm, LayerNormPtr, Op>(nn, "LayerNorm")
      .def(py::init(py::overload_cast<>(&LayerNorm::make)))
      .def("__call__", &LayerNorm::apply);

  py::class_<Tanh, TanhPtr, Op>(nn, "Tanh")
      .def(py::init(&Tanh::make))
      .def("__call__", &Tanh::apply);

  py::class_<Relu, ReluPtr, Op>(nn, "Relu")
      .def(py::init(&Relu::make))
      .def("__call__", &Relu::apply);

  py::class_<DlrmAttention, DlrmAttentionPtr, Op>(nn, "DlrmAttention")
      .def(py::init(&DlrmAttention::make))
      .def("__call__", &DlrmAttention::apply);

  nn.def("Input", &Input::make, py::arg("dim"));
=======
      .def("set_biases",
           [](ops::EmbeddingPtr& op, const NumpyArray<float>& biases) {
             if (biases.ndim() != 1 || biases.shape(0) != op->dim()) {
               std::stringstream error;
               error << "Expected biases to be 1D array with shape ("
                     << op->dim() << ",).";
               throw std::invalid_argument(error.str());
             }
             op->setBiases(biases.data());
           });

  py::class_<ops::Concatenate, ops::ConcatenatePtr, ops::Op>(nn, "Concatenate")
      .def(py::init(&ops::Concatenate::make))
      .def("__call__", &ops::Concatenate::apply);

  py::class_<ops::LayerNorm, ops::LayerNormPtr, ops::Op>(nn, "LayerNorm")
      .def(py::init(py::overload_cast<>(&ops::LayerNorm::make)))
      .def("__call__", &ops::LayerNorm::apply);

  py::class_<ops::Tanh, ops::TanhPtr, ops::Op>(nn, "Tanh")
      .def(py::init(&ops::Tanh::make))
      .def("__call__", &ops::Tanh::apply);

  py::class_<ops::Relu, ops::ReluPtr, ops::Op>(nn, "Relu")
      .def(py::init(&ops::Relu::make))
      .def("__call__", &ops::Relu::apply);

  py::class_<ops::DlrmAttention, ops::DlrmAttentionPtr, ops::Op>(
      nn, "DlrmAttention")
      .def(py::init(&ops::DlrmAttention::make))
      .def("__call__", &ops::DlrmAttention::apply);

  py::class_<ops::DotProduct, ops::DotProductPtr, ops::Op>(nn, "DotProduct")
      .def(py::init<>(&ops::DotProduct::make))
      .def("__call__", &ops::DotProduct::apply);

  py::class_<ops::CosineSimilarity, ops::CosineSimilarityPtr, ops::Op>(
      nn, "CosineSimilarity")
      .def(py::init<>(&ops::CosineSimilarity::make))
      .def("__call__", &ops::CosineSimilarity::apply);

  nn.def("Input", &ops::Input::make, py::arg("dim"));
>>>>>>> fc357de2
}

void defineLosses(py::module_& nn) {
  auto loss = nn.def_submodule("losses");

  py::class_<Loss, LossPtr>(loss, "Loss");  // NOLINT

  py::class_<CategoricalCrossEntropy, CategoricalCrossEntropyPtr, Loss>(
      loss, "CategoricalCrossEntropy")
      .def(py::init(&CategoricalCrossEntropy::make), py::arg("activations"),
           py::arg("labels"));

  py::class_<BinaryCrossEntropy, BinaryCrossEntropyPtr, Loss>(
      loss, "BinaryCrossEntropy")
      .def(py::init(&BinaryCrossEntropy::make), py::arg("activations"),
           py::arg("labels"));

  py::class_<EuclideanContrastive, EuclideanContrastivePtr, Loss>(
      loss, "EuclideanContrastive")
      .def(py::init(&EuclideanContrastive::make), py::arg("output_1"),
           py::arg("output_2"), py::arg("labels"),
           py::arg("dissimilar_cutoff_distance"));
}

}  // namespace thirdai::bolt::python<|MERGE_RESOLUTION|>--- conflicted
+++ resolved
@@ -65,9 +65,8 @@
   return py::none();
 }
 
-tensor::TensorPtr fromNumpySparse(const NumpyArray<uint32_t>& indices,
-                                  const NumpyArray<float>& values,
-                                  uint32_t last_dim) {
+TensorPtr fromNumpySparse(const NumpyArray<uint32_t>& indices,
+                          const NumpyArray<float>& values, uint32_t last_dim) {
   if (indices.ndim() != 2) {
     throw std::invalid_argument("Expected indices to be 2D.");
   }
@@ -78,11 +77,11 @@
   uint32_t batch_size = indices.shape(0);
   uint32_t nonzeros = indices.shape(1);
 
-  return tensor::Tensor::fromArray(indices.data(), values.data(), batch_size,
-                                   last_dim, nonzeros, /* with_grad= */ false);
-}
-
-tensor::TensorPtr fromNumpyDense(const NumpyArray<float>& values) {
+  return Tensor::fromArray(indices.data(), values.data(), batch_size, last_dim,
+                           nonzeros, /* with_grad= */ false);
+}
+
+TensorPtr fromNumpyDense(const NumpyArray<float>& values) {
   if (values.ndim() != 2) {
     throw std::invalid_argument("Expected values to be 2D.");
   }
@@ -90,8 +89,8 @@
   uint32_t batch_size = values.shape(0);
   uint32_t dim = values.shape(1);
 
-  return tensor::Tensor::fromArray(nullptr, values.data(), batch_size, dim,
-                                   /* nonzeros= */ dim, /* with_grad= */ false);
+  return Tensor::fromArray(nullptr, values.data(), batch_size, dim,
+                           /* nonzeros= */ dim, /* with_grad= */ false);
 }
 
 void defineTensor(py::module_& nn);
@@ -172,8 +171,8 @@
       .def(py::init(&fromNumpySparse), py::arg("indices"), py::arg("values"),
            py::arg("dense_dim"))
       .def(py::init(&fromNumpyDense), py::arg("values"))
-      .def("__getitem__", &tensor::Tensor::getVector)
-      .def("__len__", &tensor::Tensor::batchSize)
+      .def("__getitem__", &Tensor::getVector)
+      .def("__len__", &Tensor::batchSize)
       .def_property_readonly(
           "active_neurons",
           [](const TensorPtr& tensor) {
@@ -318,7 +317,6 @@
              }
              op->setEmbeddings(weights.data());
            })
-<<<<<<< HEAD
       .def("set_biases", [](EmbeddingPtr& op, const NumpyArray<float>& biases) {
         if (biases.ndim() != 1 || biases.shape(0) != op->dim()) {
           std::stringstream error;
@@ -345,55 +343,19 @@
       .def(py::init(&Relu::make))
       .def("__call__", &Relu::apply);
 
+  py::class_<DotProduct, DotProductPtr, Op>(nn, "DotProduct")
+      .def(py::init<>(&DotProduct::make))
+      .def("__call__", &DotProduct::apply);
+
+  py::class_<CosineSimilarity, CosineSimilarityPtr, Op>(nn, "CosineSimilarity")
+      .def(py::init<>(&CosineSimilarity::make))
+      .def("__call__", &CosineSimilarity::apply);
+
   py::class_<DlrmAttention, DlrmAttentionPtr, Op>(nn, "DlrmAttention")
       .def(py::init(&DlrmAttention::make))
       .def("__call__", &DlrmAttention::apply);
 
   nn.def("Input", &Input::make, py::arg("dim"));
-=======
-      .def("set_biases",
-           [](ops::EmbeddingPtr& op, const NumpyArray<float>& biases) {
-             if (biases.ndim() != 1 || biases.shape(0) != op->dim()) {
-               std::stringstream error;
-               error << "Expected biases to be 1D array with shape ("
-                     << op->dim() << ",).";
-               throw std::invalid_argument(error.str());
-             }
-             op->setBiases(biases.data());
-           });
-
-  py::class_<ops::Concatenate, ops::ConcatenatePtr, ops::Op>(nn, "Concatenate")
-      .def(py::init(&ops::Concatenate::make))
-      .def("__call__", &ops::Concatenate::apply);
-
-  py::class_<ops::LayerNorm, ops::LayerNormPtr, ops::Op>(nn, "LayerNorm")
-      .def(py::init(py::overload_cast<>(&ops::LayerNorm::make)))
-      .def("__call__", &ops::LayerNorm::apply);
-
-  py::class_<ops::Tanh, ops::TanhPtr, ops::Op>(nn, "Tanh")
-      .def(py::init(&ops::Tanh::make))
-      .def("__call__", &ops::Tanh::apply);
-
-  py::class_<ops::Relu, ops::ReluPtr, ops::Op>(nn, "Relu")
-      .def(py::init(&ops::Relu::make))
-      .def("__call__", &ops::Relu::apply);
-
-  py::class_<ops::DlrmAttention, ops::DlrmAttentionPtr, ops::Op>(
-      nn, "DlrmAttention")
-      .def(py::init(&ops::DlrmAttention::make))
-      .def("__call__", &ops::DlrmAttention::apply);
-
-  py::class_<ops::DotProduct, ops::DotProductPtr, ops::Op>(nn, "DotProduct")
-      .def(py::init<>(&ops::DotProduct::make))
-      .def("__call__", &ops::DotProduct::apply);
-
-  py::class_<ops::CosineSimilarity, ops::CosineSimilarityPtr, ops::Op>(
-      nn, "CosineSimilarity")
-      .def(py::init<>(&ops::CosineSimilarity::make))
-      .def("__call__", &ops::CosineSimilarity::apply);
-
-  nn.def("Input", &ops::Input::make, py::arg("dim"));
->>>>>>> fc357de2
 }
 
 void defineLosses(py::module_& nn) {
