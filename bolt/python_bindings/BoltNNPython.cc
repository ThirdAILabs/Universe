#include "BoltNNPython.h"
#include "PybindUtils.h"
#include <bolt/src/graph/DistributedTrainingWrapper.h>
#include <bolt/src/graph/ExecutionConfig.h>
#include <bolt/src/graph/Graph.h>
#include <bolt/src/graph/InferenceOutputTracker.h>
#include <bolt/src/graph/Node.h>
#include <bolt/src/graph/nodes/Concatenate.h>
#include <bolt/src/graph/nodes/DlrmAttention.h>
#include <bolt/src/graph/nodes/DotProduct.h>
#include <bolt/src/graph/nodes/Embedding.h>
#include <bolt/src/graph/nodes/FullyConnected.h>
#include <bolt/src/graph/nodes/Input.h>
#include <bolt/src/graph/nodes/LayerNorm.h>
#include <bolt/src/graph/nodes/Switch.h>
#include <dataset/src/Datasets.h>
#include <pybind11/detail/common.h>
#include <pybind11/functional.h>
#include <pybind11/pytypes.h>
#include <optional>
#include <string>

namespace thirdai::bolt::python {

void createBoltNNSubmodule(py::module_& bolt_submodule) {
  auto nn_submodule = bolt_submodule.def_submodule("nn");

  using ParameterArray =
      py::array_t<float, py::array::c_style | py::array::forcecast>;

  using SerializedCompressedVector = py::array_t<char, py::array::c_style>;

  py::class_<ParameterReference>(nn_submodule, "ParameterReference")
      .def("copy", &ParameterReference::copy,
           "Returns a copy of the parameters held in the ParameterReference as "
           "a numpy array.")
      .def("get", &ParameterReference::get,
           /**
            * This means that the lifetime of the returned object is tied to
            * the lifetime of the object this method is called on, such that
            * the parent object cannot be garbage collected will this returned
            * object is still alive.
            */
           py::return_value_policy::reference_internal,
           "Returns a numpy array which shadows the parameters held in the "
           "ParameterReference and acts as a reference to them, modifying this "
           "array will modify the parameters.")

      .def("compress", &ParameterReference::compress,
           py::arg("compression_scheme"), py::arg("compression_density"),
           py::arg("seed_for_hashing"), py::arg("sample_population_size"),
           "Returns a char array representing a compressed vector. "
           "sample_population_size is the number of random samples you take "
           "for estimating a threshold for dragon compression or the number of "
           "sketches needed for count_sketch")
      /*
       * NOTE: The order of set functions is important for correct parameter
       * overloading Pybind will first try the first set method, which will only
       * work with an array of chars (a serialized compressed vector), since
       * SerializedCompressedVector does not specify py::array::forcecast.
       * Pybind will then try the second set method, which will work with any
       * pybind array that can be converted to floats, keeping the normal
       * behavior of setting parameters the same. See
       * https://pybind11.readthedocs.io/en/stable/advanced/functions.html#overload-resolution-order
       */
      .def("set",
           py::overload_cast<SerializedCompressedVector&>(
               &ParameterReference::set),
           py::arg("new_params"),
           "Takes a char array as input that represents a compressed vector "
           "and decompresses and copies into the ParameterReference object.")
      .def("set", py::overload_cast<ParameterArray&>(&ParameterReference::set),
           py::arg("new_params"),
           "Takes a numpy array of floats as input and copies its contents "
           "into the parameters held in the parameter reference object.")
      /*
       * TODO(Shubh):We should make a Compressed vector module at python
       * end to deal with concat function. Since, compressed vectors have an
       * underlying parameter reference, I think that until we have a seperate
       * copmression module, concat can be planted in ParameterReference.
       * Concatenating compressed vectors with the same underlying parameter
       * reference is the same as "concatenating" the parameter references.
       */
      .def_static(
          "concat", &ParameterReference::concat, py::arg("compressed_vectors"),
          "Takes in a list of compressed vector objects and returns a "
          "concatenated compressed vector object. Concatenation is non-lossy "
          "in nature but comes at the cost of a higher memory footprint. "
          "Note: Only concatenate compressed vectors of the same type with "
          "the same hyperparamters.");

  py::class_<GradientReference>(nn_submodule, "GradientReference")
      .def("get_gradients", &GradientReference::getGradients,
           "Returns flattened gradients for the model")
      .def("set_gradients", &GradientReference::setGradients,
           py::arg("flattened_gradients"),
           "Set the gradients for the model with flattened_gradients provided");

  // Needed so python can know that InferenceOutput objects can own memory
  py::class_<InferenceOutputTracker>(nn_submodule,  // NOLINT
                                     "InferenceOutput");

#if THIRDAI_EXPOSE_ALL
#pragma message("THIRDAI_EXPOSE_ALL is defined")                 // NOLINT
  py::class_<thirdai::bolt::SamplingConfig, SamplingConfigPtr>(  // NOLINT
      nn_submodule, "SamplingConfig");

  py::class_<thirdai::bolt::DWTASamplingConfig,
             std::shared_ptr<DWTASamplingConfig>, SamplingConfig>(
      nn_submodule, "DWTASamplingConfig")
      .def(py::init<uint32_t, uint32_t, uint32_t>(), py::arg("num_tables"),
           py::arg("hashes_per_table"), py::arg("reservoir_size"));

  py::class_<thirdai::bolt::FastSRPSamplingConfig,
             std::shared_ptr<FastSRPSamplingConfig>, SamplingConfig>(
      nn_submodule, "FastSRPSamplingConfig")
      .def(py::init<uint32_t, uint32_t, uint32_t>(), py::arg("num_tables"),
           py::arg("hashes_per_table"), py::arg("reservoir_size"));

  py::class_<RandomSamplingConfig, std::shared_ptr<RandomSamplingConfig>,
             SamplingConfig>(nn_submodule, "RandomSamplingConfig")
      .def(py::init<>());
#endif

  py::class_<Node, NodePtr>(nn_submodule, "Node")
      .def_property_readonly("name", [](Node& node) { return node.name(); })
      .def("disable_sparse_parameter_updates",
           &Node::disableSparseParameterUpdates,
           "Forces the node to use dense parameter updates.");

  py::class_<FullyConnectedNode, FullyConnectedNodePtr, Node>(nn_submodule,
                                                              "FullyConnected")
      .def(py::init(&FullyConnectedNode::makeDense), py::arg("dim"),
           py::arg("activation"),
           "Constructs a dense FullyConnectedLayer object.\n"
           "Arguments:\n"
           " * dim: Int (positive) - The dimension of the layer.\n"
           " * activation: String specifying the activation function "
           "to use, no restrictions on case - We support five activation "
           "functions: ReLU, Softmax, Tanh, Sigmoid, and Linear.\n")
      .def(py::init(&FullyConnectedNode::makeAutotuned), py::arg("dim"),
           py::arg("sparsity"), py::arg("activation"),
           "Constructs a sparse FullyConnectedLayer object with sampling "
           "parameters autotuned.\n"
           "Arguments:\n"
           " * dim: Int (positive) - The dimension of the layer.\n"
           " * sparsity: Float - What fraction of nuerons to activate during "
           "training and sparse inference.\n"
           " * activation: String specifying the activation function "
           "to use, no restrictions on case - We support five activation "
           "functions: ReLU, Softmax, Tanh, Sigmoid, and Linear.\n")
#if THIRDAI_EXPOSE_ALL
      .def(py::init(&FullyConnectedNode::make), py::arg("dim"),
           py::arg("sparsity"), py::arg("activation"),
           py::arg("sampling_config"),
           "Constructs a sparse FullyConnectedLayer object.\n"
           "Arguments:\n"
           " * dim: Int (positive) - The dimension of the layer.\n"
           " * sparsity: Float - What fraction of nuerons to activate during "
           "training and sparse inference.\n"
           " * activation: String specifying the activation function "
           "to use, no restrictions on case - We support five activation "
           "functions: ReLU, Softmax, Tanh, Sigmoid, and Linear.\n"
           " * sampling_config (SamplingConfig) - Sampling config object to "
           "initialize hash tables/functions.")
#endif
      .def("__call__", &FullyConnectedNode::addPredecessor,
           py::arg("prev_layer"),
           "Tells the graph which layer should act as input to this fully "
           "connected layer.")
      .def("save_parameters", &FullyConnectedNode::saveParameters,
           py::arg("filename"))
      .def("load_parameters", &FullyConnectedNode::loadParameters,
           py::arg("filename"))
      // TODO(Nick, Josh): sparsity can be def_property
      .def("get_sparsity", &FullyConnectedNode::getSparsity)
      .def("set_sparsity", &FullyConnectedNode::setSparsity,
           py::arg("sparsity"))
      .def("get_dim", &FullyConnectedNode::outputDim)
      .def_property_readonly(
          "weights",
          [](FullyConnectedNode& node) {
            uint32_t dim = node.outputDim();
            uint32_t prev_node_dim = node.getPredecessors()[0]->outputDim();
            const std::vector<uint32_t> dimensions = {dim, prev_node_dim};
            return ParameterReference(node.getWeightsPtr(), dimensions);
          },
          py::return_value_policy::reference_internal,
          "Returns a ParameterReference object to the weight matrix.")
      .def_property_readonly(
          "biases",
          [](FullyConnectedNode& node) {
            uint32_t dim = node.outputDim();
            return ParameterReference(node.getBiasesPtr(), {dim});
          },
          py::return_value_policy::reference,
          "Returns a ParameterReference object to the bias vector.")
      .def_property_readonly(
          "weight_gradients",
          [](FullyConnectedNode& node) {
            uint32_t dim = node.outputDim();
            uint32_t prev_node_dim = node.getPredecessors()[0]->outputDim();
            const std::vector<uint32_t> dimensions = {dim, prev_node_dim};
            return ParameterReference(node.getWeightGradientsPtr(), dimensions);
          },
          py::return_value_policy::reference_internal,
          "Returns a ParameterReference object to the weight gradients matrix.")
      .def_property_readonly(
          "bias_gradients",
          [](FullyConnectedNode& node) {
            uint32_t dim = node.outputDim();
            return ParameterReference(node.getBiasGradientsPtr(), {dim});
          },
          py::return_value_policy::reference,
          "Returns a ParameterReference object to the bias gradients vector.");

  py::class_<LayerNormNode, std::shared_ptr<LayerNormNode>, Node>(
      nn_submodule, "LayerNormalization")
      .def(py::init(&LayerNormNode::make),
           "Constructs a normalization layer object.")
      .def(py::init(&LayerNormNode::makeWithConfig),
           py::arg("layer_norm_config"),
           "Constructs a normalization layer object"
           "Arguments:\n"
           " * layer_norm_config: NormalizationLayerConfig - configuration "
           "parameters required for normalizing the input. \n")
      .def("__call__", &LayerNormNode::addPredecessor, py::arg("prev_layer"),
           "Tells the graph which layer should act as input to this "
           "normalization layer.");

  py::class_<ConcatenateNode, std::shared_ptr<ConcatenateNode>, Node>(
      nn_submodule, "Concatenate")
      .def(
          py::init(&ConcatenateNode::make),
          "A layer that concatenates an arbitrary number of layers together.\n")
      .def("__call__", &ConcatenateNode::setConcatenatedNodes,
           py::arg("input_layers"),
           "Tells the graph which layers will be concatenated. Must be at "
           "least one node (although this is just an identity function, so "
           "really should be at least two).");

#if THIRDAI_EXPOSE_ALL
  py::class_<SwitchNode, std::shared_ptr<SwitchNode>, Node>(nn_submodule,
                                                            "Switch")
      .def(py::init(&SwitchNode::makeDense), py::arg("dim"),
           py::arg("activation"), py::arg("n_layers"))
      .def(py::init(&SwitchNode::makeAutotuned), py::arg("dim"),
           py::arg("sparsity"), py::arg("activation"), py::arg("n_layers"))
      .def("__call__", &SwitchNode::addPredecessors, py::arg("prev_layer"),
           py::arg("token_input"));
#endif

  py::class_<EmbeddingNode, EmbeddingNodePtr, Node>(nn_submodule, "Embedding")
      .def(py::init(&EmbeddingNode::make), py::arg("num_embedding_lookups"),
           py::arg("lookup_size"), py::arg("log_embedding_block_size"),
           py::arg("reduction"), py::arg("num_tokens_per_input") = std::nullopt,
           "Constructs an Embedding layer that can be used in the graph.\n"
           "Arguments:\n"
           " * num_embedding_lookups: Int (positive) - The number of embedding "
           "lookups to perform for each token.\n"
           " * lookup_size: Int (positive) - How many consutive values to "
           "select as part of the embedding for each embedding lookup.\n"
           " * log_embedding_block_size: Int (positive) The log base 2 of the "
           "total size of the embedding block.\n")
      .def("__call__", &EmbeddingNode::addInput, py::arg("token_input_layer"),
           "Tells the graph which token input to use for this Embedding Node.")
      .def_property_readonly(
          "weights",
          [](EmbeddingNode& node) {
            std::vector<float>& raw_embedding_block =
                node.getRawEmbeddingBlock();
            return ParameterReference(
                raw_embedding_block.data(),
                {static_cast<uint32_t>(raw_embedding_block.size())});
          },
          py::return_value_policy::reference_internal,
          "Returns a ParameterReference object to the weight matrix.")
      .def_property_readonly(
          "weight_gradients",
          [](EmbeddingNode& node) {
            std::vector<float>& raw_embedding_block_gradient =
                node.getRawEmbeddingBlockGradient();
            return ParameterReference(
                raw_embedding_block_gradient.data(),
                {static_cast<uint32_t>(raw_embedding_block_gradient.size())});
          },
          py::return_value_policy::reference_internal,
          "Returns a ParameterReference object to the weight gradients "
          "matrix.");

  py::class_<DotProductNode, DotProductNodePtr, Node>(nn_submodule,
                                                      "DotProduct")
      .def(py::init(&DotProductNode::make))
      .def("__call__", &DotProductNode::setPredecessors, py::arg("lhs"),
           py::arg("rhs"));

  nn_submodule.def("TokenInput", &Input::makeTokenInput, py::arg("dim"),
                   py::arg("num_tokens_range"));

  py::class_<Input, InputPtr, Node>(nn_submodule, "Input")
      .def(py::init(&Input::make), py::arg("dim"),
           "Constructs an input layer node for the graph.");

  py::class_<NormalizationLayerConfig>(nn_submodule, "LayerNormConfig")
      .def_static("make", &NormalizationLayerConfig::makeConfig)
      .def("center", &NormalizationLayerConfig::setCenteringFactor,
           py::arg("beta_regularizer"),
           "Sets the centering factor for the normalization configuration")
      .def("scale", &NormalizationLayerConfig::setScalingFactor,
           py::arg("gamma_regularizer"),
           "Sets the scaling factor the the normalization configuration.");

  py::class_<DlrmAttentionNode, DlrmAttentionNodePtr, Node>(nn_submodule,
                                                            "DlrmAttention")
      .def(py::init())
      .def("__call__", &DlrmAttentionNode::setPredecessors, py::arg("fc_layer"),
           py::arg("embedding_layer"));

  py::class_<BoltGraph, BoltGraphPtr>(nn_submodule, "Model")
/*
 * ToDo(Pratik): We are exposing our bolt model from the model pipeline while
 * distributing UDT, which also exposes these BoltGraph APIs. Ideally, we should
 * pass the whole Model Pipeline to our DistributedTrainingWrapper and move
 * the whole distributed wrapper to a different folder. So, our
 * model pipeline symbol doesn't pass into the bolt folder.
 */
#if THIRDAI_EXPOSE_ALL
      .def(py::init<std::vector<InputPtr>, NodePtr>(), py::arg("inputs"),
           py::arg("output"),
           "Constructs a bolt model from a layer graph.\n"
           "Arguments:\n"
           " * inputs (List[Node]) - The input nodes to the graph. Note that "
           "inputs are mapped to input layers by their index.\n"
           " * output (Node) - The output node of the graph.",
           bolt::python::OutputRedirect())
      .def(py::init<std::vector<InputPtr>, NodePtr>(), py::arg("inputs"),
           py::arg("output"),
           "Constructs a bolt model from a layer graph.\n"
           "Arguments:\n"
           " * inputs (List[InputNode]) - The input nodes to the graph. Note "
           "that "
           "inputs are mapped to input layers by their index.\n"
           " * inputs (List[TokenInput]) - The token input nodes to the graph. "
           "Note that "
           "token inputs are mapped to token input layers by their index.\n"
           " * output (Node) - The output node of the graph.",
           bolt::python::OutputRedirect())
      .def("compile", &BoltGraph::compile, py::arg("loss"),
           py::arg("print_when_done") = true,
           "Compiles the graph for the given loss function. In this step the "
           "order in which to compute the layers is determined and various "
           "checks are preformed to ensure the model architecture is correct.",
           bolt::python::OutputRedirect())
      // Helper method that covers the common case of training based off of a
      // single BoltBatch dataset
      .def(
          "train",
          [](BoltGraph& model, const dataset::BoltDatasetPtr& data,
             const dataset::BoltDatasetPtr& labels,
             const TrainConfig& train_config) {
            return model.train({data}, labels, train_config);
          },
          py::arg("train_data"), py::arg("train_labels"),
          py::arg("train_config"), bolt::python::OutputRedirect())
      .def("train", &BoltGraph::train, py::arg("train_data"),
           py::arg("train_labels"), py::arg("train_config"),
           R"pbdoc(  
Trains the network on the given training data and labels with the given training
config.

Args:
    train_data (List[BoltDataset] or BoltDataset): The data to train the model with. 
        There should be exactly one BoltDataset for each Input node in the Bolt
        model, and each BoltDataset should have the same total number of 
        vectors and the same batch size. The batch size for training is the 
        batch size of the passed in BoltDatasets (you can specify this batch 
        size when loading or creating a BoltDataset).
    train_labels (BoltDataset): The labels to use as ground truth during 
        training. There should be the same number of total vectors and the
        same batch size in this BoltDataset as in the train_data list.
    train_config (TrainConfig): The object describing all other training
        configuration details. See the TrainConfig documentation for more
        information as to possible options. This includes the number of epochs
        to train for, the verbosity of the training, the learning rate, and so
        much more!

Returns:
    Dict[Str, List[float]]:
    A dictionary from metric name to a list of the value of that metric 
    for each epoch (this also always includes an entry for 'epoch_times'). The 
    metrics that are returned are the metrics requested in the TrainConfig.

Notes:
    Sparse bolt training was originally based off of SLIDE. See [1]_ for more details

References:
    .. [1] "SLIDE : In Defense of Smart Algorithms over Hardware Acceleration for Large-Scale Deep Learning Systems" 
            https://arxiv.org/pdf/1903.03129.pdf.

Examples:
    >>> train_config = (
            bolt.TrainConfig(learning_rate=0.001, epochs=3)
            .with_metrics(["categorical_accuracy"])
        )
    >>> metrics = model.train(
            train_data=train_data, train_labels=train_labels, train_config=train_config
        )
    >>> print(metrics)
    {'epoch_times': [1.7, 3.4, 5.2], 'categorical_accuracy': [0.4665, 0.887, 0.9685]}

That's all for now, folks! More docs coming soon :)

)pbdoc",
           bolt::python::OutputRedirect())
      .def(
          "get_input_gradients_single",
          [](BoltGraph& model, std::vector<BoltVector>&& input_data,
             bool explain_prediction_using_highest_activation,
             std::optional<uint32_t> neuron_to_explain) {
            auto gradients = model.getInputGradientSingle(
                std::move(input_data),
                explain_prediction_using_highest_activation, neuron_to_explain);
            return dagGetInputGradientSingleWrapper(gradients);
          },
          py::arg("input_data"),
          py::arg("explain_prediction_using_highest_activation") = true,
          py::arg("neuron_to_explain") = std::nullopt,
          "Get the values of input gradients when back propagate "
          "label with the highest activation or second highest "
          "activation or with the required label."
          "Arguments:\n"
          " * input_data: The input is single input sample."
          " * explain_prediction_using_highest_activation: Boolean, if set to "
          "True, gives gradients "
          "correspond to "
          "highest activation, Otherwise gives gradients corresponds to "
          "second highest activation."
          " * neuron_to_explain: Optional, expected label for input vector, if "
          "it is provided then model gives gradients corresponds to that label."
          " Returns a tuple consists of (0) optional, it only returns the "
          "corresponding indices for sparse inputs."
          " and (1) list of gradients "
          "corresponds to the input vector.")
<<<<<<< HEAD
      .def("get_input_gradients_batch", &BoltGraph::getInputGradientsBatch,
           py::arg("input_data"),
           py::arg("explain_prediction_using_highest_activation") = true,
           py::arg("neuron_to_explain") = std::nullopt)
#endif
=======
>>>>>>> 7d11855c
      .def(
          "explain_prediction",
          [](BoltGraph& model, std::vector<BoltVector>&& input_data) {
            auto gradients =
                model.getInputGradientSingle(std::move(input_data));
            return dagGetInputGradientSingleWrapper(gradients);
          },
          py::arg("input_data"),
          "explains why this model predicted the output with respect to input "
          "vector features."
          "Arguments:\n"
          " * input_data: A single input sample."
          " Returns a tuple consists of (0) optional, it only returns the "
          "corresponding indices for sparse inputs."
          " and (1) list of values which"
          "corresponds to the features in input vector.")
      .def(
          "get_input_confidence",
          [](BoltGraph& model, std::vector<BoltVector>&& input_data) {
            auto gradients = model.getInputGradientSingle(
                std::move(input_data),
                /*explain_prediction_using_highest_activation= */ false);
            return dagGetInputGradientSingleWrapper(gradients);
          },
          py::arg("input_data"),
          "gets some confidence values for the input vector, high the "
          "confidence more important the input feature for the model to "
          "predict."
          "Arguments:\n"
          " * input_data: A single input sample."
          " Returns a tuple consists of (0) optional, it only returns the "
          "corresponding indices for sparse inputs."
          " and (1) list of confidence values which "
          "tells how much important each feature in the input vector.")
      .def(
          "explain_required_label",
          [](BoltGraph& model, std::vector<BoltVector>&& input_data,
             uint32_t neuron_to_explain) {
            auto gradients = model.getInputGradientSingle(
                std::move(input_data),
                /*explain_prediction_using_highest_activation= */ false,
                neuron_to_explain);
            return dagGetInputGradientSingleWrapper(gradients);
          },
          py::arg("input_data"), py::arg("neuron_to_explain"),
          "explains how the input vector values should change "
          "so that model predicts the desired label."
          "Arguments:\n"
          " * input_data: A single input sample."
          " * neuron_to_explain: desired label user wants model to predict."
          " Returns a tuple consists of (0) optional, it only returns the "
          "corresponding indices for sparse inputs."
          " and (1) list of values which"
          "tells how each feature should change in the input vector.")
      // Helper method that covers the common case of inference based off of a
      // single BoltBatch dataset
      .def(
          "evaluate",
          [](BoltGraph& model, const dataset::BoltDatasetPtr& data,
             const dataset::BoltDatasetPtr& labels,
             const EvalConfig& eval_config) {
            return dagEvaluatePythonWrapper(model, {data}, labels, eval_config);
          },
          py::arg("test_data"), py::arg("test_labels"), py::arg("eval_config"),
          bolt::python::OutputRedirect())
      .def(
          "evaluate", &dagEvaluatePythonWrapper, py::arg("test_data"),
          py::arg("test_labels"), py::arg("eval_config"),
          "Predicts the output given the input vectors and evaluates the "
          "predictions based on the given metrics.\n"
          "Arguments:\n"
          " * test_data: PyObject - Test data, in the same one of 3 formats as "
          "accepted by the train method (a BoltDataset, a dense numpy array, "
          "or a tuple of dense numpy arrays representing a sparse dataset)\n"
          " * test_labels: PyObject - Test labels, in the same format as "
          "test_data. This can also additionally be passed as None, in which "
          "case no metrics can be computed.\n"
          " * eval_config: EvalConfig - the additional prediction "
          "parameters. See the EvalConfig documentation above.\n\n"
          "Returns a tuple, where the first element is a mapping from metric "
          "names to their values. The second element, the output activation "
          "matrix, is only present if dont_return_activations was not called. "
          "The third element, the active neuron matrix, is only present if "
          "we are returning activations AND the ouptut is sparse.",
          bolt::python::OutputRedirect())
      .def("save", &BoltGraph::save, py::arg("filename"))
      .def_static("load", &BoltGraph::load, py::arg("filename"))
      .def("__str__",
           [](const BoltGraph& model) {
             return model.summarize(/* print = */ false,
                                    /* detailed = */ false);
           })
      .def("freeze_hash_tables", &BoltGraph::freezeHashTables,
           py::arg("insert_labels_if_not_found") = true,
           "Prevents updates to hash tables in the model. If you plan to use "
           "sparse inference, you may get a significant performance "
           "improvement if you call this one or two epochs before you finish "
           "training. Otherwise you should not call this method. If "
           "insert_labels_if_not_found is true then if the output layer is "
           "sparse it will insert the training labels into the hash hash "
           "tables if they are not found for a given input.")
      .def(
          "summary", &BoltGraph::summarize, py::arg("print") = true,
          py::arg("detailed") = false,
          "Returns a summary of the network.\n"
          "Arguments:\n"
          " * print: boolean. Optional, default True. When specified to "
          "\"True\", "
          "summary will print the network summary in addition to returning it. "
          "* detailed: boolean. Optional, default False. When specified to "
          "\"True\", summary will additionally return/print sampling config "
          "details for each layer in the network.")
      // TODO(josh/nick): These are temporary until we have a better story
      // for converting numpy to BoltGraphs
      .def("get_layer", &BoltGraph::getNodeByName, py::arg("layer_name"),
           "Looks up a layer (node) of the network by using the layer's "
           "assigned name. As such, must be called after compile. You can "
           "determine which layer is which by printing a graph summary. "
           "Possible operations to perform on the returned object include "
           "setting layer sparsity, freezing weights, or saving to a file")
      .def("nodes", &BoltGraph::getNodeTraversalOrder,
           "Returns a list of all Nodes that make up the graph in traversal "
           "order. This list is guaranetted to be static after a model is "
           "compiled.")
#endif
      .def(getPickleFunction<BoltGraph>());

  py::class_<DistributedTrainingWrapper>(bolt_submodule,
                                         "DistributedTrainingWrapper")
      .def(py::init<BoltGraphPtr, TrainConfig, uint32_t>(), py::arg("model"),
           py::arg("train_config"), py::arg("worker_id"))
      .def("compute_and_store_batch_gradients",
           &DistributedTrainingWrapper::computeAndStoreBatchGradients,
           py::arg("batch_idx"),
           "Uses the batch_idx'th batch of the currently "
           "set dataset to accumulate a single batche's gradients in the "
           "wrapped Bolt model.")
      .def("update_parameters", &DistributedTrainingWrapper::updateParameters,
           "Updates the parameters of the wrapped Bolt model. You should call "
           "this manually after setting the gradients of the wrapped model.")
      .def("num_batches", &DistributedTrainingWrapper::numBatches)
      .def("set_datasets", &DistributedTrainingWrapper::setDatasets,
           py::arg("train_data"), py::arg("train_labels"),
           "Sets the current train data and labels the wrapper class uses for "
           "computeAndStoreBatchGradients. We need this method instead of just "
           "passing in a single pair of training data and training labels at "
           "construction time because we might have a streaming dataset we "
           "want to train on, which will entail switching out the current "
           "datasets dynamically. If this is not the first time this method has"
           "been called, the batch sizes of the passed in datasets must be the "
           "same as when this method was called the first time.")
      .def("finish_training", &DistributedTrainingWrapper::finishTraining, "")
      .def_property_readonly(
          "model",
          [](DistributedTrainingWrapper& node) { return node.getModel(); },
          py::return_value_policy::reference_internal,
          "The underlying Bolt model wrapped by this "
          "DistributedTrainingWrapper.")
      .def("freeze_hash_tables",
           &thirdai::bolt::DistributedTrainingWrapper::freezeHashTables,
           py::arg("insert_labels_if_not_found"))
      .def(
          "gradient_reference",
          [](DistributedTrainingWrapper& node) {
            return GradientReference(*node.getModel().get());
          },
          py::return_value_policy::reference_internal,
          "Returns gradient reference for Distributed Training Wrapper");

  createLossesSubmodule(nn_submodule);
}

void createLossesSubmodule(py::module_& nn_submodule) {
  auto losses_submodule = nn_submodule.def_submodule("losses");

  py::class_<LossFunction, std::shared_ptr<LossFunction>>(  // NOLINT
      losses_submodule, "LossFunction", "Base class for all loss functions");

  py::class_<CategoricalCrossEntropyLoss,
             std::shared_ptr<CategoricalCrossEntropyLoss>, LossFunction>(
      losses_submodule, "CategoricalCrossEntropy",
      "A loss function for multi-class (one label per sample) classification "
      "tasks.")
      .def(py::init<>(), "Constructs a CategoricalCrossEntropyLoss object.");

  py::class_<BinaryCrossEntropyLoss, std::shared_ptr<BinaryCrossEntropyLoss>,
             LossFunction>(
      losses_submodule, "BinaryCrossEntropy",
      "A loss function for multi-label (multiple class labels per each sample) "
      "classification tasks.")
      .def(py::init<>(), "Constructs a BinaryCrossEntropyLoss object.");

  py::class_<MeanSquaredError, std::shared_ptr<MeanSquaredError>, LossFunction>(
      losses_submodule, "MeanSquaredError",
      "A loss function that minimizes mean squared error (MSE) for regression "
      "tasks. "
      ":math:`MSE = sum( (actual - prediction)^2 )`")
      .def(py::init<>(), "Constructs a MeanSquaredError object.");

  py::class_<WeightedMeanAbsolutePercentageErrorLoss,
             std::shared_ptr<WeightedMeanAbsolutePercentageErrorLoss>,
             LossFunction>(
      losses_submodule, "WeightedMeanAbsolutePercentageError",
      "A loss function to minimize weighted mean absolute percentage error "
      "(WMAPE) "
      "for regression tasks. :math:`WMAPE = 100% * sum(|actual - prediction|) "
      "/ sum(|actual|)`")
      .def(py::init<>(),
           "Constructs a WeightedMeanAbsolutePercentageError object.");

  py::class_<MarginBCE, std::shared_ptr<MarginBCE>, LossFunction>(
      losses_submodule, "MarginBCE")
      .def(py::init<float, float, bool>(), py::arg("positive_margin"),
           py::arg("negative_margin"), py::arg("bound"));
}

py::tuple dagEvaluatePythonWrapper(BoltGraph& model,
                                   const dataset::BoltDatasetList& data,
                                   const dataset::BoltDatasetPtr& labels,
                                   const EvalConfig& eval_config) {
  auto [metrics, output] = model.evaluate(data, labels, eval_config);

  // We need to get these now because we are about to std::move output
  const float* activation_pointer = output.getNonowningActivationPointer();
  const uint32_t* active_neuron_pointer =
      output.getNonowningActiveNeuronPointer();
  uint32_t num_nonzeros = output.numNonzerosInOutput();
  uint64_t dataset_len = output.numSamples();

  // At first, the InferenceOutput object owns the memory for the
  // activation and active_neuron vectors. We want to use it as the
  // owning object when we build the numpy array, but to do that we
  // need to cast it to a py::object. Importantly, we need to use
  // std::move to ensure that we are casting output itself to a python
  // object, not a copy of it. See return_value_policy::automatic here
  // https://pybind11.readthedocs.io/en/stable/advanced/functions.html#return-value-policies
  py::object output_handle = py::cast(std::move(output));

  return constructPythonInferenceTuple(
      py::cast(metrics), dataset_len, num_nonzeros,
      /* activations = */ activation_pointer,
      /* active_neurons = */ active_neuron_pointer,
      /* activation_handle = */ output_handle,
      /* active_neuron_handle = */ output_handle);
}

py::tuple dagGetInputGradientSingleWrapper(
    const std::pair<std::optional<std::vector<uint32_t>>, std::vector<float>>&
        gradients) {
  if (gradients.first == std::nullopt) {
    return py::cast(gradients.second);
  }
  return py::cast(gradients);
}

}  // namespace thirdai::bolt::python<|MERGE_RESOLUTION|>--- conflicted
+++ resolved
@@ -441,14 +441,10 @@
           "corresponding indices for sparse inputs."
           " and (1) list of gradients "
           "corresponds to the input vector.")
-<<<<<<< HEAD
       .def("get_input_gradients_batch", &BoltGraph::getInputGradientsBatch,
            py::arg("input_data"),
            py::arg("explain_prediction_using_highest_activation") = true,
            py::arg("neuron_to_explain") = std::nullopt)
-#endif
-=======
->>>>>>> 7d11855c
       .def(
           "explain_prediction",
           [](BoltGraph& model, std::vector<BoltVector>&& input_data) {
