#include "BoltNNPython.h"
#include "PybindUtils.h"
#include <bolt/python_bindings/NumpyConversions.h>
#include <bolt/python_bindings/Porting.h>
#include <bolt/src/nn/autograd/Computation.h>
#include <bolt/src/nn/loss/BinaryCrossEntropy.h>
#include <bolt/src/nn/loss/CategoricalCrossEntropy.h>
#include <bolt/src/nn/loss/EuclideanContrastive.h>
#include <bolt/src/nn/loss/ExternalLoss.h>
#include <bolt/src/nn/loss/Loss.h>
#include <bolt/src/nn/model/Model.h>
#include <bolt/src/nn/ops/Activation.h>
#include <bolt/src/nn/ops/Concatenate.h>
#include <bolt/src/nn/ops/CosineSimilarity.h>
#include <bolt/src/nn/ops/DlrmAttention.h>
#include <bolt/src/nn/ops/DotProduct.h>
#include <bolt/src/nn/ops/Embedding.h>
#include <bolt/src/nn/ops/FullyConnected.h>
#include <bolt/src/nn/ops/Input.h>
#include <bolt/src/nn/ops/LayerNorm.h>
#include <bolt/src/nn/ops/MaxPool1D.h>
#include <bolt/src/nn/ops/Op.h>
#include <bolt/src/nn/ops/PatchEmbedding.h>
#include <bolt/src/nn/ops/PatchSum.h>
#include <bolt/src/nn/ops/QuantileMixing.h>
#include <bolt/src/nn/ops/RobeZ.h>
#include <bolt/src/nn/ops/WeightedSum.h>
#include <bolt/src/nn/tensor/Tensor.h>
#include <licensing/src/methods/file/License.h>
#include <pybind11/cast.h>
#include <pybind11/detail/common.h>
#include <pybind11/numpy.h>
#include <pybind11/pybind11.h>
#include <pybind11/pytypes.h>
#include <pybind11/stl.h>
#include <utils/Random.h>
#include <optional>
#include <stdexcept>

namespace py = pybind11;

namespace thirdai::bolt::python {

template <typename T>
using NumpyArray = py::array_t<T, py::array::c_style | py::array::forcecast>;

template <typename T>
py::object toNumpy(const T* data, std::vector<uint32_t> shape) {
  if (data) {
    NumpyArray<T> arr(shape, data);
    return py::object(std::move(arr));
  }
  return py::none();
}

template <typename T>
py::object toNumpy(const TensorPtr& tensor, const T* data) {
  auto nonzeros = tensor->nonzeros();
  if (!nonzeros) {
    throw std::runtime_error(
        "Cannot convert tensor to numpy if the number of nonzeros is not "
        "fixed.");
  }
  if (data) {
    NumpyArray<T> arr({tensor->batchSize(), *nonzeros}, data);
    return py::object(std::move(arr));
  }
  // We return None if the data is nullptr so that a user can access the field
  // and check if its None rather than dealing with an exception. For example:
  // if tensor.active_neurons:
  //      do something
  return py::none();
}

void defineTensor(py::module_& nn);

void defineOps(py::module_& nn);

void defineLosses(py::module_& nn);

void createBoltNNSubmodule(py::module_& module) {
  auto nn = module.def_submodule("nn");

  py::class_<Model, ModelPtr>(nn, "Model")
#if THIRDAI_EXPOSE_ALL
      /**
       * ==============================================================
       * WARNING: If this THIRDAI_EXPOSE_ALL is removed then license
       * checks must be added to train_on_batch. Also methods such as
       * summary, ops, __getitem__, etc. should remain hidden.
       * ==============================================================
       */
      .def(py::init(&Model::make), py::arg("inputs"), py::arg("outputs"),
           py::arg("losses"), py::arg("additional_labels") = ComputationList{})
      .def("train_on_batch", &Model::trainOnBatch, py::arg("inputs"),
           py::arg("labels"))
      .def("forward",
           py::overload_cast<const TensorList&, bool>(&Model::forward),
           py::arg("inputs"), py::arg("use_sparsity") = false)
      .def("backpropagate", &Model::backpropagate, py::arg("labels"))
      .def("update_parameters", &Model::updateParameters,
           py::arg("learning_rate"))
<<<<<<< HEAD
=======
      .def("switch_to_sgd", &Model::switchToSgd,
           py::arg("grad_clip") = std::nullopt)
>>>>>>> a0f6e3f2
      .def("ops", &Model::opExecutionOrder)
      .def("__getitem__", &Model::getOp, py::arg("name"))
      .def("computation", &Model::getComputation, py::arg("name"))
      .def("outputs", &Model::outputs)
      .def("labels", &Model::labels)
      .def("summary", &Model::summary, py::arg("print") = true)
      .def("get_parameters", &getParameters,
           py::return_value_policy::reference_internal)
      .def("set_parameters", &setParameters, py::arg("new_values"))
      .def("train_steps", &Model::trainSteps)
      .def("override_train_steps", &Model::overrideTrainSteps,
           py::arg("train_steps"))
      .def("params", &modelParams)
      .def("norms", &Model::getNorms)
      .def_static("from_params", &modelFromParams, py::arg("params"))
#endif
      // The next three functions are used for distributed training.
      .def("disable_sparse_parameter_updates",
           &Model::disableSparseParameterUpdates)
      .def("get_gradients", &getGradients,
           py::return_value_policy::reference_internal)
      .def("set_gradients", &setGradients, py::arg("new_values"))
      .def("switch_to_sgd", &Model::switchToSgd)
      .def("num_params", &Model::numParams)
      .def("thirdai_version", &Model::thirdaiVersion)
      .def("enable_sparse_parameter_updates",
           &Model::enableSparseParameterUpdates)
      .def("freeze_hash_tables", &Model::freezeHashTables,
           py::arg("insert_labels_if_not_found") = true)
      .def("unfreeze_hash_tables", &Model::unfreezeHashTables)
      .def("save", &Model::save, py::arg("filename"),
           py::arg("save_metadata") = true)
      .def("checkpoint", &Model::checkpoint, py::arg("filename"),
           py::arg("save_metadata") = true)
      .def_static("load", &Model::load, py::arg("filename"))
      .def(thirdai::bolt::python::getPickleFunction<Model>());

#if THIRDAI_EXPOSE_ALL
  defineTensor(nn);

  defineOps(nn);

  defineLosses(nn);
#endif
}

void defineTensor(py::module_& nn) {
  py::class_<Tensor, TensorPtr>(nn, "Tensor")
      .def(py::init([](BoltVector vector, uint32_t dim) {
             return Tensor::convert(std::move(vector), dim);
           }),
           py::arg("vector"), py::arg("dim"))
      .def(py::init(&fromNumpySparse), py::arg("indices"), py::arg("values"),
           py::arg("dense_dim"), py::arg("with_grad") = false)
      .def(py::init(&fromNumpyDense), py::arg("values"),
           py::arg("with_grad") = false)
      .def("__getitem__", &Tensor::getVector)
      .def("__len__", &Tensor::batchSize)
      .def_property_readonly(
          "active_neurons",
          [](const TensorPtr& tensor) {
            return toNumpy(tensor, tensor->activeNeuronsPtr());
          },
          py::return_value_policy::reference_internal)
      .def_property_readonly(
          "activations",
          [](const TensorPtr& tensor) {
            return toNumpy(tensor, tensor->activationsPtr());
          },
          py::return_value_policy::reference_internal)
      .def_property_readonly(
          "gradients",
          [](const TensorPtr& tensor) {
            return toNumpy(tensor, tensor->gradientsPtr());
          },
          py::return_value_policy::reference_internal);
}

void defineOps(py::module_& nn) {
#if THIRDAI_EXPOSE_ALL
#pragma message("THIRDAI_EXPOSE_ALL is defined")  // NOLINT

  py::class_<Computation, ComputationPtr>(nn, "Computation")
      .def("dim", &Computation::dim)
      .def("tensor", &Computation::tensor)
      .def("name", &Computation::name);

  py::class_<Op, OpPtr>(nn, "Op")
      .def("dim", &Op::dim)
      .def_property("trainable", &Op::isTrainable, &Op::setTrainable)
      .def_property("name", &Op::name, &Op::setName);

  py::class_<thirdai::bolt::SamplingConfig, SamplingConfigPtr>(  // NOLINT
      nn, "SamplingConfig");

  py::class_<thirdai::bolt::DWTASamplingConfig,
             std::shared_ptr<DWTASamplingConfig>, SamplingConfig>(
      nn, "DWTASamplingConfig")
      .def(py::init<uint32_t, uint32_t, uint32_t, uint32_t, uint32_t,
                    uint32_t>(),
           py::arg("num_tables"), py::arg("hashes_per_table"),
           py::arg("range_pow"), py::arg("binsize"), py::arg("reservoir_size"),
           py::arg("permutations"));

  py::class_<thirdai::bolt::FastSRPSamplingConfig,
             std::shared_ptr<FastSRPSamplingConfig>, SamplingConfig>(
      nn, "FastSRPSamplingConfig")
      .def(py::init<uint32_t, uint32_t, uint32_t>(), py::arg("num_tables"),
           py::arg("hashes_per_table"), py::arg("reservoir_size"));

  py::class_<RandomSamplingConfig, std::shared_ptr<RandomSamplingConfig>,
             SamplingConfig>(nn, "RandomSamplingConfig")
      .def(py::init<>());

  py::class_<hashtable::SampledHashTable, hashtable::SampledHashTablePtr>(
      nn, "HashTable")
      .def("save", &hashtable::SampledHashTable::save, py::arg("filename"))
      .def_static("load", &hashtable::SampledHashTable::load,
                  py::arg("filename"))
      .def(thirdai::bolt::python::getPickleFunction<
           hashtable::SampledHashTable>());
#endif

  py::class_<FullyConnected, FullyConnectedPtr, Op>(nn, "FullyConnected")
      .def(py::init(&FullyConnected::make), py::arg("dim"),
           py::arg("input_dim"), py::arg("sparsity") = 1.0,
           py::arg("activation") = "relu", py::arg("sampling_config") = nullptr,
           py::arg("use_bias") = true, py::arg("rebuild_hash_tables") = 4,
           py::arg("reconstruct_hash_functions") = 100)
      .def("__call__", &FullyConnected::apply)
      .def("dim", &FullyConnected::dim)
      .def("get_sparsity", &FullyConnected::getSparsity)
      .def("set_sparsity", &FullyConnected::setSparsity, py::arg("sparsity"),
           py::arg("rebuild_hash_tables") = true,
           py::arg("experimental_autotune") = false)
      .def_property_readonly(
          "weights",
          [](const FullyConnected& op) {
            return toNumpy(op.weightsPtr(), {op.dim(), op.inputDim()});
          })
      .def_property_readonly("biases",
                             [](const FullyConnected& op) {
                               return toNumpy(op.biasesPtr(), {op.dim()});
                             })
      .def("set_weights",
           [](FullyConnected& op, const NumpyArray<float>& weights) {
             if (weights.ndim() != 2 || weights.shape(0) != op.dim() ||
                 weights.shape(1) != op.inputDim()) {
               std::stringstream error;
               error << "Expected weights to be 2D array with shape ("
                     << op.dim() << ", " << op.inputDim() << ").";
               throw std::invalid_argument(error.str());
             }
             op.setWeights(weights.data());
           })
      .def("set_biases",
           [](FullyConnected& op, const NumpyArray<float>& biases) {
             if (biases.ndim() != 1 || biases.shape(0) != op.dim()) {
               std::stringstream error;
               error << "Expected biases to be 1D array with shape ("
                     << op.dim() << ",).";
               throw std::invalid_argument(error.str());
             }
             op.setBiases(biases.data());
           })
      .def("get_hash_table", &FullyConnected::getHashTable)
      .def("set_hash_table", &FullyConnected::setHashTable, py::arg("hash_fn"),
           py::arg("hash_table"));

  py::class_<RobeZ, RobeZPtr, Op>(nn, "RobeZ")
      .def(py::init(&RobeZ::make), py::arg("num_embedding_lookups"),
           py::arg("lookup_size"), py::arg("log_embedding_block_size"),
           py::arg("reduction"), py::arg("num_tokens_per_input") = std::nullopt,
           py::arg("update_chunk_size") = DEFAULT_EMBEDDING_UPDATE_CHUNK_SIZE,
           py::arg("seed") = global_random::nextSeed())
      .def("__call__", &RobeZ::apply)
      .def("duplicate_with_new_reduction", &RobeZ::duplicateWithNewReduction,
           py::arg("reduction"), py::arg("num_tokens_per_input"));

  py::class_<Embedding, EmbeddingPtr, Op>(nn, "Embedding")
      .def(py::init(&Embedding::make), py::arg("dim"), py::arg("input_dim"),
           py::arg("activation"), py::arg("bias") = true)
      .def("__call__", &Embedding::apply)
      .def_property_readonly(
          "weights",
          [](const EmbeddingPtr& op) {
            return toNumpy(op->embeddingsPtr(), {op->inputDim(), op->dim()});
          })
      .def_property_readonly("biases",
                             [](const EmbeddingPtr& op) {
                               return toNumpy(op->biasesPtr(), {op->dim()});
                             })
      .def("set_weights",
           [](EmbeddingPtr& op, const NumpyArray<float>& weights) {
             if (weights.ndim() != 2 || weights.shape(0) != op->inputDim() ||
                 weights.shape(1) != op->dim()) {
               std::stringstream error;
               error << "Expected weights to be 2D array with shape ("
                     << op->inputDim() << ", " << op->dim() << ").";
               throw std::invalid_argument(error.str());
             }
             op->setEmbeddings(weights.data());
           })
      .def("set_biases", [](EmbeddingPtr& op, const NumpyArray<float>& biases) {
        if (biases.ndim() != 1 || biases.shape(0) != op->dim()) {
          std::stringstream error;
          error << "Expected biases to be 1D array with shape (" << op->dim()
                << ",).";
          throw std::invalid_argument(error.str());
        }
        op->setBiases(biases.data());
      });

  py::class_<Concatenate, ConcatenatePtr, Op>(nn, "Concatenate")
      .def(py::init(&Concatenate::make))
      .def("__call__", &Concatenate::apply);

  py::class_<LayerNorm, LayerNormPtr, Op>(nn, "LayerNorm")
      .def(py::init(py::overload_cast<>(&LayerNorm::make)))
      .def("__call__", &LayerNorm::apply);

  py::class_<Tanh, TanhPtr, Op>(nn, "Tanh")
      .def(py::init(&Tanh::make))
      .def("__call__", &Tanh::apply);

  py::class_<Relu, ReluPtr, Op>(nn, "Relu")
      .def(py::init(&Relu::make))
      .def("__call__", &Relu::apply);

  py::class_<DotProduct, DotProductPtr, Op>(nn, "DotProduct")
      .def(py::init<>(&DotProduct::make))
      .def("__call__", &DotProduct::apply);

  py::class_<CosineSimilarity, CosineSimilarityPtr, Op>(nn, "CosineSimilarity")
      .def(py::init<>(&CosineSimilarity::make))
      .def("__call__", &CosineSimilarity::apply);

  py::class_<DlrmAttention, DlrmAttentionPtr, Op>(nn, "DlrmAttention")
      .def(py::init(&DlrmAttention::make))
      .def("__call__", &DlrmAttention::apply);

  py::class_<PatchEmbedding, PatchEmbeddingPtr, Op>(nn, "PatchEmbedding")
      .def(py::init(&PatchEmbedding::make), py::arg("emb_dim"),
           py::arg("patch_dim"), py::arg("n_patches"),
           py::arg("sparsity") = 1.0, py::arg("activation") = "relu",
           py::arg("sampling_config") = nullptr, py::arg("use_bias") = true,
           py::arg("rebuild_hash_tables") = 10,
           py::arg("reconstruct_hash_functions") = 100)
      .def("__call__", &PatchEmbedding::apply)
      .def("set_weights",
           [](PatchEmbedding& op, const NumpyArray<float>& weights) {
             if (weights.ndim() != 2 ||
                 weights.shape(0) != op.patchEmbeddingDim() ||
                 weights.shape(1) != op.patchDim()) {
               std::stringstream error;
               error << "Expected weights to be 2D array with shape ("
                     << op.patchEmbeddingDim() << ", " << op.patchDim() << ").";
               throw std::invalid_argument(error.str());
             }
             op.setWeights(weights.data());
           })
      .def("set_biases",
           [](PatchEmbedding& op, const NumpyArray<float>& biases) {
             if (biases.ndim() != 1 ||
                 biases.shape(0) != op.patchEmbeddingDim()) {
               std::stringstream error;
               error << "Expected biases to be 1D array with shape ("
                     << op.patchEmbeddingDim() << ",).";
               throw std::invalid_argument(error.str());
             }
             op.setBiases(biases.data());
           })
      .def("set_hash_table", &PatchEmbedding::setHashTable, py::arg("hash_fn"),
           py::arg("hash_table"));

  py::class_<PatchSum, PatchSumPtr, Op>(nn, "PatchSum")
      .def(py::init(&PatchSum::make), py::arg("n_patches"),
           py::arg("patch_dim"))
      .def("__call__", &PatchSum::apply);

  py::class_<WeightedSum, WeightedSumPtr, Op>(nn, "WeightedSum")
      .def(py::init(&WeightedSum::make), py::arg("n_chunks"),
           py::arg("chunk_size"))
      .def("__call__", &WeightedSum::apply);

  py::class_<MaxPool1D, MaxPool1DPtr, Op>(nn, "MaxPool1D")
      .def(py::init(&MaxPool1D::make), py::arg("window_size"))
      .def("__call__", &MaxPool1D::apply);

  py::class_<QuantileMixing, QuantileMixingPtr, Op>(nn, "QuantileMixing")
      .def(py::init(&QuantileMixing::make), py::arg("window_size"),
           py::arg("frac"))
      .def("__call__", &QuantileMixing::apply);

  nn.def("Input", &Input::make, py::arg("dim"));
}

void defineLosses(py::module_& nn) {
  auto loss = nn.def_submodule("losses");

  py::class_<Loss, LossPtr>(loss, "Loss");  // NOLINT

  py::class_<CategoricalCrossEntropy, CategoricalCrossEntropyPtr, Loss>(
      loss, "CategoricalCrossEntropy")
      .def(py::init(&CategoricalCrossEntropy::make), py::arg("activations"),
           py::arg("labels"));

  py::class_<BinaryCrossEntropy, BinaryCrossEntropyPtr, Loss>(
      loss, "BinaryCrossEntropy")
      .def(py::init(&BinaryCrossEntropy::make), py::arg("activations"),
           py::arg("labels"));

  py::class_<EuclideanContrastive, EuclideanContrastivePtr, Loss>(
      loss, "EuclideanContrastive")
      .def(py::init(&EuclideanContrastive::make), py::arg("output_1"),
           py::arg("output_2"), py::arg("labels"),
           py::arg("dissimilar_cutoff_distance"));

  py::class_<ExternalLoss, ExternalLossPtr, Loss>(loss, "ExternalLoss")
      .def(py::init<ComputationPtr, ComputationPtr>(), py::arg("output"),
           py::arg("external_gradients"));
}

}  // namespace thirdai::bolt::python<|MERGE_RESOLUTION|>--- conflicted
+++ resolved
@@ -100,11 +100,6 @@
       .def("backpropagate", &Model::backpropagate, py::arg("labels"))
       .def("update_parameters", &Model::updateParameters,
            py::arg("learning_rate"))
-<<<<<<< HEAD
-=======
-      .def("switch_to_sgd", &Model::switchToSgd,
-           py::arg("grad_clip") = std::nullopt)
->>>>>>> a0f6e3f2
       .def("ops", &Model::opExecutionOrder)
       .def("__getitem__", &Model::getOp, py::arg("name"))
       .def("computation", &Model::getComputation, py::arg("name"))
@@ -127,7 +122,8 @@
       .def("get_gradients", &getGradients,
            py::return_value_policy::reference_internal)
       .def("set_gradients", &setGradients, py::arg("new_values"))
-      .def("switch_to_sgd", &Model::switchToSgd)
+      .def("switch_to_sgd", &Model::switchToSgd,
+           py::arg("grad_clip") = std::nullopt)
       .def("num_params", &Model::numParams)
       .def("thirdai_version", &Model::thirdaiVersion)
       .def("enable_sparse_parameter_updates",
