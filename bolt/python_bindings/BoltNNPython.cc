#include "BoltNNPython.h"
#include "PybindUtils.h"
#include <bolt/python_bindings/Porting.h>
#include <bolt/src/nn/autograd/Computation.h>
#include <bolt/src/nn/loss/BinaryCrossEntropy.h>
#include <bolt/src/nn/loss/CategoricalCrossEntropy.h>
#include <bolt/src/nn/loss/EuclideanContrastive.h>
#include <bolt/src/nn/loss/Loss.h>
#include <bolt/src/nn/model/Model.h>
#include <bolt/src/nn/ops/Activation.h>
#include <bolt/src/nn/ops/Concatenate.h>
#include <bolt/src/nn/ops/DlrmAttention.h>
#include <bolt/src/nn/ops/Embedding.h>
#include <bolt/src/nn/ops/FullyConnected.h>
#include <bolt/src/nn/ops/Input.h>
#include <bolt/src/nn/ops/LayerNorm.h>
#include <bolt/src/nn/ops/Op.h>
#include <bolt/src/nn/ops/RobeZ.h>
#include <bolt/src/nn/tensor/Tensor.h>
#include <licensing/src/methods/file/License.h>
#include <pybind11/cast.h>
#include <pybind11/detail/common.h>
#include <pybind11/numpy.h>
#include <pybind11/pybind11.h>
#include <pybind11/pytypes.h>
#include <pybind11/stl.h>
#include <utils/Random.h>
#include <optional>
#include <stdexcept>

namespace py = pybind11;

namespace thirdai::bolt::python {

template <typename T>
using NumpyArray = py::array_t<T, py::array::c_style | py::array::forcecast>;

template <typename T>
py::object toNumpy(const T* data, std::vector<uint32_t> shape) {
  if (data) {
    NumpyArray<T> arr(shape, data);
    return py::object(std::move(arr));
  }
  return py::none();
}

template <typename T>
py::object toNumpy(const TensorPtr& tensor, const T* data) {
  auto nonzeros = tensor->nonzeros();
  if (!nonzeros) {
    throw std::runtime_error(
        "Cannot convert tensor to numpy if the number of nonzeros is not "
        "fixed.");
  }
  if (data) {
    NumpyArray<T> arr({tensor->batchSize(), *nonzeros}, data);
    return py::object(std::move(arr));
  }
  // We return None if the data is nullptr so that a user can access the field
  // and check if its None rather than dealing with an exception. For example:
  // if tensor.active_neurons:
  //      do something
  return py::none();
}

void defineTensor(py::module_& nn);

void defineOps(py::module_& nn);

void defineLosses(py::module_& nn);

void createBoltNNSubmodule(py::module_& module) {
  auto nn = module.def_submodule("nn");

  py::class_<Model, ModelPtr>(nn, "Model")
#if THIRDAI_EXPOSE_ALL
      /**
       * ==============================================================
       * WARNING: If this THIRDAI_EXPOSE_ALL is removed then license
       * checks must be added to train_on_batch. Also methods such as
       * summary, ops, __getitem__, etc. should remain hidden.
       * ==============================================================
       */
      .def(py::init(&Model::make), py::arg("inputs"), py::arg("outputs"),
           py::arg("losses"), py::arg("additional_labels") = ComputationList{})
      .def("train_on_batch", &Model::trainOnBatch, py::arg("inputs"),
           py::arg("labels"))
      .def("forward",
           py::overload_cast<const TensorList&, bool>(&Model::forward),
           py::arg("inputs"), py::arg("use_sparsity") = false)
      .def("update_parameters", &Model::updateParameters,
           py::arg("learning_rate"))
<<<<<<< HEAD
      .def("ops", &Model::opExecutionOrder)
      .def("__getitem__", &Model::getOp, py::arg("name"))
      .def("outputs", &Model::outputs)
      .def("labels", &Model::labels)
      .def("summary", &Model::summary, py::arg("print") = true)
      .def("get_parameters", &getParameters,
=======
      .def("ops", &model::Model::opExecutionOrder)
      .def("__getitem__", &model::Model::getOp, py::arg("name"))
      .def("outputs", &model::Model::outputs)
      .def("labels", &model::Model::labels)
      .def("summary", &model::Model::summary, py::arg("print") = true)
      .def("num_params", &model::Model::numParams)
      .def("get_parameters", &::thirdai::bolt::python::getParameters,
>>>>>>> d529bdc4
           py::return_value_policy::reference_internal)
      .def("set_parameters", &setParameters, py::arg("new_values"))
      .def("train_steps", &Model::trainSteps)
      .def("override_train_steps", &Model::overrideTrainSteps,
           py::arg("train_steps"))
      .def("params", &modelParams)
      .def_static("from_params", &modelFromParams, py::arg("params"))
#endif
      // The next three functions are used for distributed training.
      .def("disable_sparse_parameter_updates",
           &Model::disableSparseParameterUpdates)
      .def("get_gradients", &getGradients,
           py::return_value_policy::reference_internal)
      .def("set_gradients", &setGradients, py::arg("new_values"))
      .def("enable_sparse_parameter_updates",
           &Model::enableSparseParameterUpdates)
      .def("freeze_hash_tables", &Model::freezeHashTables,
           py::arg("insert_labels_if_not_found") = true)
      .def("unfreeze_hash_tables", &Model::unfreezeHashTables)
      .def("save", &Model::save, py::arg("filename"),
           py::arg("save_metadata") = true)
      .def("checkpoint", &Model::checkpoint, py::arg("filename"),
           py::arg("save_metadata") = true)
      .def_static("load", &Model::load, py::arg("filename"))
      .def(thirdai::bolt::python::getPickleFunction<Model>());

#if THIRDAI_EXPOSE_ALL
  defineTensor(nn);

  defineOps(nn);

  defineLosses(nn);
#endif
}

void defineTensor(py::module_& nn) {
  py::class_<Tensor, TensorPtr>(nn, "Tensor")
      .def(py::init([](BoltVector vector, uint32_t dim) {
             return Tensor::convert(std::move(vector), dim);
           }),
           py::arg("vector"), py::arg("dim"))
      .def_property_readonly(
          "active_neurons",
          [](const TensorPtr& tensor) {
            return toNumpy(tensor, tensor->activeNeuronsPtr());
          },
          py::return_value_policy::reference_internal)
      .def_property_readonly(
          "activations",
          [](const TensorPtr& tensor) {
            return toNumpy(tensor, tensor->activationsPtr());
          },
          py::return_value_policy::reference_internal)
      .def_property_readonly(
          "gradients",
          [](const TensorPtr& tensor) {
            return toNumpy(tensor, tensor->gradientsPtr());
          },
          py::return_value_policy::reference_internal);
}

void defineOps(py::module_& nn) {
#if THIRDAI_EXPOSE_ALL
#pragma message("THIRDAI_EXPOSE_ALL is defined")  // NOLINT

  py::class_<Computation, ComputationPtr>(nn, "Computation")
      .def("dim", &Computation::dim)
      .def("tensor", &Computation::tensor)
      .def("name", &Computation::name);

  py::class_<Op, OpPtr>(nn, "Op")
      .def("dim", &Op::dim)
      .def_property("name", &Op::name, &Op::setName);

  py::class_<thirdai::bolt::SamplingConfig, SamplingConfigPtr>(  // NOLINT
      nn, "SamplingConfig");

  py::class_<thirdai::bolt::DWTASamplingConfig,
             std::shared_ptr<DWTASamplingConfig>, SamplingConfig>(
      nn, "DWTASamplingConfig")
      .def(py::init<uint32_t, uint32_t, uint32_t, uint32_t, uint32_t,
                    uint32_t>(),
           py::arg("num_tables"), py::arg("hashes_per_table"),
           py::arg("range_pow"), py::arg("binsize"), py::arg("reservoir_size"),
           py::arg("permutations"));

  py::class_<thirdai::bolt::FastSRPSamplingConfig,
             std::shared_ptr<FastSRPSamplingConfig>, SamplingConfig>(
      nn, "FastSRPSamplingConfig")
      .def(py::init<uint32_t, uint32_t, uint32_t>(), py::arg("num_tables"),
           py::arg("hashes_per_table"), py::arg("reservoir_size"));

  py::class_<RandomSamplingConfig, std::shared_ptr<RandomSamplingConfig>,
             SamplingConfig>(nn, "RandomSamplingConfig")
      .def(py::init<>());

  py::class_<hashtable::SampledHashTable, hashtable::SampledHashTablePtr>(
      nn, "HashTable")
      .def("save", &hashtable::SampledHashTable::save, py::arg("filename"))
      .def_static("load", &hashtable::SampledHashTable::load,
                  py::arg("filename"))
      .def(thirdai::bolt::python::getPickleFunction<
           hashtable::SampledHashTable>());
#endif

  py::class_<FullyConnected, FullyConnectedPtr, Op>(nn, "FullyConnected")
      .def(py::init(&FullyConnected::make), py::arg("dim"),
           py::arg("input_dim"), py::arg("sparsity") = 1.0,
           py::arg("activation") = "relu", py::arg("sampling_config") = nullptr,
           py::arg("use_bias") = true, py::arg("rebuild_hash_tables") = 10,
           py::arg("reconstruct_hash_functions") = 100)
      .def("__call__", &FullyConnected::apply)
      .def("dim", &FullyConnected::dim)
      .def("get_sparsity", &FullyConnected::getSparsity)
      .def("set_sparsity", &FullyConnected::setSparsity, py::arg("sparsity"),
           py::arg("rebuild_hash_tables") = true,
           py::arg("experimental_autotune") = false)
      .def_property_readonly(
          "weights",
          [](const FullyConnected& op) {
            return toNumpy(op.weightsPtr(), {op.dim(), op.inputDim()});
          })
      .def_property_readonly("biases",
                             [](const FullyConnected& op) {
                               return toNumpy(op.biasesPtr(), {op.dim()});
                             })
      .def("set_weights",
           [](FullyConnected& op, const NumpyArray<float>& weights) {
             if (weights.ndim() != 2 || weights.shape(0) != op.dim() ||
                 weights.shape(1) != op.inputDim()) {
               std::stringstream error;
               error << "Expected weights to be 2D array with shape ("
                     << op.dim() << ", " << op.inputDim() << ").";
               throw std::invalid_argument(error.str());
             }
             op.setWeights(weights.data());
           })
      .def("set_biases",
           [](FullyConnected& op, const NumpyArray<float>& biases) {
             if (biases.ndim() != 1 || biases.shape(0) != op.dim()) {
               std::stringstream error;
               error << "Expected biases to be 1D array with shape ("
                     << op.dim() << ",).";
               throw std::invalid_argument(error.str());
             }
             op.setBiases(biases.data());
           })
      .def("get_hash_table", &FullyConnected::getHashTable)
      .def("set_hash_table", &FullyConnected::setHashTable, py::arg("hash_fn"),
           py::arg("hash_table"));

  py::class_<RobeZ, RobeZPtr, Op>(nn, "RobeZ")
      .def(py::init(&RobeZ::make), py::arg("num_embedding_lookups"),
           py::arg("lookup_size"), py::arg("log_embedding_block_size"),
           py::arg("reduction"), py::arg("num_tokens_per_input") = std::nullopt,
           py::arg("update_chunk_size") = DEFAULT_EMBEDDING_UPDATE_CHUNK_SIZE,
           py::arg("seed") = global_random::nextSeed())
      .def("__call__", &RobeZ::apply)
      .def("duplicate_with_new_reduction", &RobeZ::duplicateWithNewReduction,
           py::arg("reduction"), py::arg("num_tokens_per_input"));

  py::class_<Embedding, EmbeddingPtr, Op>(nn, "Embedding")
      .def(py::init(&Embedding::make), py::arg("dim"), py::arg("input_dim"),
           py::arg("activation"), py::arg("bias") = true)
      .def("__call__", &Embedding::apply)
      .def_property_readonly(
          "weights",
          [](const EmbeddingPtr& op) {
            return toNumpy(op->embeddingsPtr(), {op->inputDim(), op->dim()});
          })
      .def_property_readonly("biases",
                             [](const EmbeddingPtr& op) {
                               return toNumpy(op->biasesPtr(), {op->dim()});
                             })
      .def("set_weights",
           [](EmbeddingPtr& op, const NumpyArray<float>& weights) {
             if (weights.ndim() != 2 || weights.shape(0) != op->inputDim() ||
                 weights.shape(1) != op->dim()) {
               std::stringstream error;
               error << "Expected weights to be 2D array with shape ("
                     << op->inputDim() << ", " << op->dim() << ").";
               throw std::invalid_argument(error.str());
             }
             op->setEmbeddings(weights.data());
           })
<<<<<<< HEAD
      .def("set_biases", [](EmbeddingPtr& op, const NumpyArray<float>& biases) {
        if (biases.ndim() != 1 || biases.shape(0) != op->dim()) {
          std::stringstream error;
          error << "Expected biases to be 1D array with shape (" << op->dim()
                << ",).";
          throw std::invalid_argument(error.str());
        }
        op->setBiases(biases.data());
      });

  py::class_<Concatenate, ConcatenatePtr, Op>(nn, "Concatenate")
      .def(py::init(&Concatenate::make))
      .def("__call__", &Concatenate::apply);

  py::class_<LayerNorm, LayerNormPtr, Op>(nn, "LayerNorm")
      .def(py::init(py::overload_cast<>(&LayerNorm::make)))
      .def("__call__", &LayerNorm::apply);

  py::class_<Tanh, TanhPtr, Op>(nn, "Tanh")
      .def(py::init(&Tanh::make))
      .def("__call__", &Tanh::apply);

  py::class_<DlrmAttention, DlrmAttentionPtr, Op>(nn, "DlrmAttention")
      .def(py::init(&DlrmAttention::make))
      .def("__call__", &DlrmAttention::apply);

  nn.def("Input", &Input::make, py::arg("dim"));
=======
      .def("set_biases",
           [](ops::EmbeddingPtr& op, const NumpyArray<float>& biases) {
             if (biases.ndim() != 1 || biases.shape(0) != op->dim()) {
               std::stringstream error;
               error << "Expected biases to be 1D array with shape ("
                     << op->dim() << ",).";
               throw std::invalid_argument(error.str());
             }
             op->setBiases(biases.data());
           });

  py::class_<ops::Concatenate, ops::ConcatenatePtr, ops::Op>(nn, "Concatenate")
      .def(py::init(&ops::Concatenate::make))
      .def("__call__", &ops::Concatenate::apply);

  py::class_<ops::LayerNorm, ops::LayerNormPtr, ops::Op>(nn, "LayerNorm")
      .def(py::init(py::overload_cast<>(&ops::LayerNorm::make)))
      .def("__call__", &ops::LayerNorm::apply);

  py::class_<ops::Tanh, ops::TanhPtr, ops::Op>(nn, "Tanh")
      .def(py::init(&ops::Tanh::make))
      .def("__call__", &ops::Tanh::apply);

  py::class_<ops::Relu, ops::ReluPtr, ops::Op>(nn, "Relu")
      .def(py::init(&ops::Relu::make))
      .def("__call__", &ops::Relu::apply);

  py::class_<ops::DlrmAttention, ops::DlrmAttentionPtr, ops::Op>(
      nn, "DlrmAttention")
      .def(py::init(&ops::DlrmAttention::make))
      .def("__call__", &ops::DlrmAttention::apply);

  nn.def("Input", &ops::Input::make, py::arg("dim"));
>>>>>>> d529bdc4
}

void defineLosses(py::module_& nn) {
  auto loss = nn.def_submodule("losses");

  py::class_<Loss, LossPtr>(loss, "Loss");  // NOLINT

  py::class_<CategoricalCrossEntropy, CategoricalCrossEntropyPtr, Loss>(
      loss, "CategoricalCrossEntropy")
      .def(py::init(&CategoricalCrossEntropy::make), py::arg("activations"),
           py::arg("labels"));

  py::class_<BinaryCrossEntropy, BinaryCrossEntropyPtr, Loss>(
      loss, "BinaryCrossEntropy")
      .def(py::init(&BinaryCrossEntropy::make), py::arg("activations"),
           py::arg("labels"));

  py::class_<EuclideanContrastive, EuclideanContrastivePtr, Loss>(
      loss, "EuclideanContrastive")
      .def(py::init(&EuclideanContrastive::make), py::arg("output_1"),
           py::arg("output_2"), py::arg("labels"),
           py::arg("dissimilar_cutoff_distance"));
}

}  // namespace thirdai::bolt::python<|MERGE_RESOLUTION|>--- conflicted
+++ resolved
@@ -90,22 +90,13 @@
            py::arg("inputs"), py::arg("use_sparsity") = false)
       .def("update_parameters", &Model::updateParameters,
            py::arg("learning_rate"))
-<<<<<<< HEAD
       .def("ops", &Model::opExecutionOrder)
       .def("__getitem__", &Model::getOp, py::arg("name"))
       .def("outputs", &Model::outputs)
       .def("labels", &Model::labels)
       .def("summary", &Model::summary, py::arg("print") = true)
+      .def("num_params", &Model::numParams)
       .def("get_parameters", &getParameters,
-=======
-      .def("ops", &model::Model::opExecutionOrder)
-      .def("__getitem__", &model::Model::getOp, py::arg("name"))
-      .def("outputs", &model::Model::outputs)
-      .def("labels", &model::Model::labels)
-      .def("summary", &model::Model::summary, py::arg("print") = true)
-      .def("num_params", &model::Model::numParams)
-      .def("get_parameters", &::thirdai::bolt::python::getParameters,
->>>>>>> d529bdc4
            py::return_value_policy::reference_internal)
       .def("set_parameters", &setParameters, py::arg("new_values"))
       .def("train_steps", &Model::trainSteps)
@@ -291,7 +282,6 @@
              }
              op->setEmbeddings(weights.data());
            })
-<<<<<<< HEAD
       .def("set_biases", [](EmbeddingPtr& op, const NumpyArray<float>& biases) {
         if (biases.ndim() != 1 || biases.shape(0) != op->dim()) {
           std::stringstream error;
@@ -314,46 +304,15 @@
       .def(py::init(&Tanh::make))
       .def("__call__", &Tanh::apply);
 
+  py::class_<Relu, ReluPtr, Op>(nn, "Relu")
+      .def(py::init(&Relu::make))
+      .def("__call__", &Relu::apply);
+
   py::class_<DlrmAttention, DlrmAttentionPtr, Op>(nn, "DlrmAttention")
       .def(py::init(&DlrmAttention::make))
       .def("__call__", &DlrmAttention::apply);
 
   nn.def("Input", &Input::make, py::arg("dim"));
-=======
-      .def("set_biases",
-           [](ops::EmbeddingPtr& op, const NumpyArray<float>& biases) {
-             if (biases.ndim() != 1 || biases.shape(0) != op->dim()) {
-               std::stringstream error;
-               error << "Expected biases to be 1D array with shape ("
-                     << op->dim() << ",).";
-               throw std::invalid_argument(error.str());
-             }
-             op->setBiases(biases.data());
-           });
-
-  py::class_<ops::Concatenate, ops::ConcatenatePtr, ops::Op>(nn, "Concatenate")
-      .def(py::init(&ops::Concatenate::make))
-      .def("__call__", &ops::Concatenate::apply);
-
-  py::class_<ops::LayerNorm, ops::LayerNormPtr, ops::Op>(nn, "LayerNorm")
-      .def(py::init(py::overload_cast<>(&ops::LayerNorm::make)))
-      .def("__call__", &ops::LayerNorm::apply);
-
-  py::class_<ops::Tanh, ops::TanhPtr, ops::Op>(nn, "Tanh")
-      .def(py::init(&ops::Tanh::make))
-      .def("__call__", &ops::Tanh::apply);
-
-  py::class_<ops::Relu, ops::ReluPtr, ops::Op>(nn, "Relu")
-      .def(py::init(&ops::Relu::make))
-      .def("__call__", &ops::Relu::apply);
-
-  py::class_<ops::DlrmAttention, ops::DlrmAttentionPtr, ops::Op>(
-      nn, "DlrmAttention")
-      .def(py::init(&ops::DlrmAttention::make))
-      .def("__call__", &ops::DlrmAttention::apply);
-
-  nn.def("Input", &ops::Input::make, py::arg("dim"));
->>>>>>> d529bdc4
 }
 
 void defineLosses(py::module_& nn) {
