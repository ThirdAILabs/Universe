#pragma once

#include <cereal/access.hpp>
#include <cereal/types/base_class.hpp>
#include <cereal/types/memory.hpp>
#include <cereal/types/polymorphic.hpp>
#include <bolt/python_bindings/AutoClassifierBase.h>
#include <bolt/src/graph/CommonNetworks.h>
#include <bolt/src/graph/Graph.h>
#include <bolt/src/graph/nodes/FullyConnected.h>
#include <bolt/src/graph/nodes/Input.h>
#include <bolt/src/layers/LayerUtils.h>
#include <bolt/src/loss_functions/LossFunctions.h>
#include <dataset/src/StreamingGenericDatasetLoader.h>
#include <dataset/src/batch_processors/GenericBatchProcessor.h>
#include <dataset/src/batch_processors/TabularMetadataProcessor.h>
#include <dataset/src/blocks/BlockInterface.h>
#include <dataset/src/blocks/Categorical.h>
#include <dataset/src/blocks/DenseArray.h>
#include <dataset/src/blocks/TabularBlocks.h>
#include <dataset/src/blocks/Text.h>
#include <dataset/src/utils/TextEncodingUtils.h>
#include <dataset/src/utils/ThreadSafeVocabulary.h>
#include <exceptions/src/Exceptions.h>
#include <pybind11/pybind11.h>
#include <limits>
#include <stdexcept>
#include <string>

namespace thirdai::bolt::python {

inline BoltGraphPtr createAutotunedModel(uint32_t internal_model_dim,
                                         uint32_t n_classes,
                                         std::optional<float> sparsity,
                                         ActivationFunction output_activation);
inline std::string joinTokensIntoString(const std::vector<uint32_t>& tokens,
                                        char delimiter);
inline float autotunedHiddenLayerSparsity(uint64_t layer_dim);

/**
 * The TextClassifier takes in data in the form:
 *        <class_name>,<text>.
 * It uses paigrams to featurize the text and automatically maps the class names
 * to output neurons. Evaluate and predict return lists of strings of the
 * predicted class names.
 */
class TextClassifier final : public AutoClassifierBase<std::string> {
 public:
  TextClassifier(uint32_t internal_model_dim, uint32_t n_classes)
      : AutoClassifierBase(
            createAutotunedModel(
                internal_model_dim, n_classes,
                /* sparsity= */ std::nullopt,
                /* output_activation= */ ActivationFunction::Softmax),
            ReturnMode::ClassName) {
    _label_id_lookup = dataset::ThreadSafeVocabulary::make(n_classes);
  }

  void save(const std::string& filename) {
    std::ofstream filestream =
        dataset::SafeFileIO::ofstream(filename, std::ios::binary);
    cereal::BinaryOutputArchive oarchive(filestream);
    oarchive(*this);
  }

  static std::unique_ptr<TextClassifier> load(const std::string& filename) {
    std::ifstream filestream =
        dataset::SafeFileIO::ifstream(filename, std::ios::binary);
    cereal::BinaryInputArchive iarchive(filestream);
    std::unique_ptr<TextClassifier> deserialize_into(new TextClassifier());
    iarchive(*deserialize_into);

    return deserialize_into;
  }

 protected:
  std::unique_ptr<dataset::StreamingDataset<BoltBatch, BoltBatch>>
  getTrainingDataset(std::shared_ptr<dataset::DataLoader> data_loader,
                     std::optional<uint64_t> max_in_memory_batches) final {
    (void)max_in_memory_batches;
    return getDataset(data_loader);
  }

  std::unique_ptr<dataset::StreamingDataset<BoltBatch, BoltBatch>>
  getEvalDataset(std::shared_ptr<dataset::DataLoader> data_loader) final {
    return getDataset(data_loader);
  }

  BoltVector featurizeInputForInference(const std::string& input_str) final {
    return dataset::TextEncodingUtils::computePairgrams(
        input_str, dataset::TextEncodingUtils::DEFAULT_TEXT_ENCODING_DIM);
  }

  std::string getClassName(uint32_t neuron_id) final {
    return _label_id_lookup->getString(neuron_id);
  }

  uint32_t defaultBatchSize() const final { return 256; }

  bool freezeHashTablesAfterFirstEpoch() const final { return true; }

  bool useSparseInference() const final { return true; }

  std::vector<std::string> getEvaluationMetrics() const final {
    return {"categorical_accuracy"};
  }

 private:
  std::unique_ptr<dataset::StreamingDataset<BoltBatch, BoltBatch>> getDataset(
      std::shared_ptr<dataset::DataLoader> data_loader) {
    auto label_block = dataset::StringLookupCategoricalBlock::make(
        /* col= */ 0, _label_id_lookup);
    auto batch_processor = dataset::GenericBatchProcessor::make(
        {dataset::PairGramTextBlock::make(/* col= */ 1)}, {label_block});

    return std::make_unique<dataset::StreamingDataset<BoltBatch, BoltBatch>>(
        std::move(data_loader), batch_processor);
  }

  // Private constructor for cereal.
  TextClassifier()
      : AutoClassifierBase(nullptr, ReturnMode::NumpyArray),
        _label_id_lookup(nullptr) {}

  friend class cereal::access;
  template <class Archive>
  void serialize(Archive& archive) {
    archive(cereal::base_class<AutoClassifierBase>(this), _label_id_lookup);
  }

  dataset::ThreadSafeVocabularyPtr _label_id_lookup;
};

/**
 * The MultiLabelTextClassifier takes in data in the form:
 *        <class_id_1>,<class_id_2>,...,<class_id_n>\t<text>.
 * It uses paigrams to featurize the text, and uses sigmoid/bce to handle the
 * variable number of labels. Thresholding is applied to ensure that each
 * prediction has at least one neuron with an activation > the given threshold.
 * Predict and evaluate return numpy arrays of the output activations.
 */
class MultiLabelTextClassifier final
    : public AutoClassifierBase<std::vector<uint32_t>> {
 public:
  explicit MultiLabelTextClassifier(uint32_t n_classes, float threshold = 0.95)
      : AutoClassifierBase(createModel(n_classes), ReturnMode::NumpyArray),
        _threshold(threshold) {}

  void save(const std::string& filename) {
    std::ofstream filestream =
        dataset::SafeFileIO::ofstream(filename, std::ios::binary);
    cereal::BinaryOutputArchive oarchive(filestream);
    oarchive(*this);
  }

  static std::unique_ptr<MultiLabelTextClassifier> load(
      const std::string& filename) {
    std::ifstream filestream =
        dataset::SafeFileIO::ifstream(filename, std::ios::binary);
    cereal::BinaryInputArchive iarchive(filestream);
    std::unique_ptr<MultiLabelTextClassifier> deserialize_into(
        new MultiLabelTextClassifier());
    iarchive(*deserialize_into);

    return deserialize_into;
  }

  void updateThreshold(float new_threshold) { _threshold = new_threshold; }

 protected:
  std::unique_ptr<dataset::StreamingDataset<BoltBatch, BoltBatch>>
  getTrainingDataset(std::shared_ptr<dataset::DataLoader> data_loader,
                     std::optional<uint64_t> max_in_memory_batches) final {
    (void)max_in_memory_batches;
    return getDataset(data_loader);
  }

  std::unique_ptr<dataset::StreamingDataset<BoltBatch, BoltBatch>>
  getEvalDataset(std::shared_ptr<dataset::DataLoader> data_loader) final {
    return getDataset(data_loader);
  }

  void processPredictionBeforeReturning(uint32_t* active_neurons,
                                        float* activations,
                                        uint32_t len) final {
    (void)active_neurons;

    uint32_t max_id = getMaxIndex(activations, len);
    if (activations[max_id] < _threshold) {
      activations[max_id] = _threshold + 0.0001;
    }
  }

  BoltVector featurizeInputForInference(
      const std::vector<uint32_t>& input) final {
    std::string sentence = tokensToSentence(input);

    return dataset::TextEncodingUtils::computePairgrams(
        sentence, dataset::TextEncodingUtils::DEFAULT_TEXT_ENCODING_DIM);
  }

  std::string getClassName(uint32_t neuron_id) final {
    return std::to_string(neuron_id);
  }

  uint32_t defaultBatchSize() const final { return 2048; }

  bool freezeHashTablesAfterFirstEpoch() const final { return false; }

  bool useSparseInference() const final { return false; }

  std::vector<std::string> getEvaluationMetrics() const final {
    std::string f_measure = "f_measure(" + std::to_string(_threshold) + ")";
    return {"categorical_accuracy", f_measure};
  }

 private:
  static BoltGraphPtr createModel(uint32_t n_classes) {
    auto model = CommonNetworks::FullyConnected(
        /* input_dim= */ dataset::TextEncodingUtils::DEFAULT_TEXT_ENCODING_DIM,
        /* layers= */ {FullyConnectedNode::makeDense(
                           /* dim= */ 1024, "relu"),
                       FullyConnectedNode::makeExplicitSamplingConfig(
                           /* dim= */ n_classes,
                           /* sparsity= */ getOutputSparsity(n_classes),
                           /* activation= */ "sigmoid",
                           /* num_tables= */ 64, /* hashes_per_table= */ 4,
                           /* reservoir_size= */ 64)});
    model->compile(std::make_shared<BinaryCrossEntropyLoss>(),
                   /* print_when_done= */ false);

    return model;
  }

  std::unique_ptr<dataset::StreamingDataset<BoltBatch, BoltBatch>> getDataset(
      std::shared_ptr<dataset::DataLoader> data_loader) {
    std::vector<dataset::BlockPtr> input_blocks = {
        dataset::PairGramTextBlock::make(/* col= */ 1)};
    std::vector<dataset::BlockPtr> label_blocks = {
        dataset::NumericalCategoricalBlock::make(
            /* col= */ 0,
            /* n_classes= */ _model->outputDim(), /* delimiter= */ ',')};

    return std::make_unique<dataset::StreamingGenericDatasetLoader>(
        /* data_loader= */ std::move(data_loader),
        /* input_blocks= */ input_blocks, /* label_blocks= */ label_blocks,
        /* shuffle= */ true,
        /* shuffle_config= */ dataset::DatasetShuffleConfig(),
        /* has_header= */ false, /* delimiter= */ '\t');
  }

  static float getOutputSparsity(uint32_t output_dim) {
    /*
      For smaller output layers, we return a sparsity
      that puts the sparse dimension between 80 and 160.
    */
    if (output_dim < 450) {
      return 1.0;
    }
    if (output_dim < 900) {
      return 0.2;
    }
    if (output_dim < 1800) {
      return 0.1;
    }
    /*
      For larger layers, we return a sparsity that
      puts the sparse dimension between 100 and 260.
    */
    if (output_dim < 4000) {
      return 0.05;
    }
    if (output_dim < 10000) {
      return 0.02;
    }
    if (output_dim < 20000) {
      return 0.01;
    }
    return 0.05;
  }

  static std::string tokensToSentence(const std::vector<uint32_t>& tokens) {
    std::stringstream sentence_ss;
    for (uint32_t i = 0; i < tokens.size(); i++) {
      if (i > 0) {
        sentence_ss << ' ';
      }
      sentence_ss << tokens[i];
    }
    return sentence_ss.str();
  }

  float _threshold;

  // Private constructor for cereal.
  MultiLabelTextClassifier()
      : AutoClassifierBase(nullptr, ReturnMode::NumpyArray) {}

  friend class cereal::access;
  template <class Archive>
  void serialize(Archive& archive) {
    archive(cereal::base_class<AutoClassifierBase>(this), _threshold);
  }
};

/**
 * The TabularClassifier takes in tabular data and applies binning + pairgrams
 * to featureize it. The column datatypes list indicates how to bin/featurize
 * the different parts of the dataset and automatically maps the class names
 * to output neurons. Evaluate and predict return lists of strings of the
 * predicted class names.
 */
class TabularClassifier final
    : public AutoClassifierBase<std::vector<std::string>> {
 public:
  TabularClassifier(uint32_t internal_model_dim, uint32_t n_classes,
                    std::vector<std::string> column_datatypes)
      : AutoClassifierBase(
            createAutotunedModel(
                internal_model_dim, n_classes,
                /* sparsity= */ std::nullopt,
                /* output_activation= */ ActivationFunction::Softmax),
            ReturnMode::ClassName),
        _classname_to_id_lookup(nullptr),
        _metadata(nullptr),
        _batch_processor(nullptr),
        _column_datatypes(std::move(column_datatypes)) {}

  void save(const std::string& filename) {
    std::ofstream filestream =
        dataset::SafeFileIO::ofstream(filename, std::ios::binary);
    cereal::BinaryOutputArchive oarchive(filestream);
    oarchive(*this);
  }

  static std::unique_ptr<TabularClassifier> load(const std::string& filename) {
    std::ifstream filestream =
        dataset::SafeFileIO::ifstream(filename, std::ios::binary);
    cereal::BinaryInputArchive iarchive(filestream);
    std::unique_ptr<TabularClassifier> deserialize_into(
        new TabularClassifier());
    iarchive(*deserialize_into);

    if (deserialize_into->_metadata) {
      deserialize_into->createBatchProcessor();
    }

    return deserialize_into;
  }

 protected:
  std::unique_ptr<dataset::StreamingDataset<BoltBatch, BoltBatch>>
  getTrainingDataset(std::shared_ptr<dataset::DataLoader> data_loader,
                     std::optional<uint64_t> max_in_memory_batches) final {
    processTabularMetadata(data_loader, max_in_memory_batches);

    createBatchProcessor();

    data_loader->restart();

    return std::make_unique<dataset::StreamingDataset<BoltBatch, BoltBatch>>(
        std::move(data_loader), _batch_processor);
  }

  std::unique_ptr<dataset::StreamingDataset<BoltBatch, BoltBatch>>
  getEvalDataset(std::shared_ptr<dataset::DataLoader> data_loader) final {
    if (!_batch_processor) {
      throw std::runtime_error(
          "Cannot call evaulate on TabularClassifier before calling train.");
    }
    return std::make_unique<dataset::StreamingDataset<BoltBatch, BoltBatch>>(
        std::move(data_loader), _batch_processor);
  }

  BoltVector featurizeInputForInference(
      const std::vector<std::string>& values) final {
    if (!_batch_processor) {
      throw std::runtime_error(
          "Cannot call featurizeInputForInference on TabularClasssifier before "
          "training.");
    }
    if (values.size() != _metadata->numColumns() - 1) {
      throw std::invalid_argument(
          "Passed in an input of size " + std::to_string(values.size()) +
          " but needed a vector of size " +
          std::to_string(_metadata->numColumns() - 1) +
          ". predict_single expects a vector of values in the same format as "
          "the original csv but without the label present.");
    }

    std::vector<std::string_view> encodable_values(values.begin(),
                                                   values.end());

    /*
      the batch processor fails if the number of columns mismatches with the
      original format. since we are only creating an input vector here the
      label is not relevant, thus we add some bogus here in the label's column
    */
    encodable_values.insert(encodable_values.begin() + _metadata->getLabelCol(),
                            /* value = */ " ");

    BoltVector input;
    if (auto err = _batch_processor->makeInputVector(encodable_values, input)) {
      std::rethrow_exception(err);
    }

    return input;
  }

  std::string getClassName(uint32_t neuron_id) final {
    return _classname_to_id_lookup->getString(neuron_id);
  }

  uint32_t defaultBatchSize() const final { return 256; }

  std::optional<uint32_t> defaultRebuildHashTablesInterval() const final {
    return 10000;
  }

  std::optional<uint32_t> defaultReconstructHashFunctionsInterval()
      const final {
    return 50000;
  }

  bool freezeHashTablesAfterFirstEpoch() const final { return true; }

  bool useSparseInference() const final { return true; }

  std::vector<std::string> getEvaluationMetrics() const final {
    return {"categorical_accuracy"};
  }

 private:
  void createBatchProcessor() {
    if (!_metadata) {
      throw std::runtime_error(
          "Cannot call createBatchProcessor for tabular classifier with "
          "metadata as nullptr.");
    }
    std::vector<std::shared_ptr<dataset::Block>> input_blocks = {
        std::make_shared<dataset::TabularPairGram>(
            _metadata, dataset::TextEncodingUtils::DEFAULT_TEXT_ENCODING_DIM)};

    _classname_to_id_lookup =
        dataset::ThreadSafeVocabulary::make(_metadata->getClassToIdMap(),
                                            /* fixed= */ true);

    std::vector<std::shared_ptr<dataset::Block>> target_blocks = {
        dataset::StringLookupCategoricalBlock::make(_metadata->getLabelCol(),
                                                    _classname_to_id_lookup)};

    _batch_processor = dataset::GenericBatchProcessor::make(
        /* input_blocks = */ input_blocks,
        /* label_blocks = */ target_blocks, /* has_header = */ true);
  }

  void processTabularMetadata(
      const std::shared_ptr<dataset::DataLoader>& data_loader,
      std::optional<uint32_t> max_in_memory_batches) {
    std::shared_ptr<dataset::TabularMetadataProcessor>
        metadata_batch_processor =
            std::make_shared<dataset::TabularMetadataProcessor>(
                _column_datatypes, _model->outputDim());

    // TabularMetadataProcessor inherets ComputeBatchProcessor so this doesn't
    // produce any vectors, we are just using it to iterate over the dataset.
    auto compute_dataset =
        std::make_shared<dataset::StreamingDataset<BoltBatch, BoltBatch>>(
            data_loader, metadata_batch_processor);

    uint32_t batches_to_use =
        max_in_memory_batches.value_or(std::numeric_limits<uint32_t>::max());
    uint32_t batch_cnt = 0;
    while (compute_dataset->nextBatchTuple() &&
           (batch_cnt++ < batches_to_use)) {
    }

    _metadata = metadata_batch_processor->getMetadata();
  }

  // Private constructor for cereal.
  TabularClassifier()
      : AutoClassifierBase(nullptr, ReturnMode::NumpyArray),
        _classname_to_id_lookup(nullptr),
        _metadata(nullptr),
        _batch_processor(nullptr) {}

  friend class cereal::access;
  template <class Archive>
  void serialize(Archive& archive) {
    archive(cereal::base_class<AutoClassifierBase>(this),
            _classname_to_id_lookup, _metadata, _column_datatypes);
  }

  dataset::ThreadSafeVocabularyPtr _classname_to_id_lookup;
  std::shared_ptr<dataset::TabularMetadata> _metadata;
  dataset::GenericBatchProcessorPtr _batch_processor;
  std::vector<std::string> _column_datatypes;
};

class BinaryTextClassifier final
    : public AutoClassifierBase<std::vector<uint32_t>> {
 public:
  explicit BinaryTextClassifier(uint32_t n_outputs, uint32_t internal_model_dim,
                                std::optional<float> sparsity = std::nullopt,
                                bool use_sparse_inference = true)
      : AutoClassifierBase(
            createAutotunedModel(
                /* internal_model_dim= */ internal_model_dim, n_outputs,
                sparsity,
                /* output_activation= */ ActivationFunction::Sigmoid),
            ReturnMode::NumpyArray),
        _use_sparse_inference(use_sparse_inference) {}

  void save(const std::string& filename) {
    std::ofstream filestream =
        dataset::SafeFileIO::ofstream(filename, std::ios::binary);
    cereal::BinaryOutputArchive oarchive(filestream);
    oarchive(*this);
  }

  static std::unique_ptr<BinaryTextClassifier> load(
      const std::string& filename) {
    std::ifstream filestream =
        dataset::SafeFileIO::ifstream(filename, std::ios::binary);
    cereal::BinaryInputArchive iarchive(filestream);
    std::unique_ptr<BinaryTextClassifier> deserialize_into(
        new BinaryTextClassifier());
    iarchive(*deserialize_into);

    return deserialize_into;
  }

 protected:
  std::unique_ptr<dataset::StreamingDataset<BoltBatch, BoltBatch>>
  getTrainingDataset(std::shared_ptr<dataset::DataLoader> data_loader,
                     std::optional<uint64_t> max_in_memory_batches) final {
    (void)max_in_memory_batches;
    return getDataset(data_loader);
  }

  std::unique_ptr<dataset::StreamingDataset<BoltBatch, BoltBatch>>
  getEvalDataset(std::shared_ptr<dataset::DataLoader> data_loader) final {
    return getDataset(data_loader);
  }

  BoltVector featurizeInputForInference(
      const std::vector<uint32_t>& tokens) final {
    std::string sentence = joinTokensIntoString(tokens, /* delimiter= */ ' ');

    return dataset::TextEncodingUtils::computeUnigrams(
        sentence, dataset::TextEncodingUtils::DEFAULT_TEXT_ENCODING_DIM);
  }

  std::string getClassName(uint32_t neuron_id) final {
    (void)neuron_id;
    throw std::runtime_error(
        "getClassName() is not support for BinaryTextClassifier.");
  }

  uint32_t defaultBatchSize() const final { return 256; }

  bool freezeHashTablesAfterFirstEpoch() const final {
    return _use_sparse_inference;
  }

  bool useSparseInference() const final { return _use_sparse_inference; }

  std::vector<std::string> getEvaluationMetrics() const final { return {}; }

 private:
  std::unique_ptr<dataset::StreamingDataset<BoltBatch, BoltBatch>> getDataset(
      std::shared_ptr<dataset::DataLoader> data_loader) {
    // Because we have n_outputs binary label columns, the text column is starts
    // at _model->outputDim() which is equivalent to n_classes.
    auto batch_processor = dataset::GenericBatchProcessor::make(
        /* input_blocks= */ {dataset::UniGramTextBlock::make(
            /* col= */ _model->outputDim())},
        /* label_blocks= */ {
            dataset::DenseArrayBlock::make(/* start_col= */ 0,
                                           /* dim= */ _model->outputDim())});

    return std::make_unique<dataset::StreamingDataset<BoltBatch, BoltBatch>>(
        std::move(data_loader), batch_processor);
  }

  // Private constructor for cereal.
  BinaryTextClassifier()
      : AutoClassifierBase(nullptr, ReturnMode::NumpyArray) {}

  friend class cereal::access;
  template <class Archive>
  void serialize(Archive& archive) {
    archive(cereal::base_class<AutoClassifierBase>(this),
            _use_sparse_inference);
  }

  bool _use_sparse_inference;
};

inline BoltGraphPtr createAutotunedModel(
    uint32_t internal_model_dim, uint32_t n_classes,
    std::optional<float> hidden_layer_sparsity,
    ActivationFunction output_activation) {
  auto input_layer =
      Input::make(dataset::TextEncodingUtils::DEFAULT_TEXT_ENCODING_DIM);

  auto hidden_layer = FullyConnectedNode::makeAutotuned(
      /* dim= */ internal_model_dim,
      /* sparsity= */
      hidden_layer_sparsity.value_or(
          autotunedHiddenLayerSparsity(internal_model_dim)),
      /* activation= */ "relu");
  hidden_layer->addPredecessor(input_layer);

  FullyConnectedNodePtr output_layer;
  std::shared_ptr<LossFunction> loss;

  if (output_activation == ActivationFunction::Softmax) {
    output_layer = FullyConnectedNode::makeDense(
        /* dim= */ n_classes,
        /* activation= */ "softmax");
    loss = std::make_shared<CategoricalCrossEntropyLoss>();
  } else if (output_activation == ActivationFunction::Sigmoid) {
    loss = std::make_shared<BinaryCrossEntropyLoss>();
    output_layer = FullyConnectedNode::makeDense(
        /* dim= */ n_classes,
        /* activation= */ "sigmoid");
  } else {
    throw std::invalid_argument(
        "Output activation in createAutotunedModel must be Softmax or "
        "Sigmoid.");
  }

  output_layer->addPredecessor(hidden_layer);

  auto model = std::make_shared<BoltGraph>(std::vector<InputPtr>{input_layer},
                                           output_layer);

  model->compile(loss, /* print_when_done= */ false);

  return model;
}

inline std::string joinTokensIntoString(const std::vector<uint32_t>& tokens,
                                        char delimiter) {
  std::stringstream sentence_ss;
  for (uint32_t i = 0; i < tokens.size(); i++) {
    if (i > 0) {
      sentence_ss << delimiter;
    }
    sentence_ss << tokens[i];
  }
  return sentence_ss.str();
}

inline float autotunedHiddenLayerSparsity(uint64_t layer_dim) {
  if (layer_dim < 300) {
    return 1.0;
  }
  if (layer_dim < 1500) {
    return 0.2;
  }
  if (layer_dim < 4000) {
    return 0.1;
  }
  if (layer_dim < 10000) {
    return 0.05;
  }
  if (layer_dim < 30000) {
    return 0.01;
  }
  return 0.005;
}

}  // namespace thirdai::bolt::python

CEREAL_REGISTER_TYPE(thirdai::bolt::python::TextClassifier)
<<<<<<< HEAD
CEREAL_REGISTER_TYPE(thirdai::bolt::python::MultiLabelTextClassifier)
CEREAL_REGISTER_TYPE(thirdai::bolt::python::TabularClassifier)
=======
CEREAL_REGISTER_TYPE(thirdai::bolt::python::TabularClassifier)
CEREAL_REGISTER_TYPE(thirdai::bolt::python::BinaryTextClassifier)
>>>>>>> 62e7331e
<|MERGE_RESOLUTION|>--- conflicted
+++ resolved
@@ -209,6 +209,15 @@
 
   bool useSparseInference() const final { return false; }
 
+  std::optional<uint32_t> defaultRebuildHashTablesInterval() const final {
+    return std::nullopt;
+  }
+
+  std::optional<uint32_t> defaultReconstructHashFunctionsInterval()
+      const final {
+    return std::nullopt;
+  }
+
   std::vector<std::string> getEvaluationMetrics() const final {
     std::string f_measure = "f_measure(" + std::to_string(_threshold) + ")";
     return {"categorical_accuracy", f_measure};
@@ -676,10 +685,6 @@
 }  // namespace thirdai::bolt::python
 
 CEREAL_REGISTER_TYPE(thirdai::bolt::python::TextClassifier)
-<<<<<<< HEAD
 CEREAL_REGISTER_TYPE(thirdai::bolt::python::MultiLabelTextClassifier)
 CEREAL_REGISTER_TYPE(thirdai::bolt::python::TabularClassifier)
-=======
-CEREAL_REGISTER_TYPE(thirdai::bolt::python::TabularClassifier)
-CEREAL_REGISTER_TYPE(thirdai::bolt::python::BinaryTextClassifier)
->>>>>>> 62e7331e
+CEREAL_REGISTER_TYPE(thirdai::bolt::python::BinaryTextClassifier)