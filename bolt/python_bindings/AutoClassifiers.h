--- conflicted
+++ resolved
@@ -27,21 +27,6 @@
 
 namespace thirdai::bolt::python {
 
-<<<<<<< HEAD
-inline BoltGraphPtr createModel(uint32_t hidden_layer_dim, uint32_t n_classes,
-                                std::optional<float> sparsity,
-                                bool softmax_output);
-inline std::string convertTokensToString(const std::vector<uint32_t>& tokens);
-inline float getHiddenLayerSparsity(uint64_t layer_dim);
-
-class TextClassifier final : public AutoClassifierBase<std::string> {
- public:
-  TextClassifier(uint32_t hidden_layer_dim, uint32_t n_classes)
-      : AutoClassifierBase(createModel(hidden_layer_dim, n_classes,
-                                       /* sparsity= */ std::nullopt,
-                                       /* softmax_output= */ true),
-                           ReturnMode::ClassName) {
-=======
 inline BoltGraphPtr createAutotunedModel(uint32_t internal_model_dim,
                                          uint32_t n_classes,
                                          std::optional<float> sparsity,
@@ -65,7 +50,6 @@
                 /* sparsity= */ std::nullopt,
                 /* output_activation= */ ActivationFunction::Softmax),
             ReturnMode::ClassName) {
->>>>>>> 0f24a56e
     _label_id_lookup = dataset::ThreadSafeVocabulary::make(n_classes);
   }
 
@@ -313,13 +297,6 @@
  public:
   TabularClassifier(uint32_t internal_model_dim, uint32_t n_classes,
                     std::vector<std::string> column_datatypes)
-<<<<<<< HEAD
-      : AutoClassifierBase(createModel(hidden_layer_dim, n_classes,
-                                       /* sparsity= */ std::nullopt,
-                                       /* softmax_output= */ true),
-                           ReturnMode::ClassName),
-        _vocab(nullptr),
-=======
       : AutoClassifierBase(
             createAutotunedModel(
                 internal_model_dim, n_classes,
@@ -327,7 +304,6 @@
                 /* output_activation= */ ActivationFunction::Softmax),
             ReturnMode::ClassName),
         _classname_to_id_lookup(nullptr),
->>>>>>> 0f24a56e
         _metadata(nullptr),
         _batch_processor(nullptr),
         _column_datatypes(std::move(column_datatypes)) {}
@@ -495,16 +471,16 @@
   std::vector<std::string> _column_datatypes;
 };
 
-<<<<<<< HEAD
 class BinaryTextClassifier final
     : public AutoClassifierBase<std::vector<uint32_t>> {
  public:
   explicit BinaryTextClassifier(uint32_t n_outputs, uint32_t internal_model_dim,
                                 std::optional<float> sparsity = std::nullopt)
       : AutoClassifierBase(
-            createModel(/* hidden_layer_dim= */ internal_model_dim, n_outputs,
-                        sparsity,
-                        /* softmax_output= */ false),
+            createAutotunedModel(
+                /* internal_model_dim= */ internal_model_dim, n_outputs,
+                sparsity,
+                /* output_activation= */ ActivationFunction::Sigmoid),
             ReturnMode::NumpyArray) {}
 
   void save(const std::string& filename) {
@@ -535,7 +511,7 @@
   }
 
   std::unique_ptr<dataset::StreamingDataset<BoltBatch, BoltBatch>>
-  getTestDataset(std::shared_ptr<dataset::DataLoader> data_loader) final {
+  getEvalDataset(std::shared_ptr<dataset::DataLoader> data_loader) final {
     return getDataset(data_loader);
   }
 
@@ -586,30 +562,14 @@
   }
 };
 
-inline BoltGraphPtr createModel(uint32_t hidden_layer_dim, uint32_t n_classes,
-                                std::optional<float> hidden_layer_sparsity,
-                                bool softmax_output) {
-=======
 inline BoltGraphPtr createAutotunedModel(
     uint32_t internal_model_dim, uint32_t n_classes,
     std::optional<float> hidden_layer_sparsity,
     ActivationFunction output_activation) {
->>>>>>> 0f24a56e
   auto input_layer =
       Input::make(dataset::TextEncodingUtils::DEFAULT_TEXT_ENCODING_DIM);
 
   auto hidden_layer = FullyConnectedNode::makeAutotuned(
-<<<<<<< HEAD
-      /* dim= */ hidden_layer_dim,
-      /* sparsity= */
-      hidden_layer_sparsity.value_or(getHiddenLayerSparsity(hidden_layer_dim)),
-      /* activation= */ "relu");
-  hidden_layer->addPredecessor(input_layer);
-
-  auto output_layer = FullyConnectedNode::makeDense(
-      /* dim= */ n_classes,
-      /* activation= */ softmax_output ? "softmax" : "sigmoid");
-=======
       /* dim= */ internal_model_dim,
       /* sparsity= */
       hidden_layer_sparsity.value_or(
@@ -636,22 +596,11 @@
         "Sigmoid.");
   }
 
->>>>>>> 0f24a56e
   output_layer->addPredecessor(hidden_layer);
 
   auto model = std::make_shared<BoltGraph>(std::vector<InputPtr>{input_layer},
                                            output_layer);
 
-<<<<<<< HEAD
-  std::shared_ptr<LossFunction> loss;
-  if (softmax_output) {
-    loss = std::make_shared<CategoricalCrossEntropyLoss>();
-  } else {
-    loss = std::make_shared<BinaryCrossEntropyLoss>();
-  }
-
-=======
->>>>>>> 0f24a56e
   model->compile(loss, /* print_when_done= */ false);
 
   return model;
@@ -668,11 +617,7 @@
   return sentence_ss.str();
 }
 
-<<<<<<< HEAD
-inline float getHiddenLayerSparsity(uint64_t layer_dim) {
-=======
 inline float autotunedHiddenLayerSparsity(uint64_t layer_dim) {
->>>>>>> 0f24a56e
   if (layer_dim < 300) {
     return 1.0;
   }
