#pragma once

#include <cereal/access.hpp>
#include <cereal/types/base_class.hpp>
#include <cereal/types/memory.hpp>
#include <cereal/types/polymorphic.hpp>
#include <bolt/python_bindings/AutoClassifierBase.h>
#include <bolt/src/graph/CommonNetworks.h>
#include <bolt/src/graph/Graph.h>
#include <bolt/src/graph/nodes/FullyConnected.h>
#include <bolt/src/graph/nodes/Input.h>
#include <bolt/src/layers/LayerUtils.h>
#include <bolt/src/loss_functions/LossFunctions.h>
#include <dataset/src/StreamingGenericDatasetLoader.h>
#include <dataset/src/batch_processors/GenericBatchProcessor.h>
#include <dataset/src/batch_processors/TabularMetadataProcessor.h>
#include <dataset/src/blocks/BlockInterface.h>
#include <dataset/src/blocks/Categorical.h>
#include <dataset/src/blocks/DenseArray.h>
#include <dataset/src/blocks/TabularBlocks.h>
#include <dataset/src/blocks/Text.h>
#include <dataset/src/utils/TextEncodingUtils.h>
#include <dataset/src/utils/ThreadSafeVocabulary.h>
#include <exceptions/src/Exceptions.h>
#include <pybind11/pybind11.h>
#include <limits>
#include <stdexcept>
#include <string>

namespace thirdai::bolt::python {

inline BoltGraphPtr createAutotunedModel(uint32_t internal_model_dim,
                                         uint32_t n_classes,
                                         std::optional<float> sparsity,
                                         ActivationFunction output_activation);
inline std::string joinTokensIntoString(const std::vector<uint32_t>& tokens,
                                        char delimiter);
inline float autotunedHiddenLayerSparsity(uint64_t layer_dim);

/**
 * The TextClassifier takes in data in the form:
 *        <class_name>,<text>.
 * It uses paigrams to featurize the text and automatically maps the class names
 * to output neurons. Evaluate and predict return lists of strings of the
 * predicted class names.
 */
class TextClassifier final : public AutoClassifierBase<std::string> {
 public:
  TextClassifier(uint32_t internal_model_dim, uint32_t n_classes)
      : AutoClassifierBase(
            createAutotunedModel(
                internal_model_dim, n_classes,
                /* sparsity= */ std::nullopt,
                /* output_activation= */ ActivationFunction::Softmax),
            ReturnMode::ClassName) {
    _label_id_lookup = dataset::ThreadSafeVocabulary::make(n_classes);
  }

  void save(const std::string& filename) {
    std::ofstream filestream =
        dataset::SafeFileIO::ofstream(filename, std::ios::binary);
    cereal::BinaryOutputArchive oarchive(filestream);
    oarchive(*this);
  }

  static std::unique_ptr<TextClassifier> load(const std::string& filename) {
    std::ifstream filestream =
        dataset::SafeFileIO::ifstream(filename, std::ios::binary);
    cereal::BinaryInputArchive iarchive(filestream);
    std::unique_ptr<TextClassifier> deserialize_into(new TextClassifier());
    iarchive(*deserialize_into);

    return deserialize_into;
  }

 protected:
  std::unique_ptr<dataset::StreamingDataset<BoltBatch, BoltBatch>>
  getTrainingDataset(std::shared_ptr<dataset::DataLoader> data_loader,
                     std::optional<uint64_t> max_in_memory_batches) final {
    (void)max_in_memory_batches;
    return getDataset(data_loader);
  }

  std::unique_ptr<dataset::StreamingDataset<BoltBatch, BoltBatch>>
  getEvalDataset(std::shared_ptr<dataset::DataLoader> data_loader) final {
    return getDataset(data_loader);
  }

  BoltVector featurizeInputForInference(const std::string& input_str) final {
    return dataset::TextEncodingUtils::computePairgrams(
        input_str, dataset::TextEncodingUtils::DEFAULT_TEXT_ENCODING_DIM);
  }

  std::string getClassName(uint32_t neuron_id) final {
    return _label_id_lookup->getString(neuron_id);
  }

  uint32_t defaultBatchSize() const final { return 256; }

  bool freezeHashTablesAfterFirstEpoch() const final { return true; }

  bool useSparseInference() const final { return true; }

  std::vector<std::string> getEvaluationMetrics() const final {
    return {"categorical_accuracy"};
  }

 private:
  std::unique_ptr<dataset::StreamingDataset<BoltBatch, BoltBatch>> getDataset(
      std::shared_ptr<dataset::DataLoader> data_loader) {
    auto label_block = dataset::StringLookupCategoricalBlock::make(
        /* col= */ 0, _label_id_lookup);
    auto batch_processor = dataset::GenericBatchProcessor::make(
        {dataset::PairGramTextBlock::make(/* col= */ 1)}, {label_block});

    return std::make_unique<dataset::StreamingDataset<BoltBatch, BoltBatch>>(
        std::move(data_loader), batch_processor);
  }

  // Private constructor for cereal.
  TextClassifier()
      : AutoClassifierBase(nullptr, ReturnMode::NumpyArray),
        _label_id_lookup(nullptr) {}

  friend class cereal::access;
  template <class Archive>
  void serialize(Archive& archive) {
    archive(cereal::base_class<AutoClassifierBase>(this), _label_id_lookup);
  }

  dataset::ThreadSafeVocabularyPtr _label_id_lookup;
};

/**
<<<<<<< HEAD
 * The MultiLabelTextClassifier takes in data in the form:
 *        <class_id_1>,<class_id_2>,...,<class_id_n>\t<text>.
 * It uses paigrams to featurize the text, and uses sigmoid/bce to handle the
 * variable number of labels. Thresholding is applied to ensure that each
 * prediction has at least one neuron with an activation > the given threshold.
 * Predict and evaluate return numpy arrays of the output activations.
 */
class MultiLabelTextClassifier final
    : public AutoClassifierBase<std::vector<uint32_t>> {
 public:
  explicit MultiLabelTextClassifier(uint32_t n_classes, float threshold = 0.95)
      : AutoClassifierBase(createModel(n_classes), ReturnMode::NumpyArray),
        _threshold(threshold) {}

  void save(const std::string& filename) {
    std::ofstream filestream =
        dataset::SafeFileIO::ofstream(filename, std::ios::binary);
    cereal::BinaryOutputArchive oarchive(filestream);
    oarchive(*this);
  }

  static std::unique_ptr<MultiLabelTextClassifier> load(
      const std::string& filename) {
    std::ifstream filestream =
        dataset::SafeFileIO::ifstream(filename, std::ios::binary);
    cereal::BinaryInputArchive iarchive(filestream);
    std::unique_ptr<MultiLabelTextClassifier> deserialize_into(
        new MultiLabelTextClassifier());
    iarchive(*deserialize_into);

    return deserialize_into;
  }

  void updateThreshold(float new_threshold) { _threshold = new_threshold; }

 protected:
  std::unique_ptr<dataset::StreamingDataset<BoltBatch, BoltBatch>>
  getTrainingDataset(std::shared_ptr<dataset::DataLoader> data_loader,
                     std::optional<uint64_t> max_in_memory_batches) final {
    (void)max_in_memory_batches;
    return getDataset(data_loader);
  }

  std::unique_ptr<dataset::StreamingDataset<BoltBatch, BoltBatch>>
  getEvalDataset(std::shared_ptr<dataset::DataLoader> data_loader) final {
    return getDataset(data_loader);
  }

  void processPredictionBeforeReturning(uint32_t* active_neurons,
                                        float* activations,
                                        uint32_t len) final {
    (void)active_neurons;

    uint32_t max_id = getMaxIndex(activations, len);
    if (activations[max_id] < _threshold) {
      activations[max_id] = _threshold + 0.0001;
    }
  }

  BoltVector featurizeInputForInference(
      const std::vector<uint32_t>& input) final {
    std::string sentence = joinTokensIntoString(input, /* delimiter= */ ' ');

    return dataset::TextEncodingUtils::computePairgrams(
        sentence, dataset::TextEncodingUtils::DEFAULT_TEXT_ENCODING_DIM);
  }

  std::string getClassName(uint32_t neuron_id) final {
    return std::to_string(neuron_id);
  }

  uint32_t defaultBatchSize() const final { return 2048; }

  bool freezeHashTablesAfterFirstEpoch() const final { return false; }

  bool useSparseInference() const final { return false; }

  std::vector<std::string> getEvaluationMetrics() const final {
    std::string f_measure = "f_measure(" + std::to_string(_threshold) + ")";
    return {"categorical_accuracy", f_measure};
  }

 private:
  static BoltGraphPtr createModel(uint32_t n_classes) {
    auto model = CommonNetworks::FullyConnected(
        /* input_dim= */ dataset::TextEncodingUtils::DEFAULT_TEXT_ENCODING_DIM,
        /* layers= */ {FullyConnectedNode::makeDense(
                           /* dim= */ 1024, "relu"),
                       FullyConnectedNode::makeExplicitSamplingConfig(
                           /* dim= */ n_classes,
                           /* sparsity= */ getOutputSparsity(n_classes),
                           /* activation= */ "sigmoid",
                           /* num_tables= */ 64, /* hashes_per_table= */ 4,
                           /* reservoir_size= */ 64)});
    model->compile(std::make_shared<BinaryCrossEntropyLoss>(),
                   /* print_when_done= */ false);

    return model;
  }

  std::unique_ptr<dataset::StreamingDataset<BoltBatch, BoltBatch>> getDataset(
      std::shared_ptr<dataset::DataLoader> data_loader) {
    auto batch_processor = dataset::GenericBatchProcessor::make(
        {dataset::PairGramTextBlock::make(/* col= */ 1)},
        {dataset::NumericalCategoricalBlock::make(
            /* col= */ 0,
            /* n_classes= */ _model->outputDim(), /* delimiter= */ ',')},
        /* has_header= */ false, /* delimiter= */ '\t');

    return std::make_unique<dataset::StreamingDataset<BoltBatch, BoltBatch>>(
        std::move(data_loader), batch_processor);
  }

  static float getOutputSparsity(uint32_t output_dim) {
    /*
      For smaller output layers, we return a sparsity
      that puts the sparse dimension between 80 and 160.
    */
    if (output_dim < 450) {
      return 1.0;
    }
    if (output_dim < 900) {
      return 0.2;
    }
    if (output_dim < 1800) {
      return 0.1;
    }
    /*
      For larger layers, we return a sparsity that
      puts the sparse dimension between 100 and 260.
    */
    if (output_dim < 4000) {
      return 0.05;
    }
    if (output_dim < 10000) {
      return 0.02;
    }
    if (output_dim < 20000) {
      return 0.01;
    }
    return 0.05;
  }

  float _threshold;

  // Private constructor for cereal.
  MultiLabelTextClassifier()
      : AutoClassifierBase(nullptr, ReturnMode::NumpyArray) {}

  friend class cereal::access;
  template <class Archive>
  void serialize(Archive& archive) {
    archive(cereal::base_class<AutoClassifierBase>(this), _threshold);
  }
};

/**
=======
>>>>>>> 808a774e
 * The TabularClassifier takes in tabular data and applies binning + pairgrams
 * to featureize it. The column datatypes list indicates how to bin/featurize
 * the different parts of the dataset and automatically maps the class names
 * to output neurons. Evaluate and predict return lists of strings of the
 * predicted class names.
 */
class TabularClassifier final
    : public AutoClassifierBase<std::vector<std::string>> {
 public:
  TabularClassifier(uint32_t internal_model_dim, uint32_t n_classes,
                    std::vector<std::string> column_datatypes)
      : AutoClassifierBase(
            createAutotunedModel(
                internal_model_dim, n_classes,
                /* sparsity= */ std::nullopt,
                /* output_activation= */ ActivationFunction::Softmax),
            ReturnMode::ClassName),
        _classname_to_id_lookup(nullptr),
        _metadata(nullptr),
        _batch_processor(nullptr),
        _column_datatypes(std::move(column_datatypes)) {}

  void save(const std::string& filename) {
    std::ofstream filestream =
        dataset::SafeFileIO::ofstream(filename, std::ios::binary);
    cereal::BinaryOutputArchive oarchive(filestream);
    oarchive(*this);
  }

  static std::unique_ptr<TabularClassifier> load(const std::string& filename) {
    std::ifstream filestream =
        dataset::SafeFileIO::ifstream(filename, std::ios::binary);
    cereal::BinaryInputArchive iarchive(filestream);
    std::unique_ptr<TabularClassifier> deserialize_into(
        new TabularClassifier());
    iarchive(*deserialize_into);

    if (deserialize_into->_metadata) {
      deserialize_into->createBatchProcessor();
    }

    return deserialize_into;
  }

 protected:
  std::unique_ptr<dataset::StreamingDataset<BoltBatch, BoltBatch>>
  getTrainingDataset(std::shared_ptr<dataset::DataLoader> data_loader,
                     std::optional<uint64_t> max_in_memory_batches) final {
    processTabularMetadata(data_loader, max_in_memory_batches);

    createBatchProcessor();

    data_loader->restart();

    return std::make_unique<dataset::StreamingDataset<BoltBatch, BoltBatch>>(
        std::move(data_loader), _batch_processor);
  }

  std::unique_ptr<dataset::StreamingDataset<BoltBatch, BoltBatch>>
  getEvalDataset(std::shared_ptr<dataset::DataLoader> data_loader) final {
    if (!_batch_processor) {
      throw std::runtime_error(
          "Cannot call evaulate on TabularClassifier before calling train.");
    }
    return std::make_unique<dataset::StreamingDataset<BoltBatch, BoltBatch>>(
        std::move(data_loader), _batch_processor);
  }

  BoltVector featurizeInputForInference(
      const std::vector<std::string>& values) final {
    if (!_batch_processor) {
      throw std::runtime_error(
          "Cannot call featurizeInputForInference on TabularClasssifier before "
          "training.");
    }
    if (values.size() != _metadata->numColumns() - 1) {
      throw std::invalid_argument(
          "Passed in an input of size " + std::to_string(values.size()) +
          " but needed a vector of size " +
          std::to_string(_metadata->numColumns() - 1) +
          ". predict_single expects a vector of values in the same format as "
          "the original csv but without the label present.");
    }

    std::vector<std::string_view> encodable_values(values.begin(),
                                                   values.end());

    /*
      the batch processor fails if the number of columns mismatches with the
      original format. since we are only creating an input vector here the
      label is not relevant, thus we add some bogus here in the label's column
    */
    encodable_values.insert(encodable_values.begin() + _metadata->getLabelCol(),
                            /* value = */ " ");

    BoltVector input;
    if (auto err = _batch_processor->makeInputVector(encodable_values, input)) {
      std::rethrow_exception(err);
    }

    return input;
  }

  std::string getClassName(uint32_t neuron_id) final {
    return _classname_to_id_lookup->getString(neuron_id);
  }

  uint32_t defaultBatchSize() const final { return 256; }

  std::optional<uint32_t> defaultRebuildHashTablesInterval() const final {
    return 10000;
  }

  std::optional<uint32_t> defaultReconstructHashFunctionsInterval()
      const final {
    return 50000;
  }

  bool freezeHashTablesAfterFirstEpoch() const final { return true; }

  bool useSparseInference() const final { return true; }

  std::vector<std::string> getEvaluationMetrics() const final {
    return {"categorical_accuracy"};
  }

 private:
  void createBatchProcessor() {
    if (!_metadata) {
      throw std::runtime_error(
          "Cannot call createBatchProcessor for tabular classifier with "
          "metadata as nullptr.");
    }
    std::vector<std::shared_ptr<dataset::Block>> input_blocks = {
        std::make_shared<dataset::TabularPairGram>(
            _metadata, dataset::TextEncodingUtils::DEFAULT_TEXT_ENCODING_DIM)};

    _classname_to_id_lookup =
        dataset::ThreadSafeVocabulary::make(_metadata->getClassToIdMap(),
                                            /* fixed= */ true);

    std::vector<std::shared_ptr<dataset::Block>> target_blocks = {
        dataset::StringLookupCategoricalBlock::make(_metadata->getLabelCol(),
                                                    _classname_to_id_lookup)};

    _batch_processor = dataset::GenericBatchProcessor::make(
        /* input_blocks = */ input_blocks,
        /* label_blocks = */ target_blocks, /* has_header = */ true);
  }

  void processTabularMetadata(
      const std::shared_ptr<dataset::DataLoader>& data_loader,
      std::optional<uint32_t> max_in_memory_batches) {
    std::shared_ptr<dataset::TabularMetadataProcessor>
        metadata_batch_processor =
            std::make_shared<dataset::TabularMetadataProcessor>(
                _column_datatypes, _model->outputDim());

    // TabularMetadataProcessor inherets ComputeBatchProcessor so this doesn't
    // produce any vectors, we are just using it to iterate over the dataset.
    auto compute_dataset =
        std::make_shared<dataset::StreamingDataset<BoltBatch, BoltBatch>>(
            data_loader, metadata_batch_processor);

    uint32_t batches_to_use =
        max_in_memory_batches.value_or(std::numeric_limits<uint32_t>::max());
    uint32_t batch_cnt = 0;
    while (compute_dataset->nextBatchTuple() &&
           (batch_cnt++ < batches_to_use)) {
    }

    _metadata = metadata_batch_processor->getMetadata();
  }

  // Private constructor for cereal.
  TabularClassifier()
      : AutoClassifierBase(nullptr, ReturnMode::NumpyArray),
        _classname_to_id_lookup(nullptr),
        _metadata(nullptr),
        _batch_processor(nullptr) {}

  friend class cereal::access;
  template <class Archive>
  void serialize(Archive& archive) {
    archive(cereal::base_class<AutoClassifierBase>(this),
            _classname_to_id_lookup, _metadata, _column_datatypes);
  }

  dataset::ThreadSafeVocabularyPtr _classname_to_id_lookup;
  std::shared_ptr<dataset::TabularMetadata> _metadata;
  dataset::GenericBatchProcessorPtr _batch_processor;
  std::vector<std::string> _column_datatypes;
};

class BinaryTextClassifier final
    : public AutoClassifierBase<std::vector<uint32_t>> {
 public:
  explicit BinaryTextClassifier(uint32_t n_outputs, uint32_t internal_model_dim,
                                std::optional<float> sparsity = std::nullopt,
                                bool use_sparse_inference = true)
      : AutoClassifierBase(
            createAutotunedModel(
                /* internal_model_dim= */ internal_model_dim, n_outputs,
                sparsity,
                /* output_activation= */ ActivationFunction::Sigmoid),
            ReturnMode::NumpyArray),
        _use_sparse_inference(use_sparse_inference) {}

  void save(const std::string& filename) {
    std::ofstream filestream =
        dataset::SafeFileIO::ofstream(filename, std::ios::binary);
    cereal::BinaryOutputArchive oarchive(filestream);
    oarchive(*this);
  }

  static std::unique_ptr<BinaryTextClassifier> load(
      const std::string& filename) {
    std::ifstream filestream =
        dataset::SafeFileIO::ifstream(filename, std::ios::binary);
    cereal::BinaryInputArchive iarchive(filestream);
    std::unique_ptr<BinaryTextClassifier> deserialize_into(
        new BinaryTextClassifier());
    iarchive(*deserialize_into);

    return deserialize_into;
  }

 protected:
  std::unique_ptr<dataset::StreamingDataset<BoltBatch, BoltBatch>>
  getTrainingDataset(std::shared_ptr<dataset::DataLoader> data_loader,
                     std::optional<uint64_t> max_in_memory_batches) final {
    (void)max_in_memory_batches;
    return getDataset(data_loader);
  }

  std::unique_ptr<dataset::StreamingDataset<BoltBatch, BoltBatch>>
  getEvalDataset(std::shared_ptr<dataset::DataLoader> data_loader) final {
    return getDataset(data_loader);
  }

  BoltVector featurizeInputForInference(
      const std::vector<uint32_t>& tokens) final {
    std::string sentence = joinTokensIntoString(tokens, /* delimiter= */ ' ');

    return dataset::TextEncodingUtils::computeUnigrams(
        sentence, dataset::TextEncodingUtils::DEFAULT_TEXT_ENCODING_DIM);
  }

  std::string getClassName(uint32_t neuron_id) final {
    (void)neuron_id;
    throw std::runtime_error(
        "getClassName() is not support for BinaryTextClassifier.");
  }

  uint32_t defaultBatchSize() const final { return 256; }

  bool freezeHashTablesAfterFirstEpoch() const final {
    return _use_sparse_inference;
  }

  bool useSparseInference() const final { return _use_sparse_inference; }

  std::vector<std::string> getEvaluationMetrics() const final { return {}; }

 private:
  std::unique_ptr<dataset::StreamingDataset<BoltBatch, BoltBatch>> getDataset(
      std::shared_ptr<dataset::DataLoader> data_loader) {
    // Because we have n_outputs binary label columns, the text column is starts
    // at _model->outputDim() which is equivalent to n_classes.
    auto batch_processor = dataset::GenericBatchProcessor::make(
        /* input_blocks= */ {dataset::UniGramTextBlock::make(
            /* col= */ _model->outputDim())},
        /* label_blocks= */ {
            dataset::DenseArrayBlock::make(/* start_col= */ 0,
                                           /* dim= */ _model->outputDim())});

    return std::make_unique<dataset::StreamingDataset<BoltBatch, BoltBatch>>(
        std::move(data_loader), batch_processor);
  }

  // Private constructor for cereal.
  BinaryTextClassifier()
      : AutoClassifierBase(nullptr, ReturnMode::NumpyArray) {}

  friend class cereal::access;
  template <class Archive>
  void serialize(Archive& archive) {
    archive(cereal::base_class<AutoClassifierBase>(this));
  }

  bool _use_sparse_inference;
};

inline BoltGraphPtr createAutotunedModel(
    uint32_t internal_model_dim, uint32_t n_classes,
    std::optional<float> hidden_layer_sparsity,
    ActivationFunction output_activation) {
  auto input_layer =
      Input::make(dataset::TextEncodingUtils::DEFAULT_TEXT_ENCODING_DIM);

  auto hidden_layer = FullyConnectedNode::makeAutotuned(
      /* dim= */ internal_model_dim,
      /* sparsity= */
      hidden_layer_sparsity.value_or(
          autotunedHiddenLayerSparsity(internal_model_dim)),
      /* activation= */ "relu");
  hidden_layer->addPredecessor(input_layer);

  FullyConnectedNodePtr output_layer;
  std::shared_ptr<LossFunction> loss;

  if (output_activation == ActivationFunction::Softmax) {
    output_layer = FullyConnectedNode::makeDense(
        /* dim= */ n_classes,
        /* activation= */ "softmax");
    loss = std::make_shared<CategoricalCrossEntropyLoss>();
  } else if (output_activation == ActivationFunction::Sigmoid) {
    loss = std::make_shared<BinaryCrossEntropyLoss>();
    output_layer = FullyConnectedNode::makeDense(
        /* dim= */ n_classes,
        /* activation= */ "sigmoid");
  } else {
    throw std::invalid_argument(
        "Output activation in createAutotunedModel must be Softmax or "
        "Sigmoid.");
  }

  output_layer->addPredecessor(hidden_layer);

  auto model = std::make_shared<BoltGraph>(std::vector<InputPtr>{input_layer},
                                           output_layer);

  model->compile(loss, /* print_when_done= */ false);

  return model;
}

inline std::string joinTokensIntoString(const std::vector<uint32_t>& tokens,
                                        char delimiter) {
  std::stringstream sentence_ss;
  for (uint32_t i = 0; i < tokens.size(); i++) {
    if (i > 0) {
      sentence_ss << delimiter;
    }
    sentence_ss << tokens[i];
  }
  return sentence_ss.str();
}

inline float autotunedHiddenLayerSparsity(uint64_t layer_dim) {
  if (layer_dim < 300) {
    return 1.0;
  }
  if (layer_dim < 1500) {
    return 0.2;
  }
  if (layer_dim < 4000) {
    return 0.1;
  }
  if (layer_dim < 10000) {
    return 0.05;
  }
  if (layer_dim < 30000) {
    return 0.01;
  }
  return 0.005;
}

}  // namespace thirdai::bolt::python

CEREAL_REGISTER_TYPE(thirdai::bolt::python::TextClassifier)
<<<<<<< HEAD
CEREAL_REGISTER_TYPE(thirdai::bolt::python::MultiLabelTextClassifier)
CEREAL_REGISTER_TYPE(thirdai::bolt::python::TabularClassifier)
CEREAL_REGISTER_TYPE(thirdai::bolt::python::BinaryTextClassifier)
=======
CEREAL_REGISTER_TYPE(thirdai::bolt::python::TabularClassifier)
>>>>>>> 808a774e
<|MERGE_RESOLUTION|>--- conflicted
+++ resolved
@@ -132,166 +132,6 @@
 };
 
 /**
-<<<<<<< HEAD
- * The MultiLabelTextClassifier takes in data in the form:
- *        <class_id_1>,<class_id_2>,...,<class_id_n>\t<text>.
- * It uses paigrams to featurize the text, and uses sigmoid/bce to handle the
- * variable number of labels. Thresholding is applied to ensure that each
- * prediction has at least one neuron with an activation > the given threshold.
- * Predict and evaluate return numpy arrays of the output activations.
- */
-class MultiLabelTextClassifier final
-    : public AutoClassifierBase<std::vector<uint32_t>> {
- public:
-  explicit MultiLabelTextClassifier(uint32_t n_classes, float threshold = 0.95)
-      : AutoClassifierBase(createModel(n_classes), ReturnMode::NumpyArray),
-        _threshold(threshold) {}
-
-  void save(const std::string& filename) {
-    std::ofstream filestream =
-        dataset::SafeFileIO::ofstream(filename, std::ios::binary);
-    cereal::BinaryOutputArchive oarchive(filestream);
-    oarchive(*this);
-  }
-
-  static std::unique_ptr<MultiLabelTextClassifier> load(
-      const std::string& filename) {
-    std::ifstream filestream =
-        dataset::SafeFileIO::ifstream(filename, std::ios::binary);
-    cereal::BinaryInputArchive iarchive(filestream);
-    std::unique_ptr<MultiLabelTextClassifier> deserialize_into(
-        new MultiLabelTextClassifier());
-    iarchive(*deserialize_into);
-
-    return deserialize_into;
-  }
-
-  void updateThreshold(float new_threshold) { _threshold = new_threshold; }
-
- protected:
-  std::unique_ptr<dataset::StreamingDataset<BoltBatch, BoltBatch>>
-  getTrainingDataset(std::shared_ptr<dataset::DataLoader> data_loader,
-                     std::optional<uint64_t> max_in_memory_batches) final {
-    (void)max_in_memory_batches;
-    return getDataset(data_loader);
-  }
-
-  std::unique_ptr<dataset::StreamingDataset<BoltBatch, BoltBatch>>
-  getEvalDataset(std::shared_ptr<dataset::DataLoader> data_loader) final {
-    return getDataset(data_loader);
-  }
-
-  void processPredictionBeforeReturning(uint32_t* active_neurons,
-                                        float* activations,
-                                        uint32_t len) final {
-    (void)active_neurons;
-
-    uint32_t max_id = getMaxIndex(activations, len);
-    if (activations[max_id] < _threshold) {
-      activations[max_id] = _threshold + 0.0001;
-    }
-  }
-
-  BoltVector featurizeInputForInference(
-      const std::vector<uint32_t>& input) final {
-    std::string sentence = joinTokensIntoString(input, /* delimiter= */ ' ');
-
-    return dataset::TextEncodingUtils::computePairgrams(
-        sentence, dataset::TextEncodingUtils::DEFAULT_TEXT_ENCODING_DIM);
-  }
-
-  std::string getClassName(uint32_t neuron_id) final {
-    return std::to_string(neuron_id);
-  }
-
-  uint32_t defaultBatchSize() const final { return 2048; }
-
-  bool freezeHashTablesAfterFirstEpoch() const final { return false; }
-
-  bool useSparseInference() const final { return false; }
-
-  std::vector<std::string> getEvaluationMetrics() const final {
-    std::string f_measure = "f_measure(" + std::to_string(_threshold) + ")";
-    return {"categorical_accuracy", f_measure};
-  }
-
- private:
-  static BoltGraphPtr createModel(uint32_t n_classes) {
-    auto model = CommonNetworks::FullyConnected(
-        /* input_dim= */ dataset::TextEncodingUtils::DEFAULT_TEXT_ENCODING_DIM,
-        /* layers= */ {FullyConnectedNode::makeDense(
-                           /* dim= */ 1024, "relu"),
-                       FullyConnectedNode::makeExplicitSamplingConfig(
-                           /* dim= */ n_classes,
-                           /* sparsity= */ getOutputSparsity(n_classes),
-                           /* activation= */ "sigmoid",
-                           /* num_tables= */ 64, /* hashes_per_table= */ 4,
-                           /* reservoir_size= */ 64)});
-    model->compile(std::make_shared<BinaryCrossEntropyLoss>(),
-                   /* print_when_done= */ false);
-
-    return model;
-  }
-
-  std::unique_ptr<dataset::StreamingDataset<BoltBatch, BoltBatch>> getDataset(
-      std::shared_ptr<dataset::DataLoader> data_loader) {
-    auto batch_processor = dataset::GenericBatchProcessor::make(
-        {dataset::PairGramTextBlock::make(/* col= */ 1)},
-        {dataset::NumericalCategoricalBlock::make(
-            /* col= */ 0,
-            /* n_classes= */ _model->outputDim(), /* delimiter= */ ',')},
-        /* has_header= */ false, /* delimiter= */ '\t');
-
-    return std::make_unique<dataset::StreamingDataset<BoltBatch, BoltBatch>>(
-        std::move(data_loader), batch_processor);
-  }
-
-  static float getOutputSparsity(uint32_t output_dim) {
-    /*
-      For smaller output layers, we return a sparsity
-      that puts the sparse dimension between 80 and 160.
-    */
-    if (output_dim < 450) {
-      return 1.0;
-    }
-    if (output_dim < 900) {
-      return 0.2;
-    }
-    if (output_dim < 1800) {
-      return 0.1;
-    }
-    /*
-      For larger layers, we return a sparsity that
-      puts the sparse dimension between 100 and 260.
-    */
-    if (output_dim < 4000) {
-      return 0.05;
-    }
-    if (output_dim < 10000) {
-      return 0.02;
-    }
-    if (output_dim < 20000) {
-      return 0.01;
-    }
-    return 0.05;
-  }
-
-  float _threshold;
-
-  // Private constructor for cereal.
-  MultiLabelTextClassifier()
-      : AutoClassifierBase(nullptr, ReturnMode::NumpyArray) {}
-
-  friend class cereal::access;
-  template <class Archive>
-  void serialize(Archive& archive) {
-    archive(cereal::base_class<AutoClassifierBase>(this), _threshold);
-  }
-};
-
-/**
-=======
->>>>>>> 808a774e
  * The TabularClassifier takes in tabular data and applies binning + pairgrams
  * to featureize it. The column datatypes list indicates how to bin/featurize
  * the different parts of the dataset and automatically maps the class names
@@ -663,10 +503,5 @@
 }  // namespace thirdai::bolt::python
 
 CEREAL_REGISTER_TYPE(thirdai::bolt::python::TextClassifier)
-<<<<<<< HEAD
-CEREAL_REGISTER_TYPE(thirdai::bolt::python::MultiLabelTextClassifier)
 CEREAL_REGISTER_TYPE(thirdai::bolt::python::TabularClassifier)
-CEREAL_REGISTER_TYPE(thirdai::bolt::python::BinaryTextClassifier)
-=======
-CEREAL_REGISTER_TYPE(thirdai::bolt::python::TabularClassifier)
->>>>>>> 808a774e
+CEREAL_REGISTER_TYPE(thirdai::bolt::python::BinaryTextClassifier)