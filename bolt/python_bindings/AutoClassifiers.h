--- conflicted
+++ resolved
@@ -434,7 +434,6 @@
   std::vector<std::string> _column_datatypes;
 };
 
-<<<<<<< HEAD
 class BinaryTextClassifier final
     : public AutoClassifierBase<std::vector<uint32_t>> {
  public:
@@ -524,9 +523,6 @@
 
 inline BoltGraphPtr createModel(uint32_t hidden_layer_dim, uint32_t n_classes,
                                 bool softmax_output) {
-=======
-inline BoltGraphPtr createModel(uint32_t hidden_layer_dim, uint32_t n_classes) {
->>>>>>> 8c8ef5e6
   auto input_layer =
       Input::make(dataset::TextEncodingUtils::DEFAULT_TEXT_ENCODING_DIM);
 
