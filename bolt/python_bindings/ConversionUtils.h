--- conflicted
+++ resolved
@@ -9,61 +9,7 @@
 
 namespace thirdai::bolt::python {
 
-<<<<<<< HEAD
-using thirdai::dataset::python::NumpyArray;
 
-class BoltDatasetNumpyContext {
-  /*
-   * The purpose of this class is to make sure that a BoltDataset constructed
-   * from a numpy array is memory safe by ensuring that the numpy arrays it is
-   * constructed from cannot go out of scope while the dataset is in scope. This
-   * problem arrises because if the numpy arrays passed in are not uint32 or
-   * float32 then when we cast to that array type a copy will occur. This
-   * resulting copy of the array will be a local copy, and thus when the method
-   * constructing the dataset returns, the copy will go out of scope and the
-   * dataset will be invalidated. This solves that issue.
-   */
- public:
-  dataset::BoltDatasetPtr dataset;
-
-  explicit BoltDatasetNumpyContext()
-      : dataset(nullptr),
-        dataset_context_1(std::nullopt),
-        dataset_context_2(std::nullopt) {}
-
-  explicit BoltDatasetNumpyContext(dataset::BoltDatasetPtr&& _dataset)
-      : dataset(_dataset),
-        dataset_context_1(std::nullopt),
-        dataset_context_2(std::nullopt) {}
-
-  explicit BoltDatasetNumpyContext(NumpyArray<float>& examples,
-                                   uint32_t batch_size)
-      : dataset_context_2(std::nullopt) {
-    dataset = dataset::python::denseBoltDatasetFromNumpy(examples, batch_size);
-    dataset_context_1 = examples.request();
-  }
-
-  explicit BoltDatasetNumpyContext(NumpyArray<uint32_t>& labels,
-                                   uint32_t batch_size)
-      : dataset_context_2(std::nullopt) {
-    dataset = dataset::python::categoricalLabelsFromNumpy(labels, batch_size);
-    dataset_context_1 = labels.request();
-  }
-
-  explicit BoltDatasetNumpyContext(NumpyArray<uint32_t>& indices,
-                                   NumpyArray<float>& values,
-                                   NumpyArray<uint32_t>& offsets,
-                                   uint32_t batch_size) {
-    dataset = dataset::python::sparseBoltDatasetFromNumpy(indices, values,
-                                                          offsets, batch_size);
-    dataset_context_1 = indices.request();
-    dataset_context_2 = values.request();
-  }
-
- private:
-  std::optional<py::buffer_info> dataset_context_1;
-  std::optional<py::buffer_info> dataset_context_2;
-};
 
 inline void printCopyWarning(const std::string& array_name,
                              const py::str& dtype_recv,
@@ -124,133 +70,6 @@
     throw std::invalid_argument(err.str());
   }
 }
-
-inline bool isBoltDataset(const py::object& obj) {
-  return py::str(obj.get_type())
-      .equal(py::str("<class 'thirdai._thirdai.dataset.BoltDataset'>"));
-}
-
-inline bool isMLMDataset(const py::object& obj) {
-  return py::str(obj.get_type())
-      .equal(py::str("<class 'thirdai._thirdai.dataset.MLMDataset'>"));
-}
-
-inline bool isTuple(const py::object& obj) {
-  return py::str(obj.get_type()).equal(py::str("<class 'tuple'>"));
-}
-
-inline bool isNumpyArray(const py::object& obj) {
-  return py::str(obj.get_type()).equal(py::str("<class 'numpy.ndarray'>"));
-}
-
-inline py::str getDtype(const py::object& obj) {
-  return py::str(obj.attr("dtype"));
-}
-
-inline bool checkNumpyDtype(const py::object& obj, const std::string& type) {
-  return getDtype(obj).equal(py::str(type));
-}
-
-inline bool checkNumpyDtypeUint32(const py::object& obj) {
-  return checkNumpyDtype(obj, "uint32");
-}
-
-inline bool checkNumpyDtypeFloat32(const py::object& obj) {
-  return checkNumpyDtype(obj, "float32");
-}
-
-inline bool checkNumpyDtypeAnyInt(const py::object& obj) {
-  return checkNumpyDtype(obj, "int32") || checkNumpyDtype(obj, "uint32") ||
-         checkNumpyDtype(obj, "int64") || checkNumpyDtype(obj, "uint64");
-}
-
-inline BoltDatasetNumpyContext convertTupleToBoltDataset(const py::object& obj,
-                                                         uint32_t batch_size) {
-  if (batch_size == 0) {
-    throw std::invalid_argument("No batch size provided.");
-  }
-  py::tuple tup = obj.cast<py::tuple>();
-  if (tup.size() != 3) {
-    throw std::invalid_argument(
-        "Expected tuple of 3 numpy arrays (indices, values, offsets), "
-        "received "
-        "tuple of length: " +
-        std::to_string(tup.size()));
-  }
-
-  if (!isNumpyArray(tup[0]) || !isNumpyArray(tup[1]) || !isNumpyArray(tup[2])) {
-    throw std::invalid_argument(
-        "Expected tuple of 3 numpy arrays (indices, values, offsets), "
-        "received non numpy array.");
-  }
-
-  if (!checkNumpyDtypeUint32(tup[0])) {
-    printCopyWarning("indices", getDtype(tup[0]), "uint32");
-  }
-  if (!checkNumpyDtypeFloat32(tup[1])) {
-    printCopyWarning("values", getDtype(tup[1]), "float32");
-  }
-  if (!checkNumpyDtypeUint32(tup[2])) {
-    printCopyWarning("offsets", getDtype(tup[2]), "uint32");
-  }
-
-  NumpyArray<uint32_t> indices = tup[0].cast<NumpyArray<uint32_t>>();
-  NumpyArray<float> values = tup[1].cast<NumpyArray<float>>();
-  NumpyArray<uint32_t> offsets = tup[2].cast<NumpyArray<uint32_t>>();
-
-  return BoltDatasetNumpyContext(indices, values, offsets, batch_size);
-}
-
-inline BoltDatasetNumpyContext convertNumpyArrayToBoltDataset(
-    const py::object& obj, uint32_t batch_size, bool is_labels) {
-  if (batch_size == 0) {
-    throw std::invalid_argument("No batch size provided.");
-  }
-
-  if (is_labels && checkNumpyDtypeAnyInt(obj)) {
-    if (!checkNumpyDtypeUint32(obj)) {
-      printCopyWarning("labels", getDtype(obj), "uint32");
-    }
-    auto labels = obj.cast<NumpyArray<uint32_t>>();
-    return BoltDatasetNumpyContext(labels, batch_size);
-  }
-
-  if (!checkNumpyDtypeFloat32(obj)) {
-    printCopyWarning("data", getDtype(obj), "float32");
-  }
-
-  NumpyArray<float> data = obj.cast<NumpyArray<float>>();
-  return BoltDatasetNumpyContext(data, batch_size);
-}
-
-inline BoltDatasetNumpyContext convertPyObjectToBoltDataset(
-    const py::object& obj, std::optional<uint32_t> batch_size, bool is_labels) {
-  if (isBoltDataset(obj)) {
-    // TODO(josh): Add a check here asserting batch size is std::nullopt once
-    // we deprecate the old api
-    return BoltDatasetNumpyContext(obj.cast<dataset::BoltDatasetPtr>());
-  }
-  if (!batch_size) {
-    throw std::invalid_argument(
-        "You need to set a batch size if you are passing in numpy arrays for "
-        "training");
-  }
-  if (isNumpyArray(obj)) {
-    return convertNumpyArrayToBoltDataset(obj, *batch_size, is_labels);
-  }
-  if (isTuple(obj)) {
-    return convertTupleToBoltDataset(obj, *batch_size);
-  }
-
-  throw std::invalid_argument(
-      "Expected object of type BoltDataset, tuple, or numpy array (or None "
-      "for "
-      "test labels), received " +
-      py::str(obj.get_type()).cast<std::string>());
-}
-
-=======
->>>>>>> a726e12b
 // Takes in the activations arrays (if they were allocated) and returns the
 // python tuple containing the metrics computed, along with the activations
 // and active neurons if those are not nullptrs. Note that just the
