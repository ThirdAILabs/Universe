--- conflicted
+++ resolved
@@ -76,29 +76,13 @@
 }
 
 inline void biasDimensionCheck(
-<<<<<<< HEAD
-    const py::array_t<float, py::array::c_style | py::array::forcecast>&
-        new_biases,
-    int64_t dim, const std::string& matrix_type) {
-  if (new_biases.ndim() != 1) {
-=======
     const py::array_t<float, py::array::c_style | py::array::forcecast>& biases,
     uint32_t dim, const std::string& matrix_type) {
   if (biases.ndim() != 1) {
->>>>>>> b0a9d544
     std::stringstream err;
     err << "Expected " << matrix_type
         << " to have 1 dimension, received matrix "
            "with "
-<<<<<<< HEAD
-        << new_biases.ndim() << " dimensions.";
-    throw std::invalid_argument(err.str());
-  }
-  if (new_biases.shape(0) != dim) {
-    std::stringstream err;
-    err << "Expected " << matrix_type << " to have dim " << dim
-        << " received matrix with dim " << new_biases.shape(0) << ".";
-=======
         << biases.ndim() << " dimensions.";
     throw std::invalid_argument(err.str());
   }
@@ -106,7 +90,6 @@
     std::stringstream err;
     err << "Expected " << matrix_type << " to have dim " << dim
         << " received matrix with dim " << biases.shape(0) << ".";
->>>>>>> b0a9d544
     throw std::invalid_argument(err.str());
   }
 }
@@ -114,11 +97,7 @@
 inline void weightDimensionCheck(
     const py::array_t<float, py::array::c_style | py::array::forcecast>&
         new_weights,
-<<<<<<< HEAD
-    int64_t dim, int64_t prev_dim, const std::string& matrix_type = "") {
-=======
     uint32_t dim, uint32_t prev_dim, const std::string& matrix_type = "") {
->>>>>>> b0a9d544
   if (new_weights.ndim() != 2) {
     std::stringstream err;
     err << "Expected " << matrix_type
@@ -139,11 +118,7 @@
 inline void layerIndexCheck(uint32_t layer_index, uint32_t num_layers) {
   if (layer_index >= num_layers) {
     std::stringstream err;
-<<<<<<< HEAD
-    err << "Expect layer_index<" << num_layers << ", got " << layer_index;
-=======
     err << "Expect layer_index " << num_layers << ", got " << layer_index;
->>>>>>> b0a9d544
     throw std::invalid_argument(err.str());
   }
 }
