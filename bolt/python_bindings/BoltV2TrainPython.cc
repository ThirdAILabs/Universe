--- conflicted
+++ resolved
@@ -116,8 +116,50 @@
            py::arg("use_sparsity") = false, py::arg("verbose") = true,
            bolt::python::OutputRedirect());
 
-<<<<<<< HEAD
-=======
+  auto metrics = train.def_submodule("metrics");
+
+  py::class_<metrics::Metric, metrics::MetricPtr>(metrics, "Metric");  // NOLINT
+
+  py::class_<metrics::LossMetric, std::shared_ptr<metrics::LossMetric>,
+             metrics::Metric>(metrics, "LossMetric")
+      .def(py::init<nn::loss::LossPtr>(), py::arg("loss_fn"));
+
+  py::class_<metrics::CategoricalAccuracy,
+             std::shared_ptr<metrics::CategoricalAccuracy>, metrics::Metric>(
+      metrics, "CategoricalAccuracy")
+      .def(py::init<nn::autograd::ComputationPtr,
+                    nn::autograd::ComputationPtr>(),
+           py::arg("outputs"), py::arg("labels"));
+
+  py::class_<metrics::PrecisionAtK, std::shared_ptr<metrics::PrecisionAtK>,
+             metrics::Metric>(metrics, "PrecisionAtK")
+      .def(py::init<nn::autograd::ComputationPtr, nn::autograd::ComputationPtr,
+                    uint32_t>(),
+           py::arg("outputs"), py::arg("labels"), py::arg("k"));
+
+  py::class_<metrics::RecallAtK, std::shared_ptr<metrics::RecallAtK>,
+             metrics::Metric>(metrics, "RecallAtK")
+      .def(py::init<nn::autograd::ComputationPtr, nn::autograd::ComputationPtr,
+                    uint32_t>(),
+           py::arg("outputs"), py::arg("labels"), py::arg("k"));
+
+  auto callbacks = train.def_submodule("callbacks");
+
+  py::class_<callbacks::Callback, callbacks::CallbackPtr>(callbacks,  // NOLINT
+                                                          "Callback");
+
+  py::class_<callbacks::ReduceLROnPlateau,
+             std::shared_ptr<callbacks::ReduceLROnPlateau>,
+             callbacks::Callback>(callbacks, "ReduceLROnPlateau")
+      .def(py::init<std::string, uint32_t, uint32_t, float, float, bool, bool,
+                    float>(),
+           py::arg("metric"), py::arg("patience") = 10, py::arg("cooldown") = 0,
+           py::arg("decay_factor") = 0.1, py::arg("threshold") = 1e-3,
+           py::arg("relative_threshold") = true, py::arg("maximize") = true,
+           py::arg("min_lr") = 0);
+}
+
+void defineDistributedTrainer(py::module_& train) {
   py::class_<GradientReference>(train, "GradientReference")
       .def("get_gradients", &GradientReference::getGradients)
       .def("set_gradients", &GradientReference::setGradients,
@@ -158,89 +200,6 @@
       .def("should_save_optimizer",
            &DistributedTrainingWrapper::setSerializeOptimizer,
            py::arg("should_save_optimizer"));
-
->>>>>>> d8911065
-  auto metrics = train.def_submodule("metrics");
-
-  py::class_<metrics::Metric, metrics::MetricPtr>(metrics, "Metric");  // NOLINT
-
-  py::class_<metrics::LossMetric, std::shared_ptr<metrics::LossMetric>,
-             metrics::Metric>(metrics, "LossMetric")
-      .def(py::init<nn::loss::LossPtr>(), py::arg("loss_fn"));
-
-  py::class_<metrics::CategoricalAccuracy,
-             std::shared_ptr<metrics::CategoricalAccuracy>, metrics::Metric>(
-      metrics, "CategoricalAccuracy")
-      .def(py::init<nn::autograd::ComputationPtr,
-                    nn::autograd::ComputationPtr>(),
-           py::arg("outputs"), py::arg("labels"));
-
-  py::class_<metrics::PrecisionAtK, std::shared_ptr<metrics::PrecisionAtK>,
-             metrics::Metric>(metrics, "PrecisionAtK")
-      .def(py::init<nn::autograd::ComputationPtr, nn::autograd::ComputationPtr,
-                    uint32_t>(),
-           py::arg("outputs"), py::arg("labels"), py::arg("k"));
-
-  py::class_<metrics::RecallAtK, std::shared_ptr<metrics::RecallAtK>,
-             metrics::Metric>(metrics, "RecallAtK")
-      .def(py::init<nn::autograd::ComputationPtr, nn::autograd::ComputationPtr,
-                    uint32_t>(),
-           py::arg("outputs"), py::arg("labels"), py::arg("k"));
-
-  auto callbacks = train.def_submodule("callbacks");
-
-  py::class_<callbacks::Callback, callbacks::CallbackPtr>(callbacks,  // NOLINT
-                                                          "Callback");
-
-  py::class_<callbacks::ReduceLROnPlateau,
-             std::shared_ptr<callbacks::ReduceLROnPlateau>,
-             callbacks::Callback>(callbacks, "ReduceLROnPlateau")
-      .def(py::init<std::string, uint32_t, uint32_t, float, float, bool, bool,
-                    float>(),
-           py::arg("metric"), py::arg("patience") = 10, py::arg("cooldown") = 0,
-           py::arg("decay_factor") = 0.1, py::arg("threshold") = 1e-3,
-           py::arg("relative_threshold") = true, py::arg("maximize") = true,
-           py::arg("min_lr") = 0);
 }
 
-void defineDistributedTrainer(py::module_& train) {
-  py::class_<GradientReference>(train, "GradientReference")
-      .def("get_gradients", &GradientReference::getGradients)
-      .def("set_gradients", &GradientReference::setGradients,
-           py::arg("flattened_gradients"));
-
-  py::class_<DistributedTrainingWrapper, DistributedTrainingWrapperPtr>(
-      train, "DistributedTrainingWrapper")
-      .def(py::init<const nn::model::ModelPtr&, const TrainConfig&, uint32_t>(),
-           py::arg("model"), py::arg("train_config"), py::arg("worker_id"))
-      .def("compute_and_store_batch_gradients",
-           &DistributedTrainingWrapper::computeAndStoreBatchGradients,
-           py::arg("batch_idx"))
-      .def("update_parameters", &DistributedTrainingWrapper::updateParameters)
-      .def("num_batches", &DistributedTrainingWrapper::numBatches)
-      .def("set_datasets", &DistributedTrainingWrapper::setDatasets,
-           py::arg("train_data"), py::arg("train_labels"))
-      .def("finish_training", &DistributedTrainingWrapper::finishTraining, "")
-      .def_property_readonly(
-          "model",
-          [](DistributedTrainingWrapper& wrapped_model) {
-            return wrapped_model.getModel();
-          },
-          py::return_value_policy::reference_internal)
-      .def("freeze_hash_tables", &DistributedTrainingWrapper::freezeHashTables,
-           py::arg("insert_labels_if_not_found"))
-      .def(
-          "gradient_reference",
-          [](DistributedTrainingWrapperPtr& model) {
-            return GradientReference(model);
-          },
-          py::return_value_policy::reference_internal)
-      .def("get_updated_metrics",
-           &DistributedTrainingWrapper::getTrainingMetrics,
-           bolt::python::OutputRedirect())
-      .def("validate_and_save_if_best",
-           &DistributedTrainingWrapper::validationAndSaveBest,
-           bolt::python::OutputRedirect());
-}
-
 }  // namespace thirdai::bolt::train::python