#include "BoltPython.h"
#include "BoltGraphPython.h"
#include <bolt/src/auto_classifiers/TabularClassifier.h>
#include <bolt/src/auto_classifiers/TextClassifier.h>
#include <bolt/src/auto_classifiers/sequential_classifier/SequentialClassifier.h>
#include <bolt/src/graph/Graph.h>
#include <bolt/src/graph/Node.h>
#include <bolt/src/graph/nodes/FullyConnected.h>
#include <bolt/src/graph/nodes/Input.h>
#include <bolt/src/layers/BoltVector.h>
#include <bolt/src/layers/LayerConfig.h>
#include <bolt/src/layers/LayerUtils.h>
#include <bolt/src/loss_functions/LossFunctions.h>
#include <bolt/src/networks/FullyConnectedNetwork.h>
<<<<<<< HEAD
#include <bolt/src/sequential_classifier/SequentialClassifier.h>
#include <bolt/src/text_classifier/TextClassifier.h>
=======
>>>>>>> 0601616d
#include <dataset/src/blocks/BlockInterface.h>
#include <pybind11/cast.h>
#include <pybind11/pybind11.h>
#include <pybind11/stl.h>
#include <limits>
#include <optional>
#include <sstream>
#include <string>
#include <unordered_map>
#include <utility>

namespace thirdai::bolt::python {

void createBoltSubmodule(py::module_& module) {
  auto bolt_submodule = module.def_submodule("bolt");

#if THIRDAI_EXPOSE_ALL
#pragma message("THIRDAI_EXPOSE_ALL is defined")  // NOLINT
  py::class_<thirdai::bolt::SamplingConfig>(
      bolt_submodule, "SamplingConfig",
      "SamplingConfig represents a layer's sampling hyperparameters.")
      .def(py::init<uint32_t, uint32_t, uint32_t, uint32_t, std::string>(),
           py::arg("hashes_per_table"), py::arg("num_tables"),
           py::arg("range_pow"), py::arg("reservoir_size"),
           py::arg("hash_function") = "DWTA",
           "Builds a SamplingConfig object. \n\n"
           "Arguments:\n"
           " * hashes_per_table: Int - number of hashes to be concatenated in "
           "each table."
           " * num_tables: Int - number of hash tables."
           " * range_pow: Int - hash range as a power of 2. E.g. if hash range "
           "is 8, range_pow = 3. "
           " Note that the correct range_pow differs for each hash function. "
           "For DWTA, range_pow = 3 * hashes_per_table."
           " For SRP or FastSRP, range_pow = hashes_per_table."
           " * reservoir_size: Int - maximum number of elements stored in each "
           "hash bucket."
           " * hash_function: Pass hash function as string (Optional) - The "
           "hash function "
           "used for sparse training and inference. One of DWTA, SRP, or "
           "FastSRP. Defaults to DWTA.")
      .def(py::init<>(), "Builds a default SamplingConfig object.")
      .def_readonly("hashes_per_table", &SamplingConfig::hashes_per_table)
      .def_readonly("num_tables", &SamplingConfig::num_tables)
      .def_readonly("range_pow", &SamplingConfig::range_pow)
      .def_readonly("reservoir_size", &SamplingConfig::reservoir_size)
      .def_readonly("hash_function", &SamplingConfig::_hash_function);

#endif

  py::enum_<ActivationFunction>(
      bolt_submodule, "ActivationFunctions",
      "An enum of all available activation functions. To use it, pass it to "
      "the 'activation_function' parameter of a LayerConfig object.")
      .value("ReLU", ActivationFunction::ReLU,
             "Rectified Linear Units (ReLU) activation function; "
             "introduces non-linearity to the neural network.")
      .value("Linear", ActivationFunction::Linear,
             "Returns the outputs of a layer as-is.")
      .value("Tanh", ActivationFunction::Tanh,
             "Hyperbolic tangent activation function; "
             "maps the outputs of a layer to the range [-1, 1].")
      .value("Softmax", ActivationFunction::Softmax,
             "Softmax activation function; converts logits to classification "
             "probabilities. Currently, this activation function can only be "
             "applied to the final layer in the neural network.")
      .value("Sigmoid", ActivationFunction::Sigmoid,
             "Sigmoid activation function; converts logits to indepedent"
             "probabilities. Currently, this activation function can only be "
             "applied to the final layer in the neural network.");

  bolt_submodule.def("getActivationFunction", &getActivationFunction,
                     py::arg("name"),
                     "Converts an activation function name to "
                     "the corresponding enum.");

  // TODO(Geordie, Nicholas): put loss functions in its own submodule

  /*
    The second template argument to py::class_ specifies the holder class,
    which by default would be a std::unique_ptr.
    See: https://pybind11.readthedocs.io/en/stable/advanced/smart_ptrs.html

    The third template argument to py::class_ specifies the parent class if
    there is a polymorphic relationship.
    See: https://pybind11.readthedocs.io/en/stable/advanced/classes.html
  */
  py::class_<LossFunction, std::shared_ptr<LossFunction>>(  // NOLINT
      bolt_submodule, "LossFunction", "Base class for all loss functions");

  py::class_<CategoricalCrossEntropyLoss,
             std::shared_ptr<CategoricalCrossEntropyLoss>, LossFunction>(
      bolt_submodule, "CategoricalCrossEntropyLoss",
      "A loss function for multi-class (one label per sample) classification "
      "tasks.")
      .def(py::init<>(), "Constructs a CategoricalCrossEntropyLoss object.");

  py::class_<BinaryCrossEntropyLoss, std::shared_ptr<BinaryCrossEntropyLoss>,
             LossFunction>(
      bolt_submodule, "BinaryCrossEntropyLoss",
      "A loss function for multi-label (multiple class labels per each sample) "
      "classification tasks.")
      .def(py::init<>(), "Constructs a BinaryCrossEntropyLoss object.");

  py::class_<MeanSquaredError, std::shared_ptr<MeanSquaredError>, LossFunction>(
      bolt_submodule, "MeanSquaredError",
      "A loss function that minimizes mean squared error (MSE) for regression "
      "tasks. "
      "MSE = sum( (actual - prediction)^2 )")
      .def(py::init<>(), "Constructs a MeanSquaredError object.");

  py::class_<WeightedMeanAbsolutePercentageErrorLoss,
             std::shared_ptr<WeightedMeanAbsolutePercentageErrorLoss>,
             LossFunction>(
      bolt_submodule, "WeightedMeanAbsolutePercentageError",
      "A loss function to minimize weighted mean absolute percentage error "
      "(WMAPE) "
      "for regression tasks. WMAPE = 100% * sum(|actual - prediction|) / "
      "sum(|actual|)")
      .def(py::init<>(),
           "Constructs a WeightedMeanAbsolutePercentageError object.");

  py::class_<thirdai::bolt::SequentialLayerConfig,  // NOLINT
             std::shared_ptr<thirdai::bolt::SequentialLayerConfig>>(
      bolt_submodule, "Sequential");

  py::class_<thirdai::bolt::FullyConnectedLayerConfig,
             std::shared_ptr<thirdai::bolt::FullyConnectedLayerConfig>,
             thirdai::bolt::SequentialLayerConfig>(
      bolt_submodule, "FullyConnected", "Defines a fully-connected layer.\n")
#if THIRDAI_EXPOSE_ALL
      .def(py::init<uint64_t, float, ActivationFunction,
                    thirdai::bolt::SamplingConfig>(),
           py::arg("dim"), py::arg("sparsity"), py::arg("activation_function"),
           py::arg("sampling_config"),
           "Constructs the FullyConnectedLayerConfig object.\n"
           "Arguments:\n"
           " * dim: Int - The dimension of the layer.\n"
           " * sparsity: Float - The fraction of neurons to use during "
           "sparse training "
           "and sparse inference. For example, sparsity=0.05 means the "
           "layer uses 5% of "
           "its neurons when processing an individual sample.\n"
           " * activation_function: ActivationFunctions enum - We support five "
           "activation "
           "functions: ReLU, Softmax, Tanh, Sigmoid, and Linear.\n"
           " * sampling_config: SamplingConfig - Sampling configuration.")
#endif
      .def(py::init<uint64_t, ActivationFunction>(), py::arg("dim"),
           py::arg("activation_function"),
           "Constructs a FullyConnectedLayerConfig object.\n"
           "Arguments:\n"
           " * dim: Int (positive) - The dimension of the layer.\n"
           " * activation_function: ActivationFunctions enum - We support five "
           "activation functions: ReLU, Softmax, Tanh, Sigmoid, and Linear.\n"
           "Also accepts `getActivationFunction(function_name), e.g. "
           "`getActivationFunction('ReLU')`")
      .def(py::init<uint64_t, float, ActivationFunction>(), py::arg("dim"),
           py::arg("sparsity"), py::arg("activation_function"),
           "Constructs a FullyConnectedLayerConfig object.\n"
           "Arguments:\n"
           " * dim: Int (positive) - The dimension of the layer.\n"
           " * activation_function: ActivationFunctions enum - We support five "
           "activation functions: ReLU, Softmax, Tanh, Sigmoid, and Linear.\n"
           " * sparsity: Float - The fraction of neurons to use during "
           "sparse training "
           "and sparse inference. For example, sparsity=0.05 means the "
           "layer uses 5% of "
           "its neurons when processing an individual sample.\n"
           "Also accepts `getActivationFunction(function_name), e.g. "
           "`getActivationFunction('ReLU')`")
      .def(py::init<uint64_t, float, std::string>(), py::arg("dim"),
           py::arg("sparsity"), py::arg("activation_function"),
           "Constructs a FullyConnectedLayerConfig object.\n"
           "Arguments:\n"
           " * dim: Int (positive) - The dimension of the layer.\n"
           " * activation_function: String specifying the activation function "
           "to use, no restrictions on case - We support five activation "
           "functions: ReLU, Softmax, Tanh, Sigmoid, and Linear.\n"
           " * sparsity: Float - The fraction of neurons to use during "
           "sparse training "
           "and sparse inference. For example, sparsity=0.05 means the "
           "layer uses 5% of "
           "its neurons when processing an individual sample.\n")
      .def(py::init<uint64_t, std::string>(), py::arg("dim"),
           py::arg("activation_function"),
           "Constructs a FullyConnectedLayerConfig object.\n"
           "Arguments:\n"
           " * dim: Int (positive) - The dimension of the layer.\n"
           " * activation_function: String specifying the activation function "
           "to use, no restrictions on case - We support five activation "
           "functions: ReLU, Softmax, Tanh, Sigmoid, and Linear.\n"
           "Eg. relu or Relu ,Softmax or softMax, Linear or lineaR.");

#if THIRDAI_EXPOSE_ALL
  py::class_<thirdai::bolt::ConvLayerConfig,
             std::shared_ptr<thirdai::bolt::ConvLayerConfig>,
             thirdai::bolt::SequentialLayerConfig>(
      bolt_submodule, "Conv",
      "Defines a 2D convolutional layer that convolves over "
      "non-overlapping patches.")
      .def(py::init<uint64_t, float, ActivationFunction,
                    thirdai::bolt::SamplingConfig,
                    std::pair<uint32_t, uint32_t>, uint32_t>(),
           py::arg("num_filters"), py::arg("sparsity"),
           py::arg("activation_function"), py::arg("sampling_config"),
           py::arg("kernel_size"), py::arg("num_patches"),
           "Constructs the ConvLayerConfig object.\n"
           "Arguments:\n"
           " * num_filters: Int - Number of convolutional filters.\n"
           " * sparsity: Float - The fraction of filters to use during "
           "sparse training and sparse inference. For example, "
           "sparsity=0.05 means the layer uses 5% of the filters "
           "when processing each patch.\n"
           " * activation_function: ActivationFunctions enum - We support five "
           "activation "
           "functions: ReLU, Softmax, Tanh, Sigmoid, and Linear.\n"
           " * sampling_config: SamplingConfig - Sampling configuration.\n"
           " * kernel_size: Pair of ints - 2D dimensions of each patch.\n"
           " * num_patches: Int - Number of patches.")
      .def(py::init<uint64_t, float, ActivationFunction,
                    std::pair<uint32_t, uint32_t>, uint32_t>(),
           py::arg("num_filters"), py::arg("sparsity"),
           py::arg("activation_function"), py::arg("kernel_size"),
           py::arg("num_patches"),
           "Constructs a ConvLayerConfig object.\n"
           "Arguments:\n"
           " * num_filters: Int (positive) - Number of convolutional filters.\n"
           " * sparsity: Float (positive) - The fraction of filters to use "
           "during "
           "sparse training and sparse inference. For example, "
           "sparsity=0.05 means the layer uses 5% of the filters "
           "when processing each patch.\n"
           " * activation_function: ActivationFunctions enum, e.g. ReLU, "
           "Softmax, "
           "Sigmoid, "
           "Tanh, "
           "Linear. "
           "Also accepts `getActivationFunction(function_name), e.g. "
           "`getActivationFunction('ReLU')`\n"
           " * kernel_size: Pair of ints - 2D dimensions of each patch.\n"
           " * num_patches: Int (positive) - Number of patches.");
  py::class_<thirdai::bolt::EmbeddingLayerConfig>(
      bolt_submodule, "Embedding",
      "Defines a space-efficient embedding table lookup layer.")
      .def(py::init<uint32_t, uint32_t, uint32_t>(),
           py::arg("num_embedding_lookups"), py::arg("lookup_size"),
           py::arg("log_embedding_block_size"),
           "Constructs an embedding layer.\n"
           "Arguments:\n"
           " * num_embedding_lookups: Int (positive) - The number of embedding "
           "table "
           "lookups per categorical feature.\n"
           " * lookup_size: Int (positive) - Embedding dimension.\n"
           " * log_embedding_block_size: Int (positive) - log (base 2) of the "
           "size of the "
           "embedding table.");
#endif

  py::class_<PyNetwork>(bolt_submodule, "Network",
                        "Fully connected neural network.")
      .def(py::init<std::vector<
                        std::shared_ptr<thirdai::bolt::SequentialLayerConfig>>,
                    uint64_t>(),
           py::arg("layers"), py::arg("input_dim"),
           "Constructs a neural network.\n"
           "Arguments:\n"
           " * layers: List of SequentialLayerConfig - Configurations for the "
           "sequence of "
           "layers in the neural network.\n"
           " * input_dim: Int (positive) - Dimension of input vectors in the "
           "dataset.")
      .def("__str__",
           [](const PyNetwork& network) {
             std::stringstream summary;
             network.buildNetworkSummary(summary);
             return summary.str();
           })
      .def("summary", &PyNetwork::printSummary, py::arg("detailed") = false,
           "Prints a summary of the network.\n"
           "Arguments:\n"
           " * detailed: boolean. Optional. When specified to \"True\", "
           "summary will additionally print sampling config details for each "
           "layer in the network.")
      .def("get_input_gradients", &PyNetwork::getInputGradients,
           py::arg("input"), py::arg("loss_fn"), py::arg("best_index") = true,
           py::arg("required_labels") = std::vector<uint32_t>(),
           py::arg("batch_size") = 256,
           "Get the values of input gradients when back propagate "
           "labels with the highest activation or second highest "
           "activation or with the required label."
           "Arguments:\n"
           " * input: The input is same type as we give for train_data of "
           "train method."
           " * loss_fn: LossFunction - The loss function to minimize."
           " * best_index: Boolean, if set to True, gives gradients correspond "
           "to "
           "highest activation, Otherwise gives gradients corresponds to "
           "second highest activation."
           " * required_labels: expected labels for each input vector default "
           "to empty vector, if required_labels is empty then only function "
           "takes look at the best_index parameter , otherwise gives gradients "
           "corresponds to those labels."
           " * batch_size: Batch size , default batch size is 256."
           " Returns list of lists of gradients corresponds to the input "
           "vectors.")
      .def("train", &PyNetwork::train, py::arg("train_data"),
           py::arg("train_labels"), py::arg("loss_fn"),
           py::arg("learning_rate"), py::arg("epochs"), py::arg("rehash") = 0,
           py::arg("rebuild") = 0,
           py::arg("metrics") = std::vector<std::string>(),
           py::arg("verbose") = true,
           "Trains the network on the given training data.\n"
           "Arguments:\n"
           " * train_data: BoltDataset - Training data. This can be one of "
           "three things. First it can be a BoltDataset as loaded by "
           "thirdai.dataset.load_bolt_svm_dataset or "
           "thirdai.dataset.load_bolt_csv_dataset. It can be a dense numpy "
           "array of float32 where each row in the array is interpreted as a "
           "vector. Finally it can be a set of sparse vectors represented as "
           "three numpy arrays (indices, values, offsets) where indices and "
           "offsets are uint32 and values are float32. In this case indices is "
           "a 1D array of all the nonzero indices concatenated, values is a 1D "
           "array of all the nonzero values concatenated, and offsets are the "
           "start positions in the indices and values array of each vector "
           "plus one extra element at the end of the array representing the "
           "total number of nonzeros. This is so that indices[offsets[i], "
           "offsets[i + 1]] contains the indices of the ith vector and "
           "values[offsets[i], offsets[i+1] contains the values of the ith "
           "vector.For example if we have the vectors {0.0, 1.5, 0.0, 9.0} and "
           "{0.0, 0.0, 0.0, 4.0} then the indices array is {1, 3, 3}, the "
           "values array is {1.5, 9.0, 4.0} and the offsets array is {0, 2, "
           "3}.\n"
           " * train_labels: BoltDataset - Training labels. This can be one of "
           "three things. First it can be a BoltDataset as loaded by "
           "thirdai.dataset.load_bolt_svm_dataset or "
           "thirdai.dataset.load_bolt_csv_dataset. It can be a dense numpy "
           "array of float32 where each row in the array is interpreted as a "
           "label vector. Finally it can be a set of sparse vectors (each "
           "vector is a label vector) represented as three numpy arrays "
           "(indices, values, offsets) where indices and offsets are uint32 "
           "and values are float32. In this case indices is a 1D array of all "
           "the nonzero indices concatenated, values is a 1D array of all the "
           "nonzero values concatenated, and offsets are the start positions "
           "in the indices and values array of each vector plus one extra "
           "element at the end of the array representing the total number of "
           "nonzeros. This is so that indices[offsets[i], offsets[i + 1]] "
           "contains the indices of the ith vector and values[offsets[i], "
           "offsets[i+1] contains the values of the ith vector.For example if "
           "we have the vectors {0.0, 1.5, 0.0, 9.0} and {0.0, 0.0, 0.0, 4.0} "
           "then the indices array is {1, 3, 3}, the values array is {1.5, "
           "9.0, 4.0} and the offsets array is {0, 2, 3}.\n"
           " * loss_fn: LossFunction - The loss function to minimize.\n"
           " * learning_rate: Float (positive) - Learning rate.\n"
           " * epochs: Int (positive) - Number of training epochs over the "
           "training data.\n"
           " * rehash: Int (positive) - Optional. Number of training samples "
           "before "
           "rehashing neurons. "
           "If not provided, BOLT will autotune this parameter.\n\n"
           "\t\tBOLT's sparse training works by applying smart hash functions "
           "to "
           "all neurons in the "
           "network, and they have to be rehashed periodically. This parameter "
           "sets the frequency "
           "of rehashing.\n"
           " * rebuild: Int (positive) - Optional. Number of training samples "
           "before "
           "rebuilding hash tables and generating new smart hash functions. "
           "This is typically around 5 times the value of `rehash`."
           "If not provided, BOLT will autotune this parameter.\n"
           " * metrics: List of str - Optional. The metrics to keep track of "
           "during training. "
           "See the section on metrics.\n"
           " * verbose: Boolean - Optional. If set to False, only displays "
           "progress bar. "
           "If set to True, prints additional information such as metrics and "
           "epoch times. "
           "Set to True by default.\n\n"

           "Returns a mapping from metric names to an array their values for "
           "every epoch.")
      .def("predict", &PyNetwork::predict, py::arg("test_data"),
           py::arg("test_labels"), py::arg("sparse_inference") = false,
           py::arg("metrics") = std::vector<std::string>(),
           py::arg("verbose") = true,
           py::arg("batch_limit") = std::numeric_limits<uint32_t>::max(),
           "Predicts the output given the input vectors and evaluates the "
           "predictions based on the given metrics.\n"
           "Arguments:\n"
           " * test_data: BoltDataset - Test data. This can be one of "
           "three things. First it can be a BoltDataset as loaded by "
           "thirdai.dataset.load_bolt_svm_dataset or "
           "thirdai.dataset.load_bolt_csv_dataset. It can be a dense numpy "
           "array of float32 where each row in the array is interpreted as a "
           "vector. Finally it can be a set of sparse vectors represented as "
           "three numpy arrays (indices, values, offsets) where indices and "
           "offsets are uint32 and values are float32. In this case indices is "
           "a 1D array of all the nonzero indices concatenated, values is a 1D "
           "array of all the nonzero values concatenated, and offsets are the "
           "start positions in the indices and values array of each vector "
           "plus one extra element at the end of the array representing the "
           "total number of nonzeros. This is so that indices[offsets[i], "
           "offsets[i + 1]] contains the indices of the ith vector and "
           "values[offsets[i], offsets[i+1] contains the values of the ith "
           "vector.For example if we have the vectors {0.0, 1.5, 0.0, 9.0} and "
           "{0.0, 0.0, 0.0, 4.0} then the indices array is {1, 3, 3}, the "
           "values array is {1.5, 9.0, 4.0} and the offsets array is {0, 2, "
           "3}.\n"
           " * test_labels: BoltDataset - Test labels. This can be one of "
           "four things. First it can be a BoltDataset as loaded by "
           "thirdai.dataset.load_bolt_svm_dataset or "
           "thirdai.dataset.load_bolt_csv_dataset. It can be a dense numpy "
           "array of float32 where each row in the array is interpreted as a "
           "label vector. Finally it can be a set of sparse vectors (each "
           "vector is a label vector) represented as three numpy arrays "
           "(indices, values, offsets) where indices and offsets are uint32 "
           "and values are float32. In this case indices is a 1D array of all "
           "the nonzero indices concatenated, values is a 1D array of all the "
           "nonzero values concatenated, and offsets are the start positions "
           "in the indices and values array of each vector plus one extra "
           "element at the end of the array representing the total number of "
           "nonzeros. This is so that indices[offsets[i], offsets[i + 1]] "
           "contains the indices of the ith vector and values[offsets[i], "
           "offsets[i+1] contains the values of the ith vector.For example if "
           "we have the vectors {0.0, 1.5, 0.0, 9.0} and {0.0, 0.0, 0.0, 4.0} "
           "then the indices array is {1, 3, 3}, the values array is {1.5, "
           "9.0, 4.0} and the offsets array is {0, 2, 3}. Finally, the test "
           "labels can be passed in as test_labels=None, in which case they "
           "will be ignored. If labels are not supplied then no metrics will "
           "be computed but activations will still be returned.\n"
           " * sparse_inference: (Bool) - When this is true the model will use "
           "sparsity in inference. This will lead to faster inference but can "
           "cause a slight loss in accuracy. This option defaults to false.\n"
           " * metrics: List of str - Optional. The metrics to keep track of "
           "during training. "
           "See the section on metrics.\n"
           " * verbose: Boolean - Optional. If set to False, only displays "
           "progress bar. "
           "If set to True, prints additional information such as metrics and "
           "inference times. "
           "Set to True by default.\n\n"

           "Returns a tuple consisting of (0) a mapping from metric names to "
           "their values "
           "and (1) output vectors (predictions) from the network in the form "
           "of a 2D Numpy matrix of floats.")
      .def("freeze_hash_tables", &PyNetwork::freezeHashTables,
           "Freezes hash tables in the network. If you plan to use sparse "
           "inference, you may get a significant performance improvement if "
           "you call this one or two epochs before you finish training. "
           "Otherwise you should not call this method.")
      .def("save", &PyNetwork::save, py::arg("filename"),
           "Saves the network to a file. The file path must not require any "
           "folders to be created. Saves only weights and biases, not momentum "
           "and velocity.")
      .def_static("load", &PyNetwork::load, py::arg("filename"),
                  "Loads and builds a saved network from file.")
      .def("get_weights", &PyNetwork::getWeights, py::arg("layer_index"),
           "Returns the weight matrix at the given layer index as a 2D Numpy "
           "matrix.")
      .def("setTrainable", &PyNetwork::setTrainable, py::arg("layer_index"),
           py::arg("trainable"),
           "Sets whether the layer with the given layer_index is trainable. "
           "Layers are always trainable by default. "
           "trainable is false. Trainable by default")
      .def("set_weights", &PyNetwork::setWeights, py::arg("layer_index"),
           py::arg("new_weights"),
           "Sets the weight matrix at the given layer index to the given 2D "
           "Numpy matrix. Throws an error if the dimension of the given weight "
           "matrix does not match the layer's current weight matrix.")
      .def("get_biases", &PyNetwork::getBiases, py::arg("layer_index"),
           "Returns the bias array at the given layer index as a 1D Numpy "
           "array.")
      .def("set_biases", &PyNetwork::setBiases, py::arg("layer_index"),
           py::arg("new_biases"),
           "Sets the bias array at the given layer index to the given 1D Numpy "
           "array.")
      .def("set_layer_sparsity", &PyNetwork::setLayerSparsity,
           py::arg("layer_index"), py::arg("sparsity"),
           "Sets the sparsity of the layer at the given index. The 0th layer "
           "is the first layer after the input layer. Note that this will "
           "autotune the sampling config to work for the new sparsity.")
      .def("get_layer_sparsity", &PyNetwork::getLayerSparsity,
           py::arg("layer_index"),
           "Gets the sparsity of the layer at the given index. The 0th layer "
           "is the first layer after the input layer.")
#if THIRDAI_EXPOSE_ALL
      .def("get_sampling_config", &PyNetwork::getSamplingConfig,
           py::arg("layer_index"),
           "Returns the sampling config of the layer at layer_index.")
#endif
      ;

  py::class_<PyDLRM>(bolt_submodule, "DLRM",
                     "DLRM network with space-efficient embedding tables.")
      .def(py::init<thirdai::bolt::EmbeddingLayerConfig,
                    std::vector<
                        std::shared_ptr<thirdai::bolt::SequentialLayerConfig>>,
                    std::vector<
                        std::shared_ptr<thirdai::bolt::SequentialLayerConfig>>,
                    uint32_t>(),
           py::arg("embedding_layer"), py::arg("bottom_mlp"),
           py::arg("top_mlp"), py::arg("input_dim"),
           "Constructs a DLRM.\n"
           "Arguments:\n"
           " * embedding_layer: EmbeddingLayerConfig - Configuration of the "
           "embedding layer.\n"
           " * bottom_mlp: List of SequentialLayerConfig - Configurations of "
           "the sequence "
           "of layers in DLRM's bottom MLP.\n"
           " * top_mlp: List of SequentialLayerConfig - Configurations of the "
           "sequence of "
           "layers in DLRM's top MLP.\n"
           " * input_dim: Int (positive) - Dimension of input vectors in the "
           "dataset.")
      .def("train", &PyDLRM::train, py::arg("train_data"),
           py::arg("train_labels"), py::arg("loss_fn"),
           py::arg("learning_rate"), py::arg("epochs"), py::arg("rehash") = 0,
           py::arg("rebuild") = 0,
           py::arg("metrics") = std::vector<std::string>(),
           py::arg("verbose") = true,
           "Trains the network on the given training data.\n"
           "Arguments:\n"
           " * train_data: ClickThroughDataset - Training data.\n"
           " * train_labels: BoltDataset - Training labels.\n"
           " * loss_fn: LossFunction - The loss function to minimize.\n"
           " * learning_rate: Float (positive) - Learning rate.\n"
           " * epochs: Int (positive) - Number of training epochs over the "
           "training data.\n"
           " * rehash: Int (positive) - Optional. Number of training samples "
           "before "
           "rehashing neurons. "
           "If not provided, BOLT will autotune this parameter.\n\n"
           "\t\tBOLT's sparse training works by applying smart hash functions "
           "to "
           "all neurons in the "
           "network, and they have to be rehashed periodically. This parameter "
           "sets the frequency "
           "of rehashing.\n"
           " * rebuild: Int (positive) - Optional. Number of training samples "
           "before "
           "rebuilding hash tables "
           "and generating new smart hash functions. If not provided, BOLT "
           "will autotune this parameter.\n"
           " * metrics: List of str - Optional. The metrics to keep track of "
           "during training. "
           "See the section on metrics.\n"
           " * verbose: Boolean - Optional. If set to False, only displays "
           "progress bar. "
           "If set to True, prints additional information such as metrics and "
           "epoch times. "
           "Set to True by default.\n\n"

           "Returns a mapping from metric names to an array their values for "
           "every epoch.")
      .def("predict", &PyDLRM::predict, py::arg("test_data"),
           py::arg("test_labels"), py::arg("sparse_inference") = false,
           py::arg("metrics") = std::vector<std::string>(),
           py::arg("verbose") = true,
           py::arg("batch_limit") = std::numeric_limits<uint32_t>::max(),
           "Predicts the output given the input vectors and evaluates the "
           "predictions based on the given metrics.\n"
           "Arguments:\n"
           " * test_data: ClickThroughDataset - Test data.\n"
           " * test_labels: BoltDataset - Testing labels.\n"
           " * metrics: List of str - Optional. The metrics to keep track of "
           "during training. See the section on metrics.\n"
           " * sparse_inference: (Bool) - When this is true the model will use "
           "sparsity in inference. This will lead to faster inference but can "
           "cause a slight loss in accuracy. This option defaults to false.\n"
           " * verbose: Boolean - Optional. If set to False, only displays "
           "progress bar. "
           "If set to True, prints additional information such as metrics and "
           "inference times. "
           "Set to True by default.\n\n"

           "Returns a tuple consisting of (0) a mapping from metric names to "
           "their values "
           "and (1) output vectors (predictions) from the network in the form "
           "of a 2D Numpy matrix of floats.");

  py::class_<TextClassifier>(bolt_submodule, "TextClassifier")
      .def(py::init<const std::string&, uint32_t>(), py::arg("model_size"),
           py::arg("n_classes"),
           "Constructs a TextClassifier with autotuning.\n"
           "Arguments:\n"
           " * model_size: string - Either 'small', 'medium', 'large', or a "
           "size in Gb for the model, for example '6Gb' or '6 Gb'.\n"
           " * n_classes: int - How many classes or categories are in the "
           "labels of the dataset.\n")
      .def("train", &TextClassifier::train, py::arg("train_file"),
           py::arg("epochs"), py::arg("learning_rate"),
           "Trains the classifier on the given dataset.\n"
           "Arguments:\n"
           " * train_file: string - The path to the training dataset to use.\n"
           " * epochs: Int - How many epochs to train for.\n"
           " * learning_rate: Float - The learning rate to use for training.\n")
      .def("predict_single", &TextClassifier::predictSingle,
           py::arg("sentence"),
           "Given a sentence, predict the output class. \n"
           "Arguments:\n"
           " * sentence: Sentence to predict on text classifier.\n")
      .def("predict", &TextClassifier::predict, py::arg("test_file"),
           py::arg("output_file") = std::nullopt,
           "Runs the classifier on the specified test dataset and optionally "
           "logs the prediction to a file.\n"
           "Arguments:\n"
           " * test_file: string - The path to the test dataset to use.\n"
           " * output_file: string - Optional argument, if this is specified "
           "then the classifier will output the name of the class/category of "
           "each prediction this file with one prediction result on each "
           "line.\n")
      .def("save", &TextClassifier::save, py::arg("filename"),
           "Saves the classifier to a file. The file path must not require any "
           "folders to be created\n"
           "Arguments:\n"
           " * filename: string - The path to the save location of the "
           "classifier.\n")
      .def_static(
          "load", &TextClassifier::load, py::arg("filename"),
          "Loads and builds a saved classifier from file.\n"
          "Arguments:\n"
          " * filename: string - The location of the saved classifier.\n");

  py::class_<PySequentialClassifier>(bolt_submodule, "SequentialClassifier")
      .def(
          py::init<
              const std::string&, const py::tuple&, const std::string&,
              const py::tuple&, uint32_t, uint32_t, uint32_t,
              const std::vector<std::string>&, const std::vector<py::tuple>&,
              const std::vector<std::string>&, const std::vector<py::tuple>&>(),
          py::arg("size"), py::arg("item"), py::arg("timestamp"),
          py::arg("target"), py::arg("lookahead"), py::arg("lookback"),
          py::arg("period") = 1, py::arg("text") = std::vector<std::string>(),
          py::arg("categorical") = std::vector<py::tuple>(),
          py::arg("trackable_qty") = std::vector<std::string>(),
          py::arg("trackable_cat") = std::vector<py::tuple>())
      .def("train", &PySequentialClassifier::train, py::arg("filename"),
           py::arg("epochs"), py::arg("learning_rate"),
           py::arg("overwrite_index") = false)
      .def("predict", &PySequentialClassifier::predict, py::arg("filename"),
<<<<<<< HEAD
           py::arg("output_filename") = std::nullopt)
      .def("explain", &PySequentialClassifier::explain, py::arg("filename"),
           py::arg("label_id") = 0, py::arg("label_given") = false,
           py::arg("loss_fn") = CategoricalCrossEntropyLoss());
=======
           py::arg("output_filename") = std::nullopt);

  py::class_<TabularClassifier>(bolt_submodule, "TabularClassifier")
      .def(py::init<const std::string&, uint32_t>(), py::arg("model_size"),
           py::arg("n_classes"),
           "Constructs a TabularClassifier with autotuning.\n"
           "Arguments:\n"
           " * model_size: string - Either 'small', 'medium', 'large', or a "
           "size in Gb for the model, for example '6Gb' or '6 Gb'.\n"
           " * n_classes: int - How many classes or categories are in the "
           "labels of the dataset.\n")
      .def("train", &TabularClassifier::train, py::arg("train_file"),
           py::arg("column_datatypes"), py::arg("epochs"),
           py::arg("learning_rate"),
           "Trains the classifier on the given dataset.\n"
           "Arguments:\n"
           " * train_file: string - The path to the training dataset to use. "
           "Data is assumed to be in CSV format with ',' delimiter and no "
           "header. \n"
           " * column_datatypes: List of str - How to interpret data types of "
           "columns"
           " in the dataset. One of 'numeric', 'categorical', 'label'\n"
           " * epochs: Int - How many epochs to train for.\n"
           " * learning_rate: Float - The learning rate to use for training.\n")
      .def(
          "predict", &TabularClassifier::predict, py::arg("test_file"),
          py::arg("output_file") = std::nullopt,
          "Runs the classifier on the specified test dataset and optionally "
          "logs the prediction to a file.\n"
          "Arguments:\n"
          " * test_file: string - The path to the test dataset to use. Data is "
          "assumed to be in CSV format with ',' delimiter and no header. \n"
          " * output_file: string - Optional argument, if this is specified "
          "then the classifier will output the name of the class/category of "
          "each prediction this file with one prediction result on each "
          "line.\n")
      .def("save", &TabularClassifier::save, py::arg("filename"),
           "Saves the classifier to a file. The file path must not require any "
           "folders to be created\n"
           "Arguments:\n"
           " * filename: string - The path to the save location of the "
           "classifier.\n")
      .def_static(
          "load", &TabularClassifier::load, py::arg("filename"),
          "Loads and builds a saved classifier from file.\n"
          "Arguments:\n"
          " * filename: string - The location of the saved classifier.\n");
>>>>>>> 0601616d

  py::class_<SentimentClassifier>(bolt_submodule, "SentimentClassifier")
      .def(py::init<const std::string&>(), py::arg("model_path"))
      .def("predict_sentiment", &SentimentClassifier::predictSentiment,
           py::arg("sentence"));

  createBoltGraphSubmodule(bolt_submodule);
}

void printMemoryWarning(uint64_t num_samples, uint64_t inference_dim) {
  std::cout << "Memory Error: Cannot allocate (" << num_samples << " x "
            << inference_dim
            << ") array for activations. Predict will return None for "
               "activations. Please breakup your test set into smaller pieces "
               "if you would like to have activations returned."
            << std::endl;
}

void allocateActivations(uint64_t num_samples, uint64_t inference_dim,
                         uint32_t** active_neurons, float** activations,
                         bool output_sparse) {
  // We use a uint64_t here in case there is overflow when we multiply the two
  // quantities. If it's larger than a uint32_t then we skip allocating since
  // this would be a 16Gb array, and could potentially mess up indexing in other
  // parts of the code.
  uint64_t total_size = num_samples * inference_dim;
  if (total_size > std::numeric_limits<uint32_t>::max()) {
    printMemoryWarning(num_samples, inference_dim);
  }
  try {
    if (output_sparse) {
      *active_neurons = new uint32_t[total_size];
    }
    *activations = new float[total_size];
  } catch (std::bad_alloc& e) {
    printMemoryWarning(num_samples, inference_dim);
  }
}

}  // namespace thirdai::bolt::python<|MERGE_RESOLUTION|>--- conflicted
+++ resolved
@@ -12,11 +12,6 @@
 #include <bolt/src/layers/LayerUtils.h>
 #include <bolt/src/loss_functions/LossFunctions.h>
 #include <bolt/src/networks/FullyConnectedNetwork.h>
-<<<<<<< HEAD
-#include <bolt/src/sequential_classifier/SequentialClassifier.h>
-#include <bolt/src/text_classifier/TextClassifier.h>
-=======
->>>>>>> 0601616d
 #include <dataset/src/blocks/BlockInterface.h>
 #include <pybind11/cast.h>
 #include <pybind11/pybind11.h>
@@ -304,7 +299,6 @@
       .def("get_input_gradients", &PyNetwork::getInputGradients,
            py::arg("input"), py::arg("loss_fn"), py::arg("best_index") = true,
            py::arg("required_labels") = std::vector<uint32_t>(),
-           py::arg("batch_size") = 256,
            "Get the values of input gradients when back propagate "
            "labels with the highest activation or second highest "
            "activation or with the required label."
@@ -659,13 +653,10 @@
            py::arg("epochs"), py::arg("learning_rate"),
            py::arg("overwrite_index") = false)
       .def("predict", &PySequentialClassifier::predict, py::arg("filename"),
-<<<<<<< HEAD
            py::arg("output_filename") = std::nullopt)
       .def("explain", &PySequentialClassifier::explain, py::arg("filename"),
            py::arg("label_id") = 0, py::arg("label_given") = false,
            py::arg("loss_fn") = CategoricalCrossEntropyLoss());
-=======
-           py::arg("output_filename") = std::nullopt);
 
   py::class_<TabularClassifier>(bolt_submodule, "TabularClassifier")
       .def(py::init<const std::string&, uint32_t>(), py::arg("model_size"),
@@ -712,7 +703,6 @@
           "Loads and builds a saved classifier from file.\n"
           "Arguments:\n"
           " * filename: string - The location of the saved classifier.\n");
->>>>>>> 0601616d
 
   py::class_<SentimentClassifier>(bolt_submodule, "SentimentClassifier")
       .def(py::init<const std::string&>(), py::arg("model_path"))
