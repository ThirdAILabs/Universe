#include "BoltPython.h"
#include <bolt/python_bindings/ConversionUtils.h>
#include <bolt/src/graph/Graph.h>
#include <bolt/src/graph/Node.h>
#include <bolt/src/graph/nodes/FullyConnected.h>
#include <bolt/src/graph/nodes/Input.h>
#include <bolt/src/layers/LayerConfig.h>
#include <bolt/src/layers/LayerUtils.h>
#include <bolt/src/loss_functions/LossFunctions.h>
#include <auto_ml/src/deployment_config/dataset_configs/udt/DataTypes.h>
#include <dataset/src/DataLoader.h>
#include <dataset/src/batch_processors/TabularMetadataProcessor.h>
#include <pybind11/cast.h>
#include <pybind11/detail/common.h>
#include <pybind11/pybind11.h>
#include <pybind11/stl.h>
#include <search/src/Generator.h>
#include <limits>
#include <optional>
#include <sstream>
#include <string>
#include <utility>

namespace thirdai::bolt::python {

void createBoltSubmodule(py::module_& bolt_submodule) {
  py::class_<TrainConfig, TrainConfigPtr>(bolt_submodule, "TrainConfig")
      .def(py::init(&TrainConfig::makeConfig), py::arg("learning_rate"),
           py::arg("epochs"))
      .def("with_metrics", &TrainConfig::withMetrics, py::arg("metrics"))
      .def("silence", &TrainConfig::silence)
#if THIRDAI_EXPOSE_ALL
      // We do not want to expose these methods to customers to hide complexity.
      .def("with_rebuild_hash_tables", &TrainConfig::withRebuildHashTables,
           py::arg("rebuild_hash_tables"))
      .def("with_reconstruct_hash_functions",
           &TrainConfig::withReconstructHashFunctions,
           py::arg("reconstruct_hash_functions"))
      // We do not want to expose this method because it will not work correctly
      // with the ModelPipeline since it won't sae the entire pipeline.
      .def("with_save_parameters", &TrainConfig::withSaveParameters,
           py::arg("save_prefix"), py::arg("save_frequency"))
#endif
      .def("with_callbacks", &TrainConfig::withCallbacks, py::arg("callbacks"))
      .def("with_validation", &TrainConfig::withValidation,
           py::arg("validation_data"), py::arg("validation_labels"),
           py::arg("eval_config"), py::arg("validation_frequency") = 0,
           py::arg("save_best_per_metric") = "",
           R"pbdoc(
Add validation options to execute validation during training. Can be used to
configure input data and labels, frequency to validate and optionally saving
best model per a specified metric.

Args:
    validation_data (dataset.BoltDataset): 
        Input dataset for validation
    validation_label (dataset.BoltDataset): 
        Ground truth labels to use during validation
    eval_config (bolt.EvalConfig): 
        See EvalConfig.
    validation_frequency (int, optional): 
        Interval of updates (batches) to run validation and report
        metrics. Defaults to 0, which is no validation amidst
        training.
    save_best_per_metric (str, optional): 
        Whether to save best model based on validation. Needs
        with_save_parameters(...) configured.  Defaults to empty
        string, which implies no saving best model. Note that this requires the
        tracked metric to be configured via `with_metrics(...)`.

)pbdoc")
      .def_property_readonly(
          "num_epochs", [](TrainConfig& config) { return config.epochs(); },
          "Returns the number of epochs a model with this TrainConfig will "
          "train for.")
      .def_property_readonly(
          "learning_rate",
          [](TrainConfig& config) { return config.learningRate(); },
          "Returns the learning rate a model with this TrainConfig will train "
          "with.")
      .def(getPickleFunction<TrainConfig>())
      .def("with_log_loss_frequency", &TrainConfig::withLogLossFrequency,
           py::arg("log_loss_frequency"));

  py::class_<EvalConfig>(bolt_submodule, "EvalConfig")
      .def(py::init(&EvalConfig::makeConfig))
      .def("enable_sparse_inference", &EvalConfig::enableSparseInference)
      .def("with_metrics", &EvalConfig::withMetrics, py::arg("metrics"))
      .def("silence", &EvalConfig::silence)
      .def("return_activations", &EvalConfig::returnActivations);

  auto udt_types_submodule = bolt_submodule.def_submodule("types");

  py::class_<automl::deployment::DataType>(  // NOLINT
      udt_types_submodule, "ColumnType", "Base class for bolt types.");

  py::class_<automl::deployment::CategoricalMetadataConfig,
             automl::deployment::CategoricalMetadataConfigPtr>(
      udt_types_submodule, "metadata")
      .def(py::init<std::string, std::string,
                    automl::deployment::ColumnDataTypes, char>(),
           py::arg("filename"), py::arg("key_column_name"),
           py::arg("data_types"), py::arg("delimiter") = ',',
           R"pbdoc(
    A configuration object for processing a metadata file to enrich categorical
    features from the main dataset. To illustrate when this is useful, suppose
    we are building a movie recommendation system. The contents of the training
    dataset may look something like the following:

    user_id,movie_id,timestamp
    A526,B894,2022-01-01
    A339,B801,2022-01-01
    A293,B801,2022-01-01
    ...

    If you have additional information about users or movies, such as users' 
    age groups or movie genres, you can use that information to enrich your 
    model. Adding these features into the main dataset as new columns is wasteful
    because the same users and movies ids will be repeated many times throughout
    the dataset. Instead, we can put them all in a metadata file and UDT will
    inject these features where appropriate.

    Args:
        filename (str): Path to metadata file. The file should be in CSV format.
        key_column_name (str): The name of the column whose values are used as
            keys to map metadata features back to values in the main dataset. 
            This column does not need to be passed into the `data_types` argument. 
        data_types (Dict[str, bolt.types.ColumnType]): A mapping from column name 
            to column type. Column type is one of:
            - `bolt.types.categorical`
            - `bolt.types.numerical`
            - `bolt.types.text`
            - `bolt.types.date`
        delimiter (str): Optional. Defaults to ','. A single character 
            (length-1 string) that separates the columns of the metadata file.
    
    Example:
        >>> for line in open("user_meta.csv"):
        >>>     print(line)
        user_id,age
        A526,52
        A531,22
        A339,29
        ...
        >>> deployment.UniversalDeepTransformer(
                data_types: {
                    "user_id": bolt.types.categorical(
                        delimiter=' ',
                        metadata=bolt.types.metadata(
                            filename="user_meta.csv", 
                            data_types={"age": bolt.types.numerical()}, 
                            key_column_name="user_id"
                        )
                    )
                }
                ...
            )
                             )pbdoc");

  udt_types_submodule.def(
      "categorical", automl::deployment::DataType::categorical,
      py::arg("delimiter") = std::nullopt, py::arg("metadata") = nullptr,
<<<<<<< HEAD
      py::arg("consecutive_integer_ids") = false,
=======
>>>>>>> 9f8589c4
      R"pbdoc(
    Categorical column type. Use this object if a column contains categorical 
    data (each unique value is treated as a class). Examples include user IDs, 
    movie titles, or age groups.

    Args:
        delimiter (str): Optional. Defaults to None. A single character 
            (length-1 string) that separates multiple values in the same 
            column. This can only be used for the target column. If not 
            provided, UDT assumes that there is only one value in the column.
        metadata (metadata): Optional. A metadata object to be used when there 
            is a separate metadata file corresponding to this categorical 
            column.
    
    Example:
        >>> deployment.UniversalDeepTransformer(
                data_types: {
                    "user_id": bolt.types.categorical(
                        delimiter=' ',
                        metadata=bolt.types.metadata(filename="user_meta.csv", data_types={"age": bolt.types.numerical()}, key_column_name="user_id")
                    )
                }
                ...
            )
                             )pbdoc");
  udt_types_submodule.def("numerical", automl::deployment::DataType::numerical,
                          py::arg("range"), py::arg("granularity") = "m",
                          R"pbdoc(
    Numerical column type. Use this object if a column contains numerical 
    data (the value is treated as a quantity). Examples include hours of 
    a movie watched, sale quantity, or population size.

    Args:
        range (tuple(float, float)): The expected range (min to max) of the
            numeric quantity. The more accurate this range to the test data, the 
            better the model performance.
        granularity (str): Optional. One of "extrasmall"/"xs", "small"/"s", "medium"/"m",
            "large"/"l" or "extralarge"/"xl" . Defaults to "m".


    Example:
        >>> deployment.UniversalDeepTransformer(
                data_types: {
                    "hours_watched": bolt.types.numerical(range=(0, 25), granularity="xs")
                }
                ...
            )
                             )pbdoc");
  udt_types_submodule.def("text", automl::deployment::DataType::text,
                          py::arg("average_n_words") = std::nullopt,
                          py::arg("embedding_size") = "m",
                          py::arg("use_attention") = false,
                          R"pbdoc(
    Text column type. Use this object if a column contains text data 
    (the meaning of the text matters). Examples include descriptions, 
    search queries, and user bios.

    Args:
        average_n_words (int): Optional. Average number of words in the 
            text column in each row. If provided, UDT may make 
            optimizations as appropriate.
        embedding_size (str): Optional. One of "small"/"s", "medium"/"m",
            or "large"/"l". Defaults to "m".
        use_attention (bool): Optional. If true, udt is guaranteed to
            use attention when processing this text column. Otherwise, 
            udt will only use attention when appropriate.
    
    Example:
        >>> deployment.UniversalDeepTransformer(
                data_types: {
                    "user_motto": bolt.types.text(average_n_words=10),
                    "user_bio": bolt.types.text()
                }
                ...
            )

                             )pbdoc");
  udt_types_submodule.def("date", automl::deployment::DataType::date,
                          R"pbdoc(
    Date column type. Use this object if a column contains date strings. 
    Date strings must be in YYYY-MM-DD format.
 
    Example:
        >>> deployment.UniversalDeepTransformer(
                data_types: {
                    "timestamp": bolt.types.date()
                }
                ...
            )
                             )pbdoc");

  auto udt_temporal_submodule = bolt_submodule.def_submodule("temporal");

  py::class_<automl::deployment::TemporalConfig>(  // NOLINT
      udt_temporal_submodule, "TemporalConfig",
      "Base class for temporal feature configs.");

  udt_temporal_submodule.def("categorical",
                             automl::deployment::TemporalConfig::categorical,
                             py::arg("column_name"), py::arg("track_last_n"),
                             py::arg("column_known_during_inference") = false,
                             py::arg("use_metadata") = false,
                             R"pbdoc(
    Temporal categorical config. Use this object to configure how a 
    categorical column is tracked over time. 

    Args:
        column_name (str): The name of the tracked column.
        track_last_n (int): Number of last categorical values to track
            per tracking id.
        column_known_during_inference (bool): Optional. Whether the 
            value of the tracked column is known during inference. Defaults 
            to False.
        use_metadata (bool): Optional. Whether to use the metadata of the N 
            tracked items, if metadata is provided in the corresponding 
            categorical column type object. Ignored if no metadata is provided. 
            Defaults to False.

    Example:
        >>> # Suppose each row of our data has the following columns: "product_id", "timestamp", "ad_spend_level", "sales_performance"
        >>> # We want to predict the current week's sales performance for each product using temporal context.
        >>> # For each product ID, we would like to track both their ad spend level and sales performance over time.
        >>> # Ad spend level is known at the time of inference but sales performance is not. Then we can configure UDT as follows:
        >>> model = deployment.UniversalDeepTransformer(
                data_types={
                    "product_id": bolt.types.categorical(),
                    "timestamp": bolt.types.date(),
                    "ad_spend_level": bolt.types.categorical(),
                    "sales_performance": bolt.types.categorical(),
                },
                temporal_tracking_relationships={
                    "product_id": [
                        bolt.temporal.categorical(column_name="ad_spend_level", track_last_n=5, column_known_during_inference=True),
                        bolt.temporal.categorical(column_name="ad_spend_level", track_last_n=25, column_known_during_inference=True),
                        bolt.temporal.categorical(column_name="sales_performance", track_last_n=5), # column_known_during_inference defaults to False
                    ]
                },
                ...
            )
    
    Notes:
        - Temporal categorical features are tracked as a set; if we track the last 5 ad spend levels,
          we capture what the last 5 ad spend levels are, but we do not capture their order.
        - The same column can be tracked more than once, allowing us to capture both short and
          long term trends.
      )pbdoc");
  udt_temporal_submodule.def("numerical",
                             automl::deployment::TemporalConfig::numerical,
                             py::arg("column_name"), py::arg("history_length"),
                             py::arg("column_known_during_inference") = false,
                             R"pbdoc(
    Temporal numerical config. Use this object to configure how a 
    numerical column is tracked over time. 

    Args:
        column_name (str): The name of the tracked column.
        history_length (int): Amount of time to look back. Time is in terms 
            of the time granularity passed to the UDT constructor.
        column_known_during_inference (bool): Optional. Whether the 
            value of the tracked column is known during inference. Defaults 
            to False.

    Example:
        >>> # Suppose each row of our data has the following columns: "product_id", "timestamp", "ad_spend", "sales_performance"
        >>> # We want to predict the current week's sales performance for each product using temporal context.
        >>> # For each product ID, we would like to track both their ad spend and sales performance over time.
        >>> # Ad spend is known at the time of inference but sales performance is not. Then we can configure UDT as follows:
        >>> model = deployment.UniversalDeepTransformer(
                data_types={
                    "product_id": bolt.types.categorical(),
                    "timestamp": bolt.types.date(),
                    "ad_spend": bolt.types.numerical(range=(0, 10000)),
                    "sales_performance": bolt.types.categorical(),
                },
                target="sales_performance"
                time_granularity="weekly",
                temporal_tracking_relationships={
                    "product_id": [
                        # Track last 5 weeks of ad spend
                        bolt.temporal.numerical(column_name="ad_spend", history_length=5, column_known_during_inference=True),
                        # Track last 10 weeks of ad spend
                        bolt.temporal.numerical(column_name="ad_spend", history_length=10, column_known_during_inference=True),
                        # Track last 5 weeks of sales quantity
                        bolt.temporal.numerical(column_name="sales_quantity", history_length=5), # column_known_during_inference defaults to False
                    ]
                },

            )
    
    Notes:
        - The same column can be tracked more than once, allowing us to capture both short and
          long term trends.
      )pbdoc");

  createModelsSubmodule(bolt_submodule);
}

void createModelsSubmodule(py::module_& bolt_submodule) {
  auto models_submodule = bolt_submodule.def_submodule("models");

#if THIRDAI_EXPOSE_ALL
  py::class_<bolt::QueryCandidateGeneratorConfig,
             bolt::QueryCandidateGeneratorConfigPtr>(models_submodule,
                                                     "GeneratorConfig")
      .def(py::init<std::string, uint32_t, uint32_t, uint32_t,
                    std::vector<uint32_t>, std::optional<uint32_t>, bool,
                    uint32_t>(),
           py::arg("hash_function"), py::arg("num_tables"),
           py::arg("hashes_per_table"), py::arg("range"), py::arg("n_grams"),
           py::arg("reservoir_size") = std::nullopt,
           py::arg("has_incorrect_queries") = false,
           py::arg("batch_size") = 10000,
           R"pbdoc(
    Initializes a QueryCandidateGeneratorConfig object.

     Args:
        hash_function (str): A specific hash function 
            to use. Supported hash functions include MinHash
            and DensifiedMinHash
        num_tables (int): Number of hash tables to construct.
        hashes_per_table (int): Number of hashes per table.
        range (int) : The range for the hash function used. 
        n_grams (List[int]): List of N-gram blocks to use. 
        reservoir_size (int): Reservoir size to use when the flash index is 
            constructed with reservoir sampling. 
        has_incorrect_queries (bool): Flag to identify if flash is initialized
            with single queries or tuples of incorrect and correct queries.
        batch_size (int): batch size. It is defaulted to 10000. 
    Returns: 
        QueryCandidateGeneratorConfig

    Example:
        >>> generator_config = bolt.models.GeneratorConfig(
                hash_function="DensifiedMinHash",
                num_tables=100,
                hashes_per_table=15,
                input_dim=100,
                top_k=5,
                n_grams=[3,4],
                has_incorrect_queries=True,
                batch_size=10000,
            )
            )pbdoc")
      .def("save", &bolt::QueryCandidateGeneratorConfig::save,
           py::arg("file_name"),
           R"pbdoc(
    Saves a query candidate generator config object at the specified file path. 
    This can be used to provide a query candidate generator architecture to customers.

    Args:
        file_name (str): File path specification for where to save the 
                generator configuration object. 

    Returns:
        None

            )pbdoc")

      .def_static("load", &bolt::QueryCandidateGeneratorConfig::load,
                  py::arg("config_file_name"),
                  R"pbdoc(
    Loads a query candidate generator config object from a specific file location. 

    Args:
        config_file_name (str): Path to the file containing a saved config.

        Returns:
            QueryCandidateGeneratorConfig:

            )pbdoc");

#endif

  py::class_<bolt::QueryCandidateGenerator,
             std::shared_ptr<bolt::QueryCandidateGenerator>>(models_submodule,
                                                             "Generator")
      .def(py::init(&bolt::QueryCandidateGenerator::
                        buildGeneratorFromSerializedConfig),
           py::arg("config_file_name"),
           R"pbdoc(
    Initializes an QueryCandidateGenerator object.
            
    The config file should at least contain the following elements:
        - num_hash_tables: Number of hash tables to construct.
        - hashes_per_table: Hashes for each hash table.
    Args:
        config_file_name (str): The path to the config file
    Returns:
        QueryCandidateGenerator

    Example:
        >>> CONFIG_FILE = "/path/to/config/file"
        >>> generator = bolt.models.Generator(
                config_file_name=CONFIG_FILE
            )

           )pbdoc")

      .def("save", &bolt::QueryCandidateGenerator::save, py::arg("file_name"),
           R"pbdoc(
    Saves a query candidate generator object at the specified file path. 

    Args:
        file_name (str): File path specification for where to save the 
                generator object. 

    Returns:
        None

            )pbdoc")

      .def_static("load", &bolt::QueryCandidateGenerator::load,
                  py::arg("file_name"),
                  R"pbdoc(
    Loads a query candidate generator object from a specific file location.
    Throws an exception if the file does not exist at the specified path.  

    Args:
        config_file_name (str): Path to the file containing a saved config.

        Returns:
            QueryCandidateGenerator:

            )pbdoc")

      .def("train", &bolt::QueryCandidateGenerator::buildFlashIndex,
           py::arg("file_name"),
           R"pbdoc(
    Constructs a flash index by reading from a CSV file. 
    If `has_incorrect_queries` is set in QueryCandidateGeneratorConfig, the input CSV file is 
    expected to have two columns: the first containing correct queries, and 
    the second containing the incorrect queries. 

    Otherwise, the input CSV file is expected to have just one column
    with only correct queries. 
            
    Args:
        config_file_name (str): The path to the file containing the queries
 
    Returns:
        None

    Example:
        >>> generator = bolt.models.Generator(...)
        >>> query_file_name = "/path/to/query/file/name"
        >>> generator.train(file_name=query_file_name)

           )pbdoc")

      .def("generate", &bolt::QueryCandidateGenerator::queryFromList,
           py::arg("queries"), py::arg("top_k"),
           R"pbdoc(
    Generates a list of correct candidate queries for each of the the given 
    queries in the list. 
    By default, 5 queries are chosen as output. If less than 5 queries are 
    found, then the output list is padded with empty strings. 

    Args:
        queries (List[str]): Input queries
        top_k (int): The number of closest queries to return
    Returns:
        List[List[str]]: The generated list of queries by flash. 

    Example:
        >>> generator = bolt.models.Generator(...)
        >>> query_file_name = "/path/to/query/file/name"
        >>> generator.build_index(file_name=query_file_name)
        >>> candidates = generator.generate(
                    query=["first incorrect query","second incorrect query"]
            )

           )pbdoc")

      .def("evaluate", &bolt::QueryCandidateGenerator::evaluateOnFile,
           py::arg("file_name"), py::arg("top_k"),
           R"pbdoc(
    Evaluates the query candidate generator using the input from a CSV file. 
    The input file is expected to have pairs of correct and incorrect queries 
    in that order. 
    This function also prints the recall at K.

    Args:
        file_name (str): Input file
        top_k (int): The number of closest queries to return

    Returns:
        List[List[str]]: Generated candidate queries for 
        each incorrect query in the input file.

    Example:
        >>> generator = bolt.models.Generator(config_file_name="config_file")
        >>> generator.train(file_name="train_file")
        >>> candidate_queries = generator.evaluate(file_name="eval_file")
           )pbdoc");
}

}  // namespace thirdai::bolt::python<|MERGE_RESOLUTION|>--- conflicted
+++ resolved
@@ -160,10 +160,6 @@
   udt_types_submodule.def(
       "categorical", automl::deployment::DataType::categorical,
       py::arg("delimiter") = std::nullopt, py::arg("metadata") = nullptr,
-<<<<<<< HEAD
-      py::arg("consecutive_integer_ids") = false,
-=======
->>>>>>> 9f8589c4
       R"pbdoc(
     Categorical column type. Use this object if a column contains categorical 
     data (each unique value is treated as a class). Examples include user IDs, 
