--- conflicted
+++ resolved
@@ -38,26 +38,18 @@
       .def("train", &PyNetwork::train<thirdai::dataset::DenseBatch>,
            py::arg("train_data"), py::arg("learning_rate"), py::arg("epochs"),
            py::arg("rehash") = 0, py::arg("rebuild") = 0)
-<<<<<<< HEAD
       .def("loadAndTrain", &PyNetwork::trainWithDenseNumpyArray, 
            py::arg("train_examples"), py::arg("train_labels"),
            py::arg("batch_size"), py::arg("learning_rate"), py::arg("epochs"),
            py::arg("starting_id") = 0, py::arg("rehash") = 0,
            py::arg("rebuild") = 0) 
-           // Later down the line, we can have loadAndTrain that accepts file datasets as well (polymorphism).
-      .def("test", &PyNetwork::test<thirdai::dataset::SparseBatch>,
+      .def("predict", &PyNetwork::predict<thirdai::dataset::SparseBatch>,
            py::arg("test_data"),
            py::arg("batch_limit") = std::numeric_limits<uint32_t>::max())
-      .def("test", &PyNetwork::test<thirdai::dataset::DenseBatch>,
-=======
-      .def("Predict", &PyNetwork::predict<thirdai::dataset::SparseBatch>,
+      .def("predict", &PyNetwork::predict<thirdai::dataset::DenseBatch>,
            py::arg("test_data"),
            py::arg("batch_limit") = std::numeric_limits<uint32_t>::max())
-      .def("Predict", &PyNetwork::predict<thirdai::dataset::DenseBatch>,
->>>>>>> 0259feac
-           py::arg("test_data"),
-           py::arg("batch_limit") = std::numeric_limits<uint32_t>::max())
-      .def("loadAndTest", &PyNetwork::testWithDenseNumpyArray,
+      .def("loadAndPredict", &PyNetwork::testWithDenseNumpyArray,
            py::arg("test_examples"), py::arg("test_labels"),
            py::arg("batch_size"), py::arg("starting_id") = 0,
            py::arg("batch_limit") = std::numeric_limits<uint32_t>::max())
@@ -81,11 +73,7 @@
       .def("train", &PyDLRM::train, py::arg("train_data"),
            py::arg("learning_rate"), py::arg("epochs"), py::arg("rehash"),
            py::arg("rebuild"))
-<<<<<<< HEAD
-      .def("test", &PyDLRM::test, py::arg("test_data"));
-=======
-      .def("Predict", &PyDLRM::predict, py::arg("test_data"));
->>>>>>> 0259feac
+      .def("predict", &PyDLRM::predict, py::arg("test_data"));
 }
 
 }  // namespace thirdai::bolt::python