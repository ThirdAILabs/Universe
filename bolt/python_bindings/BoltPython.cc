#include "BoltPython.h"
#include <bolt/src/layers/LayerConfig.h>
#include <bolt/src/loss_functions/LossFunctions.h>
#include <bolt/src/text_classifier/TextClassifier.h>
#include <pybind11/cast.h>
#include <pybind11/pybind11.h>
#include <pybind11/stl.h>
#include <limits>
#include <string>

namespace thirdai::bolt::python {

void createBoltSubmodule(py::module_& module) {
  auto bolt_submodule = module.def_submodule("bolt");

#if THIRDAI_EXPOSE_ALL
#pragma message("THIRDAI_EXPOSE_ALL is defined")  // NOLINT

  py::class_<thirdai::bolt::SamplingConfig>(
      bolt_submodule, "SamplingConfig",
      "SamplingConfig represents a layer's sampling hyperparameters.")
      .def(py::init<uint32_t, uint32_t, uint32_t, uint32_t>(),
           py::arg("hashes_per_table"), py::arg("num_tables"),
           py::arg("range_pow"), py::arg("reservoir_size"),
           "Builds a SamplingConfig object. range_pow must always be 3 * "
           "hashes_per_table.")
      .def(py::init<>(), "Builds a default SamplingConfig object.");
#endif

  py::enum_<ActivationFunction>(
      bolt_submodule, "ActivationFunctions",
      "An enum of all available activation functions. To use it, pass it to "
      "the 'activation_function' parameter of a LayerConfig object.")
      .value("ReLU", ActivationFunction::ReLU,
             "Rectified Linear Units (ReLU) activation function; "
             "introduces non-linearity to the neural network.")
      .value("Linear", ActivationFunction::Linear,
             "Returns the outputs of a layer as-is.")
      .value("Tanh", ActivationFunction::Tanh,
             "Hyperbolic tangent activation function; "
             "maps the outputs of a layer to the range [-1, 1].")
      .value("Softmax", ActivationFunction::Softmax,
             "Softmax activation function; converts logits to classification "
             "probabilities. Currently, this activation function can only be "
             "applied to the final layer in the neural network.")
      .value("Sigmoid", ActivationFunction::Sigmoid,
             "Sigmoid activation function; converts logits to indepedent"
             "probabilities. Currently, this activation function can only be "
             "applied to the final layer in the neural network.");

  bolt_submodule.def("getActivationFunction", &getActivationFunction,
                     py::arg("name"),
                     "Converts an activation function name to "
                     "the corresponding enum.");

  // TODO(Geordie, Nicholas): put loss functions in its own submodule
  py::class_<LossFunction>(bolt_submodule, "LossFunction",  // NOLINT
                           "Base class for all loss functions");

  py::class_<CategoricalCrossEntropyLoss, LossFunction>(
      bolt_submodule, "CategoricalCrossEntropyLoss",
      "A loss function for multi-class (one label per sample) classification "
      "tasks.")
      .def(py::init<>(), "Constructs a CategoricalCrossEntropyLoss object.");

  py::class_<BinaryCrossEntropyLoss, LossFunction>(
      bolt_submodule, "BinaryCrossEntropyLoss",
      "A loss function for multi-label (multiple class labels per each sample) "
      "classification tasks.")
      .def(py::init<>(), "Constructs a BinaryCrossEntropyLoss object.");

  py::class_<MeanSquaredError, LossFunction>(
      bolt_submodule, "MeanSquaredError",
      "A loss function that minimizes mean squared error (MSE) for regression "
      "tasks. "
      "MSE = sum( (actual - prediction)^2 )")
      .def(py::init<>(), "Constructs a MeanSquaredError object.");

  py::class_<WeightedMeanAbsolutePercentageErrorLoss, LossFunction>(
      bolt_submodule, "WeightedMeanAbsolutePercentageError",
      "A loss function to minimize weighted mean absolute percentage error "
      "(WMAPE) "
      "for regression tasks. WMAPE = 100% * sum(|actual - prediction|) / "
      "sum(|actual|)")
      .def(py::init<>(),
           "Constructs a WeightedMeanAbsolutePercentageError object.");

  py::class_<thirdai::bolt::SequentialLayerConfig,  // NOLINT
             std::shared_ptr<thirdai::bolt::SequentialLayerConfig>>(
      bolt_submodule, "Sequential");

  py::class_<thirdai::bolt::FullyConnectedLayerConfig,
             std::shared_ptr<thirdai::bolt::FullyConnectedLayerConfig>,
             thirdai::bolt::SequentialLayerConfig>(
      bolt_submodule, "FullyConnected", "Defines a fully-connected layer.\n")
#if THIRDAI_EXPOSE_ALL
      .def(py::init<uint64_t, float, ActivationFunction,
                    thirdai::bolt::SamplingConfig>(),
           py::arg("dim"), py::arg("sparsity"), py::arg("activation_function"),
           py::arg("sampling_config"),
           "Constructs the FullyConnectedLayerConfig object.\n"
           "Arguments:\n"
           " * dim: Int - The dimension of the layer.\n"
           " * sparsity: Float - The fraction of neurons to use during "
           "sparse training "
           "and sparse inference. For example, sparsity=0.05 means the "
           "layer uses 5% of "
           "its neurons when processing an individual sample.\n"
           " * activation_function: ActivationFunctions enum - We support five "
           "activation "
           "functions: ReLU, Softmax, Tanh, Sigmoid, and Linear.\n"
           " * sampling_config: SamplingConfig - Sampling configuration.")
#endif
      .def(py::init<uint64_t, ActivationFunction>(), py::arg("dim"),
           py::arg("activation_function"),
           "Constructs a FullyConnectedLayerConfig object.\n"
           "Arguments:\n"
           " * dim: Int (positive) - The dimension of the layer.\n"
           " * activation_function: ActivationFunctions enum - We support five "
           "activation functions: ReLU, Softmax, Tanh, Sigmoid, and Linear.\n"
           "Also accepts `getActivationFunction(function_name), e.g. "
           "`getActivationFunction('ReLU')`")
      .def(py::init<uint64_t, float, ActivationFunction>(), py::arg("dim"),
           py::arg("sparsity"), py::arg("activation_function"),
           "Constructs a FullyConnectedLayerConfig object.\n"
           "Arguments:\n"
           " * dim: Int (positive) - The dimension of the layer.\n"
           " * activation_function: ActivationFunctions enum - We support five "
           "activation functions: ReLU, Softmax, Tanh, Sigmoid, and Linear.\n"
           " * sparsity: Float - The fraction of neurons to use during "
           "sparse training "
           "and sparse inference. For example, sparsity=0.05 means the "
           "layer uses 5% of "
           "its neurons when processing an individual sample.\n"
           "Also accepts `getActivationFunction(function_name), e.g. "
           "`getActivationFunction('ReLU')`")
      .def(py::init<uint64_t, float, std::string>(), py::arg("dim"),
           py::arg("sparsity"), py::arg("activation_function"),
           "Constructs a FullyConnectedLayerConfig object.\n"
           "Arguments:\n"
           " * dim: Int (positive) - The dimension of the layer.\n"
<<<<<<< HEAD
           " * activation_function: string, input to be given as string"
           "no restriction on upper case or lower case."
           "Eg. relu or Relu ,Softmax or softMax, Linear or lineaR. "
           " * sparsity: Float - The fraction of neurons to use during "
=======
           " * activation_function: String specifying the activation function "
           "to use, no restrictions on case - We support five activation "
           "functions: ReLU, Softmax, Tanh, Sigmoid, and Linear.\n"
           " * load_factor: Float - The fraction of neurons to use during "
>>>>>>> 403ab7c0
           "sparse training "
           "and sparse inference. For example, sparsity=0.05 means the "
           "layer uses 5% of "
           "its neurons when processing an individual sample.\n")
      .def(py::init<uint64_t, std::string>(), py::arg("dim"),
           py::arg("activation_function"),
           "Constructs a FullyConnectedLayerConfig object.\n"
           "Arguments:\n"
           " * dim: Int (positive) - The dimension of the layer.\n"
           " * activation_function: String specifying the activation function "
           "to use, no restrictions on case - We support five activation "
           "functions: ReLU, Softmax, Tanh, Sigmoid, and Linear.\n"
           "Eg. relu or Relu ,Softmax or softMax, Linear or lineaR.");

#if THIRDAI_EXPOSE_ALL
  py::class_<thirdai::bolt::ConvLayerConfig,
             std::shared_ptr<thirdai::bolt::ConvLayerConfig>,
             thirdai::bolt::SequentialLayerConfig>(
      bolt_submodule, "Conv",
      "Defines a 2D convolutional layer that convolves over "
      "non-overlapping patches.")
      .def(py::init<uint64_t, float, ActivationFunction,
                    thirdai::bolt::SamplingConfig,
                    std::pair<uint32_t, uint32_t>, uint32_t>(),
           py::arg("num_filters"), py::arg("sparsity"),
           py::arg("activation_function"), py::arg("sampling_config"),
           py::arg("kernel_size"), py::arg("num_patches"),
           "Constructs the ConvLayerConfig object.\n"
           "Arguments:\n"
           " * num_filters: Int - Number of convolutional filters.\n"
           " * sparsity: Float - The fraction of filters to use during "
           "sparse training and sparse inference. For example, "
           "sparsity=0.05 means the layer uses 5% of the filters "
           "when processing each patch.\n"
           " * activation_function: ActivationFunctions enum - We support five "
           "activation "
           "functions: ReLU, Softmax, Tanh, Sigmoid, and Linear.\n"
           " * sampling_config: SamplingConfig - Sampling configuration.\n"
           " * kernel_size: Pair of ints - 2D dimensions of each patch.\n"
           " * num_patches: Int - Number of patches.")
      .def(py::init<uint64_t, float, ActivationFunction,
                    std::pair<uint32_t, uint32_t>, uint32_t>(),
           py::arg("num_filters"), py::arg("sparsity"),
           py::arg("activation_function"), py::arg("kernel_size"),
           py::arg("num_patches"),
           "Constructs a ConvLayerConfig object.\n"
           "Arguments:\n"
           " * num_filters: Int (positive) - Number of convolutional filters.\n"
           " * sparsity: Float (positive) - The fraction of filters to use "
           "during "
           "sparse training and sparse inference. For example, "
           "sparsity=0.05 means the layer uses 5% of the filters "
           "when processing each patch.\n"
           " * activation_function: ActivationFunctions enum, e.g. ReLU, "
           "Softmax, "
           "Sigmoid, "
           "Tanh, "
           "Linear. "
           "Also accepts `getActivationFunction(function_name), e.g. "
           "`getActivationFunction('ReLU')`\n"
           " * kernel_size: Pair of ints - 2D dimensions of each patch.\n"
           " * num_patches: Int (positive) - Number of patches.");
  py::class_<thirdai::bolt::EmbeddingLayerConfig>(
      bolt_submodule, "Embedding",
      "Defines a space-efficient embedding table lookup layer.")
      .def(py::init<uint32_t, uint32_t, uint32_t>(),
           py::arg("num_embedding_lookups"), py::arg("lookup_size"),
           py::arg("log_embedding_block_size"),
           "Constructs an embedding layer.\n"
           "Arguments:\n"
           " * num_embedding_lookups: Int (positive) - The number of embedding "
           "table "
           "lookups per categorical feature.\n"
           " * lookup_size: Int (positive) - Embedding dimension.\n"
           " * log_embedding_block_size: Int (positive) - log (base 2) of the "
           "size of the "
           "embedding table.");
#endif

  py::class_<PyNetwork>(bolt_submodule, "Network",
                        "Fully connected neural network.")
      .def(py::init<std::vector<
                        std::shared_ptr<thirdai::bolt::SequentialLayerConfig>>,
                    uint64_t>(),
           py::arg("layers"), py::arg("input_dim"),
           "Constructs a neural network.\n"
           "Arguments:\n"
           " * layers: List of SequentialLayerConfig - Configurations for the "
           "sequence of "
           "layers in the neural network.\n"
           " * input_dim: Int (positive) - Dimension of input vectors in the "
           "dataset.")
      .def("train", &PyNetwork::train, py::arg("train_data"),
           py::arg("train_labels"), py::arg("loss_fn"),
           py::arg("learning_rate"), py::arg("epochs"),
           py::arg("batch_size") = 0, py::arg("rehash") = 0,
           py::arg("rebuild") = 0,
           py::arg("metrics") = std::vector<std::string>(),
           py::arg("verbose") = true,
           "Trains the network on the given training data.\n"
           "Arguments:\n"
           " * train_data: BoltDataset - Training data. This can be one of "
           "three things. First it can be a BoltDataset as loaded by "
           "thirdai.dataset.load_bolt_svm_dataset or "
           "thirdai.dataset.load_bolt_csv_dataset. It can be a dense numpy "
           "array of float32 where each row in the array is interpreted as a "
           "vector. Finally it can be a set of sparse vectors represented as "
           "three numpy arrays (indices, values, offsets) where indices and "
           "offsets are uint32 and values are float32. In this case indices is "
           "a 1D array of all the nonzero indices concatenated, values is a 1D "
           "array of all the nonzero values concatenated, and offsets are the "
           "start positions in the indices and values array of each vector "
           "plus one extra element at the end of the array representing the "
           "total number of nonzeros. This is so that indices[offsets[i], "
           "offsets[i + 1]] contains the indices of the ith vector and "
           "values[offsets[i], offsets[i+1] contains the values of the ith "
           "vector.For example if we have the vectors {0.0, 1.5, 0.0, 9.0} and "
           "{0.0, 0.0, 0.0, 4.0} then the indices array is {1, 3, 3}, the "
           "values array is {1.5, 9.0, 4.0} and the offsets array is {0, 2, "
           "3}.\n"
           " * train_labels: BoltDataset - Training labels. This can be one of "
           "three things. First it can be a BoltDataset as loaded by "
           "thirdai.dataset.load_bolt_svm_dataset or "
           "thirdai.dataset.load_bolt_csv_dataset. It can be a dense numpy "
           "array of float32 where each row in the array is interpreted as a "
           "label vector. Finally it can be a set of sparse vectors (each "
           "vector is a label vector) represented as three numpy arrays "
           "(indices, values, offsets) where indices and offsets are uint32 "
           "and values are float32. In this case indices is a 1D array of all "
           "the nonzero indices concatenated, values is a 1D array of all the "
           "nonzero values concatenated, and offsets are the start positions "
           "in the indices and values array of each vector plus one extra "
           "element at the end of the array representing the total number of "
           "nonzeros. This is so that indices[offsets[i], offsets[i + 1]] "
           "contains the indices of the ith vector and values[offsets[i], "
           "offsets[i+1] contains the values of the ith vector.For example if "
           "we have the vectors {0.0, 1.5, 0.0, 9.0} and {0.0, 0.0, 0.0, 4.0} "
           "then the indices array is {1, 3, 3}, the values array is {1.5, "
           "9.0, 4.0} and the offsets array is {0, 2, 3}.\n"
           " * loss_fn: LossFunction - The loss function to minimize.\n"
           " * learning_rate: Float (positive) - Learning rate.\n"
           " * epochs: Int (positive) - Number of training epochs over the "
           "training data.\n"
           " * rehash: Int (positive) - Optional. Number of training samples "
           "before "
           "rehashing neurons. "
           "If not provided, BOLT will autotune this parameter.\n\n"
           "\t\tBOLT's sparse training works by applying smart hash functions "
           "to "
           "all neurons in the "
           "network, and they have to be rehashed periodically. This parameter "
           "sets the frequency "
           "of rehashing.\n"
           " * rebuild: Int (positive) - Optional. Number of training samples "
           "before "
           "rebuilding hash tables and generating new smart hash functions. "
           "This is typically around 5 times the value of `rehash`."
           "If not provided, BOLT will autotune this parameter.\n"
           " * metrics: List of str - Optional. The metrics to keep track of "
           "during training. "
           "See the section on metrics.\n"
           " * verbose: Boolean - Optional. If set to False, only displays "
           "progress bar. "
           "If set to True, prints additional information such as metrics and "
           "epoch times. "
           "Set to True by default.\n\n"

           "Returns a mapping from metric names to an array their values for "
           "every epoch.")
      .def("predict", &PyNetwork::predict, py::arg("test_data"),
           py::arg("test_labels"), py::arg("batch_size") = 0,
           py::arg("metrics") = std::vector<std::string>(),
           py::arg("verbose") = true,
           py::arg("batch_limit") = std::numeric_limits<uint32_t>::max(),
           "Predicts the output given the input vectors and evaluates the "
           "predictions based on the given metrics.\n"
           "Arguments:\n"
           " * test_data: BoltDataset - Test data. This can be one of "
           "three things. First it can be a BoltDataset as loaded by "
           "thirdai.dataset.load_bolt_svm_dataset or "
           "thirdai.dataset.load_bolt_csv_dataset. It can be a dense numpy "
           "array of float32 where each row in the array is interpreted as a "
           "vector. Finally it can be a set of sparse vectors represented as "
           "three numpy arrays (indices, values, offsets) where indices and "
           "offsets are uint32 and values are float32. In this case indices is "
           "a 1D array of all the nonzero indices concatenated, values is a 1D "
           "array of all the nonzero values concatenated, and offsets are the "
           "start positions in the indices and values array of each vector "
           "plus one extra element at the end of the array representing the "
           "total number of nonzeros. This is so that indices[offsets[i], "
           "offsets[i + 1]] contains the indices of the ith vector and "
           "values[offsets[i], offsets[i+1] contains the values of the ith "
           "vector.For example if we have the vectors {0.0, 1.5, 0.0, 9.0} and "
           "{0.0, 0.0, 0.0, 4.0} then the indices array is {1, 3, 3}, the "
           "values array is {1.5, 9.0, 4.0} and the offsets array is {0, 2, "
           "3}.\n"
           " * test_labels: BoltDataset - Test labels. This can be one of "
           "four things. First it can be a BoltDataset as loaded by "
           "thirdai.dataset.load_bolt_svm_dataset or "
           "thirdai.dataset.load_bolt_csv_dataset. It can be a dense numpy "
           "array of float32 where each row in the array is interpreted as a "
           "label vector. Finally it can be a set of sparse vectors (each "
           "vector is a label vector) represented as three numpy arrays "
           "(indices, values, offsets) where indices and offsets are uint32 "
           "and values are float32. In this case indices is a 1D array of all "
           "the nonzero indices concatenated, values is a 1D array of all the "
           "nonzero values concatenated, and offsets are the start positions "
           "in the indices and values array of each vector plus one extra "
           "element at the end of the array representing the total number of "
           "nonzeros. This is so that indices[offsets[i], offsets[i + 1]] "
           "contains the indices of the ith vector and values[offsets[i], "
           "offsets[i+1] contains the values of the ith vector.For example if "
           "we have the vectors {0.0, 1.5, 0.0, 9.0} and {0.0, 0.0, 0.0, 4.0} "
           "then the indices array is {1, 3, 3}, the values array is {1.5, "
           "9.0, 4.0} and the offsets array is {0, 2, 3}. Finally, the test "
           "labels can be passed in as test_labels=None, in which case they "
           "will be ignored. If labels are not supplied then no metrics will "
           "be computed but activations will still be returned.\n"
           " * metrics: List of str - Optional. The metrics to keep track of "
           "during training. "
           "See the section on metrics.\n"
           " * verbose: Boolean - Optional. If set to False, only displays "
           "progress bar. "
           "If set to True, prints additional information such as metrics and "
           "inference times. "
           "Set to True by default.\n\n"

           "Returns a tuple consisting of (0) a mapping from metric names to "
           "their values "
           "and (1) output vectors (predictions) from the network in the form "
           "of a 2D Numpy matrix of floats.")
      .def("enable_sparse_inference", &PyNetwork::enableSparseInference,
           "Enables sparse inference. Freezes smart hash tables. Do not call "
           "this method early on "
           "in the training routine. It is recommended to call this method "
           "right before the last training "
           "epoch.")
      .def("save", &PyNetwork::save, py::arg("filename"),
           "Saves the network to a file. The file path must not require any "
           "folders to be created")
      .def_static("load", &PyNetwork::load, py::arg("filename"),
                  "Loads and builds a saved network from file.")
      .def("get_weights", &PyNetwork::getWeights, py::arg("layer_index"),
           "Returns the weight matrix at the given layer index as a 2D Numpy "
           "matrix.")
      .def("setTrainable", &PyNetwork::setTrainable, py::arg("layer_index"),
           py::arg("trainable"),
           "Sets whether the layer with the given layer_index is trainable. "
           "Layers are always trainable by default. "
           "trainable is false. Trainable by default")
      .def("set_weights", &PyNetwork::setWeights, py::arg("layer_index"),
           py::arg("new_weights"),
           "Sets the weight matrix at the given layer index to the given 2D "
           "Numpy matrix. Throws an error if the dimension of the given weight "
           "matrix does not match the layer's current weight matrix.")
      .def("get_biases", &PyNetwork::getBiases, py::arg("layer_index"),
           "Returns the bias array at the given layer index as a 1D Numpy "
           "array.")
      .def("set_biases", &PyNetwork::setBiases, py::arg("layer_index"),
           py::arg("new_biases"),
           "Sets the bias array at the given layer index to the given 1D Numpy "
           "array.");

  py::class_<PyDLRM>(bolt_submodule, "DLRM",
                     "DLRM network with space-efficient embedding tables.")
      .def(py::init<thirdai::bolt::EmbeddingLayerConfig,
                    std::vector<
                        std::shared_ptr<thirdai::bolt::SequentialLayerConfig>>,
                    std::vector<
                        std::shared_ptr<thirdai::bolt::SequentialLayerConfig>>,
                    uint32_t>(),
           py::arg("embedding_layer"), py::arg("bottom_mlp"),
           py::arg("top_mlp"), py::arg("input_dim"),
           "Constructs a DLRM.\n"
           "Arguments:\n"
           " * embedding_layer: EmbeddingLayerConfig - Configuration of the "
           "embedding layer.\n"
           " * bottom_mlp: List of SequentialLayerConfig - Configurations of "
           "the sequence "
           "of layers in DLRM's bottom MLP.\n"
           " * top_mlp: List of SequentialLayerConfig - Configurations of the "
           "sequence of "
           "layers in DLRM's top MLP.\n"
           " * input_dim: Int (positive) - Dimension of input vectors in the "
           "dataset.")
      .def("train", &PyDLRM::train, py::arg("train_data"),
           py::arg("train_labels"), py::arg("loss_fn"),
           py::arg("learning_rate"), py::arg("epochs"), py::arg("rehash") = 0,
           py::arg("rebuild") = 0,
           py::arg("metrics") = std::vector<std::string>(),
           py::arg("verbose") = true,
           "Trains the network on the given training data.\n"
           "Arguments:\n"
           " * train_data: ClickThroughDataset - Training data.\n"
           " * train_labels: BoltDataset - Training labels.\n"
           " * loss_fn: LossFunction - The loss function to minimize.\n"
           " * learning_rate: Float (positive) - Learning rate.\n"
           " * epochs: Int (positive) - Number of training epochs over the "
           "training data.\n"
           " * rehash: Int (positive) - Optional. Number of training samples "
           "before "
           "rehashing neurons. "
           "If not provided, BOLT will autotune this parameter.\n\n"
           "\t\tBOLT's sparse training works by applying smart hash functions "
           "to "
           "all neurons in the "
           "network, and they have to be rehashed periodically. This parameter "
           "sets the frequency "
           "of rehashing.\n"
           " * rebuild: Int (positive) - Optional. Number of training samples "
           "before "
           "rebuilding hash tables "
           "and generating new smart hash functions. If not provided, BOLT "
           "will autotune this parameter.\n"
           " * metrics: List of str - Optional. The metrics to keep track of "
           "during training. "
           "See the section on metrics.\n"
           " * verbose: Boolean - Optional. If set to False, only displays "
           "progress bar. "
           "If set to True, prints additional information such as metrics and "
           "epoch times. "
           "Set to True by default.\n\n"

           "Returns a mapping from metric names to an array their values for "
           "every epoch.")
      .def("predict", &PyDLRM::predict, py::arg("test_data"),
           py::arg("test_labels"),
           py::arg("metrics") = std::vector<std::string>(),
           py::arg("verbose") = true,
           py::arg("batch_limit") = std::numeric_limits<uint32_t>::max(),
           "Predicts the output given the input vectors and evaluates the "
           "predictions based on the given metrics.\n"
           "Arguments:\n"
           " * test_data: ClickThroughDataset - Test data.\n"
           " * test_labels: BoltDataset - Testing labels.\n"
           " * metrics: List of str - Optional. The metrics to keep track of "
           "during training. "
           "See the section on metrics.\n"
           " * verbose: Boolean - Optional. If set to False, only displays "
           "progress bar. "
           "If set to True, prints additional information such as metrics and "
           "inference times. "
           "Set to True by default.\n\n"

           "Returns a tuple consisting of (0) a mapping from metric names to "
           "their values "
           "and (1) output vectors (predictions) from the network in the form "
           "of a 2D Numpy matrix of floats.");

  py::class_<TextClassifier>(bolt_submodule, "TextClassifier")
      .def(py::init<const std::string&, uint32_t>(), py::arg("model_size"),
           py::arg("n_classes"),
           "Constructs a TextClassifier with autotuning.\n"
           "Arguments:\n"
           " * model_size: string - Either 'small', 'medium', 'large', or a "
           "size in Gb for the model, for example '6Gb' or '6 Gb'.\n"
           " * n_classes: int - How many classes or categories are in the "
           "labels of the dataset.\n")
      .def("train", &TextClassifier::train, py::arg("train_file"),
           py::arg("epochs"), py::arg("learning_rate"),
           "Trains the classifier on the given dataset.\n"
           "Arguments:\n"
           " * train_file: string - The path to the training dataset to use.\n"
           " * epochs: Int - How many epochs to train for.\n"
           " * learning_rate: Float - The learning rate to use for training.\n")
      .def("predict", &TextClassifier::predict, py::arg("test_file"),
           py::arg("output_file") = std::nullopt,
           "Runs the classifier on the specified test dataset and optionally "
           "logs the prediction to a file.\n"
           "Arguments:\n"
           " * test_file: string - The path to the test dataset to use.\n"
           " * output_file: string - Optional argument, if this is specified "
           "then the classifier will output the name of the class/category of "
           "each prediction this file with one prediction result on each "
           "line.\n")
      .def("save", &TextClassifier::save, py::arg("filename"),
           "Saves the classifier to a file. The file path must not require any "
           "folders to be created\n"
           "Arguments:\n"
           " * filename: string - The path to the save location of the "
           "classifier.\n")
      .def_static(
          "load", &TextClassifier::load, py::arg("filename"),
          "Loads and builds a saved classifier from file.\n"
          "Arguments:\n"
          " * filename: string - The location of the saved classifier.\n");
}

void printMemoryWarning(uint64_t num_samples, uint64_t inference_dim) {
  std::cout << "Memory Error: Cannot allocate (" << num_samples << " x "
            << inference_dim
            << ") array for activations. Predict will return None for "
               "activations. Please breakup your test set into smaller pieces "
               "if you would like to have activations returned."
            << std::endl;
}

bool allocateActivations(uint64_t num_samples, uint64_t inference_dim,
                         uint32_t** active_neurons, float** activations,
                         bool output_sparse) {
  // We use a uint64_t here in case there is overflow when we multiply the two
  // quantities. If it's larger than a uint32_t then we skip allocating since
  // this would be a 16Gb array, and could potentially mess up indexing in other
  // parts of the code.
  uint64_t total_size = num_samples * inference_dim;
  if (total_size > std::numeric_limits<uint32_t>::max()) {
    printMemoryWarning(num_samples, inference_dim);
    return false;
  }
  try {
    if (output_sparse) {
      *active_neurons = new uint32_t[total_size];
    }
    *activations = new float[total_size];
    return true;
  } catch (std::bad_alloc& e) {
    printMemoryWarning(num_samples, inference_dim);
    return false;
  }
}

py::tuple constructNumpyArrays(py::dict&& py_metric_data, uint32_t num_samples,
                               uint32_t inference_dim, uint32_t* active_neurons,
                               float* activations, bool output_sparse,
                               bool alloc_success) {
  if (!alloc_success) {
    return py::make_tuple(py_metric_data, py::none());
  }

  // Deallocates the memory for the array since we are allocating it ourselves.
  py::capsule free_when_done_activations(
      activations, [](void* ptr) { delete static_cast<float*>(ptr); });

  py::array_t<float, py::array::c_style | py::array::forcecast>
      activations_array({num_samples, inference_dim},
                        {inference_dim * sizeof(float), sizeof(float)},
                        activations, free_when_done_activations);

  if (!output_sparse) {
    return py::make_tuple(py_metric_data, activations_array);
  }

  // Deallocates the memory for the array since we are allocating it ourselves.
  py::capsule free_when_done_active_neurons(
      active_neurons, [](void* ptr) { delete static_cast<uint32_t*>(ptr); });

  py::array_t<uint32_t, py::array::c_style | py::array::forcecast>
      active_neurons_array({num_samples, inference_dim},
                           {inference_dim * sizeof(uint32_t), sizeof(uint32_t)},
                           active_neurons, free_when_done_active_neurons);
  return py::make_tuple(py_metric_data, active_neurons_array,
                        activations_array);
}

}  // namespace thirdai::bolt::python<|MERGE_RESOLUTION|>--- conflicted
+++ resolved
@@ -139,17 +139,10 @@
            "Constructs a FullyConnectedLayerConfig object.\n"
            "Arguments:\n"
            " * dim: Int (positive) - The dimension of the layer.\n"
-<<<<<<< HEAD
-           " * activation_function: string, input to be given as string"
-           "no restriction on upper case or lower case."
-           "Eg. relu or Relu ,Softmax or softMax, Linear or lineaR. "
-           " * sparsity: Float - The fraction of neurons to use during "
-=======
            " * activation_function: String specifying the activation function "
            "to use, no restrictions on case - We support five activation "
            "functions: ReLU, Softmax, Tanh, Sigmoid, and Linear.\n"
            " * load_factor: Float - The fraction of neurons to use during "
->>>>>>> 403ab7c0
            "sparse training "
            "and sparse inference. For example, sparsity=0.05 means the "
            "layer uses 5% of "
