--- conflicted
+++ resolved
@@ -741,12 +741,8 @@
            " * inputs (List[Node]) - The input nodes to the graph. Note that "
            "inputs are mapped to input layers by their index.\n"
            " * output (Node) - The output node of the graph.")
-<<<<<<< HEAD
-      .def("compile", &BoltGraph::compile, py::arg("loss"),
+      .def("compile", &PyBoltGraph::compile, py::arg("loss"),
            py::arg("print_when_done") = true,
-=======
-      .def("compile", &PyBoltGraph::compile, py::arg("loss"),
->>>>>>> b964e6f1
            "Compiles the graph for the given loss function. In this step the "
            "order in which to compute the layers is determined and various "
            "checks are preformed to ensure the model architecture is correct.")
@@ -780,7 +776,6 @@
            "parameters. See the PredictConfig documentation above.\n\n"
 
            "Returns a  a mapping from metric names to their values.")
-<<<<<<< HEAD
       .def("__str__",
            [](const BoltGraph& model) {
              return model.summarize(/* print = */ false,
@@ -798,16 +793,13 @@
           "* detailed: boolean. Optional, default False. When specified to "
           "\"True\", summary will additionally print layer config details "
           "for each layer in the network.");
-=======
-      // TODO(josh/nick): These are temporary until we have a better story
-      // for converting numpy to BoltGraphs
-      .def("train_np", &PyBoltGraph::trainNumpy, py::arg("train_data"),
-           py::arg("train_labels"), py::arg("train_config"),
-           py::arg("batch_size"))
+  // TODO(josh/nick): These are temporary until we have a better story
+  // for converting numpy to BoltGraphs
+  .def("train_np", &PyBoltGraph::trainNumpy, py::arg("train_data"),
+       py::arg("train_labels"), py::arg("train_config"), py::arg("batch_size"))
       .def("predict_np", &PyBoltGraph::predictNumpy, py::arg("test_data"),
            py::arg("test_labels"), py::arg("predict_config"),
            py::arg("batch_size") = 256);
->>>>>>> b964e6f1
 }
 
 void printMemoryWarning(uint64_t num_samples, uint64_t inference_dim) {
