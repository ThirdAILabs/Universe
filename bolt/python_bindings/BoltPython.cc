--- conflicted
+++ resolved
@@ -626,7 +626,6 @@
           "Arguments:\n"
           " * filename: string - The location of the saved classifier.\n");
 
-<<<<<<< HEAD
   py::class_<SequentialClassifierConfig>(bolt_submodule,
                                          "SequentialClassifierConfig")
       .def(py::init<std::string, size_t, size_t, size_t, size_t, size_t>(),
@@ -643,7 +642,7 @@
            py::arg("overwrite_index") = false)
       .def("predict", &SequentialClassifier::predict, py::arg("filename"),
            py::arg("output_filename") = std::nullopt);
-=======
+           
   auto graph_submodule = bolt_submodule.def_submodule("graph");
 
   py::class_<Node, NodePtr>(graph_submodule, "Node");  // NOLINT
@@ -803,7 +802,6 @@
       .def("predict_np", &PyBoltGraph::predictNumpy, py::arg("test_data"),
            py::arg("test_labels"), py::arg("predict_config"),
            py::arg("batch_size") = 256);
->>>>>>> 3e5f0dcd
 }
 
 void printMemoryWarning(uint64_t num_samples, uint64_t inference_dim) {
