#include "BoltPython.h"
#include "BoltGraphPython.h"
#include <bolt/src/auto_classifiers/TabularClassifier.h>
#include <bolt/src/auto_classifiers/TextClassifier.h>
#include <bolt/src/auto_classifiers/sequential_classifier/SequentialClassifier.h>
#include <bolt/src/graph/Graph.h>
#include <bolt/src/graph/Node.h>
#include <bolt/src/graph/nodes/FullyConnected.h>
#include <bolt/src/graph/nodes/Input.h>
#include <bolt/src/layers/BoltVector.h>
#include <bolt/src/layers/LayerConfig.h>
#include <bolt/src/layers/LayerUtils.h>
#include <bolt/src/loss_functions/LossFunctions.h>
#include <bolt/src/networks/FullyConnectedNetwork.h>
#include <pybind11/cast.h>
#include <pybind11/pybind11.h>
#include <pybind11/stl.h>
#include <limits>
#include <optional>
#include <sstream>
#include <string>
#include <utility>

namespace thirdai::bolt::python {

void createBoltSubmodule(py::module_& module) {
  auto bolt_submodule = module.def_submodule("bolt");

#if THIRDAI_EXPOSE_ALL
#pragma message("THIRDAI_EXPOSE_ALL is defined")                 // NOLINT
  py::class_<thirdai::bolt::SamplingConfig, SamplingConfigPtr>(  // NOLINT
      bolt_submodule, "SamplingConfig");

  py::class_<thirdai::bolt::DWTASamplingConfig,
             std::shared_ptr<DWTASamplingConfig>, SamplingConfig>(
      bolt_submodule, "DWTASamplingConfig")
      .def(py::init<uint32_t, uint32_t, uint32_t>(), py::arg("num_tables"),
           py::arg("hashes_per_table"), py::arg("reservoir_size"));

  py::class_<thirdai::bolt::FastSRPSamplingConfig,
             std::shared_ptr<FastSRPSamplingConfig>, SamplingConfig>(
      bolt_submodule, "FastSRPSamplingConfig")
      .def(py::init<uint32_t, uint32_t, uint32_t>(), py::arg("num_tables"),
           py::arg("hashes_per_table"), py::arg("reservoir_size"));
#endif

  py::enum_<ActivationFunction>(
      bolt_submodule, "ActivationFunctions",
      "An enum of all available activation functions. To use it, pass "
      "it to "
      "the 'activation_function' parameter of a LayerConfig object.")
      .value("ReLU", ActivationFunction::ReLU,
             "Rectified Linear Units (ReLU) activation function; "
             "introduces non-linearity to the neural network.")
      .value("Linear", ActivationFunction::Linear,
             "Returns the outputs of a layer as-is.")
      .value("Tanh", ActivationFunction::Tanh,
             "Hyperbolic tangent activation function; "
             "maps the outputs of a layer to the range [-1, 1].")
      .value("Softmax", ActivationFunction::Softmax,
             "Softmax activation function; converts logits to classification "
             "probabilities. Currently, this activation function can only be "
             "applied to the final layer in the neural network.")
      .value("Sigmoid", ActivationFunction::Sigmoid,
             "Sigmoid activation function; converts logits to indepedent"
             "probabilities. Currently, this activation function can only be "
             "applied to the final layer in the neural network.");

  bolt_submodule.def("getActivationFunction", &getActivationFunction,
                     py::arg("name"),
                     "Converts an activation function name to "
                     "the corresponding enum.");

  // TODO(Geordie, Nicholas): put loss functions in its own submodule

  /*
    The second template argument to py::class_ specifies the holder class,
    which by default would be a std::unique_ptr.
    See: https://pybind11.readthedocs.io/en/stable/advanced/smart_ptrs.html

    The third template argument to py::class_ specifies the parent class if
    there is a polymorphic relationship.
    See: https://pybind11.readthedocs.io/en/stable/advanced/classes.html
  */
  py::class_<LossFunction, std::shared_ptr<LossFunction>>(  // NOLINT
      bolt_submodule, "LossFunction", "Base class for all loss functions");

  py::class_<CategoricalCrossEntropyLoss,
             std::shared_ptr<CategoricalCrossEntropyLoss>, LossFunction>(
      bolt_submodule, "CategoricalCrossEntropyLoss",
      "A loss function for multi-class (one label per sample) classification "
      "tasks.")
      .def(py::init<>(), "Constructs a CategoricalCrossEntropyLoss object.");

  py::class_<BinaryCrossEntropyLoss, std::shared_ptr<BinaryCrossEntropyLoss>,
             LossFunction>(
      bolt_submodule, "BinaryCrossEntropyLoss",
      "A loss function for multi-label (multiple class labels per each sample) "
      "classification tasks.")
      .def(py::init<>(), "Constructs a BinaryCrossEntropyLoss object.");

  py::class_<MeanSquaredError, std::shared_ptr<MeanSquaredError>, LossFunction>(
      bolt_submodule, "MeanSquaredError",
      "A loss function that minimizes mean squared error (MSE) for regression "
      "tasks. "
      "MSE = sum( (actual - prediction)^2 )")
      .def(py::init<>(), "Constructs a MeanSquaredError object.");

  py::class_<WeightedMeanAbsolutePercentageErrorLoss,
             std::shared_ptr<WeightedMeanAbsolutePercentageErrorLoss>,
             LossFunction>(
      bolt_submodule, "WeightedMeanAbsolutePercentageError",
      "A loss function to minimize weighted mean absolute percentage error "
      "(WMAPE) "
      "for regression tasks. WMAPE = 100% * sum(|actual - prediction|) / "
      "sum(|actual|)")
      .def(py::init<>(),
           "Constructs a WeightedMeanAbsolutePercentageError object.");

  py::class_<thirdai::bolt::SequentialLayerConfig,  // NOLINT
             std::shared_ptr<thirdai::bolt::SequentialLayerConfig>>(
      bolt_submodule, "Sequential");

  py::class_<thirdai::bolt::FullyConnectedLayerConfig,
             std::shared_ptr<thirdai::bolt::FullyConnectedLayerConfig>,
             thirdai::bolt::SequentialLayerConfig>(
      bolt_submodule, "FullyConnected", "Defines a fully-connected layer.\n")
#if THIRDAI_EXPOSE_ALL
      .def(py::init<uint64_t, float, std::string,
                    thirdai::bolt::SamplingConfigPtr>(),
           py::arg("dim"), py::arg("sparsity"), py::arg("activation_function"),
           py::arg("sampling_config"),
           "Constructs the FullyConnectedLayerConfig object.\n"
           "Arguments:\n"
           " * dim: Int - The dimension of the layer.\n"
           " * sparsity: Float - The fraction of neurons to use during "
           "sparse training "
           "and sparse inference. For example, sparsity=0.05 means the "
           "layer uses 5% of "
           "its neurons when processing an individual sample.\n"
           " * activation_function: ActivationFunctions enum - We support five "
           "activation "
           "functions: ReLU, Softmax, Tanh, Sigmoid, and Linear.\n"
           " * sampling_config: SamplingConfig - Sampling configuration.")
#endif
      .def(py::init<uint64_t, float, std::string>(), py::arg("dim"),
           py::arg("sparsity"), py::arg("activation_function"),
           "Constructs a FullyConnectedLayerConfig object.\n"
           "Arguments:\n"
           " * dim: Int (positive) - The dimension of the layer.\n"
           " * activation_function: String specifying the activation function "
           "to use, no restrictions on case - We support five activation "
           "functions: ReLU, Softmax, Tanh, Sigmoid, and Linear.\n"
           " * sparsity: Float - The fraction of neurons to use during "
           "sparse training "
           "and sparse inference. For example, sparsity=0.05 means the "
           "layer uses 5% of "
           "its neurons when processing an individual sample.\n")
      .def(py::init<uint64_t, std::string>(), py::arg("dim"),
           py::arg("activation_function"),
           "Constructs a FullyConnectedLayerConfig object.\n"
           "Arguments:\n"
           " * dim: Int (positive) - The dimension of the layer.\n"
           " * activation_function: String specifying the activation function "
           "to use, no restrictions on case - We support five activation "
           "functions: ReLU, Softmax, Tanh, Sigmoid, and Linear.\n"
           "Eg. relu or Relu ,Softmax or softMax, Linear or lineaR.");

#if THIRDAI_EXPOSE_ALL
  py::class_<thirdai::bolt::ConvLayerConfig,
             std::shared_ptr<thirdai::bolt::ConvLayerConfig>,
             thirdai::bolt::SequentialLayerConfig>(
      bolt_submodule, "Conv",
      "Defines a 2D convolutional layer that convolves over "
      "non-overlapping patches.")
      .def(py::init<uint64_t, float, ActivationFunction,
                    thirdai::bolt::SamplingConfigPtr,
                    std::pair<uint32_t, uint32_t>, uint32_t>(),
           py::arg("num_filters"), py::arg("sparsity"),
           py::arg("activation_function"), py::arg("sampling_config"),
           py::arg("kernel_size"), py::arg("num_patches"),
           "Constructs the ConvLayerConfig object.\n"
           "Arguments:\n"
           " * num_filters: Int - Number of convolutional filters.\n"
           " * sparsity: Float - The fraction of filters to use during "
           "sparse training and sparse inference. For example, "
           "sparsity=0.05 means the layer uses 5% of the filters "
           "when processing each patch.\n"
           " * activation_function: ActivationFunctions enum - We support five "
           "activation "
           "functions: ReLU, Softmax, Tanh, Sigmoid, and Linear.\n"
           " * sampling_config: SamplingConfig - Sampling configuration.\n"
           " * kernel_size: Pair of ints - 2D dimensions of each patch.\n"
           " * num_patches: Int - Number of patches.")
      .def(py::init<uint64_t, float, ActivationFunction,
                    std::pair<uint32_t, uint32_t>, uint32_t>(),
           py::arg("num_filters"), py::arg("sparsity"),
           py::arg("activation_function"), py::arg("kernel_size"),
           py::arg("num_patches"),
           "Constructs a ConvLayerConfig object.\n"
           "Arguments:\n"
           " * num_filters: Int (positive) - Number of convolutional filters.\n"
           " * sparsity: Float (positive) - The fraction of filters to use "
           "during "
           "sparse training and sparse inference. For example, "
           "sparsity=0.05 means the layer uses 5% of the filters "
           "when processing each patch.\n"
           " * activation_function: ActivationFunctions enum, e.g. ReLU, "
           "Softmax, "
           "Sigmoid, "
           "Tanh, "
           "Linear. "
           "Also accepts `getActivationFunction(function_name), e.g. "
           "`getActivationFunction('ReLU')`\n"
           " * kernel_size: Pair of ints - 2D dimensions of each patch.\n"
           " * num_patches: Int (positive) - Number of patches.");

  py::class_<thirdai::bolt::EmbeddingLayerConfig>(
      bolt_submodule, "Embedding",
      "Defines a space-efficient embedding table lookup layer.")
      .def(py::init<uint32_t, uint32_t, uint32_t>(),
           py::arg("num_embedding_lookups"), py::arg("lookup_size"),
           py::arg("log_embedding_block_size"),
           "Constructs an embedding layer.\n"
           "Arguments:\n"
           " * num_embedding_lookups: Int (positive) - The number of embedding "
           "table "
           "lookups per categorical feature.\n"
           " * lookup_size: Int (positive) - Embedding dimension.\n"
           " * log_embedding_block_size: Int (positive) - log (base 2) of the "
           "size of the "
           "embedding table.");
#endif

  py::class_<PyNetwork>(bolt_submodule, "Network",
                        "Fully connected neural network.")
      .def(py::init<std::vector<
                        std::shared_ptr<thirdai::bolt::SequentialLayerConfig>>,
                    uint64_t>(),
           py::arg("layers"), py::arg("input_dim"),
           "Constructs a neural network.\n"
           "Arguments:\n"
           " * layers: List of SequentialLayerConfig - Configurations for the "
           "sequence of "
           "layers in the neural network.\n"
           " * input_dim: Int (positive) - Dimension of input vectors in the "
           "dataset.")
      .def("__str__",
           [](const PyNetwork& network) {
             std::stringstream summary;
             network.buildNetworkSummary(summary);
             return summary.str();
           })
      .def("summary", &PyNetwork::printSummary, py::arg("detailed") = false,
           "Prints a summary of the network.\n"
           "Arguments:\n"
           " * detailed: boolean. Optional. When specified to \"True\", "
           "summary will additionally print sampling config details for each "
           "layer in the network.")
      .def("get_input_gradients", &PyNetwork::getInputGradients,
           py::arg("input"), py::arg("loss_fn"), py::arg("best_index") = true,
           py::arg("required_labels") = std::vector<uint32_t>(),
           "Get the values of input gradients when back propagate "
           "labels with the highest activation or second highest "
           "activation or with the required label."
           "Arguments:\n"
           " * input: The input is same type as we give for train_data of "
           "train method."
           " * loss_fn: LossFunction - The loss function to minimize."
           " * best_index: Boolean, if set to True, gives gradients correspond "
           "to "
           "highest activation, Otherwise gives gradients corresponds to "
           "second highest activation."
           " * required_labels: expected labels for each input vector default "
           "to empty vector, if required_labels is empty then only function "
           "takes look at the best_index parameter , otherwise gives gradients "
           "corresponds to those labels."
           " Returns a tuple consists of (0) list of lists of gradients "
           "corresponds to the input vectors."
           " and (1) optional, it only returns the corresponding indices for "
           "sparse inputs.")
      .def("train", &PyNetwork::train, py::arg("train_data"),
           py::arg("train_labels"), py::arg("loss_fn"),
           py::arg("learning_rate"), py::arg("epochs"), py::arg("rehash") = 0,
           py::arg("rebuild") = 0,
           py::arg("metrics") = std::vector<std::string>(),
           py::arg("verbose") = true,
           "Trains the network on the given training data.\n"
           "Arguments:\n"
           " * train_data: BoltDataset - Training data. This can be one of "
           "three things. First it can be a BoltDataset as loaded by "
           "thirdai.dataset.load_bolt_svm_dataset or "
           "thirdai.dataset.load_bolt_csv_dataset. It can be a dense numpy "
           "array of float32 where each row in the array is interpreted as a "
           "vector. Finally it can be a set of sparse vectors represented as "
           "three numpy arrays (indices, values, offsets) where indices and "
           "offsets are uint32 and values are float32. In this case indices is "
           "a 1D array of all the nonzero indices concatenated, values is a 1D "
           "array of all the nonzero values concatenated, and offsets are the "
           "start positions in the indices and values array of each vector "
           "plus one extra element at the end of the array representing the "
           "total number of nonzeros. This is so that indices[offsets[i], "
           "offsets[i + 1]] contains the indices of the ith vector and "
           "values[offsets[i], offsets[i+1] contains the values of the ith "
           "vector.For example if we have the vectors {0.0, 1.5, 0.0, 9.0} and "
           "{0.0, 0.0, 0.0, 4.0} then the indices array is {1, 3, 3}, the "
           "values array is {1.5, 9.0, 4.0} and the offsets array is {0, 2, "
           "3}.\n"
           " * train_labels: BoltDataset - Training labels. This can be one of "
           "three things. First it can be a BoltDataset as loaded by "
           "thirdai.dataset.load_bolt_svm_dataset or "
           "thirdai.dataset.load_bolt_csv_dataset. It can be a dense numpy "
           "array of float32 where each row in the array is interpreted as a "
           "label vector. Finally it can be a set of sparse vectors (each "
           "vector is a label vector) represented as three numpy arrays "
           "(indices, values, offsets) where indices and offsets are uint32 "
           "and values are float32. In this case indices is a 1D array of all "
           "the nonzero indices concatenated, values is a 1D array of all the "
           "nonzero values concatenated, and offsets are the start positions "
           "in the indices and values array of each vector plus one extra "
           "element at the end of the array representing the total number of "
           "nonzeros. This is so that indices[offsets[i], offsets[i + 1]] "
           "contains the indices of the ith vector and values[offsets[i], "
           "offsets[i+1] contains the values of the ith vector.For example if "
           "we have the vectors {0.0, 1.5, 0.0, 9.0} and {0.0, 0.0, 0.0, 4.0} "
           "then the indices array is {1, 3, 3}, the values array is {1.5, "
           "9.0, 4.0} and the offsets array is {0, 2, 3}.\n"
           " * loss_fn: LossFunction - The loss function to minimize.\n"
           " * learning_rate: Float (positive) - Learning rate.\n"
           " * epochs: Int (positive) - Number of training epochs over the "
           "training data.\n"
           " * rehash: Int (positive) - Optional. Number of training samples "
           "before "
           "rehashing neurons. "
           "If not provided, BOLT will autotune this parameter.\n\n"
           "\t\tBOLT's sparse training works by applying smart hash functions "
           "to "
           "all neurons in the "
           "network, and they have to be rehashed periodically. This parameter "
           "sets the frequency "
           "of rehashing.\n"
           " * rebuild: Int (positive) - Optional. Number of training samples "
           "before "
           "rebuilding hash tables and generating new smart hash functions. "
           "This is typically around 5 times the value of `rehash`."
           "If not provided, BOLT will autotune this parameter.\n"
           " * metrics: List of str - Optional. The metrics to keep track of "
           "during training. "
           "See the section on metrics.\n"
           " * verbose: Boolean - Optional. If set to False, only displays "
           "progress bar. "
           "If set to True, prints additional information such as metrics and "
           "epoch times. "
           "Set to True by default.\n\n"

           "Returns a mapping from metric names to an array their values for "
           "every epoch.")
      .def("predict", &PyNetwork::predict, py::arg("test_data"),
           py::arg("test_labels"), py::arg("sparse_inference") = false,
           py::arg("metrics") = std::vector<std::string>(),
           py::arg("verbose") = true,
           py::arg("batch_limit") = std::numeric_limits<uint32_t>::max(),
           "Predicts the output given the input vectors and evaluates the "
           "predictions based on the given metrics.\n"
           "Arguments:\n"
           " * test_data: BoltDataset - Test data. This can be one of "
           "three things. First it can be a BoltDataset as loaded by "
           "thirdai.dataset.load_bolt_svm_dataset or "
           "thirdai.dataset.load_bolt_csv_dataset. It can be a dense numpy "
           "array of float32 where each row in the array is interpreted as a "
           "vector. Finally it can be a set of sparse vectors represented as "
           "three numpy arrays (indices, values, offsets) where indices and "
           "offsets are uint32 and values are float32. In this case indices is "
           "a 1D array of all the nonzero indices concatenated, values is a 1D "
           "array of all the nonzero values concatenated, and offsets are the "
           "start positions in the indices and values array of each vector "
           "plus one extra element at the end of the array representing the "
           "total number of nonzeros. This is so that indices[offsets[i], "
           "offsets[i + 1]] contains the indices of the ith vector and "
           "values[offsets[i], offsets[i+1] contains the values of the ith "
           "vector.For example if we have the vectors {0.0, 1.5, 0.0, 9.0} and "
           "{0.0, 0.0, 0.0, 4.0} then the indices array is {1, 3, 3}, the "
           "values array is {1.5, 9.0, 4.0} and the offsets array is {0, 2, "
           "3}.\n"
           " * test_labels: BoltDataset - Test labels. This can be one of "
           "four things. First it can be a BoltDataset as loaded by "
           "thirdai.dataset.load_bolt_svm_dataset or "
           "thirdai.dataset.load_bolt_csv_dataset. It can be a dense numpy "
           "array of float32 where each row in the array is interpreted as a "
           "label vector. Finally it can be a set of sparse vectors (each "
           "vector is a label vector) represented as three numpy arrays "
           "(indices, values, offsets) where indices and offsets are uint32 "
           "and values are float32. In this case indices is a 1D array of all "
           "the nonzero indices concatenated, values is a 1D array of all the "
           "nonzero values concatenated, and offsets are the start positions "
           "in the indices and values array of each vector plus one extra "
           "element at the end of the array representing the total number of "
           "nonzeros. This is so that indices[offsets[i], offsets[i + 1]] "
           "contains the indices of the ith vector and values[offsets[i], "
           "offsets[i+1] contains the values of the ith vector.For example if "
           "we have the vectors {0.0, 1.5, 0.0, 9.0} and {0.0, 0.0, 0.0, 4.0} "
           "then the indices array is {1, 3, 3}, the values array is {1.5, "
           "9.0, 4.0} and the offsets array is {0, 2, 3}. Finally, the test "
           "labels can be passed in as test_labels=None, in which case they "
           "will be ignored. If labels are not supplied then no metrics will "
           "be computed but activations will still be returned.\n"
           " * sparse_inference: (Bool) - When this is true the model will use "
           "sparsity in inference. This will lead to faster inference but can "
           "cause a slight loss in accuracy. This option defaults to false.\n"
           " * metrics: List of str - Optional. The metrics to keep track of "
           "during training. "
           "See the section on metrics.\n"
           " * verbose: Boolean - Optional. If set to False, only displays "
           "progress bar. "
           "If set to True, prints additional information such as metrics and "
           "inference times. "
           "Set to True by default.\n\n"

           "Returns a tuple consisting of (0) a mapping from metric names to "
           "their values "
           "and (1) output vectors (predictions) from the network in the form "
           "of a 2D Numpy matrix of floats.")
      .def("freeze_hash_tables", &PyNetwork::freezeHashTables,
           "Freezes hash tables in the network. If you plan to use sparse "
           "inference, you may get a significant performance improvement if "
           "you call this one or two epochs before you finish training. "
           "Otherwise you should not call this method.")
      .def("save", &PyNetwork::save, py::arg("filename"),
           "Saves the network to a file. The file path must not require any "
           "folders to be created. Saves only weights and biases, not momentum "
           "and velocity.")
      .def_static("load", &PyNetwork::load, py::arg("filename"),
                  "Loads and builds a saved network from file.")
      .def("get_weights", &PyNetwork::getWeights, py::arg("layer_index"),
           "Returns the weight matrix at the given layer index as a 2D Numpy "
           "matrix.")
      .def("setTrainable", &PyNetwork::setTrainable, py::arg("layer_index"),
           py::arg("trainable"),
           "Sets whether the layer with the given layer_index is trainable. "
           "Layers are always trainable by default. "
           "trainable is false. Trainable by default")
      .def("set_weights", &PyNetwork::setWeights, py::arg("layer_index"),
           py::arg("new_weights"),
           "Sets the weight matrix at the given layer index to the given 2D "
           "Numpy matrix. Throws an error if the dimension of the given weight "
           "matrix does not match the layer's current weight matrix.")
      .def("get_biases", &PyNetwork::getBiases, py::arg("layer_index"),
           "Returns the bias array at the given layer index as a 1D Numpy "
           "array.")
      .def("set_biases", &PyNetwork::setBiases, py::arg("layer_index"),
           py::arg("new_biases"),
           "Sets the bias array at the given layer index to the given 1D Numpy "
           "array.")
      .def("set_layer_sparsity", &PyNetwork::setLayerSparsity,
           py::arg("layer_index"), py::arg("sparsity"),
           "Sets the sparsity of the layer at the given index. The 0th layer "
           "is the first layer after the input layer. Note that this will "
           "autotune the sampling config to work for the new sparsity.")
      .def("get_layer_sparsity", &PyNetwork::getLayerSparsity,
           py::arg("layer_index"),
           "Gets the sparsity of the layer at the given index. The 0th layer "
           "is the first layer after the input layer.");

  py::class_<TextClassifier>(bolt_submodule, "TextClassifier")
      .def(py::init<const std::string&, uint32_t>(), py::arg("model_size"),
           py::arg("n_classes"),
           "Constructs a TextClassifier with autotuning.\n"
           "Arguments:\n"
           " * model_size: string - Either 'small', 'medium', 'large', or a "
           "size in Gb for the model, for example '6Gb' or '6 Gb'.\n"
           " * n_classes: int - How many classes or categories are in the "
           "labels of the dataset.\n")
      .def("train", &TextClassifier::train, py::arg("train_file"),
           py::arg("epochs"), py::arg("learning_rate"),
           "Trains the classifier on the given dataset.\n"
           "Arguments:\n"
           " * train_file: string - The path to the training dataset to use.\n"
           " * epochs: Int - How many epochs to train for.\n"
           " * learning_rate: Float - The learning rate to use for training.\n")
      .def("predict_single", &TextClassifier::predictSingle,
           py::arg("sentence"),
           "Given a sentence, predict the output class. \n"
           "Arguments:\n"
           " * sentence: Sentence to predict on text classifier.\n")
      .def("predict", &TextClassifier::predict, py::arg("test_file"),
           py::arg("output_file") = std::nullopt,
           "Runs the classifier on the specified test dataset and optionally "
           "logs the prediction to a file.\n"
           "Arguments:\n"
           " * test_file: string - The path to the test dataset to use.\n"
           " * output_file: string - Optional argument, if this is specified "
           "then the classifier will output the name of the class/category of "
           "each prediction this file with one prediction result on each "
           "line.\n")
      .def("save", &TextClassifier::save, py::arg("filename"),
           "Saves the classifier to a file. The file path must not require any "
           "folders to be created\n"
           "Arguments:\n"
           " * filename: string - The path to the save location of the "
           "classifier.\n")
      .def_static(
          "load", &TextClassifier::load, py::arg("filename"),
          "Loads and builds a saved classifier from file.\n"
          "Arguments:\n"
          " * filename: string - The location of the saved classifier.\n");

<<<<<<< HEAD
  py::class_<SequentialClassifier>(bolt_submodule, "SequentialClassifier",
                                   "Autoclassifier for sequential predictions.")
      .def(py::init<
               std::string, const std::tuple<std::string, uint32_t>&,
               const std::tuple<std::string, uint32_t>&, const std::string&,
               const std::vector<std::string>&,
               const std::vector<std::tuple<std::string, uint32_t>>&,
               const std::vector<std::tuple<std::string, uint32_t, uint32_t>>&,
               std::vector<std::string>>(),
           py::arg("model_size"), py::arg("user"), py::arg("target"),
           py::arg("timestamp"),
           py::arg("static_text") = std::vector<std::string>(),
           py::arg("static_categorical") =
               std::vector<std::pair<std::string, uint32_t>>(),
           py::arg("sequential") =
               std::vector<std::tuple<std::string, uint32_t, uint32_t>>(),
           py::arg("metrics") = std::vector<std::string>())
      .def("train", &SequentialClassifier::train, py::arg("train_file"),
           py::arg("epochs"), py::arg("learning_rate"))
      .def("predict", &SequentialClassifier::predict, py::arg("test_file"),
           py::arg("output_file") = std::nullopt);
=======
  py::class_<PyMultiLabelTextClassifier>(bolt_submodule,
                                         "MultiLabelTextClassifier")
      .def(py::init<uint32_t>(), py::arg("n_classes"),
           "Constructs a MultiLabelTextClassifier with autotuning.\n"
           "Arguments:\n"
           " * n_classes: int - How many classes or categories are in the "
           "labels of the dataset.\n")
      .def(
          "train", &PyMultiLabelTextClassifier::train, py::arg("train_file"),
          py::arg("epochs"), py::arg("learning_rate"),
          py::arg("metrics") = std::vector<std::string>(),
          "Trains the classifier on the given dataset.\n"
          "Arguments:\n"
          " * train_file: string - The path to the training dataset to use. "
          "The file should not have a header. Each row is formatted as follows:"
          "'''<label1>,<label2>,...,<labelN>\\t<text>'''"
          "where label1...labelN are integers."
          " * epochs: Int - How many epochs to train for.\n"
          " * learning_rate: Float - The learning rate to use for training.\n"
          " * metrics: List[string] - Metrics to use during training.\n")
      .def("predict_single_from_sentence",
           &PyMultiLabelTextClassifier::predictSingleFromSentence,
           py::arg("sentence"), py::arg("activation_threshold") = 0.95,
           "Given a sentence, predict the likelihood of each output "
           "class. \n"
           "Arguments:\n"
           " * sentence: string - The input sentence.\n")
      .def("predict_single_from_tokens",
           &PyMultiLabelTextClassifier::predictSingleFromTokens,
           py::arg("tokens"), py::arg("activation_threshold") = 0.95,
           "Given a list of tokens, predict the likelihood of each output "
           "class. \n"
           "Arguments:\n"
           " * tokens: List[Int] - A list of integer tokens.\n")
      .def("predict", &PyMultiLabelTextClassifier::predict,
           py::arg("test_file"),
           py::arg("metrics") = std::vector<std::string>(),
           "Runs the classifier on the specified test dataset and optionally "
           "logs the prediction to a file.\n"
           "Arguments:\n"
           " * test_file: string - The path to the test dataset to use.\n"
           " * metrics: List[string] - Metrics to use during prediction.\n"
           "then the classifier will output the name of the class/category of "
           "each prediction this file with one prediction result on each "
           "line.\n")
      .def("save", &PyMultiLabelTextClassifier::save, py::arg("filename"),
           "Saves the classifier to a file. The file path must not require any "
           "folders to be created\n"
           "Arguments:\n"
           " * filename: string - The path to the save location of the "
           "classifier.\n")
      .def_static(
          "load", &PyMultiLabelTextClassifier::load, py::arg("filename"),
          "Loads and builds a saved classifier from file.\n"
          "Arguments:\n"
          " * filename: string - The location of the saved classifier.\n");
>>>>>>> e35f0810

  py::class_<DistributedPyNetwork>(
      bolt_submodule, "DistributedNetwork",
      "Fully connected Distributed neural network.")
      .def(py::init<std::vector<
                        std::shared_ptr<thirdai::bolt::SequentialLayerConfig>>,
                    uint64_t>(),
           py::arg("layers"), py::arg("input_dim"),
           "Constructs a neural network for one node.\n"
           "Arguments:\n"
           " * layers: List of SequentialLayerConfig - Configurations for the "
           "sequence of "
           "layers in the neural network.\n"
           " * input_dim: Int (positive) - Dimension of input vectors in the "
           "dataset.")
      .def("prepareNodeForDistributedTraining",
           &DistributedPyNetwork::prepareNodeForDistributedTraining,
           py::arg("train_data"), py::arg("train_labels"),
           py::arg("rehash") = 0, py::arg("rebuild") = 0,
           py::arg("verbose") = true,
           "Initializes the Distributed Training over a node\n"
           "Arguments:\n"
           "Trains the network on the given training data.\n"
           "Arguments:\n"
           " * train_data: BoltDataset - Training data.\n"
           " * train_labels: BoltDataset - Training labels.\n"
           " * rehash: Int (positive) - Optional. Number of training samples "
           "before "
           "rehashing neurons. "
           "If not provided, BOLT will autotune this parameter.\n\n"
           "\t\tBOLT's sparse training works by applying smart hash functions "
           "to "
           "all neurons in the "
           "network, and they have to be rehashed periodically. This parameter "
           "sets the frequency "
           "of rehashing.\n"
           " * rebuild: Int (positive) - Optional. Number of training samples "
           "before "
           "rebuilding hash tables "
           "and generating new smart hash functions. If not provided, BOLT "
           "will autotune this parameter.\n"
           " * metrics: List of str - Optional. The metrics to keep track of "
           "during training. "
           "See the section on metrics.\n"
           " * verbose: Boolean - Optional. If set to False, only displays "
           " some basic info "
           "If set to True, prints additional information about training"
           "Set to True by default.\n\n"

           "Returns number of batches to be processed.")
      .def("calculateGradientSingleNode",
           &DistributedPyNetwork::calculateGradientSingleNode,
           py::arg("batch_idx"), py::arg("loss_fn"),
           "Calculates the gradient for the network on the given training "
           "batch.\n"
           "Arguments:\n"
           " * batch: Int (positive) The batch number for which gradients are "
           "needed to be calcualted\n"
           " * loss_fn: LossFunction - The loss function to minimize.\n"

           "Returns void")
      .def("updateParametersSingleNode",
           &DistributedPyNetwork::updateParametersSingleNode,
           py::arg("learning_rate"),
           "Updates the parameters for the neural network using the "
           "gradients values already present\n"
           "Important: while using this function the updates are always"
           " DENSE"
           "Arguments:\n"
           " * learning rate: Float (positive) - Learning rate.\n"

           "Returns void")
      .def("predictSingleNode", &DistributedPyNetwork::predictSingleNode,
           py::arg("test_data"), py::arg("test_labels"),
           py::arg("sparse_inference") = false,
           py::arg("metrics") = std::vector<std::string>(),
           py::arg("verbose") = true,
           py::arg("batch_limit") = std::numeric_limits<uint32_t>::max(),
           "Predicts the output given the input vectors and evaluates the "
           "predictions based on the given metrics.\n"
           "Arguments:\n"
           " * test_data: BoltDataset - Test data.\n"
           " * test_labels: BoltDataset - Testing labels.\n"
           " * batch_size: (Int) - Testing Batch Size.\n"
           " * sparse_inference: (Bool) - When this is true the model will use "
           "sparsity in inference. This will lead to faster inference but can "
           " * metrics: List of str - Optional. The metrics to keep track of "
           "during training. See the section on metrics.\n"
           "cause a slight loss in accuracy. This option defaults to false.\n"
           " * verbose: Boolean - Optional. If set to False, only displays "
           "progress bar. "
           "If set to True, prints additional information such as metrics and "
           "inference times. "
           "Set to True by default.\n\n"

           "Returns a tuple consisting of (0) a mapping from metric names to "
           "their values "
           "and (1) output vectors (predictions) from the network in the form "
           "of a 2D Numpy matrix of floats.")
      .def("get_biases", &DistributedPyNetwork::getBiases,
           py::arg("layer_index"),
           "Returns the bias array at the given layer index as a 1D Numpy "
           "array.")
      .def("set_biases", &DistributedPyNetwork::setBiases,
           py::arg("layer_index"), py::arg("new_biases"),
           "Sets the bias array at the given layer index to the given 1D Numpy "
           "array.")
      .def("set_biases_gradients", &DistributedPyNetwork::setBiasesGradients,
           py::arg("layer_index"), py::arg("new_biases_gradients"),
           "Sets the bias gradient array at the given layer index to the given"
           "1D Numpy array.")
      .def("set_weights_gradients", &DistributedPyNetwork::setWeightGradients,
           py::arg("layer_index"), py::arg("new_weights_gradients"),
           "Sets the weights gradient array at the given layer index to the "
           "given 2D "
           "Numpy matrix. Throws an error if the dimension of the given weight "
           "matrix does not match the layer's current weight matrix.")
      .def("get_biases_gradients", &DistributedPyNetwork::getBiasesGradients,
           py::arg("layer_index"),
           "Returns the bias gradient array at the given layer index as a 1D "
           "Numpy array.")
      .def("get_weights_gradients", &DistributedPyNetwork::getWeightsGradients,
           py::arg("layer_index"),
           "Returns the weight gradient matrix at the given layer index as a "
           "2D Numpy "
           "matrix.")
      .def("get_weights", &DistributedPyNetwork::getWeights,
           py::arg("layer_index"),
           "Returns the weight matrix at the given layer index as a 2D Numpy "
           "matrix.")
      .def("set_weights", &DistributedPyNetwork::setWeights,
           py::arg("layer_index"), py::arg("new_weights"),
           "Sets the weight matrix at the given layer index to the given 2D "
           "Numpy matrix. Throws an error if the dimension of the given weight "
           "matrix does not match the layer's current weight matrix.")
      .def("freeze_hash_tables", &DistributedPyNetwork::freezeHashTables,
           "Freezes hash tables in the network. If you plan to use sparse "
           "inference, you may get a significant performance improvement if "
           "you call this one or two epochs before you finish training. "
           "Otherwise you should not call this method.");
  py::class_<TabularClassifier>(bolt_submodule, "TabularClassifier")
      .def(py::init<const std::string&, uint32_t>(), py::arg("model_size"),
           py::arg("n_classes"),
           "Constructs a TabularClassifier with autotuning.\n"
           "Arguments:\n"
           " * model_size: string - Either 'small', 'medium', 'large', or a "
           "size in Gb for the model, for example '6Gb' or '6 Gb'.\n"
           " * n_classes: int - How many classes or categories are in the "
           "labels of the dataset.\n")
      .def("train", &TabularClassifier::train, py::arg("train_file"),
           py::arg("column_datatypes"), py::arg("epochs"),
           py::arg("learning_rate"),
           "Trains the classifier on the given dataset.\n"
           "Arguments:\n"
           " * train_file: string - The path to the training dataset to use. "
           "Data is assumed to be in CSV format with ',' delimiter and no "
           "header. \n"
           " * column_datatypes: List of str - How to interpret data types of "
           "columns"
           " in the dataset. One of 'numeric', 'categorical', 'label'\n"
           " * epochs: Int - How many epochs to train for.\n"
           " * learning_rate: Float - The learning rate to use for training.\n")
      .def(
          "predict", &TabularClassifier::predict, py::arg("test_file"),
          py::arg("output_file") = std::nullopt,
          "Runs the classifier on the specified test dataset and optionally "
          "logs the prediction to a file.\n"
          "Arguments:\n"
          " * test_file: string - The path to the test dataset to use. Data is "
          "assumed to be in CSV format with ',' delimiter and no header. \n"
          " * output_file: string - Optional argument, if this is specified "
          "then the classifier will output the name of the class/category of "
          "each prediction this file with one prediction result on each "
          "line.\n")
      .def("predict_single", &TabularClassifier::predictSingle,
           py::arg("input_row"),
           "Given a list of input values excluding the label column, predict "
           "the class.\n"
           "Arguments:\n"
           " * input_row: List of strings representing input values.\n")
      .def("save", &TabularClassifier::save, py::arg("filename"),
           "Saves the classifier to a file. The file path must not require any "
           "folders to be created\n"
           "Arguments:\n"
           " * filename: string - The path to the save location of the "
           "classifier.\n")
      .def_static(
          "load", &TabularClassifier::load, py::arg("filename"),
          "Loads and builds a saved classifier from file.\n"
          "Arguments:\n"
          " * filename: string - The location of the saved classifier.\n");

  py::class_<SentimentClassifier>(bolt_submodule, "SentimentClassifier")
      .def(py::init<const std::string&>(), py::arg("model_path"))
      .def("predict_sentiment", &SentimentClassifier::predictSentiment,
           py::arg("sentence"));

  createBoltGraphSubmodule(bolt_submodule);
}

void printMemoryWarning(uint64_t num_samples, uint64_t inference_dim) {
  std::cout << "Memory Error: Cannot allocate (" << num_samples << " x "
            << inference_dim
            << ") array for activations. Predict will return None for "
               "activations. Please breakup your test set into smaller pieces "
               "if you would like to have activations returned."
            << std::endl;
}

void allocateActivations(uint64_t num_samples, uint64_t inference_dim,
                         uint32_t** active_neurons, float** activations,
                         bool output_sparse) {
  // We use a uint64_t here in case there is overflow when we multiply the two
  // quantities. If it's larger than a uint32_t then we skip allocating since
  // this would be a 16Gb array, and could potentially mess up indexing in other
  // parts of the code.
  uint64_t total_size = num_samples * inference_dim;
  if (total_size > std::numeric_limits<uint32_t>::max()) {
    printMemoryWarning(num_samples, inference_dim);
  }
  try {
    if (output_sparse) {
      *active_neurons = new uint32_t[total_size];
    }
    *activations = new float[total_size];
  } catch (std::bad_alloc& e) {
    printMemoryWarning(num_samples, inference_dim);
  }
}

}  // namespace thirdai::bolt::python<|MERGE_RESOLUTION|>--- conflicted
+++ resolved
@@ -504,7 +504,63 @@
           "Arguments:\n"
           " * filename: string - The location of the saved classifier.\n");
 
-<<<<<<< HEAD
+  py::class_<PyMultiLabelTextClassifier>(bolt_submodule,
+                                         "MultiLabelTextClassifier")
+      .def(py::init<uint32_t>(), py::arg("n_classes"),
+           "Constructs a MultiLabelTextClassifier with autotuning.\n"
+           "Arguments:\n"
+           " * n_classes: int - How many classes or categories are in the "
+           "labels of the dataset.\n")
+      .def(
+          "train", &PyMultiLabelTextClassifier::train, py::arg("train_file"),
+          py::arg("epochs"), py::arg("learning_rate"),
+          py::arg("metrics") = std::vector<std::string>(),
+          "Trains the classifier on the given dataset.\n"
+          "Arguments:\n"
+          " * train_file: string - The path to the training dataset to use. "
+          "The file should not have a header. Each row is formatted as follows:"
+          "'''<label1>,<label2>,...,<labelN>\\t<text>'''"
+          "where label1...labelN are integers."
+          " * epochs: Int - How many epochs to train for.\n"
+          " * learning_rate: Float - The learning rate to use for training.\n"
+          " * metrics: List[string] - Metrics to use during training.\n")
+      .def("predict_single_from_sentence",
+           &PyMultiLabelTextClassifier::predictSingleFromSentence,
+           py::arg("sentence"), py::arg("activation_threshold") = 0.95,
+           "Given a sentence, predict the likelihood of each output "
+           "class. \n"
+           "Arguments:\n"
+           " * sentence: string - The input sentence.\n")
+      .def("predict_single_from_tokens",
+           &PyMultiLabelTextClassifier::predictSingleFromTokens,
+           py::arg("tokens"), py::arg("activation_threshold") = 0.95,
+           "Given a list of tokens, predict the likelihood of each output "
+           "class. \n"
+           "Arguments:\n"
+           " * tokens: List[Int] - A list of integer tokens.\n")
+      .def("predict", &PyMultiLabelTextClassifier::predict,
+           py::arg("test_file"),
+           py::arg("metrics") = std::vector<std::string>(),
+           "Runs the classifier on the specified test dataset and optionally "
+           "logs the prediction to a file.\n"
+           "Arguments:\n"
+           " * test_file: string - The path to the test dataset to use.\n"
+           " * metrics: List[string] - Metrics to use during prediction.\n"
+           "then the classifier will output the name of the class/category of "
+           "each prediction this file with one prediction result on each "
+           "line.\n")
+      .def("save", &PyMultiLabelTextClassifier::save, py::arg("filename"),
+           "Saves the classifier to a file. The file path must not require any "
+           "folders to be created\n"
+           "Arguments:\n"
+           " * filename: string - The path to the save location of the "
+           "classifier.\n")
+      .def_static(
+          "load", &PyMultiLabelTextClassifier::load, py::arg("filename"),
+          "Loads and builds a saved classifier from file.\n"
+          "Arguments:\n"
+          " * filename: string - The location of the saved classifier.\n");
+
   py::class_<SequentialClassifier>(bolt_submodule, "SequentialClassifier",
                                    "Autoclassifier for sequential predictions.")
       .def(py::init<
@@ -526,64 +582,6 @@
            py::arg("epochs"), py::arg("learning_rate"))
       .def("predict", &SequentialClassifier::predict, py::arg("test_file"),
            py::arg("output_file") = std::nullopt);
-=======
-  py::class_<PyMultiLabelTextClassifier>(bolt_submodule,
-                                         "MultiLabelTextClassifier")
-      .def(py::init<uint32_t>(), py::arg("n_classes"),
-           "Constructs a MultiLabelTextClassifier with autotuning.\n"
-           "Arguments:\n"
-           " * n_classes: int - How many classes or categories are in the "
-           "labels of the dataset.\n")
-      .def(
-          "train", &PyMultiLabelTextClassifier::train, py::arg("train_file"),
-          py::arg("epochs"), py::arg("learning_rate"),
-          py::arg("metrics") = std::vector<std::string>(),
-          "Trains the classifier on the given dataset.\n"
-          "Arguments:\n"
-          " * train_file: string - The path to the training dataset to use. "
-          "The file should not have a header. Each row is formatted as follows:"
-          "'''<label1>,<label2>,...,<labelN>\\t<text>'''"
-          "where label1...labelN are integers."
-          " * epochs: Int - How many epochs to train for.\n"
-          " * learning_rate: Float - The learning rate to use for training.\n"
-          " * metrics: List[string] - Metrics to use during training.\n")
-      .def("predict_single_from_sentence",
-           &PyMultiLabelTextClassifier::predictSingleFromSentence,
-           py::arg("sentence"), py::arg("activation_threshold") = 0.95,
-           "Given a sentence, predict the likelihood of each output "
-           "class. \n"
-           "Arguments:\n"
-           " * sentence: string - The input sentence.\n")
-      .def("predict_single_from_tokens",
-           &PyMultiLabelTextClassifier::predictSingleFromTokens,
-           py::arg("tokens"), py::arg("activation_threshold") = 0.95,
-           "Given a list of tokens, predict the likelihood of each output "
-           "class. \n"
-           "Arguments:\n"
-           " * tokens: List[Int] - A list of integer tokens.\n")
-      .def("predict", &PyMultiLabelTextClassifier::predict,
-           py::arg("test_file"),
-           py::arg("metrics") = std::vector<std::string>(),
-           "Runs the classifier on the specified test dataset and optionally "
-           "logs the prediction to a file.\n"
-           "Arguments:\n"
-           " * test_file: string - The path to the test dataset to use.\n"
-           " * metrics: List[string] - Metrics to use during prediction.\n"
-           "then the classifier will output the name of the class/category of "
-           "each prediction this file with one prediction result on each "
-           "line.\n")
-      .def("save", &PyMultiLabelTextClassifier::save, py::arg("filename"),
-           "Saves the classifier to a file. The file path must not require any "
-           "folders to be created\n"
-           "Arguments:\n"
-           " * filename: string - The path to the save location of the "
-           "classifier.\n")
-      .def_static(
-          "load", &PyMultiLabelTextClassifier::load, py::arg("filename"),
-          "Loads and builds a saved classifier from file.\n"
-          "Arguments:\n"
-          " * filename: string - The location of the saved classifier.\n");
->>>>>>> e35f0810
 
   py::class_<DistributedPyNetwork>(
       bolt_submodule, "DistributedNetwork",
