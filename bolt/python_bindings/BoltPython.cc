#include "BoltPython.h"
#include <bolt/python_bindings/ConversionUtils.h>
#include <bolt/src/auto_classifiers/sequential_classifier/ConstructorUtilityTypes.h>
#include <bolt/src/auto_classifiers/sequential_classifier/SequentialClassifier.h>
#include <bolt/src/graph/Graph.h>
#include <bolt/src/graph/Node.h>
#include <bolt/src/graph/nodes/FullyConnected.h>
#include <bolt/src/graph/nodes/Input.h>
#include <bolt/src/layers/LayerConfig.h>
#include <bolt/src/layers/LayerUtils.h>
#include <bolt/src/loss_functions/LossFunctions.h>
#include <dataset/src/DataLoader.h>
#include <dataset/src/batch_processors/TabularMetadataProcessor.h>
#include <pybind11/cast.h>
#include <pybind11/detail/common.h>
#include <pybind11/pybind11.h>
#include <pybind11/stl.h>
#include <search/src/Generator.h>
#include <limits>
#include <optional>
#include <sstream>
#include <string>
#include <utility>

namespace thirdai::bolt::python {

void createBoltSubmodule(py::module_& bolt_submodule) {
  py::class_<TrainConfig, TrainConfigPtr>(bolt_submodule, "TrainConfig")
      .def(py::init(&TrainConfig::makeConfig), py::arg("learning_rate"),
           py::arg("epochs"))
      .def("with_metrics", &TrainConfig::withMetrics, py::arg("metrics"))
      .def("silence", &TrainConfig::silence)
#if THIRDAI_EXPOSE_ALL
      // We do not want to expose these methods to customers to hide complexity.
      .def("with_rebuild_hash_tables", &TrainConfig::withRebuildHashTables,
           py::arg("rebuild_hash_tables"))
      .def("with_reconstruct_hash_functions",
           &TrainConfig::withReconstructHashFunctions,
           py::arg("reconstruct_hash_functions"))
      // We do not want to expose this method because it will not work correctly
      // with the ModelPipeline since it won't sae the entire pipeline.
      .def("with_save_parameters", &TrainConfig::withSaveParameters,
           py::arg("save_prefix"), py::arg("save_frequency"))
#endif
      .def("with_callbacks", &TrainConfig::withCallbacks, py::arg("callbacks"))
      .def("with_validation", &TrainConfig::withValidation,
           py::arg("validation_data"), py::arg("validation_labels"),
           py::arg("eval_config"), py::arg("validation_frequency") = 0,
           py::arg("save_best_per_metric") = "",
           R"pbdoc(
Add validation options to execute validation during training. Can be used to
configure input data and labels, frequency to validate and optionally saving
best model per a specified metric.

Args:
    validation_data (dataset.BoltDataset): 
        Input dataset for validation
    validation_label (dataset.BoltDataset): 
        Ground truth labels to use during validation
    eval_config (bolt.EvalConfig): 
        See EvalConfig.
    validation_frequency (int, optional): 
        Interval of updates (batches) to run validation and report
        metrics. Defaults to 0, which is no validation amidst
        training.
    save_best_per_metric (str, optional): 
        Whether to save best model based on validation. Needs
        with_save_parameters(...) configured.  Defaults to empty
        string, which implies no saving best model. Note that this requires the
        tracked metric to be configured via `with_metrics(...)`.

)pbdoc")
      .def_property_readonly(
          "num_epochs", [](TrainConfig& config) { return config.epochs(); },
          "Returns the number of epochs a model with this TrainConfig will "
          "train for.")
      .def_property_readonly(
          "learning_rate",
          [](TrainConfig& config) { return config.learningRate(); },
          "Returns the learning rate a model with this TrainConfig will train "
          "with.")
      .def(getPickleFunction<TrainConfig>())
      .def("with_log_loss_frequency", &TrainConfig::withLogLossFrequency,
           py::arg("log_loss_frequency"));

  py::class_<EvalConfig>(bolt_submodule, "EvalConfig")
      .def(py::init(&EvalConfig::makeConfig))
      .def("enable_sparse_inference", &EvalConfig::enableSparseInference)
      .def("with_metrics", &EvalConfig::withMetrics, py::arg("metrics"))
      .def("silence", &EvalConfig::silence)
      .def("return_activations", &EvalConfig::returnActivations);

  auto oracle_types_submodule = bolt_submodule.def_submodule("types");

  py::class_<sequential_classifier::DataType>(  // NOLINT
      oracle_types_submodule, "ColumnType", "Base class for bolt types.");

  oracle_types_submodule.def(
      "categorical", sequential_classifier::DataType::categorical,
      py::arg("n_unique_classes"), py::arg("delimiter") = std::nullopt,
      py::arg("consecutive_integer_ids") = false,
      R"pbdoc(
    Categorical column type. Use this object if a column contains categorical 
    data (each unique value is treated as a class). Examples include user IDs, 
    movie titles, or age groups.

    Args:
        n_unique_classes (int): Number of unique categories in the column.
            Oracle throws an error if the column contains more than the 
            specified number of unique values.
        delimiter (str): Optional. Defaults to None. A single character 
            (length-1 string) that separates multiple values in the same 
            column. This can only be used for the target column. If not 
            provided, Oracle assumes that there is only one value in the column.
        consecutive_integer_ids (bool): Optional. Defaults to None. When set to
            True, the values of this column are assumed to be integers ranging 
            from 0 to n_unique_classes - 1. Otherwise, the values are assumed to 
            be arbitrary strings (including strings of integral ids that are 
            not within [0, n_unique_classes - 1]).
    
    Example:
        >>> deployment.UniversalDeepTransformer(
                data_types: {
                    "user_id": bolt.types.categorical(n_unique_classes=5000)
                }
                ...
            )
                             )pbdoc");
  oracle_types_submodule.def(
      "numerical", sequential_classifier::DataType::numerical, py::arg("range"),
      R"pbdoc(
    Numerical column type. Use this object if a column contains numerical 
    data (the value is treated as a quantity). Examples include hours of 
    a movie watched, sale quantity, or population size.

    Args:
        range (tuple(float, float)): The expected range (min to max) of the
        numeric quantity. The more accurate this range to the test data, the 
        better the model performance.

    Example:
        >>> deployment.UniversalDeepTransformer(
                data_types: {
                    "hours_watched": bolt.types.numerical(range=(0, 25))
                }
                ...
            )
                             )pbdoc");
  oracle_types_submodule.def("text", sequential_classifier::DataType::text,
                             py::arg("average_n_words") = std::nullopt,
                             py::arg("embedding_size") = "m",
                             py::arg("use_attention") = false,
                             R"pbdoc(
    Text column type. Use this object if a column contains text data 
    (the meaning of the text matters). Examples include descriptions, 
    search queries, and user bios.

    Args:
        average_n_words (int): Optional. Average number of words in the 
            text column in each row. If provided, Oracle may make 
            optimizations as appropriate.
        embedding_size (str): Optional. One of "small"/"s", "medium"/"m",
            or "large"/"l". Defaults to "m".
        use_attention (bool): Optional. If true, oracle is guaranteed to
            use attention when processing this text column. Otherwise, 
            oracle will only use attention when appropriate.
    
    Example:
        >>> deployment.UniversalDeepTransformer(
                data_types: {
                    "user_motto": bolt.types.text(average_n_words=10),
                    "user_bio": bolt.types.text()
                }
                ...
            )

                             )pbdoc");
  oracle_types_submodule.def("date", sequential_classifier::DataType::date,
                             R"pbdoc(
    Date column type. Use this object if a column contains date strings. 
    Date strings must be in YYYY-MM-DD format.
 
    Example:
        >>> deployment.UniversalDeepTransformer(
                data_types: {
                    "timestamp": bolt.types.date()
                }
                ...
            )
                             )pbdoc");

  auto oracle_temporal_submodule = bolt_submodule.def_submodule("temporal");

  py::class_<sequential_classifier::TemporalConfig>(  // NOLINT
      oracle_temporal_submodule, "TemporalConfig",
      "Base class for temporal feature configs.");

  oracle_temporal_submodule.def(
      "categorical", sequential_classifier::TemporalConfig::categorical,
      py::arg("column_name"), py::arg("track_last_n"),
      py::arg("column_known_during_inference") = false,
      R"pbdoc(
    Temporal categorical config. Use this object to configure how a 
    categorical column is tracked over time. 

    Args:
        column_name (str): The name of the tracked column.
        track_last_n (int): Number of last categorical values to track
            per tracking id.
        column_known_during_inference (bool): Optional. Whether the 
            value of the tracked column is known during inference. Defaults 
            to False.

    Example:
        >>> # Suppose each row of our data has the following columns: "product_id", "timestamp", "ad_spend_level", "sales_performance"
        >>> # We want to predict the current week's sales performance for each product using temporal context.
        >>> # For each product ID, we would like to track both their ad spend level and sales performance over time.
        >>> # Ad spend level is known at the time of inference but sales performance is not. Then we can configure Oracle as follows:
        >>> model = deployment.UniversalDeepTransformer(
                data_types={
                    "product_id": bolt.types.categorical(n_unique_classes=5000),
                    "timestamp": bolt.types.date(),
                    "ad_spend_level": bolt.types.categorical(n_unique_classes=5),
                    "sales_performance": bolt.types.categorical(n_unique_classes=5),
                },
                temporal_tracking_relationships={
                    "product_id": [
                        bolt.temporal.categorical(column_name="ad_spend_level", track_last_n=5, column_known_during_inference=True),
                        bolt.temporal.categorical(column_name="ad_spend_level", track_last_n=25, column_known_during_inference=True),
                        bolt.temporal.categorical(column_name="sales_performance", track_last_n=5), # column_known_during_inference defaults to False
                    ]
                },
                ...
            )
    
    Notes:
        - Temporal categorical features are tracked as a set; if we track the last 5 ad spend levels,
          we capture what the last 5 ad spend levels are, but we do not capture their order.
        - The same column can be tracked more than once, allowing us to capture both short and
          long term trends.
      )pbdoc");
  oracle_temporal_submodule.def(
      "numerical", sequential_classifier::TemporalConfig::numerical,
      py::arg("column_name"), py::arg("history_length"),
      py::arg("column_known_during_inference") = false,
      R"pbdoc(
    Temporal numerical config. Use this object to configure how a 
    numerical column is tracked over time. 

    Args:
        column_name (str): The name of the tracked column.
        history_length (int): Amount of time to look back. Time is in terms 
            of the time granularity passed to the Oracle constructor.
        column_known_during_inference (bool): Optional. Whether the 
            value of the tracked column is known during inference. Defaults 
            to False.

    Example:
        >>> # Suppose each row of our data has the following columns: "product_id", "timestamp", "ad_spend", "sales_performance"
        >>> # We want to predict the current week's sales performance for each product using temporal context.
        >>> # For each product ID, we would like to track both their ad spend and sales performance over time.
        >>> # Ad spend is known at the time of inference but sales performance is not. Then we can configure Oracle as follows:
        >>> model = deployment.UniversalDeepTransformer(
                data_types={
                    "product_id": bolt.types.categorical(n_unique_classes=5000),
                    "timestamp": bolt.types.date(),
                    "ad_spend": bolt.types.numerical(range=(0, 10000)),
                    "sales_performance": bolt.types.categorical(n_unique_classes=5),
                },
                target="sales_performance"
                time_granularity="weekly",
                temporal_tracking_relationships={
                    "product_id": [
                        # Track last 5 weeks of ad spend
                        bolt.temporal.numerical(column_name="ad_spend", history_length=5, column_known_during_inference=True),
                        # Track last 10 weeks of ad spend
                        bolt.temporal.numerical(column_name="ad_spend", history_length=10, column_known_during_inference=True),
                        # Track last 5 weeks of sales quantity
                        bolt.temporal.numerical(column_name="sales_quantity", history_length=5), # column_known_during_inference defaults to False
                    ]
                },

            )
    
    Notes:
        - The same column can be tracked more than once, allowing us to capture both short and
          long term trends.
      )pbdoc");

#if THIRDAI_EXPOSE_ALL
  /**
   * Sequential Classifier
   */
  py::class_<SequentialClassifier>(bolt_submodule, "Oracle",
                                   R"pbdoc( 
    An all-purpose classifier for tabular datasets. In addition to learning from
    the columns of a single row, Oracle can make use of "temporal context". For 
    example, if used to build a movie recommender, Oracle may use information 
    about the last 5 movies that a user has watched to recommend the next movie.
    Similarly, if used to forecast the outcome of marketing campaigns, Oracle may 
    use several months' worth of campaign history for each product to make better
    forecasts.
    
                                   )pbdoc")
      .def(py::init<std::map<std::string, sequential_classifier::DataType>,
                    std::map<std::string,
                             std::vector<std::variant<
                                 std::string,
                                 sequential_classifier::TemporalConfig>>>,
                    std::string, std::string, uint32_t>(),
           py::arg("data_types"),
           py::arg("temporal_tracking_relationships") = std::map<
               std::string,
               std::vector<std::variant<
                   std::string, sequential_classifier::TemporalConfig>>>(),
           py::arg("target"), py::arg("time_granularity") = "daily",
           py::arg("lookahead") = 0,
           R"pbdoc(  
    Constructor.

    Args:
        data_types (Dict[str, bolt.types.ColumnType]): A mapping from column name to column type. 
            This map specifies the columns that we want to pass into the model; it does 
            not need to include all columns in the dataset.

            Column type is one of:
            - `bolt.types.categorical(n_unique_values: int)`
            - `bolt.types.numerical(range: tuple(float, float))`
            - `bolt.types.text(average_n_words: int=None)`
            - `bolt.types.date()`
            See bolt.types for details.

            If `temporal_tracking_relationships` is non-empty, there must one 
            bolt.types.date() column. This column contains date strings in YYYY-MM-DD format.
            There can only be one bolt.types.date() column.
        temporal_tracking_relationships (Dict[str, List[str or bolt.temporal.TemporalConfig]]): Optional. 
            A mapping from column name to a list of either other column names or bolt.temporal objects.
            This mapping tells Oracle what columns can be tracked over time for each key.
            For example, we may want to tell Oracle that we want to track a user's watch 
            history by passing in a map like `{"user_id": ["movie_id"]}`

            If we provide a mapping from a string to a list of strings like the above, 
            the temporal tracking configuration will be autotuned. We can take control by 
            passing in bolt.temporal objects intead of strings.

            bolt.temporal object is one of:
            - `bolt.temporal.categorical(column_name: str, track_last_n: int, column_known_during_inference: bool=False)
            - `bolt.temporal.numerical(column_name: str, history_length: int, column_known_during_inference: bool=False)
            See bolt.temporal for details.
        target (str): Name of the column that contains the value to be predicted by
            Oracle. The target column has to be a categorical column.
        time_granularity (str): Optional. Either `"daily"`/`"d"`, `"weekly"`/`"w"`, `"biweekly"`/`"b"`, 
            or `"monthly"`/`"m"`. Interval of time that we are interested in. Temporal numerical 
            features are clubbed according to this time granularity. E.g. if 
            `time_granularity="w"` and the numerical values on days 1 and 2 are
            345.25 and 201.1 respectively, then Oracle captures a single numerical 
            value of 546.26 for the week instead of individual values for the two days.
            Defaults to "daily".
        lookahead (str): Optional. How far into the future the model needs to predict. This length of
            time is in terms of time_granularity. E.g. 'time_granularity="daily"` and 
            `lookahead=5` means the model needs to learn to predict 5 days ahead. Defaults to 0
            (predict the immediate next thing).

    Examples:
        >>> # Suppose each row of our data has the following columns: "product_id", "timestamp", "ad_spend", "sales_quantity", "sales_performance"
        >>> # We want to predict next week's sales performance for each product using temporal context.
        >>> # For each product ID, we would like to track both their ad spend and sales quantity over time.
        >>> model = bolt.Oracle(
                data_types={
                    "product_id": bolt.types.categorical(n_unique_classes=5000),
                    "timestamp": bolt.types.date(),
                    "ad_spend": bolt.types.numerical(range=(0, 10000)),
                    "sales_quantity": bolt.types.numerical(range=(0, 20)),
                    "sales_performance": bolt.types.categorical(n_unique_classes=5),
                },
                temporal_tracking_relationships={
                    "product_id": [
                        # Track last 5 weeks of ad spend
                        bolt.temporal.numerical(column_name="ad_spend", history_length=5),
                        # Track last 10 weeks of ad spend
                        bolt.temporal.numerical(column_name="ad_spend", history_length=10),
                        # Track last 5 weeks of sales performance
                        bolt.temporal.categorical(column_name="sales_performance", history_length=5),
                    ]
                },
                target="sales_performance"
                time_granularity="weekly",
                lookahead=2 # predict 2 weeks ahead
            )
        >>> # Alternatively suppose our data has the following columns: "user_id", "movie_id", "hours_watched", "timestamp"
        >>> # We want to build a movie recommendation system.
        >>> # Then we may configure Oracle as follows:
        >>> model = bolt.Oracle(
                data_types={
                    "user_id": bolt.types.categorical(n_unique_classes=5000),
                    "timestamp": bolt.types.date(),
                    "movie_id": bolt.types.categorical(n_unique_classes=3000),
                    "hours_watched": bolt.types.numerical(range=(0, 25)),
                },
                temporal_tracking_relationships={
                    "user_id": [
                        "movie_id", # autotuned movie temporal tracking
                        bolt.temporal.numerical(column_name="hours_watched", history_length="5") # track last 5 days of hours watched.
                    ]
                },
                target="movie_id"
            )

    Notes:
        - Refer to the documentation bolt.types.ColumnType and bolt.temporal.TemporalConfig to better understand column types 
          and temporal tracking configurations.

    )pbdoc")
      .def("train", &SequentialClassifier::train, py::arg("train_file"),
           py::arg("epochs"), py::arg("learning_rate"),
           py::arg("metrics") = std::vector<std::string>({"recall@1"}),
           R"pbdoc(  
    Trains the model using the data provided in train_file.

    Args:
        train_file (str): The path to the training dataset. The dataset
            has to be a CSV file with a header.
        epochs (int): Number of epochs to train the model.
        learning_rate (float): Learning rate. We recommend a learning 
            rate of 0.0001 or lower.
        metrics (List[str]): Metrics to track during training. Defaults to 
            ["recall@1"]. Metrics are currently restricted to any 'recall@k' 
            where k is a positive (nonzero) integer.

    Returns:
        Dict[Str, List[float]]:
        A dictionary from metric name to a list of the value of that metric 
        for each epoch (this also always includes an entry for 'epoch_times'
        measured in seconds). The metrics that are returned are the metrics 
        passed to the `metrics` parameter.
    
    Example:
        >>> metrics = model.train(
                train_file="train_file.csv", epochs=3, learning_rate=0.0001, metrics=["recall@1", "recall@10"]
            )
        >>> print(metrics)
        {'epoch_times': [1.7, 3.4, 5.2], 'recall@1': [0.0922, 0.187, 0.268], 'recall@10': [0.4665, 0.887, 0.9685]}
    
    Notes:
        - If temporal tracking relationships are provided, Oracle can make better predictions 
          by taking temporal context into account. For example, Oracle may keep track of 
          the last few movies that a user has watched to better recommend the next movie.
          `model.train()` automatically updates Oracle's temporal context.
        - `model.train()` resets Oracle's temporal context at the start of training to 
          prevent unwanted information from leaking into the training routine.
           )pbdoc")
      .def("summarizeModel", &SequentialClassifier::summarizeModel,
           "Deprecated\n")
      .def("evaluate", &SequentialClassifier::predict,
           py::arg("validation_file"),
           py::arg("metrics") = std::vector<std::string>({"recall@1"}),
           py::arg("output_file") = std::nullopt,
           py::arg("write_top_k_to_file") = 1,
           R"pbdoc(  
    Evaluates how well the model predicts output classes on a validation 
    dataset. Optionally writes top k predictions to a file if output file 
    name is provided for external evaluation. This method cannot be called 
    on an untrained model.

    Args:
        validation_file (str): The path to the validation dataset to 
            evaluate on. The dataset has to be a CSV file with a header.
        metrics (List[str]): Metrics to track during training. Defaults to 
            ["recall@1"]. Metrics are currently restricted to any 'recall@k' 
            where k is a positive (nonzero) integer.
        output_file (str): An optional path to a file to write predictions 
            to. If not provided, predictions will not be written to file.
        write_top_k_to_file (int): Only relevant if `output_file` is provided. 
            Number of top predictions to write to file per input sample. 
            Defaults to 1.

    Returns:
        Dict[str, float]:
        A dictionary from metric name to the value of that metric (this also 
        always includes an entry for 'test_time' measured in milliseconds). 
        The metrics that are returned are the metrics passed to the `metrics` 
        parameter.
    
    Example:
        >>> metrics = model.evaluate(
                validation_file="validation_file.csv", metrics=["recall@1", "recall@10"], output_file="predictions.txt", write_top_k_to_file=10
            )
        >>> print(metrics)
        {'test_time': 20.0, 'recall@1': [0.0922, 0.187, 0.268], 'recall@10': [0.4665, 0.887, 0.9685]}
    
    Notes: 
        - If temporal tracking relationships are provided, Oracle can make better predictions 
          by taking temporal context into account. For example, Oracle may keep track of 
          the last few movies that a user has watched to better recommend the next movie.
          `model.evaluate()` automatically updates Oracle's temporal context.
           )pbdoc")

      .def("predict", &SequentialClassifier::predictSingle,
           py::arg("input_sample"), py::arg("top_k") = 1,
           R"pbdoc(  
    Computes the top k classes and their probabilities for a single input sample. 

    Args:
        input_sample (Dict[str, str]): The input sample as a dictionary 
            where the keys are column names as specified in data_types and the "
            values are the respective column values. 
        top_k (int): The number of top results to return. Must be > 1.

    Returns:
        List[Tuple[str, float]]:
        A sorted list of pairs containing the predicted class name and the score for 
        that prediction. The pairs are sorted in descending order from highest
        score to lowest score.
    
    Example:
        >>> # Suppose we configure and train Oracle as follows:
        >>> model = bolt.Oracle(
                data_types={
                    "user_id": bolt.types.categorical(n_unique_classes=5000),
                    "timestamp": bolt.types.date(),
                    "special_event": bolt.types.categorical(n_unique_classes=20),
                    "movie_title": bolt.types.categorical(n_unique_classes=500)
                },
                temporal_tracking_relationships={
                    "user_id": ["movie_title"]
                },
                target="movie_title"
            )
        >>> model.train(
                train_file="train_file.csv", epochs=3, learning_rate=0.0001, metrics=["recall@1", "recall@10"]
            )
        >>> # Make a single prediction
        >>> predictions = model.predict(
                input_sample={"user_id": "A33225", "timestamp": "2022-02-02", "special_event": "christmas"}, top_k=3
            )
        >>> print(predictions)
        [("Gone With The Wind", 0.322), ("Titanic", 0.225), ("Pretty Woman", 0.213)]
    
    Notes: 
        - Only columns that are known at the time of inference need to be passed to
          `model.predict()`. For example, notice that while we have a "movie_title" 
          column in the `data_types` argument, we did not pass it to `model.predict()`. 
          This is because we do not know the movie title at the time of inference – that 
          is the target that we are trying to predict after all.

        - If temporal tracking relationships are provided, Oracle can make better predictions 
          by taking temporal context into account. For example, Oracle may keep track of 
          the last few movies that a user has watched to better recommend the next movie. 
          Thus, Oracle is at its best when its internal temporal context gets updated with
          new true samples. `model.predict()` does not update Oracle's temporal context.
          To do this, we need to use `model.index()`. Read about `model.index()` for details.
           )pbdoc")
      .def("explain", &SequentialClassifier::explain, py::arg("input_sample"),
           py::arg("target") = std::nullopt,
           R"pbdoc(  
    Identifies the columns that are most responsible for a predicted outcome 
    and provides a brief description of the column's value.
    
    If a target is provided, the model will identify the columns that need 
    to change for the model to predict the target class.
    
    Args:
        input_sample (Dict[str, str]): The input sample as a dictionary 
            where the keys are column names as specified in data_types and the "
            values are the respective column values. 
        target (str): Optional. The desired target class. If provided, the
        model will identify the columns that need to change for the model to 
        predict the target class.

    Returns:
        List[Explanation]:
        A sorted list of `Explanation` objects that each contain the following fields:
        `column_number`, `column_name`, `keyword`, and `percentage_significance`.
        `column_number` and `column_name` identify the responsible column, 
        `keyword` is a brief description of the value in this column, and
        `percentage_significance` represents this column's contribution to the
        predicted outcome. The list is sorted in descending order by the 
        absolute value of the `percentage_significance` field of each element.
    
    Example:
        >>> # Suppose we configure and train Oracle as follows:
        >>> model = bolt.Oracle(
                data_types={
                    "user_id": bolt.types.categorical(n_unique_classes=5000),
                    "timestamp": bolt.types.date(),
                    "special_event": bolt.types.categorical(n_unique_classes=20),
                    "movie_title": bolt.types.categorical(n_unique_classes=500)
                },
                temporal_tracking_relationships={
                    "user_id": "movie_title"
                },
                target="movie_title"
            )
        >>> model.train(
                train_file="train_file.csv", epochs=3, learning_rate=0.0001, metrics=["recall@1", "recall@10"]
            )
        >>> # Make a single prediction
        >>> explanations = model.explain(
                input_sample={"user_id": "A33225", "timestamp": "2022-02-02", "special_event": "christmas"}, target="Home Alone"
            )
        >>> print(explanations[0].column_name)
        "special_event"
        >>> print(explanations[0].percentage_significance)
        25.2
        >>> print(explanations[0].keyword)
        "christmas"
        >>> print(explanations[1].column_name)
        "movie_id"
        >>> print(explanations[1].percentage_significance)
        -22.3
        >>> print(explanations[1].keyword)
        "Previously seen 'Die Hard'"
    
    Notes: 
        - The `column_name` field of the `Explanation` object is irrelevant in this case
          since `model.explain()` uses column names.
        - `percentage_significance` can be positive or negative depending on the 
          relationship between the responsible column and the prediction. In the above
          example, the `percentage_significance` associated with the explanation
          "Previously seen 'Die Hard'" is negative because recently watching "Die Hard" is 
          negatively correlated with the target class "Home Alone".
        - Only columns that are known at the time of inference need to be passed to
          `model.explain()`. For example, notice that while we have a "movie_title" 
          column in the `data_types` argument, we did not pass it to `model.explain()`. 
          This is because we do not know the movie title at the time of inference – that 
          is the target that we are trying to predict after all.
        - If temporal tracking relationships are provided, Oracle can make better predictions 
          by taking temporal context into account. For example, Oracle may keep track of 
          the last few movies that a user has watched to better recommend the next movie. 
          Thus, Oracle is at its best when its internal temporal context gets updated with
          new true samples. `model.explain()` does not update Oracle's temporal context.
          To do this, we need to use `model.index()`. Read about `model.index()` for details.
           )pbdoc")
      .def("index", &SequentialClassifier::indexSingle, py::arg("sample"),
           R"pbdoc(

    Indexes a single true sample to keep Oracle's temporal context up to date.

    If temporal tracking relationships are provided, Oracle can make better predictions 
    by taking temporal context into account. For example, Oracle may keep track of 
    the last few movies that a user has watched to better recommend the next movie. 
    Thus, Oracle is at its best when its internal temporal context gets updated with
    new true samples. `model.index()` does exactly this. 

    Args: 
        input_sample (Dict[str, str]): The input sample as a dictionary 
            where the keys are column names as specified in data_types and the "
            values are the respective column values. 

    Example:
        >>> # Suppose we configure and train Oracle to do movie recommendation as follows:
        >>> model = bolt.Oracle(
                data_types={
                    "user_id": bolt.types.categorical(n_unique_classes=5000),
                    "timestamp": bolt.types.date(),
                    "special_event": bolt.types.categorical(n_unique_classes=20),
                    "movie_title": bolt.types.categorical(n_unique_classes=500)
                },
                temporal_tracking_relationships={
                    "user_id": ["movie_title"]
                },
                target="movie_title"
            )
        >>> model.train(
                train_file="train_file.csv", epochs=3, learning_rate=0.0001, metrics=["recall@1", "recall@10"]
            )
        >>> # We then deploy the model for inference. Inference is performed by calling model.predict()
        >>> predictions = model.predict(
                input_sample={"user_id": "A33225", "timestamp": "2022-02-02", "special_event": "christmas"}, top_k=3
            )
        >>> # Suppose we later learn that user "A33225" ends up watching "Die Hard 3". 
        >>> # We can call model.index() to keep Oracle's temporal context up to date.
        >>> model.index(
                input_sample={"user_id": "A33225", "timestamp": "2022-02-02", "special_event": "christmas", "movie_title": "Die Hard 3"}
            )
          )pbdoc")
      .def("save", &SequentialClassifier::save, py::arg("filename"),
           R"pbdoc(  
    Serializes an instance of Oracle into a file on disk. The serialized Oracle includes 
    its current temporal context.
    
    Args:
        filename (str): The file on disk to serialize this instance of Oracle into.

    Example:
        >>> model.Oracle(...)
        >>> model.save("oracle_savefile.bolt")
           )pbdoc")
      .def_static("load", &SequentialClassifier::load, py::arg("filename"),
                  R"pbdoc(  
    Loads a serialized instance of Oracle from a file on disk. The loaded Oracle includes 
    the temporal context from before serialization.
    
    Args:
        filename (str): The file on disk to load the instance of Oracle from.

    Example:
        >>> model.Oracle(...)
        >>> model = bolt.Oracle.load("oracle_savefile.bolt")
           )pbdoc");
<<<<<<< HEAD
#endif
=======

  createModelsSubmodule(bolt_submodule);
}

void createModelsSubmodule(py::module_& bolt_submodule) {
  auto models_submodule = bolt_submodule.def_submodule("models");

#if THIRDAI_EXPOSE_ALL
  py::class_<bolt::QueryCandidateGeneratorConfig,
             bolt::QueryCandidateGeneratorConfigPtr>(models_submodule,
                                                     "GeneratorConfig")
      .def(
          py::init<std::string, uint32_t, uint32_t, uint32_t,
                   std::vector<uint32_t>, bool, uint32_t, uint32_t, uint32_t>(),
          py::arg("hash_function"), py::arg("num_tables"),
          py::arg("hashes_per_table"), py::arg("top_k") = 5, py::arg("n_grams"),
          py::arg("has_incorrect_queries") = false,
          py::arg("input_dim") = 100000, py::arg("batch_size") = 10000,
          py::arg("range") = 1000000,
          R"pbdoc(
    Initializes a QueryCandidateGeneratorConfig object.

     Args:
        hash_function (str): A specific hash function 
                        to use. Supported hash functions include FastSRP,
                        DensifiedMinHash and DWTA.
        num_tables (int): Number of hash tables to construct.
        hashes_per_table (int): Number of hashes per table.
        top_k (int): The number of closest queries to return
        n_grams (List[int]): List of N-gram blocks to use. 
        has_incorrect_queries(bool): Flag to identify if flash is initialized
            with single queries or tuples of incorrect and correct queries.
        input_dim (int): Input dimension 
        batch_size (int): batch size. It is defaulted to 10000. 
        range (int) : The range for the hash function used. 
    Returns: 
        QueryCandidateGeneratorConfig

    Example:
        >>> generator_config = bolt.models.GeneratorConfig(
                hash_function="DensifiedMinHash",
                num_tables=100,
                hashes_per_table=15,
                input_dim=100,
                top_k=5,
                n_grams=[3,4],
                has_incorrect_queries=True,
                batch_size=10000,
            )
            )pbdoc")
      .def("save", &bolt::QueryCandidateGeneratorConfig::save,
           py::arg("file_name"),
           R"pbdoc(
    Saves a query candidate generator config object at the specified file path. 
    This can be used to provide a query candidate generator architecture to customers.

    Args:
        file_name (str): File path specification for where to save the 
                generator configuration object. 

    Returns:
        None

            )pbdoc")

      .def_static("load", &bolt::QueryCandidateGeneratorConfig::load,
                  py::arg("config_file_name"),
                  R"pbdoc(
    Loads a query candidate generator config object from a specific file location. 

    Args:
        config_file_name (str): Path to the file containing a saved config.

        Returns:
            QueryCandidateGeneratorConfig:

            )pbdoc");

#endif

  py::class_<bolt::QueryCandidateGenerator,
             std::shared_ptr<bolt::QueryCandidateGenerator>>(models_submodule,
                                                             "Generator")
      .def(py::init(&bolt::QueryCandidateGenerator::
                        buildGeneratorFromSerializedConfig),
           py::arg("config_file_name"),
           R"pbdoc(
    Initializes an QueryCandidateGenerator object.
            
    The config file should at least contain the following elements:
        - num_hash_tables: Number of hash tables to construct.
        - hashes_per_table: Hashes for each hash table.
    Args:
        config_file_name (str): The path to the config file
    Returns:
        QueryCandidateGenerator

    Example:
        >>> CONFIG_FILE = "/path/to/config/file"
        >>> generator = bolt.models.Generator(
                config_file_name=CONFIG_FILE
            )

           )pbdoc")

      .def("save", &bolt::QueryCandidateGenerator::save, py::arg("file_name"),
           R"pbdoc(
    Saves a query candidate generator object at the specified file path. 

    Args:
        file_name (str): File path specification for where to save the 
                generator object. 

    Returns:
        None

            )pbdoc")

      .def_static("load", &bolt::QueryCandidateGenerator::load,
                  py::arg("file_name"),
                  R"pbdoc(
    Loads a query candidate generator object from a specific file location.
    Throws an exception if the file does not exist at the specified path.  

    Args:
        config_file_name (str): Path to the file containing a saved config.

        Returns:
            QueryCandidateGenerator:

            )pbdoc")

      .def("train", &bolt::QueryCandidateGenerator::buildFlashIndex,
           py::arg("file_name"),
           R"pbdoc(
    Constructs a flash index by reading from a CSV file. 
    If `has_incorrect_queries` is set in QueryCandidateGeneratorConfig, the input CSV file is 
    expected to have two columns: the first containing correct queries, and 
    the second containing the incorrect queries. 

    Otherwise, the input CSV file is expected to have just one column
    with only correct queries. 
            
    Args:
        config_file_name (str): The path to the file containing the queries
 
    Returns:
        None

    Example:
        >>> generator = bolt.models.Generator(...)
        >>> query_file_name = "/path/to/query/file/name"
        >>> generator.train(file_name=query_file_name)

           )pbdoc")

      .def("generate", &bolt::QueryCandidateGenerator::queryFromList,
           py::arg("queries"),
           R"pbdoc(
    Generates a list of correct candidate queries for each of the the given 
    queries in the list. 
    By default, 5 queries are chosen as output. If less than 5 queries are 
    found, then the output list is padded with empty strings. 

    Args:
        queries (List[str]): Input queries

    Returns:
        List[List[str]]: The generated list of queries by flash. 

    Example:
        >>> generator = bolt.models.Generator(...)
        >>> query_file_name = "/path/to/query/file/name"
        >>> generator.build_index(file_name=query_file_name)
        >>> candidates = generator.generate(query=["first incorrect query",
                                                   "second incorrect query"])

           )pbdoc");
>>>>>>> 606fa822
}

}  // namespace thirdai::bolt::python<|MERGE_RESOLUTION|>--- conflicted
+++ resolved
@@ -698,9 +698,7 @@
         >>> model.Oracle(...)
         >>> model = bolt.Oracle.load("oracle_savefile.bolt")
            )pbdoc");
-<<<<<<< HEAD
 #endif
-=======
 
   createModelsSubmodule(bolt_submodule);
 }
@@ -879,7 +877,6 @@
                                                    "second incorrect query"])
 
            )pbdoc");
->>>>>>> 606fa822
 }
 
 }  // namespace thirdai::bolt::python