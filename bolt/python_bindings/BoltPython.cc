--- conflicted
+++ resolved
@@ -694,15 +694,8 @@
         >>> model.Oracle(...)
         >>> model = bolt.Oracle.load("oracle_savefile.bolt")
            )pbdoc");
-<<<<<<< HEAD
-
-  createBoltGraphSubmodule(bolt_submodule);
-
-  createModelsSubmodule(bolt_submodule);
-
-  return bolt_submodule;
-=======
->>>>>>> 63615a6f
+
+    createModelsSubmodule(bolt_submodule);
 }
 
 void createModelsSubmodule(py::module_& bolt_submodule) {
