--- conflicted
+++ resolved
@@ -161,10 +161,6 @@
   udt_types_submodule.def(
       "categorical", automl::deployment::DataType::categorical,
       py::arg("delimiter") = std::nullopt, py::arg("metadata") = nullptr,
-<<<<<<< HEAD
-      py::arg("consecutive_integer_ids") = false,
-=======
->>>>>>> b976cb1f
       R"pbdoc(
     Categorical column type. Use this object if a column contains categorical 
     data (each unique value is treated as a class). Examples include user IDs, 
