--- conflicted
+++ resolved
@@ -63,7 +63,6 @@
            py::arg("epochs"), py::arg("rehash") = 0, py::arg("rebuild") = 0,
            py::arg("metrics") = std::vector<std::string>(),
            py::arg("verbose") = true)
-<<<<<<< HEAD
       .def("train", &PyNetwork::trainWithSparseNumpyArray,
            py::arg("x_idxs"), py::arg("x_vals"), py::arg("x_offsets"),
            py::arg("y_idxs"), py::arg("y_vals"), py::arg("y_offsets"),
@@ -71,8 +70,6 @@
            py::arg("epochs"), py::arg("rehash") = 0, py::arg("rebuild") = 0,
            py::arg("metrics") = std::vector<std::string>(),
            py::arg("verbose") = true)
-=======
->>>>>>> d72ab14c
       .def("predict", &PyNetwork::predict, py::arg("test_data"),
            py::arg("metrics") = std::vector<std::string>(),
            py::arg("verbose") = true,
@@ -82,7 +79,6 @@
            py::arg("batch_size"),
            py::arg("metrics") = std::vector<std::string>(),
            py::arg("verbose") = true,
-<<<<<<< HEAD
            py::arg("batch_limit") = std::numeric_limits<uint32_t>::max())
       .def("predict", &PyNetwork::predictWithSparseNumpyArray,
            py::arg("x_idxs"), py::arg("x_vals"), py::arg("x_offsets"),
@@ -92,12 +88,8 @@
            py::arg("verbose") = true,
            py::arg("batch_limit") = std::numeric_limits<uint32_t>::max())
       .def("enable_sparse_inference", &PyNetwork::enableSparseInference);
-=======
-           py::arg("batch_limit") = std::numeric_limits<uint32_t>::max())
-      .def("enable_sparse_inference", &PyNetwork::enableSparseInference)
       .def("save", &PyNetwork::save, py::arg("filename"))
       .def_static("load", &PyNetwork::load, py::arg("filename"));
->>>>>>> d72ab14c
 
   py::class_<PyDLRM>(bolt_submodule, "DLRM")
       .def(py::init<thirdai::bolt::EmbeddingLayerConfig,
