--- conflicted
+++ resolved
@@ -458,17 +458,7 @@
       .def("get_layer_sparsity", &PyNetwork::getLayerSparsity,
            py::arg("layer_index"),
            "Gets the sparsity of the layer at the given index. The 0th layer "
-<<<<<<< HEAD
            "is the first layer after the input layer.");
-=======
-           "is the first layer after the input layer.")
-#if THIRDAI_EXPOSE_ALL
-      .def("get_sampling_config", &PyNetwork::getSamplingConfig,
-           py::arg("layer_index"),
-           "Returns the sampling config of the layer at layer_index.")
-#endif
-      ;
->>>>>>> 7cb3299a
 
   py::class_<TextClassifier>(bolt_submodule, "TextClassifier")
       .def(py::init<const std::string&, uint32_t>(), py::arg("model_size"),
@@ -513,8 +503,6 @@
           "Arguments:\n"
           " * filename: string - The location of the saved classifier.\n");
 
-<<<<<<< HEAD
-=======
   py::class_<DistributedPyNetwork>(
       bolt_submodule, "DistributedNetwork",
       "Fully connected Distributed neural network.")
@@ -654,7 +642,6 @@
            "inference, you may get a significant performance improvement if "
            "you call this one or two epochs before you finish training. "
            "Otherwise you should not call this method.");
->>>>>>> 7cb3299a
   py::class_<TabularClassifier>(bolt_submodule, "TabularClassifier")
       .def(py::init<const std::string&, uint32_t>(), py::arg("model_size"),
            py::arg("n_classes"),
