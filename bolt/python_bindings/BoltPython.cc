--- conflicted
+++ resolved
@@ -63,24 +63,19 @@
       .def(py::init<>(),
            "Constructs a WeightedMeanAbsolutePercentageError object.");
 
-<<<<<<< HEAD
-  py::class_<thirdai::bolt::FullyConnectedLayerConfig>(
-      bolt_submodule, "LayerConfig", "Defines a fully-connected layer.\n")
-=======
   py::class_<thirdai::bolt::SequentialLayerConfig,
              std::shared_ptr<thirdai::bolt::SequentialLayerConfig>>(
       bolt_submodule, "Sequential");
 
   py::class_<thirdai::bolt::FullyConnectedLayerConfig,
              std::shared_ptr<thirdai::bolt::FullyConnectedLayerConfig>,
-             thirdai::bolt::SequentialLayerConfig>(bolt_submodule,
-                                                   "FullyConnected")
->>>>>>> 8e7dc2c1
+             thirdai::bolt::SequentialLayerConfig>(
+      bolt_submodule, "FullyConnected", "Defines a fully-connected layer.\n")
       .def(py::init<uint64_t, float, ActivationFunction,
                     thirdai::bolt::SamplingConfig>(),
            py::arg("dim"), py::arg("load_factor"),
            py::arg("activation_function"), py::arg("sampling_config"),
-           "Constructs the LayerConfig object.\n"
+           "Constructs the FullyConnectedLayerConfig object.\n"
            "Arguments:\n"
            "  dim: Int - The dimension of the layer.\n"
            "  load_factor: Float - The fraction of neurons to use during "
@@ -91,18 +86,20 @@
            "  activation_function: ActivationFunctions enum - We support three "
            "activation "
            "functions: ReLU, Softmax, and Linear.\n"
-           "  sampling_config: SamplingConfig - sampling configuration.")
-      .def(py::init<uint64_t, ActivationFunction>(), py::arg("dim"),
-           py::arg("activation_function"),
-           "Constructs the LayerConfig object for a dense layer.\n"
-           "Arguments:\n"
-           "  dim: Int - The dimension of the layer.\n"
-           "  activation_function: ActivationFunctions enum - We support three "
-           "activation "
-           "functions: ReLU, Softmax, and Linear.")
+           "  sampling_config: SamplingConfig - Sampling configuration.")
+      .def(
+          py::init<uint64_t, ActivationFunction>(), py::arg("dim"),
+          py::arg("activation_function"),
+          "Constructs the FullyConnectedLayerConfig object for a dense layer.\n"
+          "Arguments:\n"
+          "  dim: Int - The dimension of the layer.\n"
+          "  activation_function: ActivationFunctions enum - We support three "
+          "activation "
+          "functions: ReLU, Softmax, and Linear.")
       .def(py::init<uint64_t, float, ActivationFunction>(), py::arg("dim"),
            py::arg("load_factor"), py::arg("activation_function"),
-           "Constructs the LayerConfig object for a sparse layer with a "
+           "Constructs the FullyConnectedLayerConfig object for a sparse layer "
+           "with a "
            "default sampling "
            "configuration.\n"
            "Arguments:\n"
@@ -111,23 +108,36 @@
            "activation "
            "functions: ReLU, Softmax, and Linear.");
 
-<<<<<<< HEAD
-  py::class_<thirdai::bolt::EmbeddingLayerConfig>(
-      bolt_submodule, "EmbeddingLayerConfig",
-      "Defines a space-efficient embedding table lookup layer.")
-=======
   py::class_<thirdai::bolt::ConvLayerConfig,
              std::shared_ptr<thirdai::bolt::ConvLayerConfig>,
-             thirdai::bolt::SequentialLayerConfig>(bolt_submodule, "Conv")
+             thirdai::bolt::SequentialLayerConfig>(
+      bolt_submodule, "Conv",
+      "Defines a 2D convolutional layer that convolves over "
+      "non-overlapping patches.")
       .def(py::init<uint64_t, float, ActivationFunction,
                     thirdai::bolt::SamplingConfig,
                     std::pair<uint32_t, uint32_t>, uint32_t>(),
            py::arg("num_filters"), py::arg("load_factor"),
            py::arg("activation_function"), py::arg("sampling_config"),
-           py::arg("kernel_size"), py::arg("num_patches"));
-
-  py::class_<thirdai::bolt::EmbeddingLayerConfig>(bolt_submodule, "Embedding")
->>>>>>> 8e7dc2c1
+           py::arg("kernel_size"), py::arg("num_patches"),
+           "Constructs the ConvLayerConfig object.\n"
+           "Arguments:\n"
+           "  num_filters: Int - Number of convolutional filters.\n"
+           "  load_factor: Float - The fraction of filters to use during "
+           "sparse training and sparse inference. For example, "
+           "load_factor=0.05 means the layer uses 5% of the filters "
+           "when processing each patch.\n"
+           "  activation_function: ActivationFunctions enum - We support three "
+           "activation "
+           "functions: ReLU, Softmax, and Linear.\n"
+           "  sampling_config: SamplingConfig - Sampling configuration.\n"
+           "  kernel_size: Pair of ints - 2D dimensions of each patch.\n"
+           "  num_patches: Int - Number of patches.");
+
+  py::class_<thirdai::bolt::EmbeddingLayerConfig>(
+      bolt_submodule,
+      "Embedding"
+      "Defines a space-efficient embedding table lookup layer.")
       .def(py::init<uint32_t, uint32_t, uint32_t>(),
            py::arg("num_embedding_lookups"), py::arg("lookup_size"),
            py::arg("log_embedding_block_size"),
@@ -139,20 +149,16 @@
            "  log_embedding_block_size: Int - log (base 2) of the size of the "
            "embedding table.");
 
-<<<<<<< HEAD
   py::class_<PyNetwork>(bolt_submodule, "Network",
                         "Fully connected neural network.")
-      .def(py::init<std::vector<thirdai::bolt::FullyConnectedLayerConfig>,
-=======
-  py::class_<PyNetwork>(bolt_submodule, "Network")
       .def(py::init<std::vector<
                         std::shared_ptr<thirdai::bolt::SequentialLayerConfig>>,
->>>>>>> 8e7dc2c1
                     uint64_t>(),
            py::arg("layers"), py::arg("input_dim"),
            "Constructs the neural network.\n"
            "Arguments:\n"
-           "  layers: List of LayerConfig - Configurations for the sequence of "
+           "  layers: List of SequentialLayerConfig - Configurations for the "
+           "sequence of "
            "layers in the neural network.\n"
            "  input_dim: Int - Dimension of input vectors in the dataset.")
       .def("train", &PyNetwork::train, py::arg("train_data"),
@@ -461,9 +467,11 @@
            "Arguments:\n"
            "  embedding_layer: EmbeddingLayerConfig - Configuration of the "
            "embedding layer.\n"
-           "  bottom_mlp: List of LayerConfig - Configurations of the sequence "
+           "  bottom_mlp: List of SequentialLayerConfig - Configurations of "
+           "the sequence "
            "of layers in DLRM's bottom MLP.\n"
-           "  top_mlp: List of LayerConfig - Configurations of the sequence of "
+           "  top_mlp: List of SequentialLayerConfig - Configurations of the "
+           "sequence of "
            "layers in DLRM's top MLP.\n"
            "  input_dim: Int - Dimension of input vectors in the dataset.")
       .def("train", &PyDLRM::train, py::arg("train_data"), py::arg("loss_fn"),
