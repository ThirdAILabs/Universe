--- conflicted
+++ resolved
@@ -624,7 +624,6 @@
           "Arguments:\n"
           " * filename: string - The location of the saved classifier.\n");
 
-<<<<<<< HEAD
   py::class_<TabularClassifier>(bolt_submodule, "TabularClassifier")
       .def(py::init<const std::string&, uint32_t>(), py::arg("model_size"),
            py::arg("n_classes"),
@@ -670,7 +669,7 @@
           "Loads and builds a saved classifier from file.\n"
           "Arguments:\n"
           " * filename: string - The location of the saved classifier.\n");
-=======
+
   auto graph_submodule = bolt_submodule.def_submodule("graph");
 
   py::class_<Node, NodePtr>(graph_submodule, "Node");  // NOLINT
@@ -811,7 +810,6 @@
            "parameters. See the PredictConfig documentation above.\n\n"
 
            "Returns a  a mapping from metric names to their values.");
->>>>>>> 283f4ca3
 }
 
 void printMemoryWarning(uint64_t num_samples, uint64_t inference_dim) {
