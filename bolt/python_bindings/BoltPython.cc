#include "BoltPython.h"
#include <bolt/python_bindings/ConversionUtils.h>
#include <bolt/src/graph/Graph.h>
#include <bolt/src/graph/Node.h>
#include <bolt/src/graph/nodes/FullyConnected.h>
#include <bolt/src/graph/nodes/Input.h>
#include <bolt/src/layers/LayerConfig.h>
#include <bolt/src/layers/LayerUtils.h>
#include <bolt/src/loss_functions/LossFunctions.h>
#include <auto_ml/src/deployment_config/dataset_configs/udt/DataTypes.h>
#include <dataset/src/DataLoader.h>
#include <dataset/src/batch_processors/TabularMetadataProcessor.h>
#include <pybind11/cast.h>
#include <pybind11/detail/common.h>
#include <pybind11/pybind11.h>
#include <pybind11/stl.h>
#include <search/src/Generator.h>
#include <limits>
#include <optional>
#include <sstream>
#include <string>
#include <utility>

namespace thirdai::bolt::python {

void createBoltSubmodule(py::module_& bolt_submodule) {
  py::class_<TrainConfig, TrainConfigPtr>(bolt_submodule, "TrainConfig")
      .def(py::init(&TrainConfig::makeConfig), py::arg("learning_rate"),
           py::arg("epochs"))
      .def("with_metrics", &TrainConfig::withMetrics, py::arg("metrics"))
      .def("silence", &TrainConfig::silence)
#if THIRDAI_EXPOSE_ALL
      // We do not want to expose these methods to customers to hide complexity.
      .def("with_rebuild_hash_tables", &TrainConfig::withRebuildHashTables,
           py::arg("rebuild_hash_tables"))
      .def("with_reconstruct_hash_functions",
           &TrainConfig::withReconstructHashFunctions,
           py::arg("reconstruct_hash_functions"))
      // We do not want to expose this method because it will not work correctly
      // with the ModelPipeline since it won't sae the entire pipeline.
      .def("with_save_parameters", &TrainConfig::withSaveParameters,
           py::arg("save_prefix"), py::arg("save_frequency"))
#endif
      .def("with_callbacks", &TrainConfig::withCallbacks, py::arg("callbacks"))
      .def("with_validation", &TrainConfig::withValidation,
           py::arg("validation_data"), py::arg("validation_labels"),
           py::arg("eval_config"), py::arg("validation_frequency") = 0,
           py::arg("save_best_per_metric") = "",
           R"pbdoc(
Add validation options to execute validation during training. Can be used to
configure input data and labels, frequency to validate and optionally saving
best model per a specified metric.

Args:
    validation_data (dataset.BoltDataset): 
        Input dataset for validation
    validation_label (dataset.BoltDataset): 
        Ground truth labels to use during validation
    eval_config (bolt.EvalConfig): 
        See EvalConfig.
    validation_frequency (int, optional): 
        Interval of updates (batches) to run validation and report
        metrics. Defaults to 0, which is no validation amidst
        training.
    save_best_per_metric (str, optional): 
        Whether to save best model based on validation. Needs
        with_save_parameters(...) configured.  Defaults to empty
        string, which implies no saving best model. Note that this requires the
        tracked metric to be configured via `with_metrics(...)`.

)pbdoc")
      .def_property_readonly(
          "num_epochs", [](TrainConfig& config) { return config.epochs(); },
          "Returns the number of epochs a model with this TrainConfig will "
          "train for.")
      .def_property_readonly(
          "learning_rate",
          [](TrainConfig& config) { return config.learningRate(); },
          "Returns the learning rate a model with this TrainConfig will train "
          "with.")
      .def(getPickleFunction<TrainConfig>())
      .def("with_log_loss_frequency", &TrainConfig::withLogLossFrequency,
           py::arg("log_loss_frequency"));

  py::class_<EvalConfig>(bolt_submodule, "EvalConfig")
      .def(py::init(&EvalConfig::makeConfig))
      .def("enable_sparse_inference", &EvalConfig::enableSparseInference)
      .def("with_metrics", &EvalConfig::withMetrics, py::arg("metrics"))
      .def("silence", &EvalConfig::silence)
      .def("return_activations", &EvalConfig::returnActivations);

  auto udt_types_submodule = bolt_submodule.def_submodule("types");

  py::class_<automl::deployment::DataType>(  // NOLINT
      udt_types_submodule, "ColumnType", "Base class for bolt types.");

  udt_types_submodule.def(
      "categorical", automl::deployment::DataType::categorical,
      py::arg("n_unique_classes"), py::arg("delimiter") = std::nullopt,
      py::arg("metadata") = nullptr, py::arg("consecutive_integer_ids") = false,
      R"pbdoc(
    Categorical column type. Use this object if a column contains categorical 
    data (each unique value is treated as a class). Examples include user IDs, 
    movie titles, or age groups.

    Args:
        n_unique_classes (int): Number of unique categories in the column.
            UDT throws an error if the column contains more than the 
            specified number of unique values.
        delimiter (str): Optional. Defaults to None. A single character 
            (length-1 string) that separates multiple values in the same 
            column. This can only be used for the target column. If not 
            provided, UDT assumes that there is only one value in the column.
        consecutive_integer_ids (bool): Optional. Defaults to None. When set to
            True, the values of this column are assumed to be integers ranging 
            from 0 to n_unique_classes - 1. Otherwise, the values are assumed to 
            be arbitrary strings (including strings of integral ids that are 
            not within [0, n_unique_classes - 1]).
        metadata (Metadata): Optional. A metadata object to be used when there 
            is a separate metadata file corresponding to this categorical 
            column.
    
    Example:
        >>> deployment.UniversalDeepTransformer(
                data_types: {
                    "user_id": bolt.types.categorical(
                        n_unique_classes=5000, 
                        delimiter=' ',
                        metadata=bolt.types.metadata(filename="user_meta.csv", data_types={"age": bolt.types.numerical()}, key_column_name="user_id")
                    )
                }
                ...
            )
                             )pbdoc");
  udt_types_submodule.def("numerical", automl::deployment::DataType::numerical,
                          py::arg("range"),
                          R"pbdoc(
    Numerical column type. Use this object if a column contains numerical 
    data (the value is treated as a quantity). Examples include hours of 
    a movie watched, sale quantity, or population size.

    Args:
        range (tuple(float, float)): The expected range (min to max) of the
        numeric quantity. The more accurate this range to the test data, the 
        better the model performance.

    Example:
        >>> deployment.UniversalDeepTransformer(
                data_types: {
                    "hours_watched": bolt.types.numerical(range=(0, 25))
                }
                ...
            )
                             )pbdoc");
  udt_types_submodule.def("text", automl::deployment::DataType::text,
                          py::arg("average_n_words") = std::nullopt,
                          py::arg("embedding_size") = "m",
                          py::arg("use_attention") = false,
                          R"pbdoc(
    Text column type. Use this object if a column contains text data 
    (the meaning of the text matters). Examples include descriptions, 
    search queries, and user bios.

    Args:
        average_n_words (int): Optional. Average number of words in the 
            text column in each row. If provided, UDT may make 
            optimizations as appropriate.
        embedding_size (str): Optional. One of "small"/"s", "medium"/"m",
            or "large"/"l". Defaults to "m".
        use_attention (bool): Optional. If true, udt is guaranteed to
            use attention when processing this text column. Otherwise, 
            udt will only use attention when appropriate.
    
    Example:
        >>> deployment.UniversalDeepTransformer(
                data_types: {
                    "user_motto": bolt.types.text(average_n_words=10),
                    "user_bio": bolt.types.text()
                }
                ...
            )

                             )pbdoc");
  udt_types_submodule.def("date", automl::deployment::DataType::date,
                          R"pbdoc(
    Date column type. Use this object if a column contains date strings. 
    Date strings must be in YYYY-MM-DD format.
 
    Example:
        >>> deployment.UniversalDeepTransformer(
                data_types: {
                    "timestamp": bolt.types.date()
                }
                ...
            )
                             )pbdoc");

<<<<<<< HEAD
  py::class_<sequential_classifier::CategoricalMetadataConfig,
             sequential_classifier::CategoricalMetadataConfigPtr>(
      oracle_types_submodule, "metadata")
      .def(py::init<std::string, std::string,
                    sequential_classifier::ColumnDataTypes, char>(),
           py::arg("filename"), py::arg("key_column_name"),
           py::arg("data_types"), py::arg("delimiter") = ',');

  auto oracle_temporal_submodule = bolt_submodule.def_submodule("temporal");
=======
  auto udt_temporal_submodule = bolt_submodule.def_submodule("temporal");
>>>>>>> acb49cb3

  py::class_<automl::deployment::TemporalConfig>(  // NOLINT
      udt_temporal_submodule, "TemporalConfig",
      "Base class for temporal feature configs.");

<<<<<<< HEAD
  oracle_temporal_submodule.def(
      "categorical", sequential_classifier::TemporalConfig::categorical,
      py::arg("column_name"), py::arg("track_last_n"),
      py::arg("column_known_during_inference") = false,
      py::arg("use_metadata") = false,
      R"pbdoc(
=======
  udt_temporal_submodule.def("categorical",
                             automl::deployment::TemporalConfig::categorical,
                             py::arg("column_name"), py::arg("track_last_n"),
                             py::arg("column_known_during_inference") = false,
                             R"pbdoc(
>>>>>>> acb49cb3
    Temporal categorical config. Use this object to configure how a 
    categorical column is tracked over time. 

    Args:
        column_name (str): The name of the tracked column.
        track_last_n (int): Number of last categorical values to track
            per tracking id.
        column_known_during_inference (bool): Optional. Whether the 
            value of the tracked column is known during inference. Defaults 
            to False.
        use_metadata (bool): Optional. Whether to use the metadata of the N 
            tracked items, if metadata is provided in the corresponding 
            categorical column type object. Ignored if no metadata is provided. 
            Defaults to False.

    Example:
        >>> # Suppose each row of our data has the following columns: "product_id", "timestamp", "ad_spend_level", "sales_performance"
        >>> # We want to predict the current week's sales performance for each product using temporal context.
        >>> # For each product ID, we would like to track both their ad spend level and sales performance over time.
        >>> # Ad spend level is known at the time of inference but sales performance is not. Then we can configure UDT as follows:
        >>> model = deployment.UniversalDeepTransformer(
                data_types={
                    "product_id": bolt.types.categorical(n_unique_classes=5000),
                    "timestamp": bolt.types.date(),
                    "ad_spend_level": bolt.types.categorical(n_unique_classes=5),
                    "sales_performance": bolt.types.categorical(n_unique_classes=5),
                },
                temporal_tracking_relationships={
                    "product_id": [
                        bolt.temporal.categorical(column_name="ad_spend_level", track_last_n=5, column_known_during_inference=True),
                        bolt.temporal.categorical(column_name="ad_spend_level", track_last_n=25, column_known_during_inference=True),
                        bolt.temporal.categorical(column_name="sales_performance", track_last_n=5), # column_known_during_inference defaults to False
                    ]
                },
                ...
            )
    
    Notes:
        - Temporal categorical features are tracked as a set; if we track the last 5 ad spend levels,
          we capture what the last 5 ad spend levels are, but we do not capture their order.
        - The same column can be tracked more than once, allowing us to capture both short and
          long term trends.
      )pbdoc");
  udt_temporal_submodule.def("numerical",
                             automl::deployment::TemporalConfig::numerical,
                             py::arg("column_name"), py::arg("history_length"),
                             py::arg("column_known_during_inference") = false,
                             R"pbdoc(
    Temporal numerical config. Use this object to configure how a 
    numerical column is tracked over time. 

    Args:
        column_name (str): The name of the tracked column.
        history_length (int): Amount of time to look back. Time is in terms 
            of the time granularity passed to the UDT constructor.
        column_known_during_inference (bool): Optional. Whether the 
            value of the tracked column is known during inference. Defaults 
            to False.

    Example:
        >>> # Suppose each row of our data has the following columns: "product_id", "timestamp", "ad_spend", "sales_performance"
        >>> # We want to predict the current week's sales performance for each product using temporal context.
        >>> # For each product ID, we would like to track both their ad spend and sales performance over time.
        >>> # Ad spend is known at the time of inference but sales performance is not. Then we can configure UDT as follows:
        >>> model = deployment.UniversalDeepTransformer(
                data_types={
                    "product_id": bolt.types.categorical(n_unique_classes=5000),
                    "timestamp": bolt.types.date(),
                    "ad_spend": bolt.types.numerical(range=(0, 10000)),
                    "sales_performance": bolt.types.categorical(n_unique_classes=5),
                },
                target="sales_performance"
                time_granularity="weekly",
                temporal_tracking_relationships={
                    "product_id": [
                        # Track last 5 weeks of ad spend
                        bolt.temporal.numerical(column_name="ad_spend", history_length=5, column_known_during_inference=True),
                        # Track last 10 weeks of ad spend
                        bolt.temporal.numerical(column_name="ad_spend", history_length=10, column_known_during_inference=True),
                        # Track last 5 weeks of sales quantity
                        bolt.temporal.numerical(column_name="sales_quantity", history_length=5), # column_known_during_inference defaults to False
                    ]
                },

            )
    
    Notes:
        - The same column can be tracked more than once, allowing us to capture both short and
          long term trends.
      )pbdoc");

  createModelsSubmodule(bolt_submodule);
}

void createModelsSubmodule(py::module_& bolt_submodule) {
  auto models_submodule = bolt_submodule.def_submodule("models");

#if THIRDAI_EXPOSE_ALL
  py::class_<bolt::QueryCandidateGeneratorConfig,
             bolt::QueryCandidateGeneratorConfigPtr>(models_submodule,
                                                     "GeneratorConfig")
      .def(py::init<std::string, uint32_t, uint32_t, uint32_t,
                    std::vector<uint32_t>, bool, uint32_t>(),
           py::arg("hash_function"), py::arg("num_tables"),
           py::arg("hashes_per_table"), py::arg("range"), py::arg("n_grams"),
           py::arg("has_incorrect_queries") = false,
           py::arg("batch_size") = 10000,
           R"pbdoc(
    Initializes a QueryCandidateGeneratorConfig object.

     Args:
        hash_function (str): A specific hash function 
                        to use. Supported hash functions include FastSRP,
                        DensifiedMinHash and DWTA.
        num_tables (int): Number of hash tables to construct.
        hashes_per_table (int): Number of hashes per table.
        n_grams (List[int]): List of N-gram blocks to use. 
        has_incorrect_queries(bool): Flag to identify if flash is initialized
            with single queries or tuples of incorrect and correct queries.
        input_dim (int): Input dimension 
        batch_size (int): batch size. It is defaulted to 10000. 
        range (int) : The range for the hash function used. 
    Returns: 
        QueryCandidateGeneratorConfig

    Example:
        >>> generator_config = bolt.models.GeneratorConfig(
                hash_function="DensifiedMinHash",
                num_tables=100,
                hashes_per_table=15,
                input_dim=100,
                top_k=5,
                n_grams=[3,4],
                has_incorrect_queries=True,
                batch_size=10000,
            )
            )pbdoc")
      .def("save", &bolt::QueryCandidateGeneratorConfig::save,
           py::arg("file_name"),
           R"pbdoc(
    Saves a query candidate generator config object at the specified file path. 
    This can be used to provide a query candidate generator architecture to customers.

    Args:
        file_name (str): File path specification for where to save the 
                generator configuration object. 

    Returns:
        None

            )pbdoc")

      .def_static("load", &bolt::QueryCandidateGeneratorConfig::load,
                  py::arg("config_file_name"),
                  R"pbdoc(
    Loads a query candidate generator config object from a specific file location. 

    Args:
        config_file_name (str): Path to the file containing a saved config.

        Returns:
            QueryCandidateGeneratorConfig:

            )pbdoc");

#endif

  py::class_<bolt::QueryCandidateGenerator,
             std::shared_ptr<bolt::QueryCandidateGenerator>>(models_submodule,
                                                             "Generator")
      .def(py::init(&bolt::QueryCandidateGenerator::
                        buildGeneratorFromSerializedConfig),
           py::arg("config_file_name"),
           R"pbdoc(
    Initializes an QueryCandidateGenerator object.
            
    The config file should at least contain the following elements:
        - num_hash_tables: Number of hash tables to construct.
        - hashes_per_table: Hashes for each hash table.
    Args:
        config_file_name (str): The path to the config file
    Returns:
        QueryCandidateGenerator

    Example:
        >>> CONFIG_FILE = "/path/to/config/file"
        >>> generator = bolt.models.Generator(
                config_file_name=CONFIG_FILE
            )

           )pbdoc")

      .def("save", &bolt::QueryCandidateGenerator::save, py::arg("file_name"),
           R"pbdoc(
    Saves a query candidate generator object at the specified file path. 

    Args:
        file_name (str): File path specification for where to save the 
                generator object. 

    Returns:
        None

            )pbdoc")

      .def_static("load", &bolt::QueryCandidateGenerator::load,
                  py::arg("file_name"),
                  R"pbdoc(
    Loads a query candidate generator object from a specific file location.
    Throws an exception if the file does not exist at the specified path.  

    Args:
        config_file_name (str): Path to the file containing a saved config.

        Returns:
            QueryCandidateGenerator:

            )pbdoc")

      .def("train", &bolt::QueryCandidateGenerator::buildFlashIndex,
           py::arg("file_name"),
           R"pbdoc(
    Constructs a flash index by reading from a CSV file. 
    If `has_incorrect_queries` is set in QueryCandidateGeneratorConfig, the input CSV file is 
    expected to have two columns: the first containing correct queries, and 
    the second containing the incorrect queries. 

    Otherwise, the input CSV file is expected to have just one column
    with only correct queries. 
            
    Args:
        config_file_name (str): The path to the file containing the queries
 
    Returns:
        None

    Example:
        >>> generator = bolt.models.Generator(...)
        >>> query_file_name = "/path/to/query/file/name"
        >>> generator.train(file_name=query_file_name)

           )pbdoc")

      .def("generate", &bolt::QueryCandidateGenerator::queryFromList,
           py::arg("queries"), py::arg("top_k"),
           R"pbdoc(
    Generates a list of correct candidate queries for each of the the given 
    queries in the list. 
    By default, 5 queries are chosen as output. If less than 5 queries are 
    found, then the output list is padded with empty strings. 

    Args:
        queries (List[str]): Input queries
        top_k (int): The number of closest queries to return
    Returns:
        List[List[str]]: The generated list of queries by flash. 

    Example:
        >>> generator = bolt.models.Generator(...)
        >>> query_file_name = "/path/to/query/file/name"
        >>> generator.build_index(file_name=query_file_name)
        >>> candidates = generator.generate(
                    query=["first incorrect query","second incorrect query"]
            )

           )pbdoc")

      .def("evaluate", &bolt::QueryCandidateGenerator::evaluateOnFile,
           py::arg("file_name"), py::arg("top_k"),
           R"pbdoc(
    Evaluates the query candidate generator using the input from a CSV file. 
    The input file is expected to have pairs of correct and incorrect queries 
    in that order. 
    This function also prints the recall at K.

    Args:
        file_name (str): Input file
        top_k (int): The number of closest queries to return

    Returns:
        List[List[str]]: Generated candidate queries for 
        each incorrect query in the input file.

    Example:
        >>> generator = bolt.models.Generator(config_file_name="config_file")
        >>> generator.train(file_name="train_file")
        >>> candidate_queries = generator.evaluate(file_name="eval_file")
           )pbdoc");
}

}  // namespace thirdai::bolt::python<|MERGE_RESOLUTION|>--- conflicted
+++ resolved
@@ -195,38 +195,26 @@
             )
                              )pbdoc");
 
-<<<<<<< HEAD
-  py::class_<sequential_classifier::CategoricalMetadataConfig,
-             sequential_classifier::CategoricalMetadataConfigPtr>(
-      oracle_types_submodule, "metadata")
+  py::class_<automl::deployment::CategoricalMetadataConfig,
+             automl::deployment::CategoricalMetadataConfigPtr>(
+      udt_types_submodule, "metadata")
       .def(py::init<std::string, std::string,
-                    sequential_classifier::ColumnDataTypes, char>(),
+                    automl::deployment::ColumnDataTypes, char>(),
            py::arg("filename"), py::arg("key_column_name"),
            py::arg("data_types"), py::arg("delimiter") = ',');
 
-  auto oracle_temporal_submodule = bolt_submodule.def_submodule("temporal");
-=======
   auto udt_temporal_submodule = bolt_submodule.def_submodule("temporal");
->>>>>>> acb49cb3
 
   py::class_<automl::deployment::TemporalConfig>(  // NOLINT
       udt_temporal_submodule, "TemporalConfig",
       "Base class for temporal feature configs.");
 
-<<<<<<< HEAD
-  oracle_temporal_submodule.def(
-      "categorical", sequential_classifier::TemporalConfig::categorical,
-      py::arg("column_name"), py::arg("track_last_n"),
-      py::arg("column_known_during_inference") = false,
-      py::arg("use_metadata") = false,
-      R"pbdoc(
-=======
   udt_temporal_submodule.def("categorical",
                              automl::deployment::TemporalConfig::categorical,
                              py::arg("column_name"), py::arg("track_last_n"),
                              py::arg("column_known_during_inference") = false,
+                             py::arg("use_metadata") = false,
                              R"pbdoc(
->>>>>>> acb49cb3
     Temporal categorical config. Use this object to configure how a 
     categorical column is tracked over time. 
 
