--- conflicted
+++ resolved
@@ -9,15 +9,7 @@
 void createBoltSubmodule(py::module_& module) {
   auto bolt_submodule = module.def_submodule("bolt");
 
-<<<<<<< HEAD
 #if THIRDAI_EXPOSE_ALL
-  py::class_<thirdai::bolt::SamplingConfig>(bolt_submodule, "SamplingConfig")
-      .def(py::init<uint32_t, uint32_t, uint32_t, uint32_t>(),
-           py::arg("hashes_per_table"), py::arg("num_tables"),
-           py::arg("range_pow"), py::arg("reservoir_size"))
-      .def(py::init<>());
-#endif
-=======
   py::class_<thirdai::bolt::SamplingConfig>(
       bolt_submodule, "SamplingConfig",
       "SamplingConfig represents a layer's sampling hyperparameters.")
@@ -27,7 +19,7 @@
            "Builds a SamplingConfig object. range_pow must always be 3 * "
            "hashes_per_table.")
       .def(py::init<>(), "Builds a default SamplingConfig object.");
->>>>>>> f00ceae1
+#endif
 
   py::enum_<ActivationFunction>(
       bolt_submodule, "ActivationFunctions",
@@ -79,18 +71,9 @@
 
   py::class_<thirdai::bolt::FullyConnectedLayerConfig,
              std::shared_ptr<thirdai::bolt::FullyConnectedLayerConfig>,
-<<<<<<< HEAD
-             thirdai::bolt::SequentialLayerConfig>(bolt_submodule,
-                                                   "FullyConnected")
-#if THIRDAI_EXPOSE_ALL
-      .def(py::init<uint64_t, float, ActivationFunction,
-                    thirdai::bolt::SamplingConfig>(),
-           py::arg("dim"), py::arg("load_factor"),
-           py::arg("activation_function"), py::arg("sampling_config"))
-#endif
-=======
              thirdai::bolt::SequentialLayerConfig>(
       bolt_submodule, "FullyConnected", "Defines a fully-connected layer.\n")
+#if THIRDAI_EXPOSE_ALL
       .def(
           py::init<uint64_t, float, ActivationFunction,
                    thirdai::bolt::SamplingConfig>(),
@@ -108,7 +91,7 @@
           "activation "
           "functions: ReLU, Softmax, and Linear.\n"
           " * sampling_config: SamplingConfig - Sampling configuration.")
->>>>>>> f00ceae1
+#endif
       .def(py::init<uint64_t, ActivationFunction>(), py::arg("dim"),
            py::arg("activation_function"),
            "Constructs a FullyConnectedLayerConfig object.\n"
@@ -125,6 +108,11 @@
            " * dim: Int (positive) - The dimension of the layer.\n"
            " * activation_function: ActivationFunctions enum, e.g. ReLU, "
            "Softmax, Linear. "
+           " * load_factor: Float - The fraction of neurons to use during "
+           "sparse training "
+           "and sparse inference. For example, load_factor=0.05 means the "
+           "layer uses 5% of "
+           "its neurons when processing an individual sample.\n"
            "Also accepts `getActivationFunction(function_name), e.g. "
            "`getActivationFunction('ReLU')`");
 
@@ -158,13 +146,6 @@
       .def(py::init<uint64_t, float, ActivationFunction,
                     std::pair<uint32_t, uint32_t>, uint32_t>(),
            py::arg("num_filters"), py::arg("load_factor"),
-<<<<<<< HEAD
-           py::arg("activation_function"), py::arg("sampling_config"),
-           py::arg("kernel_size"), py::arg("num_patches"));
-#endif
-
-  py::class_<thirdai::bolt::EmbeddingLayerConfig>(bolt_submodule, "Embedding")
-=======
            py::arg("activation_function"), py::arg("kernel_size"),
            py::arg("num_patches"),
            "Constructs a ConvLayerConfig object.\n"
@@ -185,7 +166,6 @@
   py::class_<thirdai::bolt::EmbeddingLayerConfig>(
       bolt_submodule, "Embedding",
       "Defines a space-efficient embedding table lookup layer.")
->>>>>>> f00ceae1
       .def(py::init<uint32_t, uint32_t, uint32_t>(),
            py::arg("num_embedding_lookups"), py::arg("lookup_size"),
            py::arg("log_embedding_block_size"),
@@ -198,6 +178,7 @@
            " * log_embedding_block_size: Int (positive) - log (base 2) of the "
            "size of the "
            "embedding table.");
+#endif
 
   py::class_<PyNetwork>(bolt_submodule, "Network",
                         "Fully connected neural network.")
