#include "BoltPython.h"
#include "BoltGraphPython.h"
#include <bolt/src/auto_classifiers/MultiLabelTextClassifier.h>
#include <bolt/src/auto_classifiers/TabularClassifier.h>
#include <bolt/src/auto_classifiers/TextClassifier.h>
#include <bolt/src/graph/Graph.h>
#include <bolt/src/graph/Node.h>
#include <bolt/src/graph/nodes/FullyConnected.h>
#include <bolt/src/graph/nodes/Input.h>
#include <bolt/src/layers/LayerConfig.h>
#include <bolt/src/layers/LayerUtils.h>
#include <bolt/src/loss_functions/LossFunctions.h>
#include <pybind11/cast.h>
#include <pybind11/pybind11.h>
#include <pybind11/stl.h>
#include <limits>
#include <optional>
#include <sstream>
#include <string>
#include <utility>

namespace thirdai::bolt::python {

void createBoltSubmodule(py::module_& module) {
  auto bolt_submodule = module.def_submodule("bolt");

#if THIRDAI_EXPOSE_ALL
#pragma message("THIRDAI_EXPOSE_ALL is defined")                 // NOLINT
  py::class_<thirdai::bolt::SamplingConfig, SamplingConfigPtr>(  // NOLINT
      bolt_submodule, "SamplingConfig");

  py::class_<thirdai::bolt::DWTASamplingConfig,
             std::shared_ptr<DWTASamplingConfig>, SamplingConfig>(
      bolt_submodule, "DWTASamplingConfig")
      .def(py::init<uint32_t, uint32_t, uint32_t>(), py::arg("num_tables"),
           py::arg("hashes_per_table"), py::arg("reservoir_size"));

  py::class_<thirdai::bolt::FastSRPSamplingConfig,
             std::shared_ptr<FastSRPSamplingConfig>, SamplingConfig>(
      bolt_submodule, "FastSRPSamplingConfig")
      .def(py::init<uint32_t, uint32_t, uint32_t>(), py::arg("num_tables"),
           py::arg("hashes_per_table"), py::arg("reservoir_size"));

  py::class_<RandomSamplingConfig, std::shared_ptr<RandomSamplingConfig>,
             SamplingConfig>(bolt_submodule, "RandomSamplingConfig")
      .def(py::init<>());
#endif

  // TODO(Geordie, Nicholas): put loss functions in its own submodule

  /*
    The second template argument to py::class_ specifies the holder class,
    which by default would be a std::unique_ptr.
    See: https://pybind11.readthedocs.io/en/stable/advanced/smart_ptrs.html

    The third template argument to py::class_ specifies the parent class if
    there is a polymorphic relationship.
    See: https://pybind11.readthedocs.io/en/stable/advanced/classes.html
  */
  py::class_<LossFunction, std::shared_ptr<LossFunction>>(  // NOLINT
      bolt_submodule, "LossFunction", "Base class for all loss functions");

  py::class_<CategoricalCrossEntropyLoss,
             std::shared_ptr<CategoricalCrossEntropyLoss>, LossFunction>(
      bolt_submodule, "CategoricalCrossEntropyLoss",
      "A loss function for multi-class (one label per sample) classification "
      "tasks.")
      .def(py::init<>(), "Constructs a CategoricalCrossEntropyLoss object.");

  py::class_<BinaryCrossEntropyLoss, std::shared_ptr<BinaryCrossEntropyLoss>,
             LossFunction>(
      bolt_submodule, "BinaryCrossEntropyLoss",
      "A loss function for multi-label (multiple class labels per each sample) "
      "classification tasks.")
      .def(py::init<>(), "Constructs a BinaryCrossEntropyLoss object.");

  py::class_<MeanSquaredError, std::shared_ptr<MeanSquaredError>, LossFunction>(
      bolt_submodule, "MeanSquaredError",
      "A loss function that minimizes mean squared error (MSE) for regression "
      "tasks. "
      "MSE = sum( (actual - prediction)^2 )")
      .def(py::init<>(), "Constructs a MeanSquaredError object.");

  py::class_<WeightedMeanAbsolutePercentageErrorLoss,
             std::shared_ptr<WeightedMeanAbsolutePercentageErrorLoss>,
             LossFunction>(
      bolt_submodule, "WeightedMeanAbsolutePercentageError",
      "A loss function to minimize weighted mean absolute percentage error "
      "(WMAPE) "
      "for regression tasks. WMAPE = 100% * sum(|actual - prediction|) / "
      "sum(|actual|)")
      .def(py::init<>(),
           "Constructs a WeightedMeanAbsolutePercentageError object.");

<<<<<<< HEAD
  py::class_<thirdai::bolt::SequentialLayerConfig,  // NOLINT
             std::shared_ptr<thirdai::bolt::SequentialLayerConfig>>(
      bolt_submodule, "Sequential");

  py::class_<thirdai::bolt::FullyConnectedLayerConfig,
             std::shared_ptr<thirdai::bolt::FullyConnectedLayerConfig>,
             thirdai::bolt::SequentialLayerConfig>(
      bolt_submodule, "FullyConnected", "Defines a fully-connected layer.\n")
#if THIRDAI_EXPOSE_ALL
      .def(py::init<uint64_t, float, std::string,
                    thirdai::bolt::SamplingConfigPtr>(),
           py::arg("dim"), py::arg("sparsity"), py::arg("activation_function"),
           py::arg("sampling_config"),
           "Constructs the FullyConnectedLayerConfig object.\n"
           "Arguments:\n"
           " * dim: Int - The dimension of the layer.\n"
           " * sparsity: Float - The fraction of neurons to use during "
           "sparse training "
           "and sparse inference. For example, sparsity=0.05 means the "
           "layer uses 5% of "
           "its neurons when processing an individual sample.\n"
           " * activation_function: ActivationFunctions enum - We support five "
           "activation "
           "functions: ReLU, Softmax, Tanh, Sigmoid, and Linear.\n"
           " * sampling_config: SamplingConfig - Sampling configuration.")
#endif
      .def(py::init<uint64_t, float, std::string>(), py::arg("dim"),
           py::arg("sparsity"), py::arg("activation_function"),
           "Constructs a FullyConnectedLayerConfig object.\n"
           "Arguments:\n"
           " * dim: Int (positive) - The dimension of the layer.\n"
           " * activation_function: String specifying the activation function "
           "to use, no restrictions on case - We support five activation "
           "functions: ReLU, Softmax, Tanh, Sigmoid, and Linear.\n"
           " * sparsity: Float - The fraction of neurons to use during "
           "sparse training "
           "and sparse inference. For example, sparsity=0.05 means the "
           "layer uses 5% of "
           "its neurons when processing an individual sample.\n")
      .def(py::init<uint64_t, std::string>(), py::arg("dim"),
           py::arg("activation_function"),
           "Constructs a FullyConnectedLayerConfig object.\n"
           "Arguments:\n"
           " * dim: Int (positive) - The dimension of the layer.\n"
           " * activation_function: String specifying the activation function "
           "to use, no restrictions on case - We support five activation "
           "functions: ReLU, Softmax, Tanh, Sigmoid, and Linear.\n"
           "Eg. relu or Relu ,Softmax or softMax, Linear or lineaR.");

#if THIRDAI_EXPOSE_ALL
  py::class_<thirdai::bolt::ConvLayerConfig,
             std::shared_ptr<thirdai::bolt::ConvLayerConfig>,
             thirdai::bolt::SequentialLayerConfig>(
      bolt_submodule, "Conv",
      "Defines a 2D convolutional layer that convolves over "
      "non-overlapping patches.")
      .def(py::init<uint64_t, float, ActivationFunction,
                    thirdai::bolt::SamplingConfigPtr,
                    std::pair<uint32_t, uint32_t>, uint32_t>(),
           py::arg("num_filters"), py::arg("sparsity"),
           py::arg("activation_function"), py::arg("sampling_config"),
           py::arg("kernel_size"), py::arg("num_patches"),
           "Constructs the ConvLayerConfig object.\n"
           "Arguments:\n"
           " * num_filters: Int - Number of convolutional filters.\n"
           " * sparsity: Float - The fraction of filters to use during "
           "sparse training and sparse inference. For example, "
           "sparsity=0.05 means the layer uses 5% of the filters "
           "when processing each patch.\n"
           " * activation_function: ActivationFunctions enum - We support five "
           "activation "
           "functions: ReLU, Softmax, Tanh, Sigmoid, and Linear.\n"
           " * sampling_config: SamplingConfig - Sampling configuration.\n"
           " * kernel_size: Pair of ints - 2D dimensions of each patch.\n"
           " * num_patches: Int - Number of patches.")
      .def(py::init<uint64_t, float, ActivationFunction,
                    std::pair<uint32_t, uint32_t>, uint32_t>(),
           py::arg("num_filters"), py::arg("sparsity"),
           py::arg("activation_function"), py::arg("kernel_size"),
           py::arg("num_patches"),
           "Constructs a ConvLayerConfig object.\n"
           "Arguments:\n"
           " * num_filters: Int (positive) - Number of convolutional filters.\n"
           " * sparsity: Float (positive) - The fraction of filters to use "
           "during "
           "sparse training and sparse inference. For example, "
           "sparsity=0.05 means the layer uses 5% of the filters "
           "when processing each patch.\n"
           " * activation_function: ActivationFunctions enum, e.g. ReLU, "
           "Softmax, "
           "Sigmoid, "
           "Tanh, "
           "Linear. "
           "Also accepts `getActivationFunction(function_name), e.g. "
           "`getActivationFunction('ReLU')`\n"
           " * kernel_size: Pair of ints - 2D dimensions of each patch.\n"
           " * num_patches: Int (positive) - Number of patches.");
#endif

  py::class_<PyNetwork>(bolt_submodule, "Network",
                        "Fully connected neural network.")
      .def(py::init<std::vector<
                        std::shared_ptr<thirdai::bolt::SequentialLayerConfig>>,
                    uint64_t>(),
           py::arg("layers"), py::arg("input_dim"),
           "Constructs a neural network.\n"
           "Arguments:\n"
           " * layers: List of SequentialLayerConfig - Configurations for the "
           "sequence of "
           "layers in the neural network.\n"
           " * input_dim: Int (positive) - Dimension of input vectors in the "
           "dataset.")
      .def("__str__",
           [](const PyNetwork& network) {
             std::stringstream summary;
             network.buildNetworkSummary(summary);
             return summary.str();
           })
      .def("summary", &PyNetwork::printSummary, py::arg("detailed") = false,
           "Prints a summary of the network.\n"
           "Arguments:\n"
           " * detailed: boolean. Optional. When specified to \"True\", "
           "summary will additionally print sampling config details for each "
           "layer in the network.")
      .def("get_input_gradients", &PyNetwork::getInputGradients,
           py::arg("input"), py::arg("loss_fn"), py::arg("best_index") = true,
           py::arg("required_labels") = std::vector<uint32_t>(),
           "Get the values of input gradients when back propagate "
           "labels with the highest activation or second highest "
           "activation or with the required label."
           "Arguments:\n"
           " * input: The input is same type as we give for train_data of "
           "train method."
           " * loss_fn: LossFunction - The loss function to minimize."
           " * best_index: Boolean, if set to True, gives gradients correspond "
           "to "
           "highest activation, Otherwise gives gradients corresponds to "
           "second highest activation."
           " * required_labels: expected labels for each input vector default "
           "to empty vector, if required_labels is empty then only function "
           "takes look at the best_index parameter , otherwise gives gradients "
           "corresponds to those labels."
           " Returns a tuple consists of (0) list of lists of gradients "
           "corresponds to the input vectors."
           " and (1) optional, it only returns the corresponding indices for "
           "sparse inputs.")
      .def("train", &PyNetwork::train, py::arg("train_data"),
           py::arg("train_labels"), py::arg("loss_fn"),
           py::arg("learning_rate"), py::arg("epochs"), py::arg("rehash") = 0,
           py::arg("rebuild") = 0,
           py::arg("metrics") = std::vector<std::string>(),
           py::arg("verbose") = true,
           "Trains the network on the given training data.\n"
           "Arguments:\n"
           " * train_data: BoltDataset - Training data. This can be one of "
           "three things. First it can be a BoltDataset as loaded by "
           "thirdai.dataset.load_bolt_svm_dataset or "
           "thirdai.dataset.load_bolt_csv_dataset. It can be a dense numpy "
           "array of float32 where each row in the array is interpreted as a "
           "vector. Finally it can be a set of sparse vectors represented as "
           "three numpy arrays (indices, values, offsets) where indices and "
           "offsets are uint32 and values are float32. In this case indices is "
           "a 1D array of all the nonzero indices concatenated, values is a 1D "
           "array of all the nonzero values concatenated, and offsets are the "
           "start positions in the indices and values array of each vector "
           "plus one extra element at the end of the array representing the "
           "total number of nonzeros. This is so that indices[offsets[i], "
           "offsets[i + 1]] contains the indices of the ith vector and "
           "values[offsets[i], offsets[i+1] contains the values of the ith "
           "vector.For example if we have the vectors {0.0, 1.5, 0.0, 9.0} and "
           "{0.0, 0.0, 0.0, 4.0} then the indices array is {1, 3, 3}, the "
           "values array is {1.5, 9.0, 4.0} and the offsets array is {0, 2, "
           "3}.\n"
           " * train_labels: BoltDataset - Training labels. This can be one of "
           "three things. First it can be a BoltDataset as loaded by "
           "thirdai.dataset.load_bolt_svm_dataset or "
           "thirdai.dataset.load_bolt_csv_dataset. It can be a dense numpy "
           "array of float32 where each row in the array is interpreted as a "
           "label vector. Finally it can be a set of sparse vectors (each "
           "vector is a label vector) represented as three numpy arrays "
           "(indices, values, offsets) where indices and offsets are uint32 "
           "and values are float32. In this case indices is a 1D array of all "
           "the nonzero indices concatenated, values is a 1D array of all the "
           "nonzero values concatenated, and offsets are the start positions "
           "in the indices and values array of each vector plus one extra "
           "element at the end of the array representing the total number of "
           "nonzeros. This is so that indices[offsets[i], offsets[i + 1]] "
           "contains the indices of the ith vector and values[offsets[i], "
           "offsets[i+1] contains the values of the ith vector.For example if "
           "we have the vectors {0.0, 1.5, 0.0, 9.0} and {0.0, 0.0, 0.0, 4.0} "
           "then the indices array is {1, 3, 3}, the values array is {1.5, "
           "9.0, 4.0} and the offsets array is {0, 2, 3}.\n"
           " * loss_fn: LossFunction - The loss function to minimize.\n"
           " * learning_rate: Float (positive) - Learning rate.\n"
           " * epochs: Int (positive) - Number of training epochs over the "
           "training data.\n"
           " * rehash: Int (positive) - Optional. Number of training samples "
           "before "
           "rehashing neurons. "
           "If not provided, BOLT will autotune this parameter.\n\n"
           "\t\tBOLT's sparse training works by applying smart hash functions "
           "to "
           "all neurons in the "
           "network, and they have to be rehashed periodically. This parameter "
           "sets the frequency "
           "of rehashing.\n"
           " * rebuild: Int (positive) - Optional. Number of training samples "
           "before "
           "rebuilding hash tables and generating new smart hash functions. "
           "This is typically around 5 times the value of `rehash`."
           "If not provided, BOLT will autotune this parameter.\n"
           " * metrics: List of str - Optional. The metrics to keep track of "
           "during training. "
           "See the section on metrics.\n"
           " * verbose: Boolean - Optional. If set to False, only displays "
           "progress bar. "
           "If set to True, prints additional information such as metrics and "
           "epoch times. "
           "Set to True by default.\n\n"

           "Returns a mapping from metric names to an array their values for "
           "every epoch.")
      .def("predict", &PyNetwork::predict, py::arg("test_data"),
           py::arg("test_labels"), py::arg("sparse_inference") = false,
           py::arg("metrics") = std::vector<std::string>(),
           py::arg("verbose") = true,
           py::arg("batch_limit") = std::numeric_limits<uint32_t>::max(),
           "Predicts the output given the input vectors and evaluates the "
           "predictions based on the given metrics.\n"
           "Arguments:\n"
           " * test_data: BoltDataset - Test data. This can be one of "
           "three things. First it can be a BoltDataset as loaded by "
           "thirdai.dataset.load_bolt_svm_dataset or "
           "thirdai.dataset.load_bolt_csv_dataset. It can be a dense numpy "
           "array of float32 where each row in the array is interpreted as a "
           "vector. Finally it can be a set of sparse vectors represented as "
           "three numpy arrays (indices, values, offsets) where indices and "
           "offsets are uint32 and values are float32. In this case indices is "
           "a 1D array of all the nonzero indices concatenated, values is a 1D "
           "array of all the nonzero values concatenated, and offsets are the "
           "start positions in the indices and values array of each vector "
           "plus one extra element at the end of the array representing the "
           "total number of nonzeros. This is so that indices[offsets[i], "
           "offsets[i + 1]] contains the indices of the ith vector and "
           "values[offsets[i], offsets[i+1] contains the values of the ith "
           "vector.For example if we have the vectors {0.0, 1.5, 0.0, 9.0} and "
           "{0.0, 0.0, 0.0, 4.0} then the indices array is {1, 3, 3}, the "
           "values array is {1.5, 9.0, 4.0} and the offsets array is {0, 2, "
           "3}.\n"
           " * test_labels: BoltDataset - Test labels. This can be one of "
           "four things. First it can be a BoltDataset as loaded by "
           "thirdai.dataset.load_bolt_svm_dataset or "
           "thirdai.dataset.load_bolt_csv_dataset. It can be a dense numpy "
           "array of float32 where each row in the array is interpreted as a "
           "label vector. Finally it can be a set of sparse vectors (each "
           "vector is a label vector) represented as three numpy arrays "
           "(indices, values, offsets) where indices and offsets are uint32 "
           "and values are float32. In this case indices is a 1D array of all "
           "the nonzero indices concatenated, values is a 1D array of all the "
           "nonzero values concatenated, and offsets are the start positions "
           "in the indices and values array of each vector plus one extra "
           "element at the end of the array representing the total number of "
           "nonzeros. This is so that indices[offsets[i], offsets[i + 1]] "
           "contains the indices of the ith vector and values[offsets[i], "
           "offsets[i+1] contains the values of the ith vector.For example if "
           "we have the vectors {0.0, 1.5, 0.0, 9.0} and {0.0, 0.0, 0.0, 4.0} "
           "then the indices array is {1, 3, 3}, the values array is {1.5, "
           "9.0, 4.0} and the offsets array is {0, 2, 3}. Finally, the test "
           "labels can be passed in as test_labels=None, in which case they "
           "will be ignored. If labels are not supplied then no metrics will "
           "be computed but activations will still be returned.\n"
           " * sparse_inference: (Bool) - When this is true the model will use "
           "sparsity in inference. This will lead to faster inference but can "
           "cause a slight loss in accuracy. This option defaults to false.\n"
           " * metrics: List of str - Optional. The metrics to keep track of "
           "during training. "
           "See the section on metrics.\n"
           " * verbose: Boolean - Optional. If set to False, only displays "
           "progress bar. "
           "If set to True, prints additional information such as metrics and "
           "inference times. "
           "Set to True by default.\n\n"

           "Returns a tuple consisting of (0) a mapping from metric names to "
           "their values "
           "and (1) output vectors (predictions) from the network in the form "
           "of a 2D Numpy matrix of floats.")
      .def("freeze_hash_tables", &PyNetwork::freezeHashTables,
           "Freezes hash tables in the network. If you plan to use sparse "
           "inference, you may get a significant performance improvement if "
           "you call this one or two epochs before you finish training. "
           "Otherwise you should not call this method.")
      .def("save", &PyNetwork::save, py::arg("filename"),
           "Saves the network to a file. The file path must not require any "
           "folders to be created. Saves only weights and biases, not momentum "
           "and velocity.")
      .def_static("load", &PyNetwork::load, py::arg("filename"),
                  "Loads and builds a saved network from file.")
      .def("get_weights", &PyNetwork::getWeights, py::arg("layer_index"),
           "Returns the weight matrix at the given layer index as a 2D Numpy "
           "matrix.")
      .def("setTrainable", &PyNetwork::setTrainable, py::arg("layer_index"),
           py::arg("trainable"),
           "Sets whether the layer with the given layer_index is trainable. "
           "Layers are always trainable by default. "
           "trainable is false. Trainable by default")
      .def("set_weights", &PyNetwork::setWeights, py::arg("layer_index"),
           py::arg("new_weights"),
           "Sets the weight matrix at the given layer index to the given 2D "
           "Numpy matrix. Throws an error if the dimension of the given weight "
           "matrix does not match the layer's current weight matrix.")
      .def("get_biases", &PyNetwork::getBiases, py::arg("layer_index"),
           "Returns the bias array at the given layer index as a 1D Numpy "
           "array.")
      .def("set_biases", &PyNetwork::setBiases, py::arg("layer_index"),
           py::arg("new_biases"),
           "Sets the bias array at the given layer index to the given 1D Numpy "
           "array.")
      .def("set_layer_sparsity", &PyNetwork::setLayerSparsity,
           py::arg("layer_index"), py::arg("sparsity"),
           "Sets the sparsity of the layer at the given index. The 0th layer "
           "is the first layer after the input layer. Note that this will "
           "autotune the sampling config to work for the new sparsity.")
      .def("get_layer_sparsity", &PyNetwork::getLayerSparsity,
           py::arg("layer_index"),
           "Gets the sparsity of the layer at the given index. The 0th layer "
           "is the first layer after the input layer.");

=======
>>>>>>> 71c78436
  py::class_<TextClassifier>(bolt_submodule, "TextClassifier")
      .def(py::init<const std::string&, uint32_t>(), py::arg("model_size"),
           py::arg("n_classes"),
           "Constructs a TextClassifier with autotuning.\n"
           "Arguments:\n"
           " * model_size: string - Either 'small', 'medium', 'large', or a "
           "size in Gb for the model, for example '6Gb' or '6 Gb'.\n"
           " * n_classes: int - How many classes or categories are in the "
           "labels of the dataset.\n")
      .def("train", &TextClassifier::train, py::arg("train_file"),
           py::arg("epochs"), py::arg("learning_rate"),
           "Trains the classifier on the given dataset.\n"
           "Arguments:\n"
           " * train_file: string - The path to the training dataset to use.\n"
           " * epochs: Int - How many epochs to train for.\n"
           " * learning_rate: Float - The learning rate to use for training.\n")
      .def("predict_single", &TextClassifier::predictSingle,
           py::arg("sentence"),
           "Given a sentence, predict the output class. \n"
           "Arguments:\n"
           " * sentence: Sentence to predict on text classifier.\n")
      .def("predict", &TextClassifier::predict, py::arg("test_file"),
           py::arg("output_file") = std::nullopt,
           "Runs the classifier on the specified test dataset and optionally "
           "logs the prediction to a file.\n"
           "Arguments:\n"
           " * test_file: string - The path to the test dataset to use.\n"
           " * output_file: string - Optional argument, if this is specified "
           "then the classifier will output the name of the class/category of "
           "each prediction this file with one prediction result on each "
           "line.\n")
      .def("save", &TextClassifier::save, py::arg("filename"),
           "Saves the classifier to a file. The file path must not require any "
           "folders to be created\n"
           "Arguments:\n"
           " * filename: string - The path to the save location of the "
           "classifier.\n")
      .def_static(
          "load", &TextClassifier::load, py::arg("filename"),
          "Loads and builds a saved classifier from file.\n"
          "Arguments:\n"
          " * filename: string - The location of the saved classifier.\n");

  py::class_<MultiLabelTextClassifier>(bolt_submodule,
                                       "MultiLabelTextClassifier")
      .def(py::init<uint32_t>(), py::arg("n_classes"),
           "Constructs a MultiLabelTextClassifier with autotuning.\n"
           "Arguments:\n"
           " * n_classes: int - How many classes or categories are in the "
           "labels of the dataset.\n")
      .def(
          "train", &MultiLabelTextClassifier::train, py::arg("train_file"),
          py::arg("epochs"), py::arg("learning_rate"),
          py::arg("metrics") = std::vector<std::string>(),
          "Trains the classifier on the given dataset.\n"
          "Arguments:\n"
          " * train_file: string - The path to the training dataset to use. "
          "The file should not have a header. Each row is formatted as follows:"
          "'''<label1>,<label2>,...,<labelN>\\t<text>'''"
          "where label1...labelN are integers."
          " * epochs: Int - How many epochs to train for.\n"
          " * learning_rate: Float - The learning rate to use for training.\n"
          " * metrics: List[string] - Metrics to use during training.\n")
      .def(
          "predict_single_from_sentence",
          [](MultiLabelTextClassifier& model, std::string sentence,
             float activation_threshold = 0.95) {
            auto output = model.predictSingleFromSentence(std::move(sentence),
                                                          activation_threshold);

            return denseBoltVectorToNumpy(output);
          },
          py::arg("sentence"), py::arg("activation_threshold") = 0.95,
          "Given a sentence, predict the likelihood of each output "
          "class. \n"
          "Arguments:\n"
          " * sentence: string - The input sentence.\n")
      .def(
          "predict_single_from_tokens",
          [](MultiLabelTextClassifier& model,
             const std::vector<uint32_t>& tokens,
             float activation_threshold = 0.95) {
            auto output =
                model.predictSingleFromTokens(tokens, activation_threshold);

            return denseBoltVectorToNumpy(output);
          },
          py::arg("tokens"), py::arg("activation_threshold") = 0.95,
          "Given a list of tokens, predict the likelihood of each output "
          "class. \n"
          "Arguments:\n"
          " * tokens: List[Int] - A list of integer tokens.\n")
      .def("predict", &MultiLabelTextClassifier::predict, py::arg("test_file"),
           py::arg("metrics") = std::vector<std::string>(),
           "Runs the classifier on the specified test dataset and optionally "
           "logs the prediction to a file.\n"
           "Arguments:\n"
           " * test_file: string - The path to the test dataset to use.\n"
           " * metrics: List[string] - Metrics to use during prediction.\n"
           "then the classifier will output the name of the class/category of "
           "each prediction this file with one prediction result on each "
           "line.\n")
      .def("save", &MultiLabelTextClassifier::save, py::arg("filename"),
           "Saves the classifier to a file. The file path must not require any "
           "folders to be created\n"
           "Arguments:\n"
           " * filename: string - The path to the save location of the "
           "classifier.\n")
      .def_static(
          "load", &MultiLabelTextClassifier::load, py::arg("filename"),
          "Loads and builds a saved classifier from file.\n"
          "Arguments:\n"
          " * filename: string - The location of the saved classifier.\n");

  py::class_<TabularClassifier>(bolt_submodule, "TabularClassifier")
      .def(py::init<const std::string&, uint32_t>(), py::arg("model_size"),
           py::arg("n_classes"),
           "Constructs a TabularClassifier with autotuning.\n"
           "Arguments:\n"
           " * model_size: string - Either 'small', 'medium', 'large', or a "
           "size in Gb for the model, for example '6Gb' or '6 Gb'.\n"
           " * n_classes: int - How many classes or categories are in the "
           "labels of the dataset.\n")
      .def("train", &TabularClassifier::train, py::arg("train_file"),
           py::arg("column_datatypes"), py::arg("epochs"),
           py::arg("learning_rate"),
           "Trains the classifier on the given dataset.\n"
           "Arguments:\n"
           " * train_file: string - The path to the training dataset to use. "
           "Data is assumed to be in CSV format with ',' delimiter and no "
           "header. \n"
           " * column_datatypes: List of str - How to interpret data types of "
           "columns"
           " in the dataset. One of 'numeric', 'categorical', 'label'\n"
           " * epochs: Int - How many epochs to train for.\n"
           " * learning_rate: Float - The learning rate to use for training.\n")
      .def(
          "predict", &TabularClassifier::predict, py::arg("test_file"),
          py::arg("output_file") = std::nullopt,
          "Runs the classifier on the specified test dataset and optionally "
          "logs the prediction to a file.\n"
          "Arguments:\n"
          " * test_file: string - The path to the test dataset to use. Data is "
          "assumed to be in CSV format with ',' delimiter and no header. \n"
          " * output_file: string - Optional argument, if this is specified "
          "then the classifier will output the name of the class/category of "
          "each prediction this file with one prediction result on each "
          "line.\n")
      .def("predict_single", &TabularClassifier::predictSingle,
           py::arg("input_row"),
           "Given a list of input values excluding the label column, predict "
           "the class.\n"
           "Arguments:\n"
           " * input_row: List of strings representing input values.\n")
      .def("save", &TabularClassifier::save, py::arg("filename"),
           "Saves the classifier to a file. The file path must not require any "
           "folders to be created\n"
           "Arguments:\n"
           " * filename: string - The path to the save location of the "
           "classifier.\n")
      .def_static(
          "load", &TabularClassifier::load, py::arg("filename"),
          "Loads and builds a saved classifier from file.\n"
          "Arguments:\n"
          " * filename: string - The location of the saved classifier.\n");

  createBoltGraphSubmodule(bolt_submodule);
}

}  // namespace thirdai::bolt::python<|MERGE_RESOLUTION|>--- conflicted
+++ resolved
@@ -92,337 +92,6 @@
       .def(py::init<>(),
            "Constructs a WeightedMeanAbsolutePercentageError object.");
 
-<<<<<<< HEAD
-  py::class_<thirdai::bolt::SequentialLayerConfig,  // NOLINT
-             std::shared_ptr<thirdai::bolt::SequentialLayerConfig>>(
-      bolt_submodule, "Sequential");
-
-  py::class_<thirdai::bolt::FullyConnectedLayerConfig,
-             std::shared_ptr<thirdai::bolt::FullyConnectedLayerConfig>,
-             thirdai::bolt::SequentialLayerConfig>(
-      bolt_submodule, "FullyConnected", "Defines a fully-connected layer.\n")
-#if THIRDAI_EXPOSE_ALL
-      .def(py::init<uint64_t, float, std::string,
-                    thirdai::bolt::SamplingConfigPtr>(),
-           py::arg("dim"), py::arg("sparsity"), py::arg("activation_function"),
-           py::arg("sampling_config"),
-           "Constructs the FullyConnectedLayerConfig object.\n"
-           "Arguments:\n"
-           " * dim: Int - The dimension of the layer.\n"
-           " * sparsity: Float - The fraction of neurons to use during "
-           "sparse training "
-           "and sparse inference. For example, sparsity=0.05 means the "
-           "layer uses 5% of "
-           "its neurons when processing an individual sample.\n"
-           " * activation_function: ActivationFunctions enum - We support five "
-           "activation "
-           "functions: ReLU, Softmax, Tanh, Sigmoid, and Linear.\n"
-           " * sampling_config: SamplingConfig - Sampling configuration.")
-#endif
-      .def(py::init<uint64_t, float, std::string>(), py::arg("dim"),
-           py::arg("sparsity"), py::arg("activation_function"),
-           "Constructs a FullyConnectedLayerConfig object.\n"
-           "Arguments:\n"
-           " * dim: Int (positive) - The dimension of the layer.\n"
-           " * activation_function: String specifying the activation function "
-           "to use, no restrictions on case - We support five activation "
-           "functions: ReLU, Softmax, Tanh, Sigmoid, and Linear.\n"
-           " * sparsity: Float - The fraction of neurons to use during "
-           "sparse training "
-           "and sparse inference. For example, sparsity=0.05 means the "
-           "layer uses 5% of "
-           "its neurons when processing an individual sample.\n")
-      .def(py::init<uint64_t, std::string>(), py::arg("dim"),
-           py::arg("activation_function"),
-           "Constructs a FullyConnectedLayerConfig object.\n"
-           "Arguments:\n"
-           " * dim: Int (positive) - The dimension of the layer.\n"
-           " * activation_function: String specifying the activation function "
-           "to use, no restrictions on case - We support five activation "
-           "functions: ReLU, Softmax, Tanh, Sigmoid, and Linear.\n"
-           "Eg. relu or Relu ,Softmax or softMax, Linear or lineaR.");
-
-#if THIRDAI_EXPOSE_ALL
-  py::class_<thirdai::bolt::ConvLayerConfig,
-             std::shared_ptr<thirdai::bolt::ConvLayerConfig>,
-             thirdai::bolt::SequentialLayerConfig>(
-      bolt_submodule, "Conv",
-      "Defines a 2D convolutional layer that convolves over "
-      "non-overlapping patches.")
-      .def(py::init<uint64_t, float, ActivationFunction,
-                    thirdai::bolt::SamplingConfigPtr,
-                    std::pair<uint32_t, uint32_t>, uint32_t>(),
-           py::arg("num_filters"), py::arg("sparsity"),
-           py::arg("activation_function"), py::arg("sampling_config"),
-           py::arg("kernel_size"), py::arg("num_patches"),
-           "Constructs the ConvLayerConfig object.\n"
-           "Arguments:\n"
-           " * num_filters: Int - Number of convolutional filters.\n"
-           " * sparsity: Float - The fraction of filters to use during "
-           "sparse training and sparse inference. For example, "
-           "sparsity=0.05 means the layer uses 5% of the filters "
-           "when processing each patch.\n"
-           " * activation_function: ActivationFunctions enum - We support five "
-           "activation "
-           "functions: ReLU, Softmax, Tanh, Sigmoid, and Linear.\n"
-           " * sampling_config: SamplingConfig - Sampling configuration.\n"
-           " * kernel_size: Pair of ints - 2D dimensions of each patch.\n"
-           " * num_patches: Int - Number of patches.")
-      .def(py::init<uint64_t, float, ActivationFunction,
-                    std::pair<uint32_t, uint32_t>, uint32_t>(),
-           py::arg("num_filters"), py::arg("sparsity"),
-           py::arg("activation_function"), py::arg("kernel_size"),
-           py::arg("num_patches"),
-           "Constructs a ConvLayerConfig object.\n"
-           "Arguments:\n"
-           " * num_filters: Int (positive) - Number of convolutional filters.\n"
-           " * sparsity: Float (positive) - The fraction of filters to use "
-           "during "
-           "sparse training and sparse inference. For example, "
-           "sparsity=0.05 means the layer uses 5% of the filters "
-           "when processing each patch.\n"
-           " * activation_function: ActivationFunctions enum, e.g. ReLU, "
-           "Softmax, "
-           "Sigmoid, "
-           "Tanh, "
-           "Linear. "
-           "Also accepts `getActivationFunction(function_name), e.g. "
-           "`getActivationFunction('ReLU')`\n"
-           " * kernel_size: Pair of ints - 2D dimensions of each patch.\n"
-           " * num_patches: Int (positive) - Number of patches.");
-#endif
-
-  py::class_<PyNetwork>(bolt_submodule, "Network",
-                        "Fully connected neural network.")
-      .def(py::init<std::vector<
-                        std::shared_ptr<thirdai::bolt::SequentialLayerConfig>>,
-                    uint64_t>(),
-           py::arg("layers"), py::arg("input_dim"),
-           "Constructs a neural network.\n"
-           "Arguments:\n"
-           " * layers: List of SequentialLayerConfig - Configurations for the "
-           "sequence of "
-           "layers in the neural network.\n"
-           " * input_dim: Int (positive) - Dimension of input vectors in the "
-           "dataset.")
-      .def("__str__",
-           [](const PyNetwork& network) {
-             std::stringstream summary;
-             network.buildNetworkSummary(summary);
-             return summary.str();
-           })
-      .def("summary", &PyNetwork::printSummary, py::arg("detailed") = false,
-           "Prints a summary of the network.\n"
-           "Arguments:\n"
-           " * detailed: boolean. Optional. When specified to \"True\", "
-           "summary will additionally print sampling config details for each "
-           "layer in the network.")
-      .def("get_input_gradients", &PyNetwork::getInputGradients,
-           py::arg("input"), py::arg("loss_fn"), py::arg("best_index") = true,
-           py::arg("required_labels") = std::vector<uint32_t>(),
-           "Get the values of input gradients when back propagate "
-           "labels with the highest activation or second highest "
-           "activation or with the required label."
-           "Arguments:\n"
-           " * input: The input is same type as we give for train_data of "
-           "train method."
-           " * loss_fn: LossFunction - The loss function to minimize."
-           " * best_index: Boolean, if set to True, gives gradients correspond "
-           "to "
-           "highest activation, Otherwise gives gradients corresponds to "
-           "second highest activation."
-           " * required_labels: expected labels for each input vector default "
-           "to empty vector, if required_labels is empty then only function "
-           "takes look at the best_index parameter , otherwise gives gradients "
-           "corresponds to those labels."
-           " Returns a tuple consists of (0) list of lists of gradients "
-           "corresponds to the input vectors."
-           " and (1) optional, it only returns the corresponding indices for "
-           "sparse inputs.")
-      .def("train", &PyNetwork::train, py::arg("train_data"),
-           py::arg("train_labels"), py::arg("loss_fn"),
-           py::arg("learning_rate"), py::arg("epochs"), py::arg("rehash") = 0,
-           py::arg("rebuild") = 0,
-           py::arg("metrics") = std::vector<std::string>(),
-           py::arg("verbose") = true,
-           "Trains the network on the given training data.\n"
-           "Arguments:\n"
-           " * train_data: BoltDataset - Training data. This can be one of "
-           "three things. First it can be a BoltDataset as loaded by "
-           "thirdai.dataset.load_bolt_svm_dataset or "
-           "thirdai.dataset.load_bolt_csv_dataset. It can be a dense numpy "
-           "array of float32 where each row in the array is interpreted as a "
-           "vector. Finally it can be a set of sparse vectors represented as "
-           "three numpy arrays (indices, values, offsets) where indices and "
-           "offsets are uint32 and values are float32. In this case indices is "
-           "a 1D array of all the nonzero indices concatenated, values is a 1D "
-           "array of all the nonzero values concatenated, and offsets are the "
-           "start positions in the indices and values array of each vector "
-           "plus one extra element at the end of the array representing the "
-           "total number of nonzeros. This is so that indices[offsets[i], "
-           "offsets[i + 1]] contains the indices of the ith vector and "
-           "values[offsets[i], offsets[i+1] contains the values of the ith "
-           "vector.For example if we have the vectors {0.0, 1.5, 0.0, 9.0} and "
-           "{0.0, 0.0, 0.0, 4.0} then the indices array is {1, 3, 3}, the "
-           "values array is {1.5, 9.0, 4.0} and the offsets array is {0, 2, "
-           "3}.\n"
-           " * train_labels: BoltDataset - Training labels. This can be one of "
-           "three things. First it can be a BoltDataset as loaded by "
-           "thirdai.dataset.load_bolt_svm_dataset or "
-           "thirdai.dataset.load_bolt_csv_dataset. It can be a dense numpy "
-           "array of float32 where each row in the array is interpreted as a "
-           "label vector. Finally it can be a set of sparse vectors (each "
-           "vector is a label vector) represented as three numpy arrays "
-           "(indices, values, offsets) where indices and offsets are uint32 "
-           "and values are float32. In this case indices is a 1D array of all "
-           "the nonzero indices concatenated, values is a 1D array of all the "
-           "nonzero values concatenated, and offsets are the start positions "
-           "in the indices and values array of each vector plus one extra "
-           "element at the end of the array representing the total number of "
-           "nonzeros. This is so that indices[offsets[i], offsets[i + 1]] "
-           "contains the indices of the ith vector and values[offsets[i], "
-           "offsets[i+1] contains the values of the ith vector.For example if "
-           "we have the vectors {0.0, 1.5, 0.0, 9.0} and {0.0, 0.0, 0.0, 4.0} "
-           "then the indices array is {1, 3, 3}, the values array is {1.5, "
-           "9.0, 4.0} and the offsets array is {0, 2, 3}.\n"
-           " * loss_fn: LossFunction - The loss function to minimize.\n"
-           " * learning_rate: Float (positive) - Learning rate.\n"
-           " * epochs: Int (positive) - Number of training epochs over the "
-           "training data.\n"
-           " * rehash: Int (positive) - Optional. Number of training samples "
-           "before "
-           "rehashing neurons. "
-           "If not provided, BOLT will autotune this parameter.\n\n"
-           "\t\tBOLT's sparse training works by applying smart hash functions "
-           "to "
-           "all neurons in the "
-           "network, and they have to be rehashed periodically. This parameter "
-           "sets the frequency "
-           "of rehashing.\n"
-           " * rebuild: Int (positive) - Optional. Number of training samples "
-           "before "
-           "rebuilding hash tables and generating new smart hash functions. "
-           "This is typically around 5 times the value of `rehash`."
-           "If not provided, BOLT will autotune this parameter.\n"
-           " * metrics: List of str - Optional. The metrics to keep track of "
-           "during training. "
-           "See the section on metrics.\n"
-           " * verbose: Boolean - Optional. If set to False, only displays "
-           "progress bar. "
-           "If set to True, prints additional information such as metrics and "
-           "epoch times. "
-           "Set to True by default.\n\n"
-
-           "Returns a mapping from metric names to an array their values for "
-           "every epoch.")
-      .def("predict", &PyNetwork::predict, py::arg("test_data"),
-           py::arg("test_labels"), py::arg("sparse_inference") = false,
-           py::arg("metrics") = std::vector<std::string>(),
-           py::arg("verbose") = true,
-           py::arg("batch_limit") = std::numeric_limits<uint32_t>::max(),
-           "Predicts the output given the input vectors and evaluates the "
-           "predictions based on the given metrics.\n"
-           "Arguments:\n"
-           " * test_data: BoltDataset - Test data. This can be one of "
-           "three things. First it can be a BoltDataset as loaded by "
-           "thirdai.dataset.load_bolt_svm_dataset or "
-           "thirdai.dataset.load_bolt_csv_dataset. It can be a dense numpy "
-           "array of float32 where each row in the array is interpreted as a "
-           "vector. Finally it can be a set of sparse vectors represented as "
-           "three numpy arrays (indices, values, offsets) where indices and "
-           "offsets are uint32 and values are float32. In this case indices is "
-           "a 1D array of all the nonzero indices concatenated, values is a 1D "
-           "array of all the nonzero values concatenated, and offsets are the "
-           "start positions in the indices and values array of each vector "
-           "plus one extra element at the end of the array representing the "
-           "total number of nonzeros. This is so that indices[offsets[i], "
-           "offsets[i + 1]] contains the indices of the ith vector and "
-           "values[offsets[i], offsets[i+1] contains the values of the ith "
-           "vector.For example if we have the vectors {0.0, 1.5, 0.0, 9.0} and "
-           "{0.0, 0.0, 0.0, 4.0} then the indices array is {1, 3, 3}, the "
-           "values array is {1.5, 9.0, 4.0} and the offsets array is {0, 2, "
-           "3}.\n"
-           " * test_labels: BoltDataset - Test labels. This can be one of "
-           "four things. First it can be a BoltDataset as loaded by "
-           "thirdai.dataset.load_bolt_svm_dataset or "
-           "thirdai.dataset.load_bolt_csv_dataset. It can be a dense numpy "
-           "array of float32 where each row in the array is interpreted as a "
-           "label vector. Finally it can be a set of sparse vectors (each "
-           "vector is a label vector) represented as three numpy arrays "
-           "(indices, values, offsets) where indices and offsets are uint32 "
-           "and values are float32. In this case indices is a 1D array of all "
-           "the nonzero indices concatenated, values is a 1D array of all the "
-           "nonzero values concatenated, and offsets are the start positions "
-           "in the indices and values array of each vector plus one extra "
-           "element at the end of the array representing the total number of "
-           "nonzeros. This is so that indices[offsets[i], offsets[i + 1]] "
-           "contains the indices of the ith vector and values[offsets[i], "
-           "offsets[i+1] contains the values of the ith vector.For example if "
-           "we have the vectors {0.0, 1.5, 0.0, 9.0} and {0.0, 0.0, 0.0, 4.0} "
-           "then the indices array is {1, 3, 3}, the values array is {1.5, "
-           "9.0, 4.0} and the offsets array is {0, 2, 3}. Finally, the test "
-           "labels can be passed in as test_labels=None, in which case they "
-           "will be ignored. If labels are not supplied then no metrics will "
-           "be computed but activations will still be returned.\n"
-           " * sparse_inference: (Bool) - When this is true the model will use "
-           "sparsity in inference. This will lead to faster inference but can "
-           "cause a slight loss in accuracy. This option defaults to false.\n"
-           " * metrics: List of str - Optional. The metrics to keep track of "
-           "during training. "
-           "See the section on metrics.\n"
-           " * verbose: Boolean - Optional. If set to False, only displays "
-           "progress bar. "
-           "If set to True, prints additional information such as metrics and "
-           "inference times. "
-           "Set to True by default.\n\n"
-
-           "Returns a tuple consisting of (0) a mapping from metric names to "
-           "their values "
-           "and (1) output vectors (predictions) from the network in the form "
-           "of a 2D Numpy matrix of floats.")
-      .def("freeze_hash_tables", &PyNetwork::freezeHashTables,
-           "Freezes hash tables in the network. If you plan to use sparse "
-           "inference, you may get a significant performance improvement if "
-           "you call this one or two epochs before you finish training. "
-           "Otherwise you should not call this method.")
-      .def("save", &PyNetwork::save, py::arg("filename"),
-           "Saves the network to a file. The file path must not require any "
-           "folders to be created. Saves only weights and biases, not momentum "
-           "and velocity.")
-      .def_static("load", &PyNetwork::load, py::arg("filename"),
-                  "Loads and builds a saved network from file.")
-      .def("get_weights", &PyNetwork::getWeights, py::arg("layer_index"),
-           "Returns the weight matrix at the given layer index as a 2D Numpy "
-           "matrix.")
-      .def("setTrainable", &PyNetwork::setTrainable, py::arg("layer_index"),
-           py::arg("trainable"),
-           "Sets whether the layer with the given layer_index is trainable. "
-           "Layers are always trainable by default. "
-           "trainable is false. Trainable by default")
-      .def("set_weights", &PyNetwork::setWeights, py::arg("layer_index"),
-           py::arg("new_weights"),
-           "Sets the weight matrix at the given layer index to the given 2D "
-           "Numpy matrix. Throws an error if the dimension of the given weight "
-           "matrix does not match the layer's current weight matrix.")
-      .def("get_biases", &PyNetwork::getBiases, py::arg("layer_index"),
-           "Returns the bias array at the given layer index as a 1D Numpy "
-           "array.")
-      .def("set_biases", &PyNetwork::setBiases, py::arg("layer_index"),
-           py::arg("new_biases"),
-           "Sets the bias array at the given layer index to the given 1D Numpy "
-           "array.")
-      .def("set_layer_sparsity", &PyNetwork::setLayerSparsity,
-           py::arg("layer_index"), py::arg("sparsity"),
-           "Sets the sparsity of the layer at the given index. The 0th layer "
-           "is the first layer after the input layer. Note that this will "
-           "autotune the sampling config to work for the new sparsity.")
-      .def("get_layer_sparsity", &PyNetwork::getLayerSparsity,
-           py::arg("layer_index"),
-           "Gets the sparsity of the layer at the given index. The 0th layer "
-           "is the first layer after the input layer.");
-
-=======
->>>>>>> 71c78436
   py::class_<TextClassifier>(bolt_submodule, "TextClassifier")
       .def(py::init<const std::string&, uint32_t>(), py::arg("model_size"),
            py::arg("n_classes"),
