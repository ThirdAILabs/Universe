--- conflicted
+++ resolved
@@ -752,8 +752,6 @@
            "inference, you may get a significant performance improvement if "
            "you call this one or two epochs before you finish training. "
            "Otherwise you should not call this method.");
-<<<<<<< HEAD
-=======
   py::class_<TabularClassifier>(bolt_submodule, "TabularClassifier")
       .def(py::init<const std::string&, uint32_t>(), py::arg("model_size"),
            py::arg("n_classes"),
@@ -799,7 +797,6 @@
           "Loads and builds a saved classifier from file.\n"
           "Arguments:\n"
           " * filename: string - The location of the saved classifier.\n");
->>>>>>> 79e83c6b
 
   py::class_<SentimentClassifier>(bolt_submodule, "SentimentClassifier")
       .def(py::init<const std::string&>(), py::arg("model_path"))
