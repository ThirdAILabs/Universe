#include "CallbacksPython.h"
#include <bolt/src/callbacks/Callback.h>
#include <bolt/src/callbacks/EarlyStopCheckpoint.h>
#include <bolt/src/callbacks/LearningRateScheduler.h>
#include <pybind11/functional.h>
#include <pybind11/stl.h>

namespace py = pybind11;

namespace thirdai::bolt::python {

void createCallbacksSubmodule(py::module_& module) {
  auto callbacks_submodule = module.def_submodule("callbacks");

  py::class_<Callback, PyCallback, CallbackPtr>(callbacks_submodule, "Callback")
<<<<<<< HEAD
      // #if THIRDAI_EXPOSE_ALL
=======
#if THIRDAI_EXPOSE_ALL
>>>>>>> 8aa6b2ec
      .def(py::init<>())
      .def("on_train_begin", &Callback::onTrainBegin)
      .def("on_train_end", &Callback::onTrainEnd)
      .def("on_epoch_begin", &Callback::onEpochBegin)
      .def("on_epoch_end", &Callback::onEpochEnd)
      .def("on_batch_begin", &Callback::onBatchBegin)
      .def("on_batch_end", &Callback::onBatchEnd);

  py::class_<TrainState>(callbacks_submodule, "TrainState")
      .def_readwrite("learning_rate", &TrainState::learning_rate)
      .def_readwrite("verbose", &TrainState::verbose)
      .def_readwrite("rebuild_hash_tables_batch",
                     &TrainState::rebuild_hash_tables_batch)
      .def_readwrite("reconstruct_hash_functions_batch",
                     &TrainState::reconstruct_hash_functions_batch)
      .def_readwrite("stop_training", &TrainState::stop_training)
      .def_readonly("epoch_times", &TrainState::epoch_times)
      .def("get_train_metrics", &TrainState::getTrainMetrics,
           py::arg("metric_name"))
      .def("get_all_train_metrics", &TrainState::getAllTrainMetrics)
      .def("get_validation_metrics", &TrainState::getValidationMetrics,
           py::arg("metric_name"))
      .def("get_all_validation_metrics", &TrainState::getAllValidationMetrics);
<<<<<<< HEAD
  // #endif
=======
#endif
>>>>>>> 8aa6b2ec

  py::class_<LRSchedule, LRSchedulePtr>(callbacks_submodule,  // NOLINT
                                        "LRSchedule");        // NOLINT

  py::class_<MultiplicativeLR, MultiplicativeLRPtr, LRSchedule>(
      callbacks_submodule, "MultiplicativeLR")
      .def(py::init<float>(), py::arg("gamma"),
           "The Multiplicative learning rate scheduler "
           "multiplies the current learning rate by gamma every epoch.\n");

  py::class_<ExponentialLR, ExponentialLRPtr, LRSchedule>(callbacks_submodule,
                                                          "ExponentialLR")
      .def(py::init<float>(), py::arg("gamma"),
           "The exponential learning rate scheduler decays the learning"
           "rate by an exponential factor of gamma for every epoch.\n");

  py::class_<MultiStepLR, MultiStepLRPtr, LRSchedule>(callbacks_submodule,
                                                      "MultiStepLR")
      .def(py::init<float, std::vector<uint32_t>>(), py::arg("gamma"),
           py::arg("milestones"),
           "The Multi-step learning rate scheduler changes"
           "the learning rate by a factor of gamma for every milestone"
           "specified in the vector of milestones. \n");

  py::class_<LambdaSchedule, LambdaSchedulePtr, LRSchedule>(callbacks_submodule,
                                                            "LambdaSchedule")
      .def(py::init<const std::function<float(float, uint32_t)>&>(),
           py::arg("schedule"),
           "The Lambda scheduler changes the learning rate depending "
           "on a custom lambda function."
           "Arguments:\n"
           " * schedule: learning rate schedule function with signature \n"
           "         float schedule(float learning_rate, uint32_t epoch)\n");

  py::class_<LearningRateScheduler, LearningRateSchedulerPtr, Callback>(
      callbacks_submodule, "LearningRateScheduler")
      .def(py::init<LRSchedulePtr>(), py::arg("schedule"))
      .def("get_final_lr", &LearningRateScheduler::getFinalLR);

#if THIRDAI_EXPOSE_ALL
  py::class_<KeyboardInterrupt, KeyboardInterruptPtr, Callback>(
      callbacks_submodule, "KeyboardInterrupt")
      .def(py::init<>());
#endif

  py::class_<EarlyStopCheckpoint, EarlyStopCheckpointPtr, Callback>(
      callbacks_submodule, "EarlyStopCheckpoint")
      .def(py::init<std::string, std::string, uint32_t, double>(),
           py::arg("monitored_metric"), py::arg("model_save_path"),
           py::arg("patience"), py::arg("min_delta"), R"pbdoc(
This callback is intended to stop training early based on prediction results 
from a given validation set. Saves the best model to model_save_path.
Args:
     monitored_metric (string): The metric to monitor for early stopping. The 
          metric is assumed to be associated with validation data.
     model_save_path (string): The file path to save the model that scored the 
          best on the validation set
     patience (int): The nuber of epochs with no improvement in validation score
          after which training will be stopped.
     min_delta (float): The minimum change in the monitored quantity to qualify 
          as an improvement, i.e. an absolute change of less than min_delta will
          count as no improvement.
)pbdoc");
}

}  // namespace thirdai::bolt::python<|MERGE_RESOLUTION|>--- conflicted
+++ resolved
@@ -13,11 +13,7 @@
   auto callbacks_submodule = module.def_submodule("callbacks");
 
   py::class_<Callback, PyCallback, CallbackPtr>(callbacks_submodule, "Callback")
-<<<<<<< HEAD
-      // #if THIRDAI_EXPOSE_ALL
-=======
 #if THIRDAI_EXPOSE_ALL
->>>>>>> 8aa6b2ec
       .def(py::init<>())
       .def("on_train_begin", &Callback::onTrainBegin)
       .def("on_train_end", &Callback::onTrainEnd)
@@ -41,11 +37,7 @@
       .def("get_validation_metrics", &TrainState::getValidationMetrics,
            py::arg("metric_name"))
       .def("get_all_validation_metrics", &TrainState::getAllValidationMetrics);
-<<<<<<< HEAD
-  // #endif
-=======
 #endif
->>>>>>> 8aa6b2ec
 
   py::class_<LRSchedule, LRSchedulePtr>(callbacks_submodule,  // NOLINT
                                         "LRSchedule");        // NOLINT
