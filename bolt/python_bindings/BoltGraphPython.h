#pragma once

#include "ConversionUtils.h"
#include <bolt/src/graph/Graph.h>
#include <bolt/src/metrics/MetricAggregator.h>
<<<<<<< HEAD
#include <dataset/src/Datasets.h>
=======
#include <pybind11/numpy.h>
>>>>>>> 6fe6b271
#include <pybind11/pybind11.h>

namespace py = pybind11;

namespace thirdai::bolt::python {

void createBoltGraphSubmodule(py::module_& bolt_submodule);

py::tuple dagPredictPythonWrapper(BoltGraph& model,
                                  const dataset::BoltDatasetList& data,
                                  const dataset::BoltTokenDatasetList& tokens,
                                  const dataset::BoltDatasetPtr& labels,
                                  const PredictConfig& predict_config);

<<<<<<< HEAD
py::tuple dagGetInputGradientsWrapper(
    BoltGraph& model, const dataset::BoltDatasetPtr& input_data,
    const dataset::BoltTokenDatasetPtr& input_tokens, bool best_index = true,
    const std::vector<uint32_t>& required_labels = std::vector<uint32_t>());
=======
using ParameterArray =
    py::array_t<float, py::array::c_style | py::array::forcecast>;

class ParameterReference {
 public:
  ParameterReference(float* params, std::vector<uint32_t> dimensions)
      : _params(params), _dimensions(std::move(dimensions)) {
    _total_dim = dimensionProduct(_dimensions);
  }

  ParameterArray copy() const {
    float* params_copy = new float[_total_dim];
    std::copy(_params, _params + _total_dim, params_copy);

    py::capsule free_when_done(
        params_copy, [](void* ptr) { delete static_cast<float*>(ptr); });

    return ParameterArray(_dimensions, params_copy, free_when_done);
  }

  ParameterArray get() const { return ParameterArray(_dimensions, _params); }

  void set(const ParameterArray& new_params) {
    checkNumpyArrayDimensions(_dimensions, new_params);

    std::copy(new_params.data(), new_params.data() + _total_dim, _params);
  }

 private:
  static uint64_t dimensionProduct(const std::vector<uint32_t>& dimensions) {
    uint64_t product = 1;
    for (uint32_t dim : dimensions) {
      product *= dim;
    }
    return product;
  }

  float* _params;
  std::vector<uint32_t> _dimensions;
  uint64_t _total_dim;
};
>>>>>>> 6fe6b271

}  // namespace thirdai::bolt::python<|MERGE_RESOLUTION|>--- conflicted
+++ resolved
@@ -3,11 +3,8 @@
 #include "ConversionUtils.h"
 #include <bolt/src/graph/Graph.h>
 #include <bolt/src/metrics/MetricAggregator.h>
-<<<<<<< HEAD
 #include <dataset/src/Datasets.h>
-=======
 #include <pybind11/numpy.h>
->>>>>>> 6fe6b271
 #include <pybind11/pybind11.h>
 
 namespace py = pybind11;
@@ -22,12 +19,10 @@
                                   const dataset::BoltDatasetPtr& labels,
                                   const PredictConfig& predict_config);
 
-<<<<<<< HEAD
 py::tuple dagGetInputGradientsWrapper(
     BoltGraph& model, const dataset::BoltDatasetPtr& input_data,
     const dataset::BoltTokenDatasetPtr& input_tokens, bool best_index = true,
     const std::vector<uint32_t>& required_labels = std::vector<uint32_t>());
-=======
 using ParameterArray =
     py::array_t<float, py::array::c_style | py::array::forcecast>;
 
@@ -69,6 +64,5 @@
   std::vector<uint32_t> _dimensions;
   uint64_t _total_dim;
 };
->>>>>>> 6fe6b271
 
 }  // namespace thirdai::bolt::python