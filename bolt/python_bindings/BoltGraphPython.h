--- conflicted
+++ resolved
@@ -3,10 +3,7 @@
 #include "ConversionUtils.h"
 #include <bolt/src/graph/Graph.h>
 #include <bolt/src/metrics/MetricAggregator.h>
-<<<<<<< HEAD
-=======
 #include <dataset/src/Datasets.h>
->>>>>>> db42f91c
 #include <pybind11/numpy.h>
 #include <pybind11/pybind11.h>
 
@@ -22,12 +19,9 @@
                                   const dataset::BoltDatasetPtr& labels,
                                   const PredictConfig& predict_config);
 
-<<<<<<< HEAD
-=======
 py::tuple dagGetInputGradientSingleWrapper(
     const std::pair<std::optional<std::vector<uint32_t>>, std::vector<float>>&
         gradients);
->>>>>>> db42f91c
 using ParameterArray =
     py::array_t<float, py::array::c_style | py::array::forcecast>;
 
