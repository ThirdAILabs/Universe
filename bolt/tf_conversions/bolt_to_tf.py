from thirdai import bolt
import tensorflow as tf
import numpy as np

TRAIN_DATA = "/Users/nmeisburger/files/Research/data/mnist"
TEST_DATA = "/Users/nmeisburger/files/Research/data/mnist.t"

data = np.zeros([10000, 780])
labels = np.zeros([10000])

with open(TEST_DATA, "r") as file:
    cnt = 0
    for line in file.readlines():
        items = line.split(" ")
        labels[cnt] = int(items[0])

        for i in range(1, len(items)):
            index_val = items[i].split(":")
            index = int(index_val[0])
            val = float(index_val[1])
            data[cnt][index] = val

        cnt += 1

batched_data = np.split(data, 40, axis=0)
batched_data = [tf.constant(x, dtype=tf.float32) for x in batched_data]
batched_labels = np.split(labels, 40, axis=0)

layers = [
    bolt.LayerConfig(dim=128, activation_function="ReLU"),
    bolt.LayerConfig(dim=1024, load_factor=0.05, activation_function="ReLU"),
    bolt.LayerConfig(dim=10, activation_function="Softmax"),
]

network = bolt.Network(layers=layers, input_dim=780)

<<<<<<< HEAD
network.Train(
    batch_size=250,
    train_data=TRAIN_DATA,
    test_data=TEST_DATA,
    learning_rate=0.0001,
    epochs=10,
    max_test_batches=40,
)
=======
network.train(batch_size=250, train_data=TRAIN_DATA,
              test_data=TEST_DATA,
              learning_rate=0.0001, epochs=10, max_test_batches=40)
>>>>>>> e991dce3

W1_arr = network.get_weight_matrix(0)
B1_arr = network.get_bias_vector(0)

W1 = tf.Variable(W1_arr)
B1 = tf.Variable(B1_arr)


W2_arr = network.get_weight_matrix(1)
B2_arr = network.get_bias_vector(1)

W2 = tf.Variable(W2_arr)
B2 = tf.Variable(B2_arr)

W3_arr = network.get_weight_matrix(2)
B3_arr = network.get_bias_vector(2)

W3 = tf.Variable(W3_arr)
B3 = tf.Variable(B3_arr)

correct = 0
total = 0
for x in range(len(batched_data)):
    batch = batched_data[x]
    batch_labels = batched_labels[x]
    A1 = tf.nn.relu(tf.matmul(batch, tf.transpose(W1)) + B1)
    A2 = tf.nn.relu(tf.matmul(A1, tf.transpose(W2)) + B2)
    A3 = tf.nn.softmax(tf.matmul(A2, tf.transpose(W3)) + B3)
    preds = tf.argmax(A3, axis=1)
    for i in range(250):
        if preds[i] == batch_labels[i]:
            correct += 1
        total += 1

print("Accuracy in Tensorflow", correct / total)<|MERGE_RESOLUTION|>--- conflicted
+++ resolved
@@ -29,25 +29,14 @@
 layers = [
     bolt.LayerConfig(dim=128, activation_function="ReLU"),
     bolt.LayerConfig(dim=1024, load_factor=0.05, activation_function="ReLU"),
-    bolt.LayerConfig(dim=10, activation_function="Softmax"),
+    bolt.LayerConfig(dim=10, activation_function="Softmax")
 ]
 
 network = bolt.Network(layers=layers, input_dim=780)
 
-<<<<<<< HEAD
-network.Train(
-    batch_size=250,
-    train_data=TRAIN_DATA,
-    test_data=TEST_DATA,
-    learning_rate=0.0001,
-    epochs=10,
-    max_test_batches=40,
-)
-=======
 network.train(batch_size=250, train_data=TRAIN_DATA,
               test_data=TEST_DATA,
               learning_rate=0.0001, epochs=10, max_test_batches=40)
->>>>>>> e991dce3
 
 W1_arr = network.get_weight_matrix(0)
 B1_arr = network.get_bias_vector(0)
