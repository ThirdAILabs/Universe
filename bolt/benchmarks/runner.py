--- conflicted
+++ resolved
@@ -23,11 +23,7 @@
         times = network.train(train_data, args.lr, 1,
                               rehash=3000, rebuild=10000)
         epoch_times.append(times[0])
-<<<<<<< HEAD
-        acc = network.test(test_data)
-=======
         acc = network.Predict(test_data)
->>>>>>> 0259feac
         epoch_accuracies.append(acc)
     return epoch_accuracies[-1], epoch_accuracies, epoch_times
 
@@ -51,11 +47,7 @@
         times = network.train(train_data, args.lr, 1,
                               rehash=3000, rebuild=10000)
         epoch_times.append(times[0])
-<<<<<<< HEAD
-        acc = network.test(test_data)
-=======
         acc = network.Predict(test_data)
->>>>>>> 0259feac
         epoch_accuracies.append(acc)
     return epoch_accuracies[-1], epoch_accuracies, epoch_times
 
@@ -79,15 +71,9 @@
         times = network.train(train_data, args.lr, 1,
                               rehash=6400, rebuild=128000)
         epoch_times.append(times[0])
-<<<<<<< HEAD
-        acc = network.test(test_data, batch_limit=20)
-        epoch_accuracies.append(acc)
-    final_accuracy = network.test(test_data)
-=======
         acc = network.Predict(test_data, batch_limit=20)
         epoch_accuracies.append(acc)
     final_accuracy = network.Predict(test_data)
->>>>>>> 0259feac
     return final_accuracy, epoch_accuracies, epoch_times
 
 
