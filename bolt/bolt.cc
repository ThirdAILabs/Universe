#include <bolt/src/networks/DLRM.h>
#include <bolt/src/networks/FullyConnectedNetwork.h>
#include <bolt/src/utils/ConfigReader.h>
#include <dataset/src/Dataset.h>
#include <dataset/src/Factory.h>
#include <chrono>
#include <filesystem>
#include <iostream>
#include <toml.hpp>
#include <vector>

namespace bolt = thirdai::bolt;
namespace dataset = thirdai::dataset;

uint32_t getIntValue(toml::table const* table, const std::string& key,
                     bool use_default = false, uint32_t default_value = 0) {
  if (!table->contains(key) && use_default) {
    return default_value;
  }
  if (!table->contains(key)) {
    std::cerr << "Invalid config file format: expected key '" + key +
                     "' in table."
              << std::endl;
    exit(1);
  } else if (!table->get(key)->is_integer()) {
    std::cerr << "Invalid config file format: expected key '" + key +
                     "' to have type int."
              << std::endl;
    exit(1);
  }

  return table->get(key)->as_integer()->get();
}

float getFloatValue(toml::table const* table, const std::string& key,
                    bool use_default = false, float default_value = 0) {
  if (!table->contains(key) && use_default) {
    return default_value;
  }
  if (!table->contains(key)) {
    std::cerr << "Invalid config file format: expected key '" + key +
                     "' in table."
              << std::endl;
    exit(1);
  } else if (!table->get(key)->is_floating_point()) {
    std::cerr << "Invalid config file format: expected key '" + key +
                     "' to have type float."
              << std::endl;
    exit(1);
  }

  return table->get(key)->as_floating_point()->get();
}

std::string getStrValue(toml::table const* table, const std::string& key,
                        bool use_default = false,
                        std::string default_value = "") {
  if (!table->contains(key) && use_default) {
    return default_value;
  }
  if (!table->contains(key)) {
    std::cerr << "Invalid config file format: expected key '" + key +
                     "' in table."
              << std::endl;
    exit(1);
  } else if (!table->get(key)->is_string()) {
    std::cerr << "Invalid config file format: expected key '" + key +
                     "' to have type string."
              << std::endl;
    exit(1);
  }

  return table->get(key)->as_string()->get();
}

std::vector<bolt::FullyConnectedLayerConfig> createFullyConnectedLayerConfigs(
    toml::node_view<toml::node> configs) {
  if (!configs.is_array_of_tables()) {
    std::cerr
        << "Invalid config file format: expected array of layer config tables."
        << std::endl;
    exit(1);
  }
  std::vector<bolt::FullyConnectedLayerConfig> layers;

  auto* array = configs.as_array();
  for (auto& config : *array) {
    if (!config.is_table()) {
      std::cerr
          << "Invalid config file format: expected table in layer config array."
          << std::endl;
      exit(1);
    }
    auto* table = config.as_table();

    uint32_t dim = getIntValue(table, "dim");
    uint32_t hashes_per_table = getIntValue(table, "hashes_per_table", true, 0);
    uint32_t num_tables = getIntValue(table, "num_tables", true, 0);
    uint32_t range_pow = getIntValue(table, "range_pow", true, 0);
    uint32_t reservoir_size = getIntValue(table, "reservoir_size", true, 0);
    std::string activation = getStrValue(table, "activation");
    float sparsity = getFloatValue(table, "sparsity", true, 1.0);

    layers.push_back(bolt::FullyConnectedLayerConfig(
        dim, sparsity, thirdai::bolt::getActivationFunction(activation),
        bolt::SamplingConfig(hashes_per_table, num_tables, range_pow,
                             reservoir_size)));
  }
  return layers;
}

bolt::EmbeddingLayerConfig createEmbeddingLayerConfig(toml::table& config) {
  if (!config.contains("embedding_layer") ||
      !config["embedding_layer"].is_table()) {
    std::cerr << "Invalid config file format: expected table for embedding "
                 "layer config."
              << std::endl;
    exit(1);
  }

  auto* embedding_config = config["embedding_layer"].as_table();

  uint32_t num_embedding_lookups =
      getIntValue(embedding_config, "num_embedding_lookups");
  uint32_t lookup_size = getIntValue(embedding_config, "lookup_size");
  uint32_t log_embedding_block_size =
      getIntValue(embedding_config, "log_embedding_block_size");

  return bolt::EmbeddingLayerConfig(num_embedding_lookups, lookup_size,
                                    log_embedding_block_size);
}

std::vector<std::string> getMetrics(toml::table const* config,
                                    const std::string& metric_name) {
  if (!config->contains(metric_name) || !config->get(metric_name)->is_array()) {
    std::cerr << "Invalid config file format: expected array for metrics."
              << std::endl;
    exit(1);
  }
  std::vector<std::string> metrics;

  const auto* array = config->get(metric_name)->as_array();
  for (const auto& m : *array) {
    if (!m.is_string()) {
      std::cerr << "Invalid config file format: expected metrics as strings."
                << std::endl;
      exit(1);
    }
    metrics.push_back(m.as_string()->get());
  }
  return metrics;
}

std::string findFullFilepath(const std::string& filename) {
  std::string full_file_path = __FILE__;
  std::string dataset_path_file =
      full_file_path.substr(0, full_file_path.size() - strlen("bolt/bolt.cc"));
  dataset_path_file += "dataset_paths.toml";

  try {
    toml::table table = toml::parse_file(dataset_path_file);

    if (!table.contains("prefixes") || !table["prefixes"].is_array()) {
      std::cerr << "Invalid config file format: expected array 'prefixes' in "
                   "'dataset_paths.toml'."
                << std::endl;
      exit(1);
    }
    auto* array = table["prefixes"].as_array();
    for (auto& prefix : *array) {
      if (!prefix.is_string()) {
        std::cerr
            << "Invalid config file format: expected prefix to be string in "
               "'dataset_paths.toml'."
            << std::endl;
        exit(1);
      }

      std::string candidate = prefix.as_string()->get() + filename;
      if (std::filesystem::exists(candidate)) {
        return candidate;
      }
    }

    std::cerr << "Could not find file '" + filename +
                     "' on any filepaths. Add correct path to "
                     "'Universe/dataset_paths.toml'"
              << std::endl;
    exit(1);
  } catch (std::exception& e) {
    std::cerr << "Expected 'dataset_paths.toml' at root of Universe"
              << std::endl;
    exit(1);
  }
}

void trainFCN(toml::table& config) {
  auto layers = createFullyConnectedLayerConfigs(config["layers"]);

  if (!config.contains("dataset") || !config["dataset"].is_table()) {
    std::cerr << "Invalid config file format: expected table for dataset info."
              << std::endl;
    exit(1);
  }
  auto* dataset_table = config["dataset"].as_table();
  uint32_t input_dim = getIntValue(dataset_table, "input_dim");
  std::string train_filename =
      findFullFilepath(getStrValue(dataset_table, "train_data"));
  std::string test_filename =
      findFullFilepath(getStrValue(dataset_table, "test_data"));
  std::string dataset_format = getStrValue(dataset_table, "format");
  uint32_t max_test_batches =
      getIntValue(dataset_table, "max_test_batches", true,
                  std::numeric_limits<uint32_t>::max());

  if (!config.contains("params") || !config["params"].is_table()) {
    std::cerr << "Invalid config file format: expected table for parameters."
              << std::endl;
    exit(1);
  }
  auto* param_table = config["params"].as_table();
  uint32_t batch_size = getIntValue(param_table, "batch_size");
  float learning_rate = getFloatValue(param_table, "learning_rate");
  uint32_t epochs = getIntValue(param_table, "epochs");
  uint32_t rehash = getIntValue(param_table, "rehash");
  uint32_t rebuild = getIntValue(param_table, "rebuild");

  auto train_metrics = getMetrics(param_table, "train_metrics");
  auto test_metrics = getMetrics(param_table, "test_metrics");

  auto loss_fn =
      thirdai::bolt::getLossFunction(getStrValue(param_table, "loss_fn"));

  uint32_t sparse_inference_epoch = 0;
  bool use_sparse_inference = param_table->contains("sparse_inference_epoch");
  if (use_sparse_inference) {
    sparse_inference_epoch = getIntValue(param_table, "sparse_inference_epoch");
  }

  bolt::FullyConnectedNetwork network(layers, input_dim);

  std::unique_ptr<dataset::Factory<dataset::BoltInputBatch>> train_fac;
  std::unique_ptr<dataset::Factory<dataset::BoltInputBatch>> test_fac;

  if (dataset_format == "svm") {
    train_fac = std::make_unique<dataset::BoltSvmBatchFactory>();
    test_fac = std::make_unique<dataset::BoltSvmBatchFactory>();
  } else if (dataset_format == "csv") {
    std::string delimiter = getStrValue(dataset_table, "delimter", true, ",");
    if (delimiter.size() != 1) {
      std::cerr << "Invalid config file format: csv delimiter should be single "
                   "character."
                << std::endl;
      exit(1);
    }

    train_fac = std::make_unique<dataset::BoltCsvBatchFactory>(delimiter[0]);
    test_fac = std::make_unique<dataset::BoltCsvBatchFactory>(delimiter[0]);
  } else {
    std::cerr << "Invalid dataset format '" << dataset_format
              << "'. Use 'svm' or 'csv'" << std::endl;
    exit(1);
  }
<<<<<<< HEAD

  dataset::InMemoryDataset<dataset::BoltInputBatch> train_data(
      train_filename, batch_size, std::move(*train_fac));

  dataset::InMemoryDataset<dataset::BoltInputBatch> test_data(
      test_filename, batch_size, std::move(*test_fac));

  for (uint32_t e = 0; e < epochs; e++) {
    network.train(train_data, *loss_fn, learning_rate, 1, rehash, rebuild,
                  train_metrics);
    if (use_sparse_inference && e == sparse_inference_epoch) {
      network.enableSparseInference();
    }
    network.predict(test_data, nullptr, test_metrics, max_test_batches);
=======

  dataset::InMemoryDataset<dataset::BoltInputBatch> train_data(
      train_filename, batch_size, std::move(*train_fac));

  dataset::InMemoryDataset<dataset::BoltInputBatch> test_data(
      test_filename, batch_size, std::move(*test_fac));

  for (uint32_t e = 0; e < epochs; e++) {
    network.train(train_data, learning_rate, 1, rehash, rebuild);
    if (use_sparse_inference && e == sparse_inference_epoch) {
      network.useSparseInference();
    }
    network.predict(test_data, max_test_batches);
>>>>>>> 2070d61e
  }
}

using ClickThroughDataset =
    thirdai::dataset::InMemoryDataset<thirdai::dataset::ClickThroughBatch>;

ClickThroughDataset loadClickThroughDataset(const std::string& filename,
                                            uint32_t batch_size,
                                            uint32_t num_dense_features,
                                            uint32_t num_categorical_features,
                                            bool sparse_labels) {
  auto start = std::chrono::high_resolution_clock::now();
  thirdai::dataset::ClickThroughBatchFactory factory(
      num_dense_features, num_categorical_features, sparse_labels);
  ClickThroughDataset data(filename, batch_size, std::move(factory));
  auto end = std::chrono::high_resolution_clock::now();
  std::cout
      << "Read " << data.len() << " vectors in "
      << std::chrono::duration_cast<std::chrono::seconds>(end - start).count()
      << " seconds" << std::endl;
  return data;
}

void trainDLRM(toml::table& config) {
  auto embedding_layer = createEmbeddingLayerConfig(config);
  auto bottom_mlp =
      createFullyConnectedLayerConfigs(config["bottom_mlp_layers"]);
  auto top_mlp = createFullyConnectedLayerConfigs(config["top_mlp_layers"]);

  if (!config.contains("dataset") || !config["dataset"].is_table()) {
    std::cerr << "Invalid config file format: expected table for dataset info."
              << std::endl;
    exit(1);
  }
  auto* dataset_table = config["dataset"].as_table();
  uint32_t dense_features = getIntValue(dataset_table, "dense_features");
  uint32_t categorical_features =
      getIntValue(dataset_table, "categorical_features");
  std::string train_filename =
      findFullFilepath(getStrValue(dataset_table, "train_data"));
  std::string test_filename =
      findFullFilepath(getStrValue(dataset_table, "test_data"));

  if (!config.contains("params") || !config["params"].is_table()) {
    std::cerr << "Invalid config file format: expected table for parameters."
              << std::endl;
    exit(1);
  }
  auto* param_table = config["params"].as_table();
  uint32_t batch_size = getIntValue(param_table, "batch_size");
  float learning_rate = getFloatValue(param_table, "learning_rate");
  uint32_t epochs = getIntValue(param_table, "epochs");
  uint32_t rehash = getIntValue(param_table, "rehash");
  uint32_t rebuild = getIntValue(param_table, "rebuild");

  auto train_metrics = getMetrics(param_table, "train_metrics");
  auto test_metrics = getMetrics(param_table, "test_metrics");

  auto loss_fn =
      thirdai::bolt::getLossFunction(getStrValue(param_table, "loss_fn"));

  bolt::DLRM dlrm(embedding_layer, bottom_mlp, top_mlp, dense_features);

  auto train_data =
<<<<<<< HEAD
      loadClickThorughDataset(train_filename, batch_size, dense_features,
                              categorical_features, top_mlp.back().dim > 1);
  auto test_data =
      loadClickThorughDataset(test_filename, batch_size, dense_features,
=======
      loadClickThroughDataset(train_filename, batch_size, dense_features,
                              categorical_features, top_mlp.back().dim > 1);
  auto test_data =
      loadClickThroughDataset(test_filename, batch_size, dense_features,
>>>>>>> 2070d61e
                              categorical_features, top_mlp.back().dim > 1);

  for (uint32_t e = 0; e < epochs; e++) {
    dlrm.train(train_data, *loss_fn, learning_rate, 1, rehash, rebuild,
               train_metrics);
    dlrm.predict(test_data, nullptr, test_metrics);
  }
}

int main(int argc, const char** argv) {
  if (argc != 2) {
    std::cerr << "Invalid args, usage: ./bolt <config file>" << std::endl;
    return 1;
  }

  try {
    toml::table table = toml::parse_file(argv[1]);

    if (table.contains("layers")) {
      trainFCN(table);
    } else if (table.contains("bottom_mlp_layers") &&
               table.contains("top_mlp_layers")) {
      trainDLRM(table);
    }
  } catch (std::exception& e) {
    std::cerr << e.what() << std::endl;
    return 1;
  }

  return 0;
}<|MERGE_RESOLUTION|>--- conflicted
+++ resolved
@@ -261,7 +261,6 @@
               << "'. Use 'svm' or 'csv'" << std::endl;
     exit(1);
   }
-<<<<<<< HEAD
 
   dataset::InMemoryDataset<dataset::BoltInputBatch> train_data(
       train_filename, batch_size, std::move(*train_fac));
@@ -276,21 +275,6 @@
       network.enableSparseInference();
     }
     network.predict(test_data, nullptr, test_metrics, max_test_batches);
-=======
-
-  dataset::InMemoryDataset<dataset::BoltInputBatch> train_data(
-      train_filename, batch_size, std::move(*train_fac));
-
-  dataset::InMemoryDataset<dataset::BoltInputBatch> test_data(
-      test_filename, batch_size, std::move(*test_fac));
-
-  for (uint32_t e = 0; e < epochs; e++) {
-    network.train(train_data, learning_rate, 1, rehash, rebuild);
-    if (use_sparse_inference && e == sparse_inference_epoch) {
-      network.useSparseInference();
-    }
-    network.predict(test_data, max_test_batches);
->>>>>>> 2070d61e
   }
 }
 
@@ -355,17 +339,10 @@
   bolt::DLRM dlrm(embedding_layer, bottom_mlp, top_mlp, dense_features);
 
   auto train_data =
-<<<<<<< HEAD
-      loadClickThorughDataset(train_filename, batch_size, dense_features,
-                              categorical_features, top_mlp.back().dim > 1);
-  auto test_data =
-      loadClickThorughDataset(test_filename, batch_size, dense_features,
-=======
       loadClickThroughDataset(train_filename, batch_size, dense_features,
                               categorical_features, top_mlp.back().dim > 1);
   auto test_data =
       loadClickThroughDataset(test_filename, batch_size, dense_features,
->>>>>>> 2070d61e
                               categorical_features, top_mlp.back().dim > 1);
 
   for (uint32_t e = 0; e < epochs; e++) {
