#include "NerClassifier.h"
#include <bolt/src/NER/Defaults.h>
#include <data/src/columns/ArrayColumns.h>
#include <data/src/transformations/ner/NerDyadicDataProcessor.h>
<<<<<<< HEAD
=======
#include <utils/text/Stopwords.h>
>>>>>>> 7ea86447
#include <cctype>
#include <cstdint>
#include <unordered_map>
#include <utility>

namespace thirdai::bolt::NER {

<<<<<<< HEAD
void applyPunctAndStopWordFilter(
    const std::string& token, PerTokenPredictions& predicted_tags,
    const std::unordered_map<std::string, uint32_t>& tag_to_label_map,
    const std::unordered_map<uint32_t, std::string>& label_to_tag_map) {
  // assumes that the highest activation vector is at the end
  if (data::isAllPunctuation(token) ||
      defaults::UDT_STOPWORDS.count(thirdai::text::lower(token)) > 0) {
    int index_of_o = -1;
    for (int i = predicted_tags.size() - 1; i >= 0; --i) {
      if (tag_to_label_map.at(predicted_tags[i].first) == 0) {
        index_of_o = i;
      }
    }
    if (index_of_o != -1) {
      predicted_tags[index_of_o].second = 1;
      std::rotate(predicted_tags.begin() + index_of_o,
                  predicted_tags.begin() + index_of_o + 1,
                  predicted_tags.end());
    } else {
      predicted_tags.push_back({label_to_tag_map.at(0), 1});
      predicted_tags.erase(predicted_tags.begin());
    }
=======
bool isAllPunctuation(const std::string& str) {
  return !str.empty() && std::all_of(str.begin(), str.end(), ::ispunct);
}

void applyPunctAndStopWordFilter(const std::string& token,
                                 PerTokenPredictions& predicted_tags,
                                 const std::string& default_tag) {
  // assumes that the highest activation vector is at the end
  if (isAllPunctuation(token) || text::stop_words.count(data::trimPunctuation(
                                     thirdai::text::lower(token))) > 0) {
    for (int i = predicted_tags.size() - 1; i >= 0; --i) {
      if (predicted_tags[i].first == default_tag) {
        predicted_tags[i].second = 1;
        std::rotate(predicted_tags.begin() + i, predicted_tags.begin() + i + 1,
                    predicted_tags.end());
        return;
      }
    }
    // If the tag 'O' is not found, then we erase the lowest activation tag and
    // insert 'O' as the highest activation tag.
    predicted_tags.push_back({default_tag, 1});
    predicted_tags.erase(predicted_tags.begin());
>>>>>>> 7ea86447
  }
}

metrics::History NerClassifier::train(
    const dataset::DataSourcePtr& train_data, float learning_rate,
    uint32_t epochs, size_t batch_size,
    const std::vector<std::string>& train_metrics,
    const dataset::DataSourcePtr& val_data,
    const std::vector<std::string>& val_metrics) const {
  auto train_dataset =
      getDataLoader(train_data, batch_size, /* shuffle= */ true).all();
  bolt::LabeledDataset val_dataset;
  if (val_data) {
    val_dataset =
        getDataLoader(val_data, batch_size, /* shuffle= */ false).all();
  }
  auto train_data_input = train_dataset.first;
  auto train_data_label = train_dataset.second;

  Trainer trainer(_bolt_model);
  trainer.train_with_metric_names(
      train_dataset, learning_rate, epochs, train_metrics, val_dataset,
      val_metrics, /* steps_per_validation= */ std::nullopt,
      /* use_sparsity_in_validation= */ false, /* callbacks= */ {},
      /* autotune_rehash_rebuild= */ false, /* verbose= */ true);
  return trainer.getHistory();
}

data::Loader NerClassifier::getDataLoader(const dataset::DataSourcePtr& data,
                                          size_t batch_size,
                                          bool shuffle) const {
  auto data_iter =
      data::JsonIterator::make(data, {_tokens_column, _tags_column}, 1000);
  return data::Loader(data_iter, _train_transforms, nullptr, _bolt_inputs,
                      {data::OutputColumns(_tags_column)},
                      /* batch_size= */ batch_size,
                      /* shuffle= */ shuffle, /* verbose= */ true,
                      /* shuffle_buffer_size= */ 20000);
}

std::vector<PerTokenListPredictions> NerClassifier::getTags(
    std::vector<std::vector<std::string>> tokens, uint32_t top_k,
    const std::unordered_map<uint32_t, std::string>& label_to_tag_map,
    const std::unordered_map<std::string, uint32_t>& tag_to_label_map) const {
  std::vector<PerTokenListPredictions> tags_and_scores;
  tags_and_scores.reserve(tokens.size());

  for (const auto& sub_vector : tokens) {
    PerTokenListPredictions predictions(sub_vector.size());
    tags_and_scores.push_back(predictions);
  }
  data::ColumnMap data(data::ColumnMap(
      {{_tokens_column, data::ArrayColumn<std::string>::make(std::move(tokens),
                                                             std::nullopt)}}));

  // featurize input data
  auto columns = _inference_transforms->applyStateless(data);
  auto tensors = data::toTensorBatches(columns, _bolt_inputs, 2048);

  size_t sub_vector_index = 0;
  size_t token_index = 0;

  for (size_t batch_id = 0; batch_id < tensors.size(); batch_id++) {
    auto outputs = _bolt_model->forward(tensors[batch_id]).at(0);
    // std::cout << "new batch size: " << outputs->batchSize() << std::endl;

    for (size_t i = 0;
         i < outputs->batchSize() ||
         (sub_vector_index < tags_and_scores.size() &&
          token_index < tags_and_scores[sub_vector_index].size() &&
          batch_id == tensors.size() - 1);) {
      if (token_index >= tags_and_scores[sub_vector_index].size()) {
        token_index = 0;
        sub_vector_index++;
      }

      if (data::isAllPunctuation(
              data.getArrayColumn<std::string>(_tokens_column)
                  ->row(sub_vector_index)[token_index]) ||
          defaults::UDT_STOPWORDS.count(
              data::trimPunctuation(thirdai::text::lower(
                  data.getArrayColumn<std::string>(_tokens_column)
                      ->row(sub_vector_index)[token_index])))) {
        tags_and_scores[sub_vector_index][token_index] =
            PerTokenPredictions(top_k, {label_to_tag_map.at(0), 1});
        token_index++;
        continue;
      }

      auto token_level_predictions =
          outputs->getVector(i).topKNeurons(top_k + 1);
      while (!token_level_predictions.empty()) {
        float score = token_level_predictions.top().first;
        uint32_t tag = token_level_predictions.top().second;
        tags_and_scores[sub_vector_index][token_index].push_back(
            {label_to_tag_map.at(tag), score});
        token_level_predictions.pop();
      }
      applyPunctAndStopWordFilter(
          data.getArrayColumn<std::string>(_tokens_column)
              ->row(sub_vector_index)[token_index],
          tags_and_scores[sub_vector_index][token_index],
          label_to_tag_map.at(0));

      bool removed_highest = false;

      auto highest_tag_act =
          tags_and_scores[sub_vector_index][token_index].back();

      auto second_highest_tag_act =
          tags_and_scores[sub_vector_index][token_index][top_k - 1];

      if (tag_to_label_map.at(highest_tag_act.first) == 0 &&
          highest_tag_act.second < 0.9 &&
          second_highest_tag_act.second >= 0.05) {
        tags_and_scores[sub_vector_index][token_index].pop_back();
        removed_highest = true;
      }

      // topkactivation is a min heap hence, reverse it
      std::reverse(tags_and_scores[sub_vector_index][token_index].begin(),
                   tags_and_scores[sub_vector_index][token_index].end());

      if (!removed_highest) {
        tags_and_scores[sub_vector_index][token_index].pop_back();
      }

      if (sub_vector_index >= tags_and_scores.size()) {
        throw std::runtime_error("tags indices not matching");
      }
      i++;
      token_index += 1;
    }
  }
  return tags_and_scores;
}

}  // namespace thirdai::bolt::NER<|MERGE_RESOLUTION|>--- conflicted
+++ resolved
@@ -2,66 +2,13 @@
 #include <bolt/src/NER/Defaults.h>
 #include <data/src/columns/ArrayColumns.h>
 #include <data/src/transformations/ner/NerDyadicDataProcessor.h>
-<<<<<<< HEAD
-=======
 #include <utils/text/Stopwords.h>
->>>>>>> 7ea86447
 #include <cctype>
 #include <cstdint>
 #include <unordered_map>
 #include <utility>
 
 namespace thirdai::bolt::NER {
-
-<<<<<<< HEAD
-void applyPunctAndStopWordFilter(
-    const std::string& token, PerTokenPredictions& predicted_tags,
-    const std::unordered_map<std::string, uint32_t>& tag_to_label_map,
-    const std::unordered_map<uint32_t, std::string>& label_to_tag_map) {
-  // assumes that the highest activation vector is at the end
-  if (data::isAllPunctuation(token) ||
-      defaults::UDT_STOPWORDS.count(thirdai::text::lower(token)) > 0) {
-    int index_of_o = -1;
-    for (int i = predicted_tags.size() - 1; i >= 0; --i) {
-      if (tag_to_label_map.at(predicted_tags[i].first) == 0) {
-        index_of_o = i;
-      }
-    }
-    if (index_of_o != -1) {
-      predicted_tags[index_of_o].second = 1;
-      std::rotate(predicted_tags.begin() + index_of_o,
-                  predicted_tags.begin() + index_of_o + 1,
-                  predicted_tags.end());
-    } else {
-      predicted_tags.push_back({label_to_tag_map.at(0), 1});
-      predicted_tags.erase(predicted_tags.begin());
-    }
-=======
-bool isAllPunctuation(const std::string& str) {
-  return !str.empty() && std::all_of(str.begin(), str.end(), ::ispunct);
-}
-
-void applyPunctAndStopWordFilter(const std::string& token,
-                                 PerTokenPredictions& predicted_tags,
-                                 const std::string& default_tag) {
-  // assumes that the highest activation vector is at the end
-  if (isAllPunctuation(token) || text::stop_words.count(data::trimPunctuation(
-                                     thirdai::text::lower(token))) > 0) {
-    for (int i = predicted_tags.size() - 1; i >= 0; --i) {
-      if (predicted_tags[i].first == default_tag) {
-        predicted_tags[i].second = 1;
-        std::rotate(predicted_tags.begin() + i, predicted_tags.begin() + i + 1,
-                    predicted_tags.end());
-        return;
-      }
-    }
-    // If the tag 'O' is not found, then we erase the lowest activation tag and
-    // insert 'O' as the highest activation tag.
-    predicted_tags.push_back({default_tag, 1});
-    predicted_tags.erase(predicted_tags.begin());
->>>>>>> 7ea86447
-  }
-}
 
 metrics::History NerClassifier::train(
     const dataset::DataSourcePtr& train_data, float learning_rate,
