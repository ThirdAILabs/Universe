--- conflicted
+++ resolved
@@ -83,8 +83,6 @@
  private:
   float elementLossGradient(float label, float activation,
                             uint32_t batch_size) const override {
-<<<<<<< HEAD
-=======
     /* Derivation
 
     Note: we are assuming that BCE is used along with a signmoid activation in
@@ -110,7 +108,6 @@
     loss over the batch.
 
     */
->>>>>>> b060de33
     return (label - activation) / batch_size;
   }
 };
@@ -158,11 +155,7 @@
   if (lower_name == "categoricalcrossentropyloss") {
     return CategoricalCrossEntropyLoss::makeCategoricalCrossEntropyLoss();
   }
-<<<<<<< HEAD
-  if (lower_name == "binarycrossentropyloss") {
-=======
   if (lower_name == "binarycrossentropyloss" || lower_name == "bce") {
->>>>>>> b060de33
     return BinaryCrossEntropyLoss::makeBinaryCrossEntropyLoss();
   }
   if (lower_name == "meansquarederror" || lower_name == "mse") {
