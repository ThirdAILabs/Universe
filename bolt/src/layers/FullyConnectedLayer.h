--- conflicted
+++ resolved
@@ -60,14 +60,11 @@
                      /* is_dense= */ !is_sparse);
   }
 
-<<<<<<< HEAD
-  void freezeHashTables(bool insert_labels_if_not_found) final {
+  void freezeHashTables(bool insert_labels_if_not_found) {
     if (useRandomSampling()) {
       return;
     }
-=======
-  void freezeHashTables(bool insert_labels_if_not_found) {
->>>>>>> 11a4cd8f
+
     if (insert_labels_if_not_found) {
       _sampling_mode = BoltSamplingMode::FreezeHashTablesWithInsertions;
     } else {
