#pragma once

#include <cereal/types/memory.hpp>
#include <cereal/types/polymorphic.hpp>
#include <cereal/types/vector.hpp>
#include "LayerConfig.h"
#include "LayerUtils.h"
#include "SequentialLayer.h"
#include <bolt/src/layers/Optimizer.h>
#include <bolt_vector/src/BoltVector.h>
#include <hashing/src/DWTA.h>
#include <hashtable/src/SampledHashTable.h>
#include <cstdint>
#include <optional>
#include <random>

namespace thirdai::bolt {

namespace tests {
class FullyConnectedLayerTestFixture;
}  // namespace tests

enum class LSHSamplingMode {
  Default,
  FreezeHashTables,
  FreezeHashTablesWithInsertions
};

class FullyConnectedLayer final : public SequentialLayer {
  friend class tests::FullyConnectedLayerTestFixture;

 public:
  FullyConnectedLayer() {}

  FullyConnectedLayer(const FullyConnectedLayer&) = delete;
  FullyConnectedLayer(FullyConnectedLayer&&) = delete;
  FullyConnectedLayer& operator=(const FullyConnectedLayer&) = delete;
  FullyConnectedLayer& operator=(FullyConnectedLayer&&) = delete;

  FullyConnectedLayer(const FullyConnectedLayerConfig& config,
                      uint64_t prev_dim, bool is_distributed = false);

  void forward(const BoltVector& input, BoltVector& output,
               const BoltVector* labels) final;

  void backpropagate(BoltVector& input, BoltVector& output) final;

  void backpropagateInputLayer(BoltVector& input, BoltVector& output) final;

  void updateParameters(float lr, uint32_t iter, float B1, float B2,
                        float eps) final;

  void enableDistributedTraining() { _is_distributed = true; };

  BoltBatch createBatchState(const uint32_t batch_size,
                             bool use_sparsity) const final {
    bool is_sparse = (_sparsity < 1.0) && use_sparsity;

    uint32_t curr_dim = is_sparse ? _sparse_dim : _dim;

    return BoltBatch(/* dim= */ curr_dim, /* batch_size= */ batch_size,
                     /* is_dense= */ !is_sparse);
  }

  void freezeHashTables(bool insert_labels_if_not_found) final {
    if (insert_labels_if_not_found) {
      _sampling_mode = LSHSamplingMode::FreezeHashTablesWithInsertions;
    } else {
      _sampling_mode = LSHSamplingMode::FreezeHashTables;
    }
  }

  bool hashTablesFrozen() const {
    return _sampling_mode == LSHSamplingMode::FreezeHashTables ||
           _sampling_mode == LSHSamplingMode::FreezeHashTablesWithInsertions;
  }

  void buildHashTables() final;

  void reBuildHashFunction() final;

  uint32_t getDim() const final { return _dim; }

  uint32_t getInputDim() const final { return _prev_dim; }

  uint32_t getSparseDim() const final { return _sparse_dim; }

  float* getWeightsPtr() { return _weights.data(); }

  float* getBiasesPtr() { return _biases.data(); }

  float* getWeightGradientsPtr() { return _weight_optimizer->gradients.data(); }

  float* getBiasGradientsPtr() { return _bias_optimizer->gradients.data(); }

  float* getWeights() const final;

  float* getBiases() const final;

  void setTrainable(bool trainable) final;

  bool getTrainable() const final;

  void setWeights(const float* new_weights) final;

  void setBiases(const float* new_biases) final;

  void setWeightGradients(const float* update_weight_gradient) final;

  void setBiasesGradients(const float* update_bias_gradient) final;

  float* getBiasesGradient() final;

  float* getWeightsGradient() final;

  float getSparsity() const final { return _sparsity; }

  void setSparsity(float sparsity) final;

  ActivationFunction getActivationFunction() const { return _act_func; }

  void buildLayerSummary(std::stringstream& summary,
                         bool detailed) const override;

  void initOptimizer() final;

  ~FullyConnectedLayer() = default;

 private:
  uint64_t _dim, _prev_dim, _sparse_dim;
  float _sparsity;
  bool _trainable;
  ActivationFunction _act_func;

  std::vector<float> _weights;
  std::vector<float> _biases;

  std::optional<AdamOptimizer> _weight_optimizer = std::nullopt;
  std::optional<AdamOptimizer> _bias_optimizer = std::nullopt;

  std::unique_ptr<hashing::HashFunction> _hasher;
  std::unique_ptr<hashtable::SampledHashTable<uint32_t>> _hash_table;
  std::vector<uint32_t> _rand_neurons;

  template <bool DENSE>
  constexpr uint32_t nonzerosInOutput() const {
    if constexpr (DENSE) {
      return _dim;
    } else {
      return _sparse_dim;
    }
  }

  // This set of variables are only used within a batch, so we do not use
  // _this_is_dense to check if the layer is sparse, we instead check if
  // _sparsity is less than 1.
  bool _prev_is_dense;
  bool _this_is_dense;

<<<<<<< HEAD
  // This is only used if _prev_is_dense == false and _this_is_dense == true
=======
  // This is only used if _prev_is_dense == false and _this_is_dense == false
  // This is a vector of unique_ptr so that the push_back in the critical
  // region is just a pointer move and can be very fast
  std::vector<std::unique_ptr<ActiveNeuronsPair>> _active_pairs;
  // This is only used if _prev_is_dense == false
>>>>>>> 386fde49
  std::vector<bool> _prev_is_active;
  // This is only used if _this_is_dense == false
  std::vector<bool> _is_active;
  // This is only used if _this_is_dense == false and _this_is_dense == false
  std::vector<bool> _active_pairs;

  // A flag to check whether the current network is running in the normal
  // settings and distributed settings
  bool _is_distributed;

  LSHSamplingMode _sampling_mode;

<<<<<<< HEAD
  void initOptimizer();

  void removeOptimizer();

  void initActiveNeuronsTrackers();

  inline void updateSparseSparseParameters(float lr, float B1, float B2,
                                           float eps, float B1_bias_corrected,
                                           float B2_bias_corrected);
  inline void updateSparseDenseParameters(float lr, float B1, float B2,
                                          float eps, float B1_bias_corrected,
                                          float B2_bias_corrected);
  inline void updateDenseSparseParameters(float lr, float B1, float B2,
                                          float eps, float B1_bias_corrected,
                                          float B2_bias_corrected);
  inline void updateDenseDenseParameters(float lr, float B1, float B2,
                                         float eps, float B1_bias_corrected,
                                         float B2_bias_corrected);
=======
  inline void updateSparseSparseWeightParameters(float lr, float B1, float B2,
                                                 float eps,
                                                 float B1_bias_corrected,
                                                 float B2_bias_corrected);
  inline void updateSparseDenseWeightParameters(float lr, float B1, float B2,
                                                float eps,
                                                float B1_bias_corrected,
                                                float B2_bias_corrected);
  inline void updateDenseSparseWeightParameters(float lr, float B1, float B2,
                                                float eps,
                                                float B1_bias_corrected,
                                                float B2_bias_corrected);
  inline void updateDenseDenseWeightParameters(float lr, float B1, float B2,
                                               float eps,
                                               float B1_bias_corrected,
                                               float B2_bias_corrected);
>>>>>>> 386fde49
  inline void updateSingleWeightParameters(uint64_t prev_neuron,
                                           uint64_t cur_neuron, float lr,
                                           float B1, float B2, float eps,
                                           float B1_bias_corrected,
                                           float B2_bias_corrected);
  inline void updateSingleBiasParameters(uint64_t cur_neuron, float lr,
                                         float B1, float B2, float eps,
                                         float B1_bias_corrected,
                                         float B2_bias_corrected);

  inline void initSparseDatastructures(const SamplingConfigPtr& sampling_config,
                                       std::random_device& rd);

  inline void deinitSparseDatastructures();

  template <bool DENSE, bool PREV_DENSE>
  void markActiveNeuronsForUpdate(const BoltVector& input,
                                  const BoltVector& output, uint32_t len_out);

  template <bool DENSE, bool PREV_DENSE>
  void forwardImpl(const BoltVector& input, BoltVector& output,
                   const BoltVector* labels);

  void eigenDenseDenseForward(const BoltVector& input, BoltVector& output);

  template <bool FIRST_LAYER, bool DENSE, bool PREV_DENSE>
  void backpropagateImpl(BoltVector& input, BoltVector& output);

  template <bool FIRST_LAYER>
  void eigenDenseDenseBackpropagate(BoltVector& input, BoltVector& output);

  template <bool DENSE, bool PREV_DENSE>
  void selectActiveNeurons(const BoltVector& input, BoltVector& output,
                           const BoltVector* labels);

  // Tell Cereal what to serialize. See https://uscilab.github.io/cereal/
  friend class cereal::access;

  template <class Archive>
  void save(Archive& archive) const {
    archive(_dim, _prev_dim, _sparse_dim, _sparsity, _act_func, _weights,
            _biases, _hasher, _hash_table, _rand_neurons, _sampling_mode);
  }

  /**
   * Training data-structures (like the optimizer and the active neurons
   * trackers) are not loaded in by default. If we want to continue training
   * after a load, the expectation is that the higher level Graph/Network API
   * will handle this initialization with the initOptimizer() method.
   *
   * Doing this means our load API is as simple as possible for both
   * training and inference purposes. It doesn't make sense to load these
   * data-structures by default then remove them with another function since
   * users may be memory constrained during deployment.
   *
   * We don't know yet if its worth it to save the optimizer for
   * retraining/finetuning purposes. If in the future we figure out this has
   * some benefit we can adjust this method accordingly.
   */
  template <class Archive>
  void load(Archive& archive) {
    archive(_dim, _prev_dim, _sparse_dim, _sparsity, _act_func, _weights,
<<<<<<< HEAD
            _biases, _hasher, _hash_table, _rand_neurons, _sampling_mode);

    /**
     * Here we init the optimizer so that any calls to train in the network
     * are safe. If we need to reduce memory usage for smaller machines we can
     * use the removeOptimizer() method to remove these parameters. This will
     * also likely require adding an additional node state for uninitialized
     * optimizers so that we have memory safety.
     */
    initOptimizer();

    // TODO(david) another way to reduce memory for inference is to remove these
    // in addition to the optimizer as mentioned above
    initActiveNeuronsTrackers();
=======
            _biases, _hasher, _hash_table, _rand_neurons, _sampling_mode,
            _prev_is_active, _is_active);
>>>>>>> 386fde49
  }

  /**
   * If force_build=true build hash tables, return if false.
   * For non-trainable layers, buildHashTablesImpl is called with
   * force_build=false except during initialization and setting weights.
   * For trainable layers, buildHashTablesImpl is always called with
   * force_build=true.
   */
  void buildHashTablesImpl(bool force_build);
};

}  // namespace thirdai::bolt

CEREAL_REGISTER_TYPE(thirdai::bolt::FullyConnectedLayer)
CEREAL_REGISTER_POLYMORPHIC_RELATION(thirdai::bolt::SequentialLayer,
                                     thirdai::bolt::FullyConnectedLayer)<|MERGE_RESOLUTION|>--- conflicted
+++ resolved
@@ -157,15 +157,7 @@
   bool _prev_is_dense;
   bool _this_is_dense;
 
-<<<<<<< HEAD
   // This is only used if _prev_is_dense == false and _this_is_dense == true
-=======
-  // This is only used if _prev_is_dense == false and _this_is_dense == false
-  // This is a vector of unique_ptr so that the push_back in the critical
-  // region is just a pointer move and can be very fast
-  std::vector<std::unique_ptr<ActiveNeuronsPair>> _active_pairs;
-  // This is only used if _prev_is_dense == false
->>>>>>> 386fde49
   std::vector<bool> _prev_is_active;
   // This is only used if _this_is_dense == false
   std::vector<bool> _is_active;
@@ -177,11 +169,6 @@
   bool _is_distributed;
 
   LSHSamplingMode _sampling_mode;
-
-<<<<<<< HEAD
-  void initOptimizer();
-
-  void removeOptimizer();
 
   void initActiveNeuronsTrackers();
 
@@ -197,24 +184,6 @@
   inline void updateDenseDenseParameters(float lr, float B1, float B2,
                                          float eps, float B1_bias_corrected,
                                          float B2_bias_corrected);
-=======
-  inline void updateSparseSparseWeightParameters(float lr, float B1, float B2,
-                                                 float eps,
-                                                 float B1_bias_corrected,
-                                                 float B2_bias_corrected);
-  inline void updateSparseDenseWeightParameters(float lr, float B1, float B2,
-                                                float eps,
-                                                float B1_bias_corrected,
-                                                float B2_bias_corrected);
-  inline void updateDenseSparseWeightParameters(float lr, float B1, float B2,
-                                                float eps,
-                                                float B1_bias_corrected,
-                                                float B2_bias_corrected);
-  inline void updateDenseDenseWeightParameters(float lr, float B1, float B2,
-                                               float eps,
-                                               float B1_bias_corrected,
-                                               float B2_bias_corrected);
->>>>>>> 386fde49
   inline void updateSingleWeightParameters(uint64_t prev_neuron,
                                            uint64_t cur_neuron, float lr,
                                            float B1, float B2, float eps,
@@ -277,7 +246,6 @@
   template <class Archive>
   void load(Archive& archive) {
     archive(_dim, _prev_dim, _sparse_dim, _sparsity, _act_func, _weights,
-<<<<<<< HEAD
             _biases, _hasher, _hash_table, _rand_neurons, _sampling_mode);
 
     /**
@@ -292,10 +260,6 @@
     // TODO(david) another way to reduce memory for inference is to remove these
     // in addition to the optimizer as mentioned above
     initActiveNeuronsTrackers();
-=======
-            _biases, _hasher, _hash_table, _rand_neurons, _sampling_mode,
-            _prev_is_active, _is_active);
->>>>>>> 386fde49
   }
 
   /**
