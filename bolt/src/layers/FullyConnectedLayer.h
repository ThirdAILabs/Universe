#pragma once

#include <cereal/types/memory.hpp>
#include <cereal/types/vector.hpp>
#include "LayerConfig.h"
#include "LayerUtils.h"
<<<<<<< HEAD
#include "SequentialLayer.h"
#include "cereal/types/utility.hpp"
=======
>>>>>>> 71c78436
#include <bolt/src/layers/Optimizer.h>
#include <bolt_vector/src/BoltVector.h>
#include <hashing/src/DWTA.h>
#include <hashtable/src/SampledHashTable.h>
#include <cstdint>
#include <optional>
#include <random>

namespace thirdai::bolt {

namespace tests {
class FullyConnectedLayerTestFixture;
}  // namespace tests

enum class BoltSamplingMode {
  LSH,
  FreezeHashTables,
  FreezeHashTablesWithInsertions,
  RandomSampling
};

class FullyConnectedLayer final {
  friend class tests::FullyConnectedLayerTestFixture;

 public:
  FullyConnectedLayer() {}

  FullyConnectedLayer(const FullyConnectedLayer&) = delete;
  FullyConnectedLayer(FullyConnectedLayer&&) = delete;
  FullyConnectedLayer& operator=(const FullyConnectedLayer&) = delete;
  FullyConnectedLayer& operator=(FullyConnectedLayer&&) = delete;

  FullyConnectedLayer(const FullyConnectedLayerConfig& config,
                      uint64_t prev_dim, bool is_distributed = false);

  void forward(const BoltVector& input, BoltVector& output,
               const BoltVector* labels);

  void backpropagate(BoltVector& input, BoltVector& output);

  void backpropagateInputLayer(BoltVector& input, BoltVector& output);

  void updateParameters(float lr, uint32_t iter, float B1, float B2, float eps);

  void enableDistributedTraining() { _is_distributed = true; };

  BoltBatch createBatchState(const uint32_t batch_size,
                             bool use_sparsity) const {
    bool is_sparse = (_sparsity < 1.0) && use_sparsity;

    uint32_t curr_dim = is_sparse ? _sparse_dim : _dim;

    return BoltBatch(/* dim= */ curr_dim, /* batch_size= */ batch_size,
                     /* is_dense= */ !is_sparse);
  }

  void freezeHashTables(bool insert_labels_if_not_found) {
    if (useRandomSampling()) {
      return;
    }

    if (insert_labels_if_not_found) {
      _sampling_mode = BoltSamplingMode::FreezeHashTablesWithInsertions;
    } else {
      _sampling_mode = BoltSamplingMode::FreezeHashTables;
    }
  }

  bool hashTablesFrozen() const {
    return _sampling_mode == BoltSamplingMode::FreezeHashTables ||
           _sampling_mode == BoltSamplingMode::FreezeHashTablesWithInsertions;
  }

  void buildHashTables();

  void reBuildHashFunction();

  uint32_t getDim() const { return _dim; }

  uint32_t getInputDim() const { return _prev_dim; }

  uint32_t getSparseDim() const { return _sparse_dim; }

  float* getWeightsPtr() { return _weights.data(); }

  float* getBiasesPtr() { return _biases.data(); }

  float* getWeightGradientsPtr() { return _weight_optimizer->gradients.data(); }

  float* getBiasGradientsPtr() { return _bias_optimizer->gradients.data(); }

  float* getWeights() const;

  float* getBiases() const;

  void setTrainable(bool trainable);

  bool getTrainable() const;

  void setWeights(const float* new_weights);

  void setBiases(const float* new_biases);

  void setWeightGradients(const float* update_weight_gradient);

  void setBiasesGradients(const float* update_bias_gradient);

  float* getBiasesGradient();

  float* getWeightsGradient();

  float getSparsity() const { return _sparsity; }

  void setSparsity(float sparsity);

  ActivationFunction getActivationFunction() const { return _act_func; }

  void buildLayerSummary(std::stringstream& summary, bool detailed) const;

  void initOptimizer();

  void enableSparseSparseOptimization() {
    _use_sparse_sparse_optimization = true;
  }

  void disableSparseSparseOptimization() {
    _use_sparse_sparse_optimization = false;
  }

  ~FullyConnectedLayer() = default;

 private:
  uint64_t _dim, _prev_dim, _sparse_dim;
  float _sparsity;
  bool _trainable;
  ActivationFunction _act_func;

  std::vector<float> _weights;
  std::vector<float> _biases;

  std::optional<AdamOptimizer> _weight_optimizer = std::nullopt;
  std::optional<AdamOptimizer> _bias_optimizer = std::nullopt;

  std::unique_ptr<hashing::HashFunction> _hasher;
  std::unique_ptr<hashtable::SampledHashTable<uint32_t>> _hash_table;
  std::vector<uint32_t> _rand_neurons;

  template <bool DENSE>
  constexpr uint32_t nonzerosInOutput() const {
    if constexpr (DENSE) {
      return _dim;
    } else {
      return _sparse_dim;
    }
  }

  // A flag to check whether the current network is running in normal
  // or distributed mode
  bool _is_distributed;

  LSHSamplingMode _sampling_mode;

  // Whether to track ActivePairs in raw form (the sparse sparse "optimization")
  bool _use_sparse_sparse_optimization;

  // --------------- Within-batch variables ------------------------------
  // These variables are set while we are processing a batch (usually during
  // calls to forward) and are used later, usually while in updateParameters.
  // Even though these are temporary within batch variables, we still
  // serialize them so that they have the correct size upon deserialization.
  // Overall, these variables are
  //  - initialized during the constructor/deserialization
  //  - populated during forward
  //  - used during updateParameters
  //  - cleaned up during updateParameters

  // These track whether the current/previous layer was dense (using whether
  // the BoltVectors in forward are dense).
  bool _prev_is_dense;
  bool _this_is_dense;

  // The following variables track which neurons were active during batch
  // training.

  // _prev_is_active is only used if _prev_is_dense == false.
  // It tracks the neurons in the previous layer which are active.
  std::vector<bool> _prev_is_active;

  // _is_active is only used if _this_is_dense == false.
  // It tracks the neurons in the current layer which are active.
  std::vector<bool> _is_active;

  /* The following two variables are only used if _prev_is_dense == false and
   * _this_is_dense == false. They track exactly which pairs of neurons were
   * active in two different ways: _active_pairs_array marks position
   * cur_neuron * _prev_dim + prev_neuron with true if (prev_neuron, cur_neuron)
   * was active during the training of the current batch. _active_pairs_raw
   * appends an ActivePair object for each example. The ActivePair object
   * contains all of the [prev_neurons] and [cur_neurons] that were active for
   * that example (the active pairs for that example are then a cartesian
   * product of those two lists).
   * IMPORTANT: we only use _active_pairs_raw when
   * _use_sparse_sparse_optimization is true.
   */
  std::vector<bool> _active_pairs_array;
  using ActiveNeuronsPair =
      std::pair<std::vector<uint64_t>, std::vector<uint64_t>>;
  std::vector<std::unique_ptr<ActiveNeuronsPair>> _active_pairs_raw;

<<<<<<< HEAD
  // -------------------------------------------------------------------------

  void initActiveNeuronsTrackers();
=======
  BoltSamplingMode _sampling_mode;

  bool useRandomSampling() const {
    return _sampling_mode == BoltSamplingMode::RandomSampling;
  }
>>>>>>> 71c78436

  inline void updateSparseSparseParametersNormal(float lr, float B1, float B2,
                                                 float eps,
                                                 float B1_bias_corrected,
                                                 float B2_bias_corrected);
  inline void updateSparseSparseParametersOptimized(float lr, float B1,
                                                    float B2, float eps,
                                                    float B1_bias_corrected,
                                                    float B2_bias_corrected);
  inline void updateSparseDenseParameters(float lr, float B1, float B2,
                                          float eps, float B1_bias_corrected,
                                          float B2_bias_corrected);
  inline void updateDenseSparseParameters(float lr, float B1, float B2,
                                          float eps, float B1_bias_corrected,
                                          float B2_bias_corrected);
  inline void updateDenseDenseParameters(float lr, float B1, float B2,
                                         float eps, float B1_bias_corrected,
                                         float B2_bias_corrected);
  inline void updateSingleWeightParameters(uint64_t prev_neuron,
                                           uint64_t cur_neuron, float lr,
                                           float B1, float B2, float eps,
                                           float B1_bias_corrected,
                                           float B2_bias_corrected);
  inline void updateSingleBiasParameters(uint64_t cur_neuron, float lr,
                                         float B1, float B2, float eps,
                                         float B1_bias_corrected,
                                         float B2_bias_corrected);

  inline void initSamplingDatastructures(
      const SamplingConfigPtr& sampling_config, std::random_device& rd);

  inline void deinitSamplingDatastructures();

  template <bool DENSE, bool PREV_DENSE>
  void markActiveNeuronsForUpdate(const BoltVector& input,
                                  const BoltVector& output, uint32_t len_out);

  template <bool DENSE, bool PREV_DENSE>
  void forwardImpl(const BoltVector& input, BoltVector& output,
                   const BoltVector* labels);

  void eigenDenseDenseForward(const BoltVector& input, BoltVector& output);

  template <bool FIRST_LAYER, bool DENSE, bool PREV_DENSE>
  void backpropagateImpl(BoltVector& input, BoltVector& output);

  template <bool FIRST_LAYER>
  void eigenDenseDenseBackpropagate(BoltVector& input, BoltVector& output);

  template <bool DENSE, bool PREV_DENSE>
  void selectActiveNeurons(const BoltVector& input, BoltVector& output,
                           const BoltVector* labels);

  void randomNeuronSampling(const BoltVector& input, const BoltVector& output,
                            const BoltVector* labels);

  template <bool PREV_DENSE>
  void lshNeuronSampling(const BoltVector& input, BoltVector& output,
                         const BoltVector* labels);

  // Tell Cereal what to serialize. See https://uscilab.github.io/cereal/
  friend class cereal::access;

  template <class Archive>
  void save(Archive& archive) const {
    archive(_dim, _prev_dim, _sparse_dim, _sparsity, _trainable, _act_func,
            _weights, _biases, _hasher, _hash_table, _rand_neurons,
            _is_distributed, _sampling_mode, _prev_is_dense, _this_is_dense,
            _prev_is_active, _is_active, _active_pairs_array,
            _use_sparse_sparse_optimization, _active_pairs_raw);
  }

  /**
   * Training data-structures (like the optimizer and the active neurons
   * trackers) are not loaded in by default. If we want to continue training
   * after a load, the expectation is that the higher level Graph/Network API
   * will handle this initialization with the initOptimizer() method.
   *
   * Doing this means our load API is as simple as possible for both
   * training and inference purposes. It doesn't make sense to load these
   * data-structures by default then remove them with another function since
   * users may be memory constrained during deployment.
   *
   * We don't know yet if its worth it to save the optimizer for
   * retraining/finetuning purposes. If in the future we figure out this has
   * some benefit we can adjust this method accordingly.
   */
  template <class Archive>
  void load(Archive& archive) {
    archive(_dim, _prev_dim, _sparse_dim, _sparsity, _trainable, _act_func,
            _weights, _biases, _hasher, _hash_table, _rand_neurons,
            _is_distributed, _sampling_mode, _prev_is_dense, _this_is_dense,
            _prev_is_active, _is_active, _active_pairs_array,
            _use_sparse_sparse_optimization, _active_pairs_raw);

    /**
     * Here we init the optimizer so that any calls to train in the network
     * are safe. If we need to reduce memory usage for smaller machines we can
     * use the removeOptimizer() method to remove these parameters. This will
     * also likely require adding an additional node state for uninitialized
     * optimizers so that we have memory safety.
     */
    initOptimizer();

    // TODO(david) another way to reduce memory for inference is to remove these
    // in addition to the optimizer as mentioned above
    initActiveNeuronsTrackers();
  }

  /**
   * If force_build=true build hash tables, return if false.
   * For non-trainable layers, buildHashTablesImpl is called with
   * force_build=false except during initialization and setting weights.
   * For trainable layers, buildHashTablesImpl is always called with
   * force_build=true.
   */
  void buildHashTablesImpl(bool force_build);
};

}  // namespace thirdai::bolt<|MERGE_RESOLUTION|>--- conflicted
+++ resolved
@@ -4,11 +4,7 @@
 #include <cereal/types/vector.hpp>
 #include "LayerConfig.h"
 #include "LayerUtils.h"
-<<<<<<< HEAD
-#include "SequentialLayer.h"
 #include "cereal/types/utility.hpp"
-=======
->>>>>>> 71c78436
 #include <bolt/src/layers/Optimizer.h>
 #include <bolt_vector/src/BoltVector.h>
 #include <hashing/src/DWTA.h>
@@ -169,7 +165,7 @@
   // or distributed mode
   bool _is_distributed;
 
-  LSHSamplingMode _sampling_mode;
+  BoltSamplingMode _sampling_mode;
 
   // Whether to track ActivePairs in raw form (the sparse sparse "optimization")
   bool _use_sparse_sparse_optimization;
@@ -218,17 +214,13 @@
       std::pair<std::vector<uint64_t>, std::vector<uint64_t>>;
   std::vector<std::unique_ptr<ActiveNeuronsPair>> _active_pairs_raw;
 
-<<<<<<< HEAD
   // -------------------------------------------------------------------------
 
   void initActiveNeuronsTrackers();
-=======
-  BoltSamplingMode _sampling_mode;
 
   bool useRandomSampling() const {
     return _sampling_mode == BoltSamplingMode::RandomSampling;
   }
->>>>>>> 71c78436
 
   inline void updateSparseSparseParametersNormal(float lr, float B1, float B2,
                                                  float eps,
