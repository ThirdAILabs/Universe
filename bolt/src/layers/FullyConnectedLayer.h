#pragma once

#include <cereal/types/polymorphic.hpp>
#include <cereal/types/vector.hpp>
#include "BoltVector.h"
#include "LayerConfig.h"
#include "LayerUtils.h"
#include "SequentialLayer.h"
#include <hashing/src/DWTA.h>
#include <hashtable/src/SampledHashTable.h>
#include <cstdint>
#include <random>

namespace thirdai::bolt {

namespace tests {
class FullyConnectedLayerTestFixture;
}  // namespace tests

enum class LSHSamplingMode {
  Default,
  FreezeHashTables,
  FreezeHashTablesWithInsertions
};

class FullyConnectedLayer final : public SequentialLayer {
  friend class tests::FullyConnectedLayerTestFixture;

 public:
  FullyConnectedLayer() {}

  FullyConnectedLayer(const FullyConnectedLayer&) = delete;
  FullyConnectedLayer(FullyConnectedLayer&&) = delete;
  FullyConnectedLayer& operator=(const FullyConnectedLayer&) = delete;
  FullyConnectedLayer& operator=(FullyConnectedLayer&&) = delete;

  FullyConnectedLayer(const FullyConnectedLayerConfig& config,
                      uint64_t prev_dim, bool is_distributed = false);

  void forward(const BoltVector& input, BoltVector& output,
               const BoltVector* labels) final;

  void backpropagate(BoltVector& input, BoltVector& output) final;

  void backpropagateInputLayer(BoltVector& input, BoltVector& output) final;

  void updateParameters(float lr, uint32_t iter, float B1, float B2,
                        float eps) final;

  BoltBatch createBatchState(const uint32_t batch_size,
                             bool use_sparsity) const final {
    bool is_sparse = (_sparsity < 1.0) && use_sparsity;

    uint32_t curr_dim = is_sparse ? _sparse_dim : _dim;

    return BoltBatch(/* dim= */ curr_dim, /* batch_size= */ batch_size,
                     /* is_dense= */ !is_sparse);
  }

  void freezeHashTables(bool insert_labels_if_not_found) final {
    if (insert_labels_if_not_found) {
      _sampling_mode = LSHSamplingMode::FreezeHashTablesWithInsertions;
    } else {
      _sampling_mode = LSHSamplingMode::FreezeHashTables;
    }
  }

  bool hashTablesFrozen() const {
    return _sampling_mode == LSHSamplingMode::FreezeHashTables ||
           _sampling_mode == LSHSamplingMode::FreezeHashTablesWithInsertions;
  }

  void buildHashTables() final;

  void reBuildHashFunction() final;

  uint32_t getDim() const final { return _dim; }

  uint32_t getInputDim() const final { return _prev_dim; }

  uint32_t getSparseDim() const final { return _sparse_dim; }

  float* getWeights() const final;

  float* getBiases() const final;

  void setTrainable(bool trainable) final;

  bool getTrainable() const final;

  void setWeights(const float* new_weights) final;

  void setBiases(const float* new_biases) final;

  void setWeightGradients(const float* update_weight_gradient) final;

  void setBiasesGradients(const float* update_bias_gradient) final;

  float* getBiasesGradient() final;

  float* getWeightsGradient() final;

  float getSparsity() const final { return _sparsity; }

  void setSparsity(float sparsity) final;

  ActivationFunction getActivationFunction() const { return _act_func; }

  void buildLayerSummary(std::stringstream& summary,
                         bool detailed) const override;

  ~FullyConnectedLayer() = default;

 private:
  uint64_t _dim, _prev_dim, _sparse_dim;
  float _sparsity;
  bool _trainable;
  ActivationFunction _act_func;

  std::vector<float> _weights;
  std::vector<float> _w_gradient;
  std::vector<float> _w_momentum;
  std::vector<float> _w_velocity;

  std::vector<float> _biases;
  std::vector<float> _b_gradient;
  std::vector<float> _b_momentum;
  std::vector<float> _b_velocity;

  std::unique_ptr<hashing::HashFunction> _hasher;
  std::unique_ptr<hashtable::SampledHashTable<uint32_t>> _hash_table;
  std::vector<uint32_t> _rand_neurons;

  using ActiveNeuronsPair =
      std::pair<std::vector<uint64_t>, std::vector<uint64_t>>;

  // This set of variables are only used within a batch, so we do not use
  // _this_is_dense to check if the layer is sparse, we instead check if
  // _sparsity is less than 1.
  bool _prev_is_dense;
  bool _this_is_dense;
  // This is only used if _prev_is_dense == false and _this_is_dense == false
  // This is a vector of unique_ptr so that the push_back in the critical
  // region is just a pointer move and can be very fast
  std::vector<std::unique_ptr<ActiveNeuronsPair>> _active_pairs;
  // This is only used if _prev_is_dense == false
  std::vector<bool> _prev_is_active;
  // This is only used if _this_is_dense == false
  std::vector<bool> _is_active;

  // A flag to check whether the current network is running in the normal
  // settings and distributed settings
  bool _is_distributed;

  LSHSamplingMode _sampling_mode;

  void initOptimizer();

  void removeOptimizer();

  inline void updateSparseSparseWeightParameters(float lr, float B1, float B2,
                                                 float eps,
                                                 float B1_bias_corrected,
                                                 float B2_bias_corrected);
  inline void updateSparseDenseWeightParameters(float lr, float B1, float B2,
                                                float eps,
                                                float B1_bias_corrected,
                                                float B2_bias_corrected);
  inline void updateDenseSparseWeightParameters(float lr, float B1, float B2,
                                                float eps,
                                                float B1_bias_corrected,
                                                float B2_bias_corrected);
  inline void updateDenseDenseWeightParameters(float lr, float B1, float B2,
                                               float eps,
                                               float B1_bias_corrected,
                                               float B2_bias_corrected);
  inline void updateSingleWeightParameters(uint64_t prev_neuron,
                                           uint64_t cur_neuron, float lr,
                                           float B1, float B2, float eps,
                                           float B1_bias_corrected,
                                           float B2_bias_corrected);
  inline void updateBiasParameters(float lr, float B1, float B2, float eps,
                                   float B1_bias_corrected,
                                   float B2_bias_corrected);

  inline void cleanupWithinBatchVars();

<<<<<<< HEAD
  inline void initSparseDatastructures(const SamplingConfigPtr& sampling_config,
                                       std::random_device& rd);

=======
  inline void initSparseDatastructures(std::random_device& rd);
>>>>>>> 7cb3299a
  inline void deinitSparseDatastructures();

  template <bool DENSE, bool PREV_DENSE>
  void forwardImpl(const BoltVector& input, BoltVector& output,
                   const BoltVector* labels);

  template <bool FIRST_LAYER, bool DENSE, bool PREV_DENSE>
  void backpropagateImpl(BoltVector& input, BoltVector& output);

  template <bool DENSE, bool PREV_DENSE>
  void selectActiveNeurons(const BoltVector& input, BoltVector& output,
                           const BoltVector* labels);

  // Tell Cereal what to serialize. See https://uscilab.github.io/cereal/
  friend class cereal::access;

  /**
   * Not serializing _shallow_save because it is only used to decide to how to
   * save the model. If _shallow_save or _is_shallow is true, archive
   * _is_shallow as true. If both are false, archive _is_shallow as false. While
   * dearchiving, we only need to know whether or not the layer is shallow,
   * hence, _shallow_save not archived.
   */
  template <class Archive>
  void save(Archive& archive) const {
    archive(_dim, _prev_dim, _sparse_dim, _sparsity, _act_func, _weights,
            _biases, _hasher, _hash_table, _rand_neurons, _sampling_mode,
            _prev_is_active, _is_active);
  }

  /**
   * Load first whether the layer is shallow
   * Does not load the optimizer state if is_shallow
   * Loads the optimizer state if !is_shallow
   */
  template <class Archive>
  void load(Archive& archive) {
    archive(_dim, _prev_dim, _sparse_dim, _sparsity, _act_func, _weights,
            _biases, _hasher, _hash_table, _rand_neurons, _sampling_mode,
            _prev_is_active, _is_active);

    /**
     * Here we init the optimizer so that any calls to train in the network are
     * safe. If we need to reduce memory usage for smaller machines we can use
     * the removeOptimizer() method to remove these parameters. This will also
     * likely require adding an additional node state for uninitialized
     * optimizers so that we have memory safety.
     */
    initOptimizer();
  }

  /**
   * If force_build=true build hash tables, return if false.
   * For non-trainable layers, buildHashTablesImpl is called with
   * force_build=false except during initialization and setting weights.
   * For trainable layers, buildHashTablesImpl is always called with
   * force_build=true.
   */
  void buildHashTablesImpl(bool force_build);
};

}  // namespace thirdai::bolt

CEREAL_REGISTER_TYPE(thirdai::bolt::FullyConnectedLayer)
CEREAL_REGISTER_POLYMORPHIC_RELATION(thirdai::bolt::SequentialLayer,
                                     thirdai::bolt::FullyConnectedLayer)<|MERGE_RESOLUTION|>--- conflicted
+++ resolved
@@ -185,13 +185,9 @@
 
   inline void cleanupWithinBatchVars();
 
-<<<<<<< HEAD
   inline void initSparseDatastructures(const SamplingConfigPtr& sampling_config,
                                        std::random_device& rd);
 
-=======
-  inline void initSparseDatastructures(std::random_device& rd);
->>>>>>> 7cb3299a
   inline void deinitSparseDatastructures();
 
   template <bool DENSE, bool PREV_DENSE>
