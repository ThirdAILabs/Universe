#pragma once

#include <cereal/types/memory.hpp>
#include <cereal/types/vector.hpp>
#include "LayerConfig.h"
#include "LayerUtils.h"
#include <bolt/src/layers/Optimizer.h>
#include <bolt/src/neuron_index/NeuronIndex.h>
#include <bolt_vector/src/BoltVector.h>
#include <hashing/src/DWTA.h>
#include <hashing/src/HashFunction.h>
#include <hashtable/src/SampledHashTable.h>
#include <cstdint>
#include <optional>
#include <random>

namespace thirdai::bolt {

namespace tests {
class FullyConnectedLayerTestFixture;
}  // namespace tests

enum class BoltSamplingMode {
  LSH,
  FreezeHashTables,
  FreezeHashTablesWithInsertions,
  RandomSampling
};

class FullyConnectedLayer final {
  friend class tests::FullyConnectedLayerTestFixture;

 public:
  FullyConnectedLayer() {}

  FullyConnectedLayer(const FullyConnectedLayer&) = delete;
  FullyConnectedLayer(FullyConnectedLayer&&) = delete;
  FullyConnectedLayer& operator=(const FullyConnectedLayer&) = delete;
  FullyConnectedLayer& operator=(FullyConnectedLayer&&) = delete;

  FullyConnectedLayer(const FullyConnectedLayerConfig& config,
                      uint64_t prev_dim,
                      bool disable_sparse_parameter_updates = false,
                      bool use_bias = true);

  void forward(const BoltVector& input, BoltVector& output,
               const BoltVector* labels);

  void backpropagate(BoltVector& input, BoltVector& output);

  void backpropagateInputLayer(BoltVector& input, BoltVector& output);

  void updateParameters(float lr, uint32_t iter, float B1, float B2, float eps);

  void disableSparseParameterUpdates() {
    _disable_sparse_parameter_updates = true;
  };

  void saveWithOptimizer(bool should_save_optimizer) {
    _should_save_optimizer = should_save_optimizer;
  }

  BoltBatch createBatchState(const uint32_t batch_size,
                             bool use_sparsity) const {
    bool is_sparse = (_sparsity < 1.0) && use_sparsity;

    uint32_t curr_dim = is_sparse ? _sparse_dim : _dim;

    return BoltBatch(/* dim= */ curr_dim, /* batch_size= */ batch_size,
                     /* is_dense= */ !is_sparse);
  }

  void freezeHashTables(bool insert_labels_if_not_found);

  void buildHashTables();

  void reBuildHashFunction();

  uint32_t getDim() const { return _dim; }

  uint32_t getInputDim() const { return _prev_dim; }

  uint32_t getSparseDim() const { return _sparse_dim; }

  float* getWeightsPtr() { return _weights.data(); }

  float* getBiasesPtr() { return _biases.data(); }

  float* getWeightGradientsPtr() { return _weight_optimizer->gradients.data(); }

  float* getBiasGradientsPtr() { return _bias_optimizer->gradients.data(); }

  std::vector<float>& weightsGradient() { return _weight_optimizer->gradients; }

  std::vector<float>& biasGradient() { return _bias_optimizer->gradients; }

  float* getWeights() const;

  float* getBiases() const;

<<<<<<< HEAD
=======
  void setTrainable(bool trainable);

  bool getTrainable() const;

  bool useBias() const { return _use_bias; }

>>>>>>> 66e6931e
  void setWeights(const float* new_weights);

  void setBiases(const float* new_biases);

  void setWeightGradients(const float* update_weight_gradient);

  void setBiasesGradients(const float* update_bias_gradient);

  float* getBiasesGradient();

  float* getWeightsGradient();

  std::vector<float> getWeightsByNeuron(uint32_t neuron_id);

  float getSparsity() const { return _sparsity; }

  void setSparsity(float sparsity, bool rebuild_hash_tables,
                   bool experimental_autotune);

  ActivationFunction getActivationFunction() const { return _act_func; }

  std::pair<hashing::HashFunctionPtr, hashtable::SampledHashTablePtr>
  getHashTable();

  void setHashTable(hashing::HashFunctionPtr hash_fn,
                    hashtable::SampledHashTablePtr hash_table);

  void buildLayerSummary(std::stringstream& summary, bool detailed) const;

  void buildSamplingSummary(std::ostream& summary) const;

  void initOptimizer();

  ~FullyConnectedLayer() = default;

 private:
  uint64_t _dim, _prev_dim, _sparse_dim;
  float _sparsity;

  ActivationFunction _act_func;

  std::vector<float> _weights;
  std::vector<float> _biases;

  std::optional<AdamOptimizer> _weight_optimizer = std::nullopt;
  std::optional<AdamOptimizer> _bias_optimizer = std::nullopt;

  nn::NeuronIndexPtr _neuron_index;
  bool _index_frozen = false;

  template <bool DENSE>
  constexpr uint32_t nonzerosInOutput() const {
    if constexpr (DENSE) {
      return _dim;
    } else {
      return _sparse_dim;
    }
  }

  // A flag to check whether the current network is running in normal
  // or distributed mode
  bool _disable_sparse_parameter_updates;

  // A flag to determine whether the current network saves the optimizer states
  // or not. If true, it saves the optimizer states, else doesn't.
  bool _should_save_optimizer;

<<<<<<< HEAD
=======
  bool _use_bias;

  BoltSamplingMode _sampling_mode;

>>>>>>> 66e6931e
  /* --------------- Within-batch variables ------------------------------
   * These variables are set while we are processing a batch (usually during
   * calls to forward) and are used later, usually while in updateParameters.
   * Since these are temporary within batch variables, we do NOT
   * serialize them, and we reinitialize them upon deserialization (so they
   * have the correct size).
   * Overall, these variables are
   *  - initialized during the constructor/deserialization
   *  - populated during forward
   *  - used during updateParameters
   *  - cleaned up/zero'd during updateParameters (with a call to
   *    cleanupWithinBatchVariables for everything except _active_pairs_array,
   *    which we clean up while we update the weights.)
   */

  // These track whether the current/previous layer was dense (using whether
  // the BoltVectors in forward are dense).
  bool _prev_is_dense;
  bool _this_is_dense;

  // The following variables track which neurons were active during batch
  // training.

  // _prev_is_active is used if _prev_is_dense == false. It tracks the neurons
  // in the previous layer which are active at some point in the batch.
  std::vector<bool> _prev_is_active;

  // _is_active is used if _this_is_dense == false. It tracks the neurons in the
  // current layer which are active at some point in the batch.
  std::vector<bool> _is_active;

  // -------------------------------------------------------------------------

  void initActiveNeuronsTrackers();

  inline void updateSparseSparseWeightParameters(float lr, float B1, float B2,
                                                 float eps,
                                                 float B1_bias_corrected,
                                                 float B2_bias_corrected);

  inline void updateSparseDenseWeightParameters(float lr, float B1, float B2,
                                                float eps,
                                                float B1_bias_corrected,
                                                float B2_bias_corrected);

  inline void updateDenseSparseWeightParameters(float lr, float B1, float B2,
                                                float eps,
                                                float B1_bias_corrected,
                                                float B2_bias_corrected);
  inline void updateDenseDenseWeightParameters(float lr, float B1, float B2,
                                               float eps,
                                               float B1_bias_corrected,
                                               float B2_bias_corrected);

  inline void updateSingleWeightParameters(uint64_t prev_neuron,
                                           uint64_t cur_neuron, float lr,
                                           float B1, float B2, float eps,
                                           float B1_bias_corrected,
                                           float B2_bias_corrected);

  inline void updateBiasParameters(float lr, float B1, float B2, float eps,
                                   float B1_bias_corrected,
                                   float B2_bias_corrected);

  inline void cleanupWithinBatchVars();

  template <bool DENSE, bool PREV_DENSE>
  void markActiveNeuronsForUpdate(const BoltVector& input,
                                  const BoltVector& output, uint32_t len_out);

  template <bool DENSE, bool PREV_DENSE>
  void forwardImpl(const BoltVector& input, BoltVector& output,
                   const BoltVector* labels);

  void eigenDenseDenseForward(const BoltVector& input, BoltVector& output);

  template <bool FIRST_LAYER, bool DENSE, bool PREV_DENSE>
  void backpropagateImpl(BoltVector& input, BoltVector& output);

  template <bool FIRST_LAYER>
  void eigenDenseDenseBackpropagate(BoltVector& input, BoltVector& output);

  // Tell Cereal what to serialize. See https://uscilab.github.io/cereal/
  friend class cereal::access;

  template <class Archive>
  void save(Archive& archive) const {
<<<<<<< HEAD
    archive(_dim, _prev_dim, _sparse_dim, _sparsity, _act_func, _weights,
            _biases, _neuron_index, _index_frozen,
            _disable_sparse_parameter_updates, _should_save_optimizer);
=======
    archive(_dim, _prev_dim, _sparse_dim, _sparsity, _trainable, _act_func,
            _weights, _biases, _hasher, _hash_table, _rand_neurons,
            _disable_sparse_parameter_updates, _sampling_mode,
            _should_save_optimizer, _use_bias);
>>>>>>> 66e6931e
    if (_should_save_optimizer) {
      archive(_weight_optimizer, _bias_optimizer);
    }
  }

  /**
   * Training data-structures (like the optimizer and the active neurons
   * trackers) are not loaded in by default. If we want to continue training
   * after a load, the expectation is that the higher level Graph/Network API
   * will handle this initialization with the initOptimizer() method.
   *
   * Doing this means our load API is as simple as possible for both
   * training and inference purposes. It doesn't make sense to load these
   * data-structures by default then remove them with another function since
   * users may be memory constrained during deployment.
   *
   * We don't know yet if its worth it to save the optimizer for
   * retraining/finetuning purposes. If in the future we figure out this has
   * some benefit we can adjust this method accordingly.
   */
  template <class Archive>
  void load(Archive& archive) {
<<<<<<< HEAD
    archive(_dim, _prev_dim, _sparse_dim, _sparsity, _act_func, _weights,
            _biases, _neuron_index, _index_frozen,
            _disable_sparse_parameter_updates, _should_save_optimizer);
=======
    archive(_dim, _prev_dim, _sparse_dim, _sparsity, _trainable, _act_func,
            _weights, _biases, _hasher, _hash_table, _rand_neurons,
            _disable_sparse_parameter_updates, _sampling_mode,
            _should_save_optimizer, _use_bias);
>>>>>>> 66e6931e
    if (_should_save_optimizer) {
      archive(_weight_optimizer, _bias_optimizer);
    }
    // TODO(david) another way to reduce memory for inference is to remove these
    // in addition to the optimizer as mentioned above
    initActiveNeuronsTrackers();
  }
};

}  // namespace thirdai::bolt<|MERGE_RESOLUTION|>--- conflicted
+++ resolved
@@ -20,13 +20,6 @@
 class FullyConnectedLayerTestFixture;
 }  // namespace tests
 
-enum class BoltSamplingMode {
-  LSH,
-  FreezeHashTables,
-  FreezeHashTablesWithInsertions,
-  RandomSampling
-};
-
 class FullyConnectedLayer final {
   friend class tests::FullyConnectedLayerTestFixture;
 
@@ -98,15 +91,8 @@
 
   float* getBiases() const;
 
-<<<<<<< HEAD
-=======
-  void setTrainable(bool trainable);
-
-  bool getTrainable() const;
-
   bool useBias() const { return _use_bias; }
 
->>>>>>> 66e6931e
   void setWeights(const float* new_weights);
 
   void setBiases(const float* new_biases);
@@ -174,13 +160,8 @@
   // or not. If true, it saves the optimizer states, else doesn't.
   bool _should_save_optimizer;
 
-<<<<<<< HEAD
-=======
   bool _use_bias;
 
-  BoltSamplingMode _sampling_mode;
-
->>>>>>> 66e6931e
   /* --------------- Within-batch variables ------------------------------
    * These variables are set while we are processing a batch (usually during
    * calls to forward) and are used later, usually while in updateParameters.
@@ -268,16 +249,10 @@
 
   template <class Archive>
   void save(Archive& archive) const {
-<<<<<<< HEAD
     archive(_dim, _prev_dim, _sparse_dim, _sparsity, _act_func, _weights,
             _biases, _neuron_index, _index_frozen,
-            _disable_sparse_parameter_updates, _should_save_optimizer);
-=======
-    archive(_dim, _prev_dim, _sparse_dim, _sparsity, _trainable, _act_func,
-            _weights, _biases, _hasher, _hash_table, _rand_neurons,
-            _disable_sparse_parameter_updates, _sampling_mode,
-            _should_save_optimizer, _use_bias);
->>>>>>> 66e6931e
+            _disable_sparse_parameter_updates, _should_save_optimizer,
+            _use_bias);
     if (_should_save_optimizer) {
       archive(_weight_optimizer, _bias_optimizer);
     }
@@ -300,16 +275,10 @@
    */
   template <class Archive>
   void load(Archive& archive) {
-<<<<<<< HEAD
     archive(_dim, _prev_dim, _sparse_dim, _sparsity, _act_func, _weights,
             _biases, _neuron_index, _index_frozen,
-            _disable_sparse_parameter_updates, _should_save_optimizer);
-=======
-    archive(_dim, _prev_dim, _sparse_dim, _sparsity, _trainable, _act_func,
-            _weights, _biases, _hasher, _hash_table, _rand_neurons,
-            _disable_sparse_parameter_updates, _sampling_mode,
-            _should_save_optimizer, _use_bias);
->>>>>>> 66e6931e
+            _disable_sparse_parameter_updates, _should_save_optimizer,
+            _use_bias);
     if (_should_save_optimizer) {
       archive(_weight_optimizer, _bias_optimizer);
     }
