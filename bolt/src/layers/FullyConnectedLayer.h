#pragma once

#include <cereal/types/polymorphic.hpp>
#include <cereal/types/vector.hpp>
#include "BoltVector.h"
#include "LayerConfig.h"
#include "LayerUtils.h"
#include "SequentialLayer.h"
#include <hashing/src/DWTA.h>
#include <hashtable/src/SampledHashTable.h>
#include <cstdint>
#include <random>

namespace thirdai::bolt {

namespace tests {
class FullyConnectedLayerTestFixture;
}  // namespace tests

enum class LSHSamplingMode {
  Default,
  FreezeHashTables,
  FreezeHashTablesWithInsertions
};

class FullyConnectedLayer final : public SequentialLayer {
  friend class tests::FullyConnectedLayerTestFixture;

 public:
  FullyConnectedLayer() {}

  FullyConnectedLayer(const FullyConnectedLayer&) = delete;
  FullyConnectedLayer(FullyConnectedLayer&&) = delete;
  FullyConnectedLayer& operator=(const FullyConnectedLayer&) = delete;
  FullyConnectedLayer& operator=(FullyConnectedLayer&&) = delete;

  FullyConnectedLayer(const FullyConnectedLayerConfig& config,
                      uint64_t prev_dim, bool is_distributed = false);

  void forward(const BoltVector& input, BoltVector& output,
               const BoltVector* labels) final;

  void backpropagate(BoltVector& input, BoltVector& output) final;

  void backpropagateInputLayer(BoltVector& input, BoltVector& output) final;

  void updateParameters(float lr, uint32_t iter, float B1, float B2,
                        float eps) final;

  BoltBatch createBatchState(const uint32_t batch_size,
                             bool use_sparsity) const final {
    bool is_sparse = (_sparsity < 1.0) && use_sparsity;

    uint32_t curr_dim = is_sparse ? _sparse_dim : _dim;

    return BoltBatch(/* dim= */ curr_dim, /* batch_size= */ batch_size,
                     /* is_dense= */ !is_sparse);
  }

  void freezeHashTables(bool insert_labels_if_not_found) final {
    if (insert_labels_if_not_found) {
      _sampling_mode = LSHSamplingMode::FreezeHashTablesWithInsertions;
    } else {
      _sampling_mode = LSHSamplingMode::FreezeHashTables;
    }
  }

  bool hashTablesFrozen() const {
    return _sampling_mode == LSHSamplingMode::FreezeHashTables ||
           _sampling_mode == LSHSamplingMode::FreezeHashTablesWithInsertions;
  }

  void buildHashTables() final;

  void reBuildHashFunction() final;

  uint32_t getDim() const final { return _dim; }

  uint32_t getInputDim() const final { return _prev_dim; }

  uint32_t getSparseDim() const final { return _sparse_dim; }

  float* getWeightsPtr() { return _weights.data(); }

  float* getBiasesPtr() { return _biases.data(); }

  float* getWeightGradientsPtr() { return _w_gradient.data(); }

  float* getBiasGradientsPtr() { return _b_gradient.data(); }

  float* getWeights() const final;

  float* getBiases() const final;

  void setTrainable(bool trainable) final;

  bool getTrainable() const final;

  void setWeights(const float* new_weights) final;

  void setBiases(const float* new_biases) final;

  void setWeightGradients(const float* update_weight_gradient) final;

  void setBiasesGradients(const float* update_bias_gradient) final;

  float* getBiasesGradient() final;

  float* getWeightsGradient() final;

  float getSparsity() const final { return _sparsity; }

  void setSparsity(float sparsity) final;

<<<<<<< HEAD
  void getWeightGradientSketch(int* indices, float* gradients, int sketch_size,bool without_index, int seed) const final;

  void getBiasGradientSketch(int* indices, float* gradients, int sketch_size,bool without_index, int seed) const final;

  void setWeightGradientsFromIndicesValues(int* indices_raw_data,float* values_raw_data,int size) final;

  void setBiasGradientsFromIndicesValues(int* indices_raw_data,float* values_raw_data,int size) final;

  ActivationFunction getActivationFunction() const { return _act_func; }
=======
  void getWeightGradientSketch(uint64_t* indices, float* gradients,
                               uint64_t sketch_size,
                               int seed_for_hashing) const final;
>>>>>>> b801a48a

  void getBiasGradientSketch(uint64_t* indices, float* gradients,
                             uint64_t sketch_size,
                             int seed_for_hashing) const final;

  void setWeightGradientsFromIndicesValues(uint64_t* indices_raw_data,
                                           float* values_raw_data,
                                           uint64_t sketch_size) final;

  void setBiasGradientsFromIndicesValues(uint64_t* indices_raw_data,
                                         float* values_raw_data,
                                         uint64_t sketch_size) final;

  ActivationFunction getActivationFunction() const { return _act_func; }

  void buildLayerSummary(std::stringstream& summary,
                         bool detailed) const override;

  ~FullyConnectedLayer() = default;

 private:
  uint64_t _dim, _prev_dim, _sparse_dim;
  float _sparsity;
  bool _trainable;
  ActivationFunction _act_func;

  std::vector<float> _weights;
  std::vector<float> _w_gradient;
  std::vector<float> _w_momentum;
  std::vector<float> _w_velocity;

  std::vector<float> _biases;
  std::vector<float> _b_gradient;
  std::vector<float> _b_momentum;
  std::vector<float> _b_velocity;

  std::unique_ptr<hashing::HashFunction> _hasher;
  std::unique_ptr<hashtable::SampledHashTable<uint32_t>> _hash_table;
  std::vector<uint32_t> _rand_neurons;

  template <bool DENSE>
  constexpr uint32_t nonzerosInOutput() const {
    if constexpr (DENSE) {
      return _dim;
    } else {
      return _sparse_dim;
    }
  }

  using ActiveNeuronsPair =
      std::pair<std::vector<uint64_t>, std::vector<uint64_t>>;

  // This set of variables are only used within a batch, so we do not use
  // _this_is_dense to check if the layer is sparse, we instead check if
  // _sparsity is less than 1.
  bool _prev_is_dense;
  bool _this_is_dense;
  // This is only used if _prev_is_dense == false and _this_is_dense == false
  // This is a vector of unique_ptr so that the push_back in the critical
  // region is just a pointer move and can be very fast
  std::vector<std::unique_ptr<ActiveNeuronsPair>> _active_pairs;
  // This is only used if _prev_is_dense == false
  std::vector<bool> _prev_is_active;
  // This is only used if _this_is_dense == false
  std::vector<bool> _is_active;

  // A flag to check whether the current network is running in the normal
  // settings and distributed settings
  bool _is_distributed;
<<<<<<< HEAD

  LSHSamplingMode _sampling_mode;

  static std::unique_ptr<hashing::HashFunction> assignHashFunction(
      const SamplingConfig& config, uint64_t dim) {
    switch (config._hash_function) {
      case HashFunctionEnum::DWTA:
        return std::make_unique<hashing::DWTAHashFunction>(
            dim, config.hashes_per_table, config.num_tables, config.range_pow);

      case HashFunctionEnum::FastSRP:
        return std::make_unique<hashing::FastSRP>(dim, config.hashes_per_table,
                                                  config.num_tables);
=======
>>>>>>> b801a48a

  LSHSamplingMode _sampling_mode;

  void initOptimizer();

  void removeOptimizer();

  inline void updateSparseSparseWeightParameters(float lr, float B1, float B2,
                                                 float eps,
                                                 float B1_bias_corrected,
                                                 float B2_bias_corrected);
  inline void updateSparseDenseWeightParameters(float lr, float B1, float B2,
                                                float eps,
                                                float B1_bias_corrected,
                                                float B2_bias_corrected);
  inline void updateDenseSparseWeightParameters(float lr, float B1, float B2,
                                                float eps,
                                                float B1_bias_corrected,
                                                float B2_bias_corrected);
  inline void updateDenseDenseWeightParameters(float lr, float B1, float B2,
                                               float eps,
                                               float B1_bias_corrected,
                                               float B2_bias_corrected);
  inline void updateSingleWeightParameters(uint64_t prev_neuron,
                                           uint64_t cur_neuron, float lr,
                                           float B1, float B2, float eps,
                                           float B1_bias_corrected,
                                           float B2_bias_corrected);
  inline void updateBiasParameters(float lr, float B1, float B2, float eps,
                                   float B1_bias_corrected,
                                   float B2_bias_corrected);

  inline void cleanupWithinBatchVars();

<<<<<<< HEAD
  inline void initSparseDatastructures(std::random_device& rd);
=======
  inline void initSparseDatastructures(const SamplingConfigPtr& sampling_config,
                                       std::random_device& rd);

>>>>>>> b801a48a
  inline void deinitSparseDatastructures();

  template <bool DENSE, bool PREV_DENSE>
  void forwardImpl(const BoltVector& input, BoltVector& output,
                   const BoltVector* labels);

  template <bool FIRST_LAYER, bool DENSE, bool PREV_DENSE>
  void backpropagateImpl(BoltVector& input, BoltVector& output);

  template <bool DENSE, bool PREV_DENSE>
  void selectActiveNeurons(const BoltVector& input, BoltVector& output,
                           const BoltVector* labels);

  // Tell Cereal what to serialize. See https://uscilab.github.io/cereal/
  friend class cereal::access;

  /**
   * Not serializing _shallow_save because it is only used to decide to how to
   * save the model. If _shallow_save or _is_shallow is true, archive
   * _is_shallow as true. If both are false, archive _is_shallow as false. While
   * dearchiving, we only need to know whether or not the layer is shallow,
   * hence, _shallow_save not archived.
   */
  template <class Archive>
  void save(Archive& archive) const {
    archive(_dim, _prev_dim, _sparse_dim, _sparsity, _act_func, _weights,
            _biases, _hasher, _hash_table, _rand_neurons, _sampling_mode,
            _prev_is_active, _is_active);
  }

  /**
   * Load first whether the layer is shallow
   * Does not load the optimizer state if is_shallow
   * Loads the optimizer state if !is_shallow
   */
  template <class Archive>
  void load(Archive& archive) {
    archive(_dim, _prev_dim, _sparse_dim, _sparsity, _act_func, _weights,
            _biases, _hasher, _hash_table, _rand_neurons, _sampling_mode,
            _prev_is_active, _is_active);

    /**
     * Here we init the optimizer so that any calls to train in the network are
     * safe. If we need to reduce memory usage for smaller machines we can use
     * the removeOptimizer() method to remove these parameters. This will also
     * likely require adding an additional node state for uninitialized
     * optimizers so that we have memory safety.
     */
    initOptimizer();
  }

  /**
   * If force_build=true build hash tables, return if false.
   * For non-trainable layers, buildHashTablesImpl is called with
   * force_build=false except during initialization and setting weights.
   * For trainable layers, buildHashTablesImpl is always called with
   * force_build=true.
   */
  void buildHashTablesImpl(bool force_build);
};

}  // namespace thirdai::bolt

CEREAL_REGISTER_TYPE(thirdai::bolt::FullyConnectedLayer)
CEREAL_REGISTER_POLYMORPHIC_RELATION(thirdai::bolt::SequentialLayer,
                                     thirdai::bolt::FullyConnectedLayer)<|MERGE_RESOLUTION|>--- conflicted
+++ resolved
@@ -112,21 +112,9 @@
 
   void setSparsity(float sparsity) final;
 
-<<<<<<< HEAD
-  void getWeightGradientSketch(int* indices, float* gradients, int sketch_size,bool without_index, int seed) const final;
-
-  void getBiasGradientSketch(int* indices, float* gradients, int sketch_size,bool without_index, int seed) const final;
-
-  void setWeightGradientsFromIndicesValues(int* indices_raw_data,float* values_raw_data,int size) final;
-
-  void setBiasGradientsFromIndicesValues(int* indices_raw_data,float* values_raw_data,int size) final;
-
-  ActivationFunction getActivationFunction() const { return _act_func; }
-=======
   void getWeightGradientSketch(uint64_t* indices, float* gradients,
                                uint64_t sketch_size,
                                int seed_for_hashing) const final;
->>>>>>> b801a48a
 
   void getBiasGradientSketch(uint64_t* indices, float* gradients,
                              uint64_t sketch_size,
@@ -196,22 +184,6 @@
   // A flag to check whether the current network is running in the normal
   // settings and distributed settings
   bool _is_distributed;
-<<<<<<< HEAD
-
-  LSHSamplingMode _sampling_mode;
-
-  static std::unique_ptr<hashing::HashFunction> assignHashFunction(
-      const SamplingConfig& config, uint64_t dim) {
-    switch (config._hash_function) {
-      case HashFunctionEnum::DWTA:
-        return std::make_unique<hashing::DWTAHashFunction>(
-            dim, config.hashes_per_table, config.num_tables, config.range_pow);
-
-      case HashFunctionEnum::FastSRP:
-        return std::make_unique<hashing::FastSRP>(dim, config.hashes_per_table,
-                                                  config.num_tables);
-=======
->>>>>>> b801a48a
 
   LSHSamplingMode _sampling_mode;
 
@@ -246,13 +218,9 @@
 
   inline void cleanupWithinBatchVars();
 
-<<<<<<< HEAD
-  inline void initSparseDatastructures(std::random_device& rd);
-=======
   inline void initSparseDatastructures(const SamplingConfigPtr& sampling_config,
                                        std::random_device& rd);
 
->>>>>>> b801a48a
   inline void deinitSparseDatastructures();
 
   template <bool DENSE, bool PREV_DENSE>
