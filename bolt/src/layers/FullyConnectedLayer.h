--- conflicted
+++ resolved
@@ -102,15 +102,8 @@
 
   float* getBiases() const;
 
-<<<<<<< HEAD
-  void setTrainable(bool trainable);
-
-  bool getTrainable() const;
-
   bool useBias() const { return _use_bias; }
 
-=======
->>>>>>> 3497887c
   void setWeights(const float* new_weights);
 
   void setBiases(const float* new_biases);
@@ -178,13 +171,8 @@
   // or not. If true, it saves the optimizer states, else doesn't.
   bool _should_save_optimizer;
 
-<<<<<<< HEAD
   bool _use_bias;
 
-  BoltSamplingMode _sampling_mode;
-
-=======
->>>>>>> 3497887c
   /* --------------- Within-batch variables ------------------------------
    * These variables are set while we are processing a batch (usually during
    * calls to forward) and are used later, usually while in updateParameters.
@@ -272,16 +260,10 @@
 
   template <class Archive>
   void save(Archive& archive) const {
-<<<<<<< HEAD
-    archive(_dim, _prev_dim, _sparse_dim, _sparsity, _trainable, _act_func,
-            _weights, _biases, _hasher, _hash_table, _rand_neurons,
-            _disable_sparse_parameter_updates, _sampling_mode,
-            _should_save_optimizer, _use_bias);
-=======
     archive(_dim, _prev_dim, _sparse_dim, _sparsity, _act_func, _weights,
             _biases, _neuron_index, _index_frozen,
-            _disable_sparse_parameter_updates, _should_save_optimizer);
->>>>>>> 3497887c
+            _disable_sparse_parameter_updates, _should_save_optimizer,
+            _use_bias);
     if (_should_save_optimizer) {
       archive(_weight_optimizer, _bias_optimizer);
     }
@@ -304,16 +286,10 @@
    */
   template <class Archive>
   void load(Archive& archive) {
-<<<<<<< HEAD
-    archive(_dim, _prev_dim, _sparse_dim, _sparsity, _trainable, _act_func,
-            _weights, _biases, _hasher, _hash_table, _rand_neurons,
-            _disable_sparse_parameter_updates, _sampling_mode,
-            _should_save_optimizer, _use_bias);
-=======
     archive(_dim, _prev_dim, _sparse_dim, _sparsity, _act_func, _weights,
             _biases, _neuron_index, _index_frozen,
-            _disable_sparse_parameter_updates, _should_save_optimizer);
->>>>>>> 3497887c
+            _disable_sparse_parameter_updates, _should_save_optimizer,
+            _use_bias);
     if (_should_save_optimizer) {
       archive(_weight_optimizer, _bias_optimizer);
     }
