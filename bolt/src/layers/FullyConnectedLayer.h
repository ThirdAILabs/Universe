#pragma once

#include <cereal/types/memory.hpp>
#include <cereal/types/vector.hpp>
#include "LayerConfig.h"
#include "LayerUtils.h"
#include <bolt/src/neuron_index/NeuronIndex.h>
#include <bolt/src/nn/optimizers/Optimizer.h>
#include <bolt_vector/src/BoltVector.h>
#include <hashing/src/DWTA.h>
#include <hashing/src/HashFunction.h>
#include <hashtable/src/SampledHashTable.h>
#include <cstdint>
#include <optional>
#include <random>

namespace thirdai::bolt {

namespace tests {
class FullyConnectedLayerTestFixture;
}  // namespace tests

class FullyConnectedLayer final {
  friend class tests::FullyConnectedLayerTestFixture;

 public:
  FullyConnectedLayer() {}

  FullyConnectedLayer(const FullyConnectedLayer&) = delete;
  FullyConnectedLayer(FullyConnectedLayer&&) = delete;
  FullyConnectedLayer& operator=(const FullyConnectedLayer&) = delete;
  FullyConnectedLayer& operator=(FullyConnectedLayer&&) = delete;

  FullyConnectedLayer(const FullyConnectedLayerConfig& config,
                      uint64_t prev_dim,
                      bool disable_sparse_parameter_updates = false,
                      bool use_bias = true);

  void forward(const BoltVector& input, BoltVector& output,
               const BoltVector* labels);

  void backpropagate(BoltVector& input, BoltVector& output);

  void backpropagateInputLayer(BoltVector& input, BoltVector& output);

  void updateParameters(float lr, size_t train_steps);

  void disableSparseParameterUpdates() {
    _disable_sparse_parameter_updates = true;
  };

  void enableSparseParameterUpdates() {
    _disable_sparse_parameter_updates = false;
  };

  void saveWithOptimizer(bool should_save_optimizer) {
    _should_serialize_optimizer = should_save_optimizer;
  }

  BoltBatch createBatchState(const uint32_t batch_size,
                             bool use_sparsity) const {
    bool is_sparse = (_sparsity < 1.0) && use_sparsity;

    uint32_t curr_dim = is_sparse ? _sparse_dim : _dim;

    return BoltBatch(/* dim= */ curr_dim, /* batch_size= */ batch_size,
                     /* is_dense= */ !is_sparse);
  }

  void freezeHashTables(bool insert_labels_if_not_found);

  void unfreezeHashTables() { _index_frozen = false; }

  bool isNeuronIndexFrozen() const { return _index_frozen; }

  void buildHashTables();

  void reBuildHashFunction();

  const NeuronIndexPtr& neuronIndex() const { return _neuron_index; }

  void setNeuronIndex(NeuronIndexPtr index);

  uint32_t getDim() const { return _dim; }

  uint32_t getInputDim() const { return _prev_dim; }

  uint32_t getSparseDim() const { return _sparse_dim; }

  float* getWeightsPtr() { return _weights.data(); }

  float* getBiasesPtr() { return _biases.data(); }

<<<<<<< HEAD
  float* getWeightGradientsPtr() { return _weight_gradients.data(); }
=======
  bool hasOptimizers() const { return _weight_optimizer && _bias_optimizer; }

  float* getWeightGradientsPtr() { return _weight_optimizer->gradients.data(); }
>>>>>>> 13c7c646

  float* getBiasGradientsPtr() { return _bias_gradients.data(); }

  std::vector<float>& weightsGradient() { return _weight_gradients; }

  std::vector<float>& biasGradient() { return _bias_gradients; }

  std::vector<float>& weights() { return _weights; }

  std::vector<float>& biases() { return _biases; }

  float* getWeights() const;

  float* getBiases() const;

  bool useBias() const { return _use_bias; }

  void setWeights(const float* new_weights);

  void setBiases(const float* new_biases);

  void setWeightGradients(const float* update_weight_gradient);

  void setBiasesGradients(const float* update_bias_gradient);

  float* getBiasesGradient();

  float* getWeightsGradient();

  std::vector<float> getWeightsByNeuron(uint32_t neuron_id);

  float getSparsity() const { return _sparsity; }

  void setSparsity(float sparsity, bool rebuild_hash_tables,
                   bool experimental_autotune);

  ActivationFunction getActivationFunction() const { return _act_func; }

  std::pair<hashing::HashFunctionPtr, hashtable::SampledHashTablePtr>
  getHashTable();

  void setHashTable(hashing::HashFunctionPtr hash_fn,
                    hashtable::SampledHashTablePtr hash_table);

  void buildLayerSummary(std::stringstream& summary, bool detailed) const;

  void buildSamplingSummary(std::ostream& summary) const;

  void initOptimizer(const OptimizerFactoryPtr& optimizer_factory);

  ~FullyConnectedLayer() = default;

 private:
  uint64_t _dim, _prev_dim, _sparse_dim;
  float _sparsity;

  ActivationFunction _act_func;

  std::vector<float> _weights;
  std::vector<float> _biases;

  std::vector<float> _weight_gradients;
  std::vector<float> _bias_gradients;

  OptimizerPtr _weight_optimizer;
  OptimizerPtr _bias_optimizer;
  bool _should_serialize_optimizer;

  NeuronIndexPtr _neuron_index;
  bool _index_frozen = false;

  template <bool DENSE>
  constexpr uint32_t nonzerosInOutput() const {
    if constexpr (DENSE) {
      return _dim;
    } else {
      return _sparse_dim;
    }
  }

  // A flag to check whether the current network is running in normal
  // or distributed mode
  bool _disable_sparse_parameter_updates;

  bool _use_bias;

  /* --------------- Within-batch variables ------------------------------
   * These variables are set while we are processing a batch (usually during
   * calls to forward) and are used later, usually while in updateParameters.
   * Since these are temporary within batch variables, we do NOT
   * serialize them, and we reinitialize them upon deserialization (so they
   * have the correct size).
   * Overall, these variables are
   *  - initialized during the constructor/deserialization
   *  - populated during forward
   *  - used during updateParameters
   *  - cleaned up/zero'd during updateParameters (with a call to
   *    cleanupWithinBatchVariables for everything except _active_pairs_array,
   *    which we clean up while we update the weights.)
   */

  // These track whether the current/previous layer was dense (using whether
  // the BoltVectors in forward are dense).
  bool _prev_is_dense;
  bool _this_is_dense;

  // The following variables track which neurons were active during batch
  // training.

  // _prev_is_active is used if _prev_is_dense == false. It tracks the neurons
  // in the previous layer which are active at some point in the batch.
  std::vector<bool> _prev_is_active;

  // _is_active is used if _this_is_dense == false. It tracks the neurons in the
  // current layer which are active at some point in the batch.
  std::vector<bool> _is_active;

  // -------------------------------------------------------------------------

  void initActiveNeuronsTrackers();

  template <bool DENSE, bool PREV_DENSE>
  void markActiveNeuronsForUpdate(const BoltVector& input,
                                  const BoltVector& output, uint32_t len_out);

  template <bool DENSE, bool PREV_DENSE>
  void forwardImpl(const BoltVector& input, BoltVector& output,
                   const BoltVector* labels);

  void eigenDenseDenseForward(const BoltVector& input, BoltVector& output);

  template <bool FIRST_LAYER, bool DENSE, bool PREV_DENSE>
  void backpropagateImpl(BoltVector& input, BoltVector& output);

  template <bool FIRST_LAYER>
  void eigenDenseDenseBackpropagate(BoltVector& input, BoltVector& output);

  // Tell Cereal what to serialize. See https://uscilab.github.io/cereal/
  friend class cereal::access;
  template <class Archive>
  void serialize(Archive& archive) {
    archive(_dim, _prev_dim, _sparse_dim, _sparsity, _act_func, _weights,
            _biases, _neuron_index, _index_frozen,
            _disable_sparse_parameter_updates, _use_bias,
            _should_serialize_optimizer);

    if (_should_serialize_optimizer) {
      archive(_weight_optimizer, _bias_optimizer);
    }

    initActiveNeuronsTrackers();
  }
};

}  // namespace thirdai::bolt<|MERGE_RESOLUTION|>--- conflicted
+++ resolved
@@ -91,15 +91,11 @@
 
   float* getBiasesPtr() { return _biases.data(); }
 
-<<<<<<< HEAD
   float* getWeightGradientsPtr() { return _weight_gradients.data(); }
-=======
+
+  float* getBiasGradientsPtr() { return _bias_gradients.data(); }
+
   bool hasOptimizers() const { return _weight_optimizer && _bias_optimizer; }
-
-  float* getWeightGradientsPtr() { return _weight_optimizer->gradients.data(); }
->>>>>>> 13c7c646
-
-  float* getBiasGradientsPtr() { return _bias_gradients.data(); }
 
   std::vector<float>& weightsGradient() { return _weight_gradients; }
 
