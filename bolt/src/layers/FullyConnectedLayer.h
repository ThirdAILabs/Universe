--- conflicted
+++ resolved
@@ -11,7 +11,6 @@
 #include <cstdint>
 #include <optional>
 #include <random>
-#include <utility>
 
 namespace thirdai::bolt {
 
@@ -137,6 +136,21 @@
   ~FullyConnectedLayer() = default;
 
  private:
+  uint64_t _dim, _prev_dim, _sparse_dim;
+  float _sparsity;
+  bool _trainable;
+  ActivationFunction _act_func;
+
+  std::vector<float> _weights;
+  std::vector<float> _biases;
+
+  std::optional<AdamOptimizer> _weight_optimizer = std::nullopt;
+  std::optional<AdamOptimizer> _bias_optimizer = std::nullopt;
+
+  std::unique_ptr<hashing::HashFunction> _hasher;
+  std::unique_ptr<hashtable::SampledHashTable<uint32_t>> _hash_table;
+  std::vector<uint32_t> _rand_neurons;
+
   template <bool DENSE>
   constexpr uint32_t nonzerosInOutput() const {
     if constexpr (DENSE) {
@@ -146,12 +160,6 @@
     }
   }
 
-<<<<<<< HEAD
-  inline void updateSparseSparseWeightParameters(float lr, float B1, float B2,
-                                                 float eps,
-                                                 float B1_bias_corrected,
-                                                 float B2_bias_corrected);
-=======
   // A flag to check whether the current network is running in normal
   // or distributed mode
   bool _is_distributed;
@@ -225,7 +233,6 @@
   inline void updateSparseSparseWeightParametersOptimized(
       float lr, float B1, float B2, float eps, float B1_bias_corrected,
       float B2_bias_corrected);
->>>>>>> 94141f04
   inline void updateSparseDenseWeightParameters(float lr, float B1, float B2,
                                                 float eps,
                                                 float B1_bias_corrected,
@@ -274,25 +281,12 @@
   void selectActiveNeurons(const BoltVector& input, BoltVector& output,
                            const BoltVector* labels);
 
-  /**
-   * If force_build=true build hash tables, return if false.
-   * For non-trainable layers, buildHashTablesImpl is called with
-   * force_build=false except during initialization and setting weights.
-   * For trainable layers, buildHashTablesImpl is always called with
-   * force_build=true.
-   */
-  void buildHashTablesImpl(bool force_build);
-
   void randomNeuronSampling(const BoltVector& input, const BoltVector& output,
                             const BoltVector* labels);
 
   template <bool PREV_DENSE>
   void lshNeuronSampling(const BoltVector& input, BoltVector& output,
                          const BoltVector* labels);
-
-  bool useRandomSampling() const {
-    return _sampling_mode == BoltSamplingMode::RandomSampling;
-  }
 
   // Tell Cereal what to serialize. See https://uscilab.github.io/cereal/
   friend class cereal::access;
@@ -330,44 +324,14 @@
     initActiveNeuronsTrackers();
   }
 
-  uint64_t _dim, _prev_dim, _sparse_dim;
-  float _sparsity;
-  bool _trainable;
-  ActivationFunction _act_func;
-
-  std::vector<float> _weights;
-  std::vector<float> _biases;
-
-  std::optional<AdamOptimizer> _weight_optimizer = std::nullopt;
-  std::optional<AdamOptimizer> _bias_optimizer = std::nullopt;
-
-  std::unique_ptr<hashing::HashFunction> _hasher;
-  std::unique_ptr<hashtable::SampledHashTable<uint32_t>> _hash_table;
-  std::vector<uint32_t> _rand_neurons;
-
-  // This set of variables are only used within a batch, so we do not use
-  // _this_is_dense to check if the layer is sparse, we instead check if
-  // _sparsity is less than 1.
-  bool _prev_is_dense;
-  bool _this_is_dense;
-
-  using ActiveNeuronsPair =
-      std::pair<std::vector<uint64_t>, std::vector<uint64_t>>;
-
-  // This is only used if _prev_is_dense == false and _this_is_dense == false
-  // This is a vector of unique_ptr so that the push_back in the critical
-  // region is just a pointer move and can be very fast
-  std::vector<std::unique_ptr<ActiveNeuronsPair>> _active_pairs;
-  // This is only used if _prev_is_dense == false
-  std::vector<bool> _prev_is_active;
-  // This is only used if _this_is_dense == false
-  std::vector<bool> _is_active;
-
-  // A flag to check whether the current network is running in the normal
-  // settings and distributed settings
-  bool _is_distributed;
-
-  BoltSamplingMode _sampling_mode;
+  /**
+   * If force_build=true build hash tables, return if false.
+   * For non-trainable layers, buildHashTablesImpl is called with
+   * force_build=false except during initialization and setting weights.
+   * For trainable layers, buildHashTablesImpl is always called with
+   * force_build=true.
+   */
+  void buildHashTablesImpl(bool force_build);
 };
 
 }  // namespace thirdai::bolt