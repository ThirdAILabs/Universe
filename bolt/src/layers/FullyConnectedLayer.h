#pragma once

#include <cereal/types/polymorphic.hpp>
#include <cereal/types/vector.hpp>
#include "BoltVector.h"
#include "LayerConfig.h"
#include <hashing/src/DWTA.h>
#include <hashtable/src/SampledHashTable.h>
#include <cstdint>

namespace thirdai::bolt {

namespace tests {
class FullyConnectedLayerTestFixture;
}  // namespace tests

class FullyConnectedLayer final {
  friend class tests::FullyConnectedLayerTestFixture;

 public:
  FullyConnectedLayer() {}

  FullyConnectedLayer(const FullyConnectedLayer&) = delete;
  FullyConnectedLayer(FullyConnectedLayer&&) = delete;
  FullyConnectedLayer& operator=(const FullyConnectedLayer&) = delete;
  FullyConnectedLayer& operator=(FullyConnectedLayer&&) = delete;

  FullyConnectedLayer(const FullyConnectedLayerConfig& config,
                      uint64_t prev_dim);

  void forward(const BoltVector& input, BoltVector& output,
               const BoltVector* labels = nullptr);

  void backpropagate(BoltVector& input, BoltVector& output);

  void backpropagateInputLayer(BoltVector& input, BoltVector& output);

  void updateParameters(float lr, uint32_t iter, float B1, float B2, float eps);

  BoltBatch createBatchState(const uint32_t batch_size,
                             bool force_dense = false) const {
    bool is_dense = (_sparse_dim == _dim) || force_dense;

    return BoltBatch(is_dense ? _dim : _sparse_dim, batch_size, is_dense);
  }

  void forceSparseForInference() {
    if (_sparsity < 1.0) {
      _force_sparse_for_inference = true;
    }
  }

  bool isForceSparsity() const { return _force_sparse_for_inference; }

  void buildHashTables();

  void reBuildHashFunction();

  void shuffleRandNeurons();

  uint32_t getDim() const { return _dim; }

  float* getWeights();

  float* getBiases();

  void setWeights(float* new_weights);

  void setBiases(float* new_biases);

<<<<<<< HEAD
  ~FullyConnectedLayer();
=======
  virtual ~FullyConnectedLayer() = default;
>>>>>>> d72ab14c

 private:
  template <bool DENSE, bool PREV_DENSE>
  void forwardImpl(const BoltVector& input, BoltVector& output,
                   const BoltVector* labels);

  template <bool FIRST_LAYER, bool DENSE, bool PREV_DENSE>
  void backpropagateImpl(BoltVector& input, BoltVector& output);

  template <bool DENSE, bool PREV_DENSE>
  void selectActiveNeurons(const BoltVector& input, BoltVector& output,
                           const BoltVector* labels);

  constexpr float actFuncDerivative(float x);

  uint64_t _dim, _prev_dim, _sparse_dim;
  float _sparsity;
  ActivationFunction _act_func;

  std::vector<float> _weights;
  std::vector<float> _w_gradient;
  std::vector<float> _w_momentum;
  std::vector<float> _w_velocity;

  std::vector<float> _biases;
  std::vector<float> _b_gradient;
  std::vector<float> _b_momentum;
  std::vector<float> _b_velocity;

  std::vector<bool> _is_active;

  SamplingConfig _sampling_config;
  std::unique_ptr<hashing::DWTAHashFunction> _hasher;
  std::unique_ptr<hashtable::SampledHashTable<uint32_t>> _hash_table;
  std::vector<uint32_t> _rand_neurons;

  bool _force_sparse_for_inference;

  // Tell Cereal what to serialize. See https://uscilab.github.io/cereal/
  friend class cereal::access;
  template <class Archive>
  void serialize(Archive& archive) {
    archive(_dim, _prev_dim, _sparse_dim, _sparsity, _act_func, _weights,
            _w_gradient, _w_momentum, _w_velocity, _biases, _b_gradient,
            _b_momentum, _b_velocity, _is_active, _sampling_config, _hasher,
            _hash_table, _rand_neurons, _force_sparse_for_inference);
  }
};

}  // namespace thirdai::bolt<|MERGE_RESOLUTION|>--- conflicted
+++ resolved
@@ -68,11 +68,7 @@
 
   void setBiases(float* new_biases);
 
-<<<<<<< HEAD
-  ~FullyConnectedLayer();
-=======
   virtual ~FullyConnectedLayer() = default;
->>>>>>> d72ab14c
 
  private:
   template <bool DENSE, bool PREV_DENSE>
