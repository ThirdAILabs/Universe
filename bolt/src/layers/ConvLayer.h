--- conflicted
+++ resolved
@@ -66,21 +66,6 @@
   void setBiases(const float* new_biases) final;
 
   void setWeightGradients(const float* update_weight_gradient) final;
-<<<<<<< HEAD
-
-  void setBiasesGradients(const float* update_bias_gradient) final;
-
-  float* getBiasesGradient() final;
-
-  float* getWeightsGradient() final;
-
-  bool isShallow() const final {
-    throw thirdai::exceptions::NotImplemented(
-        "Error: isShallow not implemented for DLRM;");
-    return false;
-  }
-=======
->>>>>>> 79e83c6b
 
   void setBiasesGradients(const float* update_bias_gradient) final;
 
