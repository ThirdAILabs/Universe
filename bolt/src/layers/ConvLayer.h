--- conflicted
+++ resolved
@@ -70,7 +70,6 @@
 
   void setBiases(const float* new_biases) final;
 
-<<<<<<< HEAD
   void setWeightGradients(const float* update_weight_gradient) final;
 
   void setBiasesGradients(const float* update_bias_gradient) final;
@@ -79,11 +78,7 @@
 
   float* getWeightsGradient() final;
 
-  void setShallowSave(bool shallow) final {
-    (void)shallow;
-=======
   bool isShallow() const final {
->>>>>>> 1394fc02
     throw thirdai::exceptions::NotImplemented(
         "Error: isShallow not implemented for DLRM;");
     return false;
