#pragma once

#include <cereal/types/polymorphic.hpp>
#include <cereal/types/vector.hpp>
#include "LayerConfig.h"
#include "LayerUtils.h"
#include "SequentialLayer.h"
#include <hashing/src/DWTA.h>
#include <hashtable/src/SampledHashTable.h>
#include <exceptions/src/Exceptions.h>
#include <stdexcept>

namespace thirdai::bolt {
class ConvLayer final : public SequentialLayer {
 public:
  ConvLayer(const ConvLayerConfig& config, uint64_t prev_dim,
            uint32_t prev_num_filters, uint32_t prev_num_sparse_filters,
            std::pair<uint32_t, uint32_t> next_kernel_size);

  void forward(const BoltVector& input, BoltVector& output,
               const BoltVector* labels) final;

  void backpropagate(BoltVector& input, BoltVector& output) final;

  void backpropagateInputLayer(BoltVector& input, BoltVector& output) final;

  void updateParameters(float lr, uint32_t iter, float B1, float B2,
                        float eps) override;

  BoltBatch createBatchState(const uint32_t batch_size,
                             bool use_sparsity) const final {
    bool is_sparse = (_sparsity < 1.0) && use_sparsity;

    uint32_t curr_dim = is_sparse ? _sparse_dim : _dim;

    return BoltBatch(/* dim= */ curr_dim, /* batch_size= */ batch_size,
                     /* is_dense= */ !is_sparse);
  }

  void freezeHashTables(bool insert_labels_if_not_found) final {
    (void)insert_labels_if_not_found;
    throw exceptions::NotImplemented(
        "Freeze hash tables is not supported in Conv layer.");
  }

  void buildHashTables() final;

  void reBuildHashFunction() final;

  uint32_t getDim() const final { return _dim; }

  uint32_t getInputDim() const final { return _prev_dim; }

  uint32_t getSparseDim() const final { return _sparse_dim; }

  float* getWeights() const final;

  float* getBiases() const final;

  void setTrainable(bool trainable) final;

  bool getTrainable() const final;

  void setWeights(const float* new_weights) final;

  void setBiases(const float* new_biases) final;

<<<<<<< HEAD
  void setWeightGradients(const float* update_weight_gradient) final;

  void setBiasesGradients(const float* update_bias_gradient) final;

  float* getBiasesGradient() final;

  float* getWeightsGradient() final;

  bool isShallow() const final {
    throw thirdai::exceptions::NotImplemented(
        "Error: isShallow not implemented for DLRM;");
    return false;
  }

  void setShallow(bool shallow) final {
    (void)shallow;
    throw thirdai::exceptions::NotImplemented(
        "Error: setShallow not implemented for DLRM;");
  }

  void setShallowSave(bool shallow) final {
    (void)shallow;
    throw thirdai::exceptions::NotImplemented(
        "Error: setShallowSave not implemented for DLRM;");
  }

=======
>>>>>>> d1f1299a
  float getSparsity() const final { return _sparsity; }

  void setSparsity(float sparsity) final {
    (void)sparsity;
    // This is currently unimplemented because it would duplicate code from
    // FullyConnectedLayer, and instead of duplicating code we should come up
    // with a better design. Perhaps FullyConnectedLayer and ConvLayer can
    // subclass SparseLayer.
    // TODO(josh)
    throw thirdai::exceptions::NotImplemented(
        "Cannot currently set the sparsity of a convolutional layer.");
  }

  const SamplingConfig& getSamplingConfig() const final {
    return _sampling_config;
  }

 private:
  template <bool DENSE, bool PREV_DENSE>
  void forwardImpl(const BoltVector& input, BoltVector& output);

  template <bool PREV_DENSE>
  void selectActiveFilters(const BoltVector& input, BoltVector& output,
                           uint32_t in_patch, uint64_t out_patch,
                           const std::vector<uint32_t>& active_filters);

  template <bool DENSE, bool PREV_DENSE>
  float calculateFilterActivation(const BoltVector& input,
                                  const BoltVector& output, uint32_t in_patch,
                                  uint64_t out_idx,
                                  std::vector<uint32_t> prev_active_filters,
                                  uint32_t effective_patch_dim);

  template <bool FIRST_LAYER, bool DENSE, bool PREV_DENSE>
  void backpropagateImpl(BoltVector& input, BoltVector& output);

  void buildPatchMaps(std::pair<uint32_t, uint32_t> next_kernel_size);

  uint64_t _dim, _prev_dim, _sparse_dim;
  float _sparsity;
  ActivationFunction _act_func;

  std::vector<float> _weights;
  std::vector<float> _w_gradient;
  std::vector<float> _w_momentum;
  std::vector<float> _w_velocity;

  std::vector<float> _biases;
  std::vector<float> _b_gradient;
  std::vector<float> _b_momentum;
  std::vector<float> _b_velocity;

  std::vector<bool> _is_active;

  SamplingConfig _sampling_config;
  std::unique_ptr<hashing::DWTAHashFunction> _hasher;
  std::unique_ptr<hashtable::SampledHashTable<uint32_t>> _hash_table;
  std::vector<uint32_t> _rand_neurons;

  uint32_t _num_filters;         // number of convolutional filters
  uint32_t _num_sparse_filters;  // _num_filters * sparsity
  uint32_t _patch_dim;           // the dim of a patch if the input was dense
  uint32_t _sparse_patch_dim;    // the actual dim of a patch
  uint32_t _num_patches;
  uint32_t _prev_num_filters;
  uint32_t _prev_num_sparse_filters;
  uint32_t _kernel_size;
  std::vector<uint32_t> _in_to_out, _out_to_in;  // patch mappings

  // Tell Cereal what to serialize. See https://uscilab.github.io/cereal/
  friend class cereal::access;
  template <class Archive>
  void serialize(Archive& archive) {
    archive(_dim, _prev_dim, _sparse_dim, _sparsity, _act_func, _weights,
            _w_gradient, _w_momentum, _w_velocity, _biases, _b_gradient,
            _b_momentum, _b_velocity, _is_active, _sampling_config, _hasher,
            _hash_table, _rand_neurons, _patch_dim, _sparse_patch_dim,
            _num_patches, _num_filters, _num_sparse_filters, _prev_num_filters,
            _prev_num_sparse_filters, _kernel_size, _in_to_out, _out_to_in);
  }

 protected:
  // Private constructor for Cereal. See https://uscilab.github.io/cereal/
  ConvLayer() {}
};
}  // namespace thirdai::bolt

CEREAL_REGISTER_TYPE(thirdai::bolt::ConvLayer)
CEREAL_REGISTER_POLYMORPHIC_RELATION(thirdai::bolt::SequentialLayer,
                                     thirdai::bolt::ConvLayer)<|MERGE_RESOLUTION|>--- conflicted
+++ resolved
@@ -65,7 +65,6 @@
 
   void setBiases(const float* new_biases) final;
 
-<<<<<<< HEAD
   void setWeightGradients(const float* update_weight_gradient) final;
 
   void setBiasesGradients(const float* update_bias_gradient) final;
@@ -74,26 +73,7 @@
 
   float* getWeightsGradient() final;
 
-  bool isShallow() const final {
-    throw thirdai::exceptions::NotImplemented(
-        "Error: isShallow not implemented for DLRM;");
-    return false;
-  }
 
-  void setShallow(bool shallow) final {
-    (void)shallow;
-    throw thirdai::exceptions::NotImplemented(
-        "Error: setShallow not implemented for DLRM;");
-  }
-
-  void setShallowSave(bool shallow) final {
-    (void)shallow;
-    throw thirdai::exceptions::NotImplemented(
-        "Error: setShallowSave not implemented for DLRM;");
-  }
-
-=======
->>>>>>> d1f1299a
   float getSparsity() const final { return _sparsity; }
 
   void setSparsity(float sparsity) final {
