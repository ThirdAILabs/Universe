--- conflicted
+++ resolved
@@ -61,11 +61,8 @@
     return vec;
   }
 
-<<<<<<< HEAD
-=======
   // TODO(nicholas): delete copy constructor/assignment and make load dataset
   // return smart pointer
->>>>>>> 84da41bb
   BoltVector(const BoltVector& other) : len(other.len), _owns_data(true) {
     if (other.active_neurons != nullptr) {
       active_neurons = new uint32_t[len];
@@ -98,11 +95,8 @@
     other.len = 0;
   }
 
-<<<<<<< HEAD
-=======
   // TODO(nicholas): delete copy constructor/assignment and make load dataset
   // return smart pointer
->>>>>>> 84da41bb
   BoltVector& operator=(const BoltVector& other) {
     if (&other == this) {
       return *this;
