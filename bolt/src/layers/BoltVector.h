#pragma once

#include <algorithm>
#include <cassert>
#include <cstdint>
#include <iostream>
<<<<<<< HEAD
#include <optional>
#include <utility>
=======
#include <sstream>
#include <string>
>>>>>>> 873102aa
#include <vector>

namespace thirdai::bolt {

constexpr float BETA1 = 0.9;
constexpr float BETA2 = 0.999;
constexpr float EPS = 0.0000001;

struct FoundActiveNeuron {
  std::optional<size_t> pos;
  float activation;
};

struct BoltVector {
 public:
  uint32_t* active_neurons;
  float* activations;
  float* gradients;
  uint32_t len;

  BoltVector()
      : active_neurons(nullptr),
        activations(nullptr),
        gradients(nullptr),
        len(0) {}

  constexpr explicit BoltVector(uint32_t* an, float* a, float* g, uint32_t l)
      : active_neurons(an),
        activations(a),
        gradients(g),
        len(l),
        _owns_data(false) {}

  explicit BoltVector(uint32_t l, bool is_dense, bool has_gradient = true)
      : len(l), _owns_data(true) {
    if (!is_dense) {
      active_neurons = new uint32_t[len];
    } else {
      active_neurons = nullptr;
    }
    activations = new float[len];
    if (has_gradient) {
      gradients = new float[len];
    } else {
      gradients = nullptr;
    }
  }

  static BoltVector makeSparseVector(const std::vector<uint32_t>& indices,
                                     const std::vector<float>& values) {
    assert(indices.size() == values.size());
    BoltVector vec(indices.size(), false, false);
    std::copy(indices.begin(), indices.end(), vec.active_neurons);
    std::copy(values.begin(), values.end(), vec.activations);
    return vec;
  }

  static BoltVector makeDenseVector(const std::vector<float>& values) {
    BoltVector vec(values.size(), true, false);
    std::copy(values.begin(), values.end(), vec.activations);
    return vec;
  }

  // TODO(nicholas): delete copy constructor/assignment and make load dataset
  // return smart pointer
  BoltVector(const BoltVector& other) : len(other.len), _owns_data(true) {
    if (other.active_neurons != nullptr) {
      active_neurons = new uint32_t[len];
      std::copy(other.active_neurons, other.active_neurons + len,
                active_neurons);
    } else {
      active_neurons = nullptr;
    }

    activations = new float[len];
    std::copy(other.activations, other.activations + len, activations);

    if (other.gradients != nullptr) {
      gradients = new float[len];
      std::copy(other.gradients, other.gradients + len, gradients);
    } else {
      gradients = nullptr;
    }
  }

  BoltVector(BoltVector&& other)
      : active_neurons(other.active_neurons),
        activations(other.activations),
        gradients(other.gradients),
        len(other.len),
        _owns_data(other._owns_data) {
    other.active_neurons = nullptr;
    other.activations = nullptr;
    other.gradients = nullptr;
    other.len = 0;
  }

  // TODO(nicholas): delete copy constructor/assignment and make load dataset
  // return smart pointer
  BoltVector& operator=(const BoltVector& other) {
    if (&other == this) {
      return *this;
    }
    freeMemory();

    this->len = other.len;
    this->_owns_data = true;

    if (other.active_neurons != nullptr) {
      active_neurons = new uint32_t[len];
      std::copy(other.active_neurons, other.active_neurons + len,
                active_neurons);
    } else {
      active_neurons = nullptr;
    }

    activations = new float[len];
    std::copy(other.activations, other.activations + len, activations);

    if (other.gradients != nullptr) {
      gradients = new float[len];
      std::copy(other.gradients, other.gradients + len, gradients);
    } else {
      gradients = nullptr;
    }

    return *this;
  }

  BoltVector& operator=(BoltVector&& other) {
    this->len = other.len;
    freeMemory();

    this->_owns_data = other._owns_data;
    this->active_neurons = other.active_neurons;
    this->activations = other.activations;
    this->gradients = other.gradients;

    other.active_neurons = nullptr;
    other.activations = nullptr;
    other.gradients = nullptr;
    other.len = 0;

    return *this;
  }

  friend std::ostream& operator<<(std::ostream& out, const BoltVector& state) {
    bool dense = state.active_neurons == nullptr;
    for (uint32_t i = 0; i < state.len; i++) {
      printf("\t%u: \t%0.3f, \t%0.3f\n", dense ? i : state.active_neurons[i],
             state.activations[i],
             state.gradients != nullptr ? state.gradients[i] : 0.0);
    }
    return out;
  }

  /**
   * Finds the position and activation (value) of an active neuron.
   * Whether or not the vector is dense is templated because this is
   * likely used in loops where the density is known beforehand. This
   * allows us to reuse that information and prevent checking at every
   * iteration.
   */
  template <bool DENSE>
  FoundActiveNeuron findActiveNeuron(uint32_t active_neuron) const {
    if (DENSE) {
      return {active_neuron, activations[active_neuron]};
    }
    return findSparseActiveNeuron(active_neuron);
  }

  constexpr bool isDense() const { return this->active_neurons == nullptr; }

  std::string toString() const {
    std::stringstream ss;
    ss << "[";

    if (isDense()) {
      for (size_t i = 0; i < len; i++) {
        ss << activations[i];
        if (i < len - 1) {
          ss << ", ";
        }
      }
    } else {
      for (size_t i = 0; i < len; i++) {
        ss << "(" << active_neurons[i] << ", " << activations[i] << ")";
        if (i < len - 1) {
          ss << ", ";
        }
      }
    }

    ss << "]";

    return ss.str();
  }

  ~BoltVector() { freeMemory(); }

 private:
  /**
   * Finds the position and activation (value) of an active neuron in
   * a sparse vector. Assumes that the vector is sparse; the active_neurons
   * array must not be nullptr.
   */
  FoundActiveNeuron findSparseActiveNeuron(uint32_t active_neuron) const {
    assert(active_neurons != nullptr);

    const uint32_t* start = active_neurons;
    const uint32_t* end = active_neurons + len;
    const uint32_t* itr = std::find(start, end, active_neuron);
    if (itr == end) {
      return {{}, 0.0};
    }
    uint32_t pos = std::distance(start, itr);
    return {pos, activations[pos]};
  }

  bool _owns_data;

  void freeMemory() {  // NOLINT clang tidy thinks this method should be const
    if (_owns_data) {
      delete[] this->active_neurons;
      delete[] this->activations;
      delete[] this->gradients;
    }
  }
};

class BoltBatch {
 private:
  std::vector<BoltVector> _vector_states;
  uint32_t _batch_size;

 public:
  BoltBatch() : _batch_size(0) {}

  BoltBatch(const uint32_t dim, const uint32_t batch_size, bool is_dense)
      : _batch_size(batch_size) {
    for (uint32_t i = 0; i < _batch_size; i++) {
      _vector_states.push_back(BoltVector(dim, is_dense));
    }
  }

  BoltVector& operator[](size_t i) {
    assert(i < _batch_size);
    return _vector_states[i];
  }

  const BoltVector& operator[](size_t i) const {
    assert(i < _batch_size);
    return _vector_states[i];
  }

  BoltBatch(const BoltBatch& other) = delete;

  BoltBatch(BoltBatch&& other)
      : _vector_states(std::move(other._vector_states)),
        _batch_size(other._batch_size) {
    other._batch_size = 0;
  }

  BoltBatch& operator=(const BoltBatch& other) = delete;

  BoltBatch& operator=(BoltBatch&& other) {
    _vector_states = std::move(other._vector_states);
    _batch_size = other._batch_size;
    other._batch_size = 0;
    return *this;
  }

  friend std::ostream& operator<<(std::ostream& out, const BoltBatch& state) {
    std::cout << "-------------------------------------------------------------"
              << std::endl;
    for (uint32_t i = 0; i < state._batch_size; i++) {
      std::cout << "Vector: " << i << ":\n"
                << state._vector_states.at(i) << std::endl;
    }
    std::cout << "-------------------------------------------------------------"
              << std::endl;
    return out;
  }
};

}  // namespace thirdai::bolt<|MERGE_RESOLUTION|>--- conflicted
+++ resolved
@@ -4,13 +4,10 @@
 #include <cassert>
 #include <cstdint>
 #include <iostream>
-<<<<<<< HEAD
 #include <optional>
 #include <utility>
-=======
 #include <sstream>
 #include <string>
->>>>>>> 873102aa
 #include <vector>
 
 namespace thirdai::bolt {
