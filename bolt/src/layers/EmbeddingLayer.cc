#include "EmbeddingLayer.h"
#include <hashing/src/MurmurHash.h>
#include <algorithm>
#include <random>
#include <stdexcept>

namespace thirdai::bolt {

EmbeddingLayer::EmbeddingLayer(const EmbeddingLayerConfig& config,
                               uint32_t seed)
    : _num_lookups_per_token(config.numEmbeddingLookups()),
      _lookup_size(config.lookupSize()),
<<<<<<< HEAD
=======
      _total_embedding_dim(config.numEmbeddingLookups() * config.lookupSize()),
>>>>>>> 29341562
      _log_embedding_block_size(config.logEmbeddingBlockSize()),
      _reduction(config.reduction()),
      _num_tokens_per_input(config.numTokensPerInput()),
      _hash_fn(seed) {
<<<<<<< HEAD
  _total_embedding_dim = _lookup_size * _num_lookups_per_token;

=======
>>>>>>> 29341562
  switch (_reduction) {
    case EmbeddingReductionType::SUM:
      break;
    case EmbeddingReductionType::CONCATENATION:
      if (!_num_tokens_per_input) {
        throw std::invalid_argument(
            "Must specify a number of tokens per input with a concatenation "
            "reduction.");
      }
      _total_embedding_dim *= _num_tokens_per_input.value();
  }

  // We allocate the extra _lookup_size elements such that if a point hashes to
  // the end of 2^_embedding_block_size we don't have to worry about wrapping it
  // around.
  _embedding_block_size = (1 << _log_embedding_block_size) + _lookup_size;
  _embedding_block = std::vector<float>(_embedding_block_size, 0);

  initOptimizer();

  std::mt19937 gen(seed);
  std::normal_distribution<float> dist(0.0, 0.01);

  std::generate(_embedding_block.begin(), _embedding_block.end(),
                [&]() { return dist(gen); });
}

void EmbeddingLayer::forward(uint32_t vec_index, const BoltVector& tokens,
                             BoltVector& output) {
  assert(output.len == _total_embedding_dim);
  assert(_reduction == EmbeddingReductionType::SUM ||
         _num_tokens_per_input.value() == tokens.len);
  assert(output.active_neurons == nullptr);

  if (_reduction == EmbeddingReductionType::SUM) {
    std::fill_n(output.activations, _total_embedding_dim, 0);
  }
  if (tokens.isDense()) {
    throw std::invalid_argument(
        "Cannot pass dense BoltVector as tokens in EmbeddingLayer.");
  }

  std::fill_n(output.gradients, _total_embedding_dim, 0);

  _embedding_block_offsets[vec_index].clear();
  _embedding_block_offsets[vec_index].reserve(tokens.len *
                                              _num_lookups_per_token);

  for (uint32_t lookup_index = 0; lookup_index < _num_lookups_per_token;
       lookup_index++) {
    float* output_start =
        output.activations + getOutputOffsetWithinEmbedding(lookup_index);

    for (uint32_t token_idx = 0; token_idx < tokens.len; token_idx++) {
      uint32_t token = tokens.active_neurons[token_idx];
      uint64_t embedding_block_offset =
          getEmbeddingBlockOffset(token, lookup_index);
      recordEmbeddingBlockOffset(vec_index, embedding_block_offset);

      assert(embedding_block_offset < _embedding_block_size - _lookup_size);

      switch (_reduction) {
        case EmbeddingReductionType::SUM:
          // Safe since we allocated 2^_log_embedding_block_size+_lookup_size
          for (uint32_t i = 0; i < _lookup_size; i++) {
            output_start[i] += _embedding_block[embedding_block_offset + i];
          }
          break;
        case EmbeddingReductionType::CONCATENATION:
          std::copy(
              _embedding_block.data() + embedding_block_offset,
              _embedding_block.data() + embedding_block_offset + _lookup_size,
              output_start);

          // Shift output_start since each token maps to unique range in the
          // output vector.
          output_start += _num_lookups_per_token * _lookup_size;
          break;
      }
    }
  }
}

void EmbeddingLayer::backpropagate(uint32_t vec_index,
                                   const BoltVector& output) {
  uint32_t num_tokens =
      _embedding_block_offsets[vec_index].size() / _num_lookups_per_token;

  for (uint32_t lookup_index = 0; lookup_index < _num_lookups_per_token;
       lookup_index++) {
    const float* output_gradients =
        output.gradients + getOutputOffsetWithinEmbedding(lookup_index);

    for (uint32_t token_index = 0; token_index < num_tokens; token_index++) {
      uint64_t embedding_block_offset = retrieveEmbeddingBlockOffset(
          vec_index, lookup_index, token_index, num_tokens);

      assert(embedding_block_offset < _embedding_block_size - _lookup_size);

      float* update_loc = _optimizer->gradients.data() + embedding_block_offset;

      for (uint32_t i = 0; i < _lookup_size; i++) {
        update_loc[i] += output_gradients[i];
      }

      if (_reduction == EmbeddingReductionType::CONCATENATION) {
        // Shift output_gradients since each token maps to unique range in the
        // output vector.
        output_gradients += _num_lookups_per_token * _lookup_size;
      }
    }
  }
}

void EmbeddingLayer::updateParameters(float lr, uint32_t iter, float B1,
                                      float B2, float eps) {
  float B1_bias_corrected = static_cast<float>(1 - pow(B1, iter));
  float B2_bias_corrected = static_cast<float>(1 - pow(B2, iter));

  std::vector<std::pair<uint64_t, uint64_t>> disjoint_ranges =
      getDisjointUpdateRanges();

#pragma omp parallel for default(none) shared( \
    disjoint_ranges, B1, B2, B1_bias_corrected, B2_bias_corrected, eps, lr)
  for (uint32_t pair_id = 0; pair_id < disjoint_ranges.size();  // NOLINT
       pair_id++) {
    // MSVC doesn't like if we iterate over objects, only integers
    // (but clang-tidy wants the range based for loop, so we need NOLINT above)
    const auto& pair = disjoint_ranges[pair_id];
    for (uint64_t n = pair.first; n < pair.second; n++) {
      float grad = _optimizer->gradients[n];
      assert(!std::isnan(grad));

      _optimizer->momentum[n] = B1 * _optimizer->momentum[n] + (1 - B1) * grad;
      _optimizer->velocity[n] =
          B2 * _optimizer->velocity[n] + (1 - B2) * grad * grad;
      assert(!std::isnan(_optimizer->momentum[n]));
      assert(!std::isnan(_optimizer->velocity[n]));

      _embedding_block[n] +=
          lr * (_optimizer->momentum[n] / B1_bias_corrected) /
          (std::sqrt(_optimizer->velocity[n] / B2_bias_corrected) + eps);
      assert(!std::isnan(_embedding_block[n]));

      _optimizer->gradients[n] = 0;
    }
  }
}

void EmbeddingLayer::initializeLayer(uint32_t new_batch_size) {
  _embedding_block_offsets = std::vector<std::vector<uint64_t>>(new_batch_size);
}

void EmbeddingLayer::buildLayerSummary(std::stringstream& summary) const {
  summary << " num_embedding_lookups=" << _num_lookups_per_token;
  summary << ", lookup_size=" << _lookup_size;
  summary << ", log_embedding_block_size=" << _log_embedding_block_size;
  switch (_reduction) {
    case EmbeddingReductionType::SUM:
      summary << ", reduction=sum";
      break;
    case EmbeddingReductionType::CONCATENATION:
      summary << ", reduction=concatenation";
  }
  if (_num_tokens_per_input) {
    summary << ", num_tokens_per_input=" << _num_tokens_per_input.value();
  }
  summary << "\n";
}

std::vector<std::pair<uint64_t, uint64_t>>
EmbeddingLayer::getDisjointUpdateRanges() const {
  std::vector<uint64_t> all_embedding_locs;
  for (const auto& locs : _embedding_block_offsets) {
    all_embedding_locs.insert(all_embedding_locs.end(), locs.begin(),
                              locs.end());
  }

  std::sort(all_embedding_locs.begin(), all_embedding_locs.end());

  std::vector<std::pair<uint64_t, uint64_t>> disjoint_ranges;
  for (uint32_t i = 0; i < all_embedding_locs.size(); i++) {
    uint64_t start = all_embedding_locs[i];
    uint64_t end = start + _lookup_size;
    for (uint32_t j = i + 1; j < all_embedding_locs.size(); j++) {
      if (all_embedding_locs[j] > end) {
        break;
      }
      end = all_embedding_locs[j] + _lookup_size;
      i++;
    }
    disjoint_ranges.push_back({start, end});
  }

  return disjoint_ranges;
}

}  // namespace thirdai::bolt<|MERGE_RESOLUTION|>--- conflicted
+++ resolved
@@ -10,19 +10,11 @@
                                uint32_t seed)
     : _num_lookups_per_token(config.numEmbeddingLookups()),
       _lookup_size(config.lookupSize()),
-<<<<<<< HEAD
-=======
       _total_embedding_dim(config.numEmbeddingLookups() * config.lookupSize()),
->>>>>>> 29341562
       _log_embedding_block_size(config.logEmbeddingBlockSize()),
       _reduction(config.reduction()),
       _num_tokens_per_input(config.numTokensPerInput()),
       _hash_fn(seed) {
-<<<<<<< HEAD
-  _total_embedding_dim = _lookup_size * _num_lookups_per_token;
-
-=======
->>>>>>> 29341562
   switch (_reduction) {
     case EmbeddingReductionType::SUM:
       break;
