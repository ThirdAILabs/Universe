#include "EmbeddingLayer.h"
#include <hashing/src/MurmurHash.h>
#include <algorithm>
#include <random>
#include <stdexcept>

namespace thirdai::bolt {

EmbeddingLayer::EmbeddingLayer(const EmbeddingLayerConfig& config,
                               uint32_t seed)
    : _num_lookups_per_token(config.num_embedding_lookups),
      _lookup_size(config.lookup_size),
      _log_embedding_block_size(config.log_embedding_block_size),
      _reduction(config.reduction),
      _num_tokens_per_input(config.num_tokens_per_input),
      _hash_fn(seed) {
  _total_embedding_dim = config.lookup_size * config.num_embedding_lookups;

  switch (config.reduction) {
    case EmbeddingReductionType::SUM:
      break;
    case EmbeddingReductionType::CONCATENATION:
      if (!config.num_tokens_per_input) {
        throw std::invalid_argument(
            "Must specify a number of tokens per input with a concatenation "
            "reduction.");
      }
      _total_embedding_dim *= config.num_tokens_per_input.value();
  }

  // We allocate the extra _lookup_size elements such that if a point hashes to
  // the end of 2^_embedding_block_size we don't have to worry about wrapping it
  // around.
  _embedding_block_size = (1 << _log_embedding_block_size) + _lookup_size;
  _embedding_block = std::vector<float>(_embedding_block_size, 0);

  initOptimizer();

  std::mt19937 gen(seed);
  std::normal_distribution<float> dist(0.0, 0.01);

  std::generate(_embedding_block.begin(), _embedding_block.end(),
                [&]() { return dist(gen); });
}

void EmbeddingLayer::forward(uint32_t vec_index, const BoltVector& tokens,
                             BoltVector& output) {
  assert(output.len == _total_embedding_dim);
  assert(_reduction == EmbeddingReductionType::SUM ||
         _num_tokens_per_input.value() == tokens.size());
  assert(output.active_neurons == nullptr);

<<<<<<< HEAD
  if (_reduction == EmbeddingReductionType::SUM) {
    std::fill_n(output.activations, _total_embedding_dim, 0);
  }
=======
  if (tokens.isDense()) {
    throw std::invalid_argument(
        "Cannot pass dense BoltVector as tokens in EmbeddingLayer.");
  }

  std::fill_n(output.activations, _total_embedding_dim, 0);
>>>>>>> 71c78436
  std::fill_n(output.gradients, _total_embedding_dim, 0);

  _embedding_block_offsets[vec_index].clear();
  _embedding_block_offsets[vec_index].reserve(tokens.len *
                                              _num_lookups_per_token);

  for (uint32_t lookup_index = 0; lookup_index < _num_lookups_per_token;
       lookup_index++) {
    float* output_start =
        output.activations + getOutputOffsetWithinEmbedding(lookup_index);

    for (uint32_t token_idx = 0; token_idx < tokens.len; token_idx++) {
      uint32_t token = tokens.active_neurons[token_idx];
      uint64_t embedding_block_offset =
          getEmbeddingBlockOffset(token, lookup_index);
      recordEmbeddingBlockOffset(vec_index, embedding_block_offset);

      assert(embedding_block_offset < _embedding_block_size - _lookup_size);

      switch (_reduction) {
        case EmbeddingReductionType::SUM:
          // Safe since we allocated 2^_log_embedding_block_size+_lookup_size
          for (uint32_t i = 0; i < _lookup_size; i++) {
            output_start[i] += _embedding_block[embedding_block_offset + i];
          }
          break;
        case EmbeddingReductionType::CONCATENATION:
          std::copy(
              _embedding_block.data() + embedding_block_offset,
              _embedding_block.data() + embedding_block_offset + _lookup_size,
              output_start);

          // Shift output_start since each token maps to unique range in the
          // output vector.
          output_start += _num_lookups_per_token * _lookup_size;
          break;
      }
    }
  }
}

void EmbeddingLayer::backpropagate(uint32_t vec_index,
                                   const BoltVector& output) {
  uint32_t num_tokens =
      _embedding_block_offsets[vec_index].size() / _num_lookups_per_token;

  for (uint32_t lookup_index = 0; lookup_index < _num_lookups_per_token;
       lookup_index++) {
    const float* output_gradients =
        output.gradients + getOutputOffsetWithinEmbedding(lookup_index);

    for (uint32_t token_index = 0; token_index < num_tokens; token_index++) {
      uint64_t embedding_block_offset = retrieveEmbeddingBlockOffset(
          vec_index, lookup_index, token_index, num_tokens);

      assert(embedding_block_offset < _embedding_block_size - _lookup_size);

      float* update_loc = _optimizer->gradients.data() + embedding_block_offset;

      for (uint32_t i = 0; i < _lookup_size; i++) {
        update_loc[i] += output_gradients[i];
      }

      if (_reduction == EmbeddingReductionType::CONCATENATION) {
        // Shift output_gradients since each token maps to unique range in the
        // output vector.
        output_gradients += _num_lookups_per_token * _lookup_size;
      }
    }
  }
}

void EmbeddingLayer::updateParameters(float lr, uint32_t iter, float B1,
                                      float B2, float eps) {
  float B1_bias_corrected = static_cast<float>(1 - pow(B1, iter));
  float B2_bias_corrected = static_cast<float>(1 - pow(B2, iter));

  std::vector<std::pair<uint64_t, uint64_t>> disjoint_ranges =
      getDisjointUpdateRanges();

#pragma omp parallel for default(none) shared( \
    disjoint_ranges, B1, B2, B1_bias_corrected, B2_bias_corrected, eps, lr)
  for (uint32_t pair_id = 0; pair_id < disjoint_ranges.size();  // NOLINT
       pair_id++) {
    // MSVC doesn't like if we iterate over objects, only integers
    // (but clang-tidy wants the range based for loop, so we need NOLINT above)
    const auto& pair = disjoint_ranges[pair_id];
    for (uint64_t n = pair.first; n < pair.second; n++) {
      float grad = _optimizer->gradients[n];
      assert(!std::isnan(grad));

      _optimizer->momentum[n] = B1 * _optimizer->momentum[n] + (1 - B1) * grad;
      _optimizer->velocity[n] =
          B2 * _optimizer->velocity[n] + (1 - B2) * grad * grad;
      assert(!std::isnan(_optimizer->momentum[n]));
      assert(!std::isnan(_optimizer->velocity[n]));

      _embedding_block[n] +=
          lr * (_optimizer->momentum[n] / B1_bias_corrected) /
          (std::sqrt(_optimizer->velocity[n] / B2_bias_corrected) + eps);
      assert(!std::isnan(_embedding_block[n]));

      _optimizer->gradients[n] = 0;
    }
  }
}

void EmbeddingLayer::initializeLayer(uint32_t new_batch_size) {
  _embedding_block_offsets = std::vector<std::vector<uint64_t>>(new_batch_size);
}

void EmbeddingLayer::buildLayerSummary(std::stringstream& summary) const {
  summary << " num_embedding_lookups=" << _num_lookups_per_token;
  summary << ", lookup_size=" << _lookup_size;
  summary << ", log_embedding_block_size=" << _log_embedding_block_size;
  summary << "\n";
}

std::vector<std::pair<uint64_t, uint64_t>>
EmbeddingLayer::getDisjointUpdateRanges() const {
  std::vector<uint64_t> all_embedding_locs;
  for (const auto& locs : _embedding_block_offsets) {
    all_embedding_locs.insert(all_embedding_locs.end(), locs.begin(),
                              locs.end());
  }

  std::sort(all_embedding_locs.begin(), all_embedding_locs.end());

  std::vector<std::pair<uint64_t, uint64_t>> disjoint_ranges;
  for (uint32_t i = 0; i < all_embedding_locs.size(); i++) {
    uint64_t start = all_embedding_locs[i];
    uint64_t end = start + _lookup_size;
    for (uint32_t j = i + 1; j < all_embedding_locs.size(); j++) {
      if (all_embedding_locs[j] > end) {
        break;
      }
      end = all_embedding_locs[j] + _lookup_size;
      i++;
    }
    disjoint_ranges.push_back({start, end});
  }

  return disjoint_ranges;
}

}  // namespace thirdai::bolt<|MERGE_RESOLUTION|>--- conflicted
+++ resolved
@@ -50,18 +50,14 @@
          _num_tokens_per_input.value() == tokens.size());
   assert(output.active_neurons == nullptr);
 
-<<<<<<< HEAD
   if (_reduction == EmbeddingReductionType::SUM) {
     std::fill_n(output.activations, _total_embedding_dim, 0);
   }
-=======
   if (tokens.isDense()) {
     throw std::invalid_argument(
         "Cannot pass dense BoltVector as tokens in EmbeddingLayer.");
   }
 
-  std::fill_n(output.activations, _total_embedding_dim, 0);
->>>>>>> 71c78436
   std::fill_n(output.gradients, _total_embedding_dim, 0);
 
   _embedding_block_offsets[vec_index].clear();
