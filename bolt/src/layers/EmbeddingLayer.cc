#include "EmbeddingLayer.h"
#include <hashing/src/MurmurHash.h>
#include <algorithm>
#include <random>
#include <stdexcept>

namespace thirdai::bolt {

EmbeddingLayer::EmbeddingLayer(const EmbeddingLayerConfig& config,
                               uint32_t seed)
    : _num_lookups_per_token(config.numEmbeddingLookups()),
      _lookup_size(config.lookupSize()),
      _total_embedding_dim(config.numEmbeddingLookups() * config.lookupSize()),
      _log_embedding_block_size(config.logEmbeddingBlockSize()),
      _update_chunk_size(config.updateChunkSize()),
      _reduction(config.reduction()),
      _num_tokens_per_input(config.numTokensPerInput()),
      _hash_fn(seed),
      _disable_sparse_parameter_updates(false),
      _should_save_optimizer(false) {
  switch (_reduction) {
    case EmbeddingReductionType::SUM:
    case EmbeddingReductionType::AVERAGE:
      break;
    case EmbeddingReductionType::CONCATENATION:
      if (!_num_tokens_per_input) {
        throw std::invalid_argument(
            "Must specify a number of tokens per input with a concatenation "
            "reduction.");
      }
      _total_embedding_dim *= _num_tokens_per_input.value();
      break;
  }

  // We allocate the extra _lookup_size elements such that if a point hashes to
  // the end of 2^_embedding_block_size we don't have to worry about wrapping it
  // around.
  _embedding_block_size = (1ULL << _log_embedding_block_size) + _lookup_size;
  uint64_t n_chunks =
      (_embedding_block_size + _update_chunk_size - 1) / _update_chunk_size;
  _embedding_block_size = n_chunks * _update_chunk_size;
  _embedding_block =
      std::make_shared<std::vector<float>>(_embedding_block_size, 0);

  initOptimizer();

  _embedding_chunks_used = std::vector<bool>(n_chunks, false);

  std::mt19937 gen(seed);
  std::normal_distribution<float> dist(0.0, 0.01);

  std::generate(_embedding_block->begin(), _embedding_block->end(),
                [&]() { return dist(gen); });
}

void EmbeddingLayer::forward(const BoltVector& tokens, BoltVector& output) {
  assert(output.len == _total_embedding_dim);
  assert(_reduction == EmbeddingReductionType::SUM ||
         _num_tokens_per_input.value() == tokens.len);
  assert(output.active_neurons == nullptr);

  if (_reduction != EmbeddingReductionType::CONCATENATION) {
    std::fill_n(output.activations, _total_embedding_dim, 0);
  }
  if (tokens.isDense()) {
    throw std::invalid_argument(
        "Cannot pass dense BoltVector as tokens in EmbeddingLayer.");
  }

  std::fill_n(output.gradients, _total_embedding_dim, 0);

  // Preform outer dereferencing once here to avoid repeating it later.
  auto& embedding_block = *_embedding_block;

  for (uint64_t lookup_index = 0; lookup_index < _num_lookups_per_token;
       lookup_index++) {
    float* output_start =
        output.activations + getOutputOffsetWithinEmbedding(lookup_index);

    for (uint64_t token_idx = 0; token_idx < tokens.len; token_idx++) {
      uint32_t token = tokens.active_neurons[token_idx];
      uint64_t embedding_block_offset =
          getEmbeddingBlockOffset(token, lookup_index);

      assert(embedding_block_offset < _embedding_block_size - _lookup_size);

      switch (_reduction) {
        case EmbeddingReductionType::SUM:
        case EmbeddingReductionType::AVERAGE:
          // Safe since we allocated 2^_log_embedding_block_size+_lookup_size
          for (uint64_t i = 0; i < _lookup_size; i++) {
            output_start[i] += embedding_block[embedding_block_offset + i];
          }
          break;
        case EmbeddingReductionType::CONCATENATION:
          std::copy(
              embedding_block.data() + embedding_block_offset,
              embedding_block.data() + embedding_block_offset + _lookup_size,
              output_start);

          // Shift output_start since each token maps to unique range in the
          // output vector.
          output_start += _num_lookups_per_token * _lookup_size;
          break;
      }
    }

    if (_reduction == EmbeddingReductionType::AVERAGE) {
      for (uint32_t i = 0; i < _lookup_size; i++) {
        output_start[i] /= tokens.len;
      }
    }
  }
}

void EmbeddingLayer::backpropagate(const BoltVector& tokens,
                                   const BoltVector& output) {
  for (uint64_t lookup_index = 0; lookup_index < _num_lookups_per_token;
       lookup_index++) {
    const float* output_gradients =
        output.gradients + getOutputOffsetWithinEmbedding(lookup_index);

    for (uint64_t token_index = 0; token_index < tokens.len; token_index++) {
      uint32_t token = tokens.active_neurons[token_index];
      uint64_t embedding_block_offset =
          getEmbeddingBlockOffset(token, lookup_index);
      markUsedChunks(embedding_block_offset);

      assert(embedding_block_offset < _embedding_block_size - _lookup_size);

      float* update_loc = _optimizer->gradients.data() + embedding_block_offset;

      if (_reduction == EmbeddingReductionType::AVERAGE) {
        for (uint32_t i = 0; i < _lookup_size; i++) {
          update_loc[i] += output_gradients[i] / tokens.len;
        }
      } else {
        for (uint32_t i = 0; i < _lookup_size; i++) {
          update_loc[i] += output_gradients[i];
        }
      }

      if (_reduction == EmbeddingReductionType::CONCATENATION) {
        // Shift output_gradients since each token maps to unique range in the
        // output vector.
        output_gradients += _num_lookups_per_token * _lookup_size;
      }
    }
  }
}

void EmbeddingLayer::updateParameters(float lr, uint32_t iter, float B1,
                                      float B2, float eps) {
  if (_disable_sparse_parameter_updates) {
    _optimizer->applyUpdate(_embedding_block, lr, iter);
  } else {
    updateParametersSparse(lr, iter, B1, B2, eps);
  }
}

void EmbeddingLayer::updateParametersSparse(float lr, uint32_t iter, float B1,
                                            float B2, float eps) {
  float B1_bias_corrected = static_cast<float>(1 - pow(B1, iter));
  float B2_bias_corrected = static_cast<float>(1 - pow(B2, iter));

  // Preform outer dereferencing once here to avoid repeating it later.
  auto& embedding_block = *_embedding_block;

#pragma omp parallel for default(none) shared( \
    embedding_block, B1, B2, B1_bias_corrected, B2_bias_corrected, eps, lr)
  for (uint64_t chunk_id = 0; chunk_id < _embedding_chunks_used.size();
       chunk_id++) {
    if (!_embedding_chunks_used[chunk_id]) {
      continue;
    }

    _embedding_chunks_used[chunk_id] = false;

    for (uint64_t n = chunk_id * _update_chunk_size;
         n < (chunk_id + 1) * _update_chunk_size; n++) {
      float grad = _optimizer->gradients[n];
      if (grad == 0.0) {
        // Because the chunk being updated may not have entirely been used we
        // check for this to avoid updating unused elements of the embedding
        // table. It is highly unlikely that the gradient would be zero if the
        // section of the embedding table was used.
        continue;
      }
      assert(!std::isnan(grad));

      _optimizer->momentum[n] = B1 * _optimizer->momentum[n] + (1 - B1) * grad;
      _optimizer->velocity[n] =
          B2 * _optimizer->velocity[n] + (1 - B2) * grad * grad;
      assert(!std::isnan(_optimizer->momentum[n]));
      assert(!std::isnan(_optimizer->velocity[n]));

      embedding_block[n] +=
          lr * (_optimizer->momentum[n] / B1_bias_corrected) /
          (std::sqrt(_optimizer->velocity[n] / B2_bias_corrected) + eps);
      assert(!std::isnan(embedding_block[n]));

      _optimizer->gradients[n] = 0;
    }
  }
}

<<<<<<< HEAD
=======
void EmbeddingLayer::updateParametersDense(float lr, uint32_t iter, float B1,
                                           float B2, float eps) {
  float B1_bias_corrected = static_cast<float>(1 - pow(B1, iter));
  float B2_bias_corrected = static_cast<float>(1 - pow(B2, iter));

  // Preform outer dereferencing once here to avoid repeating it later.
  auto& embedding_block = *_embedding_block;

#pragma omp parallel for default(none) shared( \
    embedding_block, B1, B2, B1_bias_corrected, B2_bias_corrected, eps, lr)
  for (uint64_t n = 0; n < _embedding_block_size; n++) {
    float grad = _optimizer->gradients[n];
    assert(!std::isnan(grad));

    _optimizer->momentum[n] = B1 * _optimizer->momentum[n] + (1 - B1) * grad;
    _optimizer->velocity[n] =
        B2 * _optimizer->velocity[n] + (1 - B2) * grad * grad;
    assert(!std::isnan(_optimizer->momentum[n]));
    assert(!std::isnan(_optimizer->velocity[n]));

    embedding_block[n] +=
        lr * (_optimizer->momentum[n] / B1_bias_corrected) /
        (std::sqrt(_optimizer->velocity[n] / B2_bias_corrected) + eps);
    assert(!std::isnan(embedding_block[n]));

    _optimizer->gradients[n] = 0;
  }
}

>>>>>>> 8f155804
void EmbeddingLayer::buildLayerSummary(std::ostream& summary) const {
  summary << " num_embedding_lookups=" << _num_lookups_per_token;
  summary << ", lookup_size=" << _lookup_size;
  summary << ", log_embedding_block_size=" << _log_embedding_block_size;
  switch (_reduction) {
    case EmbeddingReductionType::SUM:
      summary << ", reduction=sum";
      break;
    case EmbeddingReductionType::AVERAGE:
      summary << ", reduction=average";
      break;
    case EmbeddingReductionType::CONCATENATION:
      summary << ", reduction=concatenation";
      break;
  }
  if (_num_tokens_per_input) {
    summary << ", num_tokens_per_input=" << _num_tokens_per_input.value();
  }
}

std::unique_ptr<EmbeddingLayer> EmbeddingLayer::duplicateWithNewReduction(
    const std::string& reduction,
    std::optional<uint64_t> num_tokens_per_input) const {
  EmbeddingLayerConfig config(_num_lookups_per_token, _lookup_size,
                              _log_embedding_block_size, _update_chunk_size,
                              reduction, num_tokens_per_input);

  auto new_layer = std::make_unique<EmbeddingLayer>(config);

  if (new_layer->_embedding_block_size != _embedding_block_size) {
    throw std::runtime_error(
        "Expected embedding_block_size to be consistent in "
        "duplicateWithNewReduction.");
  }
  new_layer->_hash_fn = _hash_fn;
  new_layer->_embedding_block = _embedding_block;

  return new_layer;
}

}  // namespace thirdai::bolt<|MERGE_RESOLUTION|>--- conflicted
+++ resolved
@@ -152,7 +152,7 @@
 void EmbeddingLayer::updateParameters(float lr, uint32_t iter, float B1,
                                       float B2, float eps) {
   if (_disable_sparse_parameter_updates) {
-    _optimizer->applyUpdate(_embedding_block, lr, iter);
+    _optimizer->applyUpdate(*_embedding_block, lr, iter);
   } else {
     updateParametersSparse(lr, iter, B1, B2, eps);
   }
@@ -204,38 +204,6 @@
   }
 }
 
-<<<<<<< HEAD
-=======
-void EmbeddingLayer::updateParametersDense(float lr, uint32_t iter, float B1,
-                                           float B2, float eps) {
-  float B1_bias_corrected = static_cast<float>(1 - pow(B1, iter));
-  float B2_bias_corrected = static_cast<float>(1 - pow(B2, iter));
-
-  // Preform outer dereferencing once here to avoid repeating it later.
-  auto& embedding_block = *_embedding_block;
-
-#pragma omp parallel for default(none) shared( \
-    embedding_block, B1, B2, B1_bias_corrected, B2_bias_corrected, eps, lr)
-  for (uint64_t n = 0; n < _embedding_block_size; n++) {
-    float grad = _optimizer->gradients[n];
-    assert(!std::isnan(grad));
-
-    _optimizer->momentum[n] = B1 * _optimizer->momentum[n] + (1 - B1) * grad;
-    _optimizer->velocity[n] =
-        B2 * _optimizer->velocity[n] + (1 - B2) * grad * grad;
-    assert(!std::isnan(_optimizer->momentum[n]));
-    assert(!std::isnan(_optimizer->velocity[n]));
-
-    embedding_block[n] +=
-        lr * (_optimizer->momentum[n] / B1_bias_corrected) /
-        (std::sqrt(_optimizer->velocity[n] / B2_bias_corrected) + eps);
-    assert(!std::isnan(embedding_block[n]));
-
-    _optimizer->gradients[n] = 0;
-  }
-}
-
->>>>>>> 8f155804
 void EmbeddingLayer::buildLayerSummary(std::ostream& summary) const {
   summary << " num_embedding_lookups=" << _num_lookups_per_token;
   summary << ", lookup_size=" << _lookup_size;
