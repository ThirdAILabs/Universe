--- conflicted
+++ resolved
@@ -272,12 +272,6 @@
                               input.len, hashes.data());
   }
 
-<<<<<<< HEAD
-  if ((_force_sparse_for_inference &&
-       _act_func == ActivationFunction::Softmax) ||
-      (_force_sparse_for_inference &&
-       _act_func == ActivationFunction::Sigmoid)) {
-=======
   if (_force_sparse_for_inference &&
       (_act_func == ActivationFunction::Softmax ||
        _act_func == ActivationFunction::Sigmoid)) {
@@ -298,7 +292,6 @@
      *      and that the given layer is the last layer, as this is the only
      *      place where we use these activation functions.
      */
->>>>>>> b060de33
     _hash_table->queryAndInsertForInference(hashes.data(), active_set,
                                             _sparse_dim);
   } else {
