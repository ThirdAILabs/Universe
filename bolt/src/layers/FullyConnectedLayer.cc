--- conflicted
+++ resolved
@@ -14,11 +14,7 @@
 FullyConnectedLayer::FullyConnectedLayer(
     const FullyConnectedLayerConfig& config, uint64_t prev_dim,
     bool is_distributed)
-<<<<<<< HEAD
-    : _dim(config.dim),
-=======
     : _dim(config.getDim()),
->>>>>>> b801a48a
       _prev_dim(prev_dim),
       _sparse_dim(config.getSparsity() * config.getDim()),
       _sparsity(config.getSparsity()),
@@ -37,11 +33,7 @@
       _b_momentum(config.getDim(), 0),
       _b_velocity(config.getDim(), 0),
       _prev_is_active(_prev_dim, false),
-<<<<<<< HEAD
-      _is_active(config.dim, false),
-=======
       _is_active(config.getDim(), false),
->>>>>>> b801a48a
       _is_distributed(is_distributed),
       _sampling_mode(LSHSamplingMode::Default) {
   std::random_device rd;
