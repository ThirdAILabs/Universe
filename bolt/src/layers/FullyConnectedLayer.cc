#include "FullyConnectedLayer.h"
#include <wrappers/src/EigenDenseWrapper.h>
#include <bolt/src/layers/LayerUtils.h>
#include <bolt/src/neuron_index/LshIndex.h>
#include <hashing/src/DWTA.h>
#include <Eigen/src/Core/Map.h>
#include <Eigen/src/Core/util/Constants.h>
#include <algorithm>
#include <cassert>
#include <cmath>
#include <cstdlib>
#include <exception>
#include <numeric>
#include <random>
#include <stdexcept>
#include <unordered_map>

namespace thirdai::bolt {

FullyConnectedLayer::FullyConnectedLayer(
    const FullyConnectedLayerConfig& config, uint64_t prev_dim,
    bool disable_sparse_parameter_updates, bool use_bias)
    : _dim(config.getDim()),
      _prev_dim(prev_dim),
      _sparse_dim(config.getSparsity() * config.getDim()),
      _sparsity(config.getSparsity()),
      _act_func(config.getActFunc()),
      _weights(config.getDim() * prev_dim),
      _biases(config.getDim()),
      _disable_sparse_parameter_updates(disable_sparse_parameter_updates),
      _should_save_optimizer(false),
      _use_bias(use_bias),
      _prev_is_active(prev_dim, false),
      _is_active(config.getDim(), false) {
  std::random_device rd;
  std::default_random_engine eng(rd());
  std::normal_distribution<float> dist(0.0, 0.01);

  std::generate(_weights.begin(), _weights.end(), [&]() { return dist(eng); });

  if (_use_bias) {
    std::generate(_biases.begin(), _biases.end(), [&]() { return dist(eng); });
  } else {
    _biases.assign(_biases.size(), 0.0);
  }
  if (_sparsity < 1.0) {
    _neuron_index =
        config.getSamplingConfig()->getNeuronIndex(_dim, _prev_dim, rd);

    buildHashTables();
  }

  initOptimizer();

  initActiveNeuronsTrackers();
}

void FullyConnectedLayer::forward(const BoltVector& input, BoltVector& output,
                                  const BoltVector* labels) {
  if (output.isDense()) {
    if (input.isDense()) {
      eigenDenseDenseForward(input, output);
    } else {
      forwardImpl</*DENSE=*/true, /*PREV_DENSE=*/false>(input, output, labels);
    }
  } else {
    if (input.isDense()) {
      forwardImpl</*DENSE=*/false, /*PREV_DENSE=*/true>(input, output, labels);
    } else {
      forwardImpl</*DENSE=*/false, /*PREV_DENSE=*/false>(input, output, labels);
    }
  }
}

template <bool DENSE, bool PREV_DENSE>
void FullyConnectedLayer::forwardImpl(const BoltVector& input,
                                      BoltVector& output,
                                      const BoltVector* labels) {
  assert((input.len <= _prev_dim && !PREV_DENSE) ||
         (input.len == _prev_dim && PREV_DENSE));
  assert((input.active_neurons == nullptr && PREV_DENSE) ||
         (input.active_neurons != nullptr && !PREV_DENSE));
  assert((output.len <= _dim && !DENSE) || (output.len == _dim && DENSE));
  assert((output.active_neurons == nullptr && DENSE) ||
         (output.active_neurons != nullptr && !DENSE));
  assert(labels == nullptr || labels->len > 0);

  if constexpr (!DENSE) {
    assert(_neuron_index);
    _neuron_index->query(input, output, labels);
  }

  float max_act = 0;
  uint32_t len_out = nonzerosInOutput<DENSE>();

  // TODO(david) this is not needed for inference, we can optionally remove
  // this with some refactoring if we want slightly faster inference. This
  // function should be done in the backpropagate method, then we only mark
  // neurons for gradient updates when we actually compute gradients for them.
  markActiveNeuronsForUpdate<DENSE, PREV_DENSE>(input, output, len_out);

  for (uint64_t n = 0; n < len_out; n++) {
    // Because DENSE is known at compile time the compiler can remove this
    // conditional
    uint64_t act_neuron = output.activeNeuronAtIndex<DENSE>(n);
    assert(act_neuron < _dim);

    float act = _biases[act_neuron];
    for (uint64_t i = 0; i < input.len; i++) {
      // Because PREV_DENSE is known at compile time the compiler can remove
      // this conditional
      uint32_t prev_act_neuron = input.activeNeuronAtIndex<PREV_DENSE>(i);
      assert(prev_act_neuron < _prev_dim);

      act += _weights[act_neuron * _prev_dim + prev_act_neuron] *
             input.activations[i];
    }

    assert(!std::isnan(act));

    switch (_act_func) {
      case ActivationFunction::ReLU:
        if (act < 0) {
          output.activations[n] = 0;
        } else {
          output.activations[n] = act;
        }
        break;
      case ActivationFunction::Softmax:
        output.activations[n] = act;
        if (max_act < act) {
          max_act = act;
        }
        break;
      case ActivationFunction::Sigmoid:
        output.activations[n] = 1 / (1 + std::exp(-act));
        break;
      case ActivationFunction::Linear:
        output.activations[n] = act;
        break;
      case ActivationFunction::Tanh:
        output.activations[n] = static_cast<float>(std::tanh(act));
        break;
    }
  }

  if (_act_func == ActivationFunction::Softmax) {
    float total = 0;
    for (uint64_t n = 0; n < len_out; n++) {
      output.activations[n] = std::exp(output.activations[n] - max_act);
      total += output.activations[n];
    }
    for (uint64_t n = 0; n < len_out; n++) {
      output.activations[n] /= (total + EPS);
      assert(!std::isnan(output.activations[n]));
    }
  }
}

template <bool DENSE, bool PREV_DENSE>
void FullyConnectedLayer::markActiveNeuronsForUpdate(const BoltVector& input,
                                                     const BoltVector& output,
                                                     uint32_t len_out) {
  _prev_is_dense = PREV_DENSE;
  _this_is_dense = DENSE;

  if constexpr (!DENSE) {
    for (uint64_t n = 0; n < len_out; n++) {
      uint64_t act_neuron = output.active_neurons[n];
      _is_active[act_neuron] = true;
    }
  }

  if constexpr (!PREV_DENSE) {
    for (uint64_t i = 0; i < input.len; i++) {
      uint64_t act_neuron = input.active_neurons[i];
      _prev_is_active[act_neuron] = true;
    }
  }
}

static void eigenSoftmax(Eigen::Map<Eigen::VectorXf>& outputs) {
  float max_act = outputs.maxCoeff();
  outputs = (outputs.array() - max_act).exp();
  float sum = outputs.sum() + EPS;
  outputs.array() /= sum;
}

void FullyConnectedLayer::eigenDenseDenseForward(const BoltVector& input,
                                                 BoltVector& output) {
  _prev_is_dense = true;
  _this_is_dense = true;

  Eigen::Map<
      Eigen::Matrix<float, Eigen::Dynamic, Eigen::Dynamic, Eigen::RowMajor>>
      eigen_weights(_weights.data(), _dim, _prev_dim);
  Eigen::Map<Eigen::VectorXf> eigen_biases(_biases.data(), _dim);

  Eigen::Map<Eigen::VectorXf> eigen_input(input.activations, input.len);
  Eigen::Map<Eigen::VectorXf> eigen_output(output.activations, output.len);

  eigen_output.noalias() = eigen_weights * eigen_input;

  eigen_biases.array().addTo(eigen_output);

  switch (_act_func) {
    case ActivationFunction::ReLU:
      eigen_output = eigen_output.array().max(0.0);
      break;
    case ActivationFunction::Softmax:
      eigenSoftmax(eigen_output);
      break;
    case ActivationFunction::Linear:
      break;
    case ActivationFunction::Sigmoid:
      eigen_output = (1 + (-eigen_output.array()).exp()).inverse();
      break;
    case ActivationFunction::Tanh:
      eigen_output = eigen_output.array().tanh();
      break;
  }
}

void FullyConnectedLayer::backpropagate(BoltVector& input, BoltVector& output) {
  if (output.isDense()) {
    if (input.isDense()) {
      // This eigen dense dense optimized version seems to give speedup in
      // certain cases but not all, so it is here as an experimental feature
      // that can be enabled when desired.
#if THIRDAI_USE_EIGEN_FOR_BACKPROPAGATE
      eigenDenseDenseBackpropagate<false>(input, output);
#else
      backpropagateImpl<false, true, true>(input, output);
#endif
    } else {
      backpropagateImpl<false, true, false>(input, output);
    }
  } else {
    if (input.isDense()) {
      backpropagateImpl<false, false, true>(input, output);
    } else {
      backpropagateImpl<false, false, false>(input, output);
    }
  }
}

void FullyConnectedLayer::backpropagateInputLayer(BoltVector& input,
                                                  BoltVector& output) {
  if (output.isDense()) {
    if (input.isDense()) {
      // This eigen dense dense optimized version seems to give speedup in
      // certain cases but not all, so it is here as an experimental feature
      // that can be enabled when desired.
#if THIRDAI_USE_EIGEN_FOR_BACKPROP
      eigenDenseDenseBackpropagate<true>(input, output);
#else
      backpropagateImpl</*IS_INPUT=*/true, /*DENSE=*/true, /*PREV_DENSE=*/true>(
          input, output);
#endif
    } else {
      backpropagateImpl</*IS_INPUT=*/true, /*DENSE=*/true,
                        /*PREV_DENSE=*/false>(input, output);
    }
  } else {
    if (input.isDense()) {
      backpropagateImpl</*IS_INPUT=*/true, /*DENSE=*/false,
                        /*PREV_DENSE=*/true>(input, output);
    } else {
      backpropagateImpl</*IS_INPUT=*/true, /*DENSE=*/false,
                        /*PREV_DENSE=*/false>(input, output);
    }
  }
}

template <bool FIRST_LAYER, bool DENSE, bool PREV_DENSE>
void FullyConnectedLayer::backpropagateImpl(BoltVector& input,
                                            BoltVector& output) {
  assert((input.len <= _prev_dim && !PREV_DENSE) ||
         (input.len == _prev_dim && PREV_DENSE));
  assert((input.active_neurons == nullptr && PREV_DENSE) ||
         (input.active_neurons != nullptr && !PREV_DENSE));
  assert((output.len <= _dim && !DENSE) || (output.len == _dim && DENSE));
  assert((output.active_neurons == nullptr && DENSE) ||
         (output.active_neurons != nullptr && !DENSE));
  assert(_weight_optimizer.has_value() && _bias_optimizer.has_value());

  uint32_t len_out = nonzerosInOutput<DENSE>();

  for (uint64_t n = 0; n < len_out; n++) {
    assert(!std::isnan(output.gradients[n]));
    output.gradients[n] *= actFuncDerivative(output.activations[n], _act_func);

    if (output.gradients[n] == 0.0) {
      // Neurons with gradients of 0 will not propagate gradients to weights or
      // the previous layer. We will also likely have a number of 0 gradients
      // with ReLU.
      continue;
    }

    assert(!std::isnan(output.gradients[n]));
    // Because DENSE is known at compile time the compiler can remove this
    // conditional
    uint32_t act_neuron = output.activeNeuronAtIndex<DENSE>(n);
    assert(act_neuron < _dim);

    for (uint64_t i = 0; i < input.len; i++) {
      // Because PREV_DENSE is known at compile time the compiler can remove
      // this conditional
      uint32_t prev_act_neuron = input.activeNeuronAtIndex<PREV_DENSE>(i);
      assert(prev_act_neuron < _prev_dim);

      _weight_optimizer->gradients[act_neuron * _prev_dim + prev_act_neuron] +=
          output.gradients[n] * input.activations[i];
      if constexpr (!FIRST_LAYER) {
        input.gradients[i] +=
            output.gradients[n] *
            _weights[act_neuron * _prev_dim + prev_act_neuron];
      }
    }
    _bias_optimizer->gradients[act_neuron] += output.gradients[n];
  }
}

template <bool FIRST_LAYER>
void FullyConnectedLayer::eigenDenseDenseBackpropagate(BoltVector& input,
                                                       BoltVector& output) {
  assert(_weight_optimizer.has_value() && _bias_optimizer.has_value());

  for (uint32_t n = 0; n < output.len; n++) {
    output.gradients[n] *= actFuncDerivative(output.activations[n], _act_func);
  }

  Eigen::Map<
      Eigen::Matrix<float, Eigen::Dynamic, Eigen::Dynamic, Eigen::RowMajor>>
      eigen_weights(_weights.data(), _dim, _prev_dim);
  Eigen::Map<
      Eigen::Matrix<float, Eigen::Dynamic, Eigen::Dynamic, Eigen::RowMajor>>
      eigen_weight_grad(_weight_optimizer->gradients.data(), _dim, _prev_dim);

  Eigen::Map<Eigen::VectorXf> eigen_bias_grad(_bias_optimizer->gradients.data(),
                                              _dim);

  Eigen::Map<Eigen::VectorXf> eigen_input(input.activations, input.len);
  Eigen::Map<Eigen::VectorXf> eigen_output_grad(output.gradients, output.len);

  eigen_weight_grad += eigen_output_grad * eigen_input.transpose();
  eigen_output_grad.array().addTo(eigen_bias_grad);

  if constexpr (!FIRST_LAYER) {
    Eigen::Map<
        Eigen::Matrix<float, Eigen::Dynamic, Eigen::Dynamic, Eigen::RowMajor>>
        eigen_weights(_weights.data(), _dim, _prev_dim);

    Eigen::Map<Eigen::VectorXf> eigen_input_grad(input.gradients, input.len);

    eigen_input_grad.noalias() = eigen_output_grad.transpose() * eigen_weights;
  }
}

void FullyConnectedLayer::updateParameters(float lr, uint32_t iter, float B1,
                                           float B2, float eps) {
  float B1_bias_corrected = static_cast<float>(1 - pow(B1, iter));
  float B2_bias_corrected = static_cast<float>(1 - pow(B2, iter));

  /*
   * In distributed setting, as of now the updates are dense as we
   * are averaging the gradient over multiple training examples.
   *
   * //NOLINT because, clang was producing error as same function is
   * being called in two different if-else blocks. However, the content
   * inside the _is_distributed block might change with time. Hence,
   * was thinking of having different blocks. It also make is visually
   * more clear.
   */
  if (_disable_sparse_parameter_updates ||
      (_prev_is_dense && _this_is_dense)) {  // NOLINT
    updateDenseDenseWeightParameters(lr, B1, B2, eps, B1_bias_corrected,
                                     B2_bias_corrected);
  } else if (!_prev_is_dense && !_this_is_dense) {
    updateSparseSparseWeightParameters(lr, B1, B2, eps, B1_bias_corrected,
                                       B2_bias_corrected);
  } else if (!_prev_is_dense && _this_is_dense) {
    updateSparseDenseWeightParameters(lr, B1, B2, eps, B1_bias_corrected,
                                      B2_bias_corrected);
  } else if (_prev_is_dense && !_this_is_dense) {
    updateDenseSparseWeightParameters(lr, B1, B2, eps, B1_bias_corrected,
                                      B2_bias_corrected);
  }

  updateBiasParameters(lr, B1, B2, eps, B1_bias_corrected, B2_bias_corrected);

  cleanupWithinBatchVars();
}

inline void FullyConnectedLayer::updateSparseSparseWeightParameters(
    float lr, float B1, float B2, float eps, float B1_bias_corrected,
    float B2_bias_corrected) {
#pragma omp parallel for default(none) \
    shared(lr, B1, B1_bias_corrected, B2, B2_bias_corrected, eps)
  for (uint64_t cur_neuron = 0; cur_neuron < _dim; cur_neuron++) {
    if (!_is_active[cur_neuron]) {
      continue;
    }
    for (uint64_t prev_neuron = 0; prev_neuron < _prev_dim; prev_neuron++) {
      if (_prev_is_active[prev_neuron]) {
        updateSingleWeightParameters(prev_neuron, cur_neuron, lr, B1, B2, eps,
                                     B1_bias_corrected, B2_bias_corrected);
      }
    }
  }
}

inline void FullyConnectedLayer::updateSparseDenseWeightParameters(
    float lr, float B1, float B2, float eps, float B1_bias_corrected,
    float B2_bias_corrected) {
#pragma omp parallel for default(none) \
    shared(lr, B1, B1_bias_corrected, B2, B2_bias_corrected, eps)
  for (uint64_t cur_neuron = 0; cur_neuron < _dim; cur_neuron++) {
    for (uint64_t prev_neuron = 0; prev_neuron < _prev_dim; prev_neuron++) {
      if (_prev_is_active[prev_neuron]) {
        updateSingleWeightParameters(prev_neuron, cur_neuron, lr, B1, B2, eps,
                                     B1_bias_corrected, B2_bias_corrected);
      }
    }
  }
}

inline void FullyConnectedLayer::updateDenseSparseWeightParameters(
    float lr, float B1, float B2, float eps, float B1_bias_corrected,
    float B2_bias_corrected) {
#pragma omp parallel for default(none) \
    shared(lr, B1, B1_bias_corrected, B2, B2_bias_corrected, eps)
  for (uint64_t cur_neuron = 0; cur_neuron < _dim; cur_neuron++) {
    if (!_is_active[cur_neuron]) {
      continue;
    }
    for (uint64_t prev_neuron = 0; prev_neuron < _prev_dim; prev_neuron++) {
      updateSingleWeightParameters(prev_neuron, cur_neuron, lr, B1, B2, eps,
                                   B1_bias_corrected, B2_bias_corrected);
    }
  }
}

inline void FullyConnectedLayer::updateDenseDenseWeightParameters(
    float lr, float B1, float B2, float eps, float B1_bias_corrected,
    float B2_bias_corrected) {
#pragma omp parallel for default(none) \
    shared(lr, B1, B1_bias_corrected, B2, B2_bias_corrected, eps)
  for (uint64_t cur_neuron = 0; cur_neuron < _dim; cur_neuron++) {
    for (uint64_t prev_neuron = 0; prev_neuron < _prev_dim; prev_neuron++) {
      updateSingleWeightParameters(prev_neuron, cur_neuron, lr, B1, B2, eps,
                                   B1_bias_corrected, B2_bias_corrected);
    }
  }
}

inline void FullyConnectedLayer::updateBiasParameters(float lr, float B1,
                                                      float B2, float eps,
                                                      float B1_bias_corrected,
                                                      float B2_bias_corrected) {
  assert(_bias_optimizer.has_value());
  if (!_use_bias) {
    return;
  }
#pragma omp parallel for default(none) \
    shared(lr, B1, B1_bias_corrected, B2, B2_bias_corrected, eps)
  for (uint64_t cur_neuron = 0; cur_neuron < _dim; cur_neuron++) {
    if (!_disable_sparse_parameter_updates && !_this_is_dense &&
        !_is_active[cur_neuron]) {
      continue;
    }

    float grad = _bias_optimizer->gradients[cur_neuron];
    assert(!std::isnan(grad));

    _bias_optimizer->momentum[cur_neuron] =
        B1 * _bias_optimizer->momentum[cur_neuron] + (1 - B1) * grad;
    _bias_optimizer->velocity[cur_neuron] =
        B2 * _bias_optimizer->velocity[cur_neuron] + (1 - B2) * grad * grad;

    assert(!std::isnan(_bias_optimizer->momentum[cur_neuron]));
    assert(!std::isnan(_bias_optimizer->velocity[cur_neuron]));

    _biases[cur_neuron] +=
        lr * (_bias_optimizer->momentum[cur_neuron] / B1_bias_corrected) /
        (std::sqrt(_bias_optimizer->velocity[cur_neuron] / B2_bias_corrected) +
         eps);
    assert(!std::isnan(_biases[cur_neuron]));

    _bias_optimizer->gradients[cur_neuron] = 0;
  }
}

inline void FullyConnectedLayer::cleanupWithinBatchVars() {
  std::fill(_prev_is_active.begin(), _prev_is_active.end(), 0);
  std::fill(_is_active.begin(), _is_active.end(), 0);
}

inline void FullyConnectedLayer::updateSingleWeightParameters(
    uint64_t prev_neuron, uint64_t cur_neuron, float lr, float B1, float B2,
    float eps, float B1_bias_corrected, float B2_bias_corrected) {
  assert(_weight_optimizer.has_value());

  auto indx = cur_neuron * _prev_dim + prev_neuron;
  float grad = _weight_optimizer->gradients[indx];
  assert(!std::isnan(grad));

  _weight_optimizer->momentum[indx] =
      B1 * _weight_optimizer->momentum[indx] + (1 - B1) * grad;
  _weight_optimizer->velocity[indx] =
      B2 * _weight_optimizer->velocity[indx] + (1 - B2) * grad * grad;
  assert(!std::isnan(_weight_optimizer->momentum[indx]));
  assert(!std::isnan(_weight_optimizer->velocity[indx]));

  _weights[indx] +=
      lr * (_weight_optimizer->momentum[indx] / B1_bias_corrected) /
      (std::sqrt(_weight_optimizer->velocity[indx] / B2_bias_corrected) + eps);
  assert(!std::isnan(_weights[indx]));

  _weight_optimizer->gradients[indx] = 0;
}

void FullyConnectedLayer::buildHashTables() {
  if (_sparsity >= 1.0 || _index_frozen) {
    return;
  }

<<<<<<< HEAD
=======
  assert(_neuron_index);
>>>>>>> 74ec071e
  _neuron_index->buildIndex(_weights, _dim, /* use_new_seed= */ false);
}

void FullyConnectedLayer::reBuildHashFunction() {
  if (_sparsity >= 1.0 || _index_frozen) {
    return;
  }

<<<<<<< HEAD
=======
  assert(_neuron_index);
>>>>>>> 74ec071e
  _neuron_index->buildIndex(_weights, _dim, /* use_new_seed= */ true);
}

void FullyConnectedLayer::setNeuronIndex(nn::NeuronIndexPtr index) {
  _neuron_index = std::move(index);
<<<<<<< HEAD
  _neuron_index->buildIndex(_weights, _dim, /* use_new_seed= */ false);
=======
  if (_neuron_index) {
    _neuron_index->buildIndex(_weights, _dim, /* use_new_seed= */ false);
  }
>>>>>>> 74ec071e
}

void FullyConnectedLayer::freezeHashTables(bool insert_labels_if_not_found) {
  _index_frozen = true;

  if (insert_labels_if_not_found && _neuron_index) {
    _neuron_index->insertLabelsIfNotFound();
  }
}

float* FullyConnectedLayer::getWeights() const {
  float* weights_copy = new float[_dim * _prev_dim];
  std::copy(_weights.begin(), _weights.end(), weights_copy);

  return weights_copy;
}

float* FullyConnectedLayer::getBiases() const {
  float* biases_copy = new float[_dim];
  std::copy(_biases.begin(), _biases.end(), biases_copy);

  return biases_copy;
}

void FullyConnectedLayer::setWeights(const float* new_weights) {
  std::copy(new_weights, new_weights + _dim * _prev_dim, _weights.begin());

  buildHashTables();
}

void FullyConnectedLayer::setBiases(const float* new_biases) {
  std::copy(new_biases, new_biases + _dim, _biases.begin());
}

void FullyConnectedLayer::setWeightGradients(
    const float* update_weight_gradient) {
  assert(_weight_optimizer.has_value());

  std::copy(update_weight_gradient, update_weight_gradient + _dim * _prev_dim,
            _weight_optimizer->gradients.begin());
}

void FullyConnectedLayer::setBiasesGradients(
    const float* update_bias_gradient) {
  assert(_bias_optimizer.has_value());
  std::copy(update_bias_gradient, update_bias_gradient + _dim,
            _bias_optimizer->gradients.begin());
}

float* FullyConnectedLayer::getBiasesGradient() {
  assert(_bias_optimizer.has_value());
  return _bias_optimizer->gradients.data();
}

float* FullyConnectedLayer::getWeightsGradient() {
  assert(_weight_optimizer.has_value());

  return _weight_optimizer->gradients.data();
}

std::vector<float> FullyConnectedLayer::getWeightsByNeuron(uint32_t neuron_id) {
  if (neuron_id >= _dim) {
    throw std::invalid_argument(
        "Passed in neuron_id too large for this layer. Should be less than the "
        "output dim of " +
        std::to_string(_dim) + ".");
  }

  std::vector<float> embedding(_weights.begin() + neuron_id * _prev_dim,
                               _weights.begin() + (neuron_id + 1) * _prev_dim);
  return embedding;
}

void FullyConnectedLayer::setSparsity(float sparsity, bool rebuild_hash_tables,
                                      bool experimental_autotune) {
  // TODO(Nick): Right now we always switch to DWTA after setting sparsity
  // instead of autotuning for whatever the existing hash function was. We
  // should instead autotune the original hash function.

  thirdai::bolt::checkSparsity(sparsity);

  if (_sparsity == 1 && sparsity < 1) {
    _sparsity = sparsity;
    _sparse_dim = _sparsity * _dim;

    std::random_device rd;
    _neuron_index =
        DWTASamplingConfig::autotune(_dim, sparsity, experimental_autotune)
            ->getNeuronIndex(_dim, _prev_dim, rd);
    return;
  }

  if (_sparsity < 1 && sparsity == 1) {
    _sparsity = 1;
    _sparse_dim = _dim;
    _neuron_index = {};
    return;
  }

  if (_sparsity < 1 && sparsity < 1) {
    _sparsity = sparsity;
    _sparse_dim = _sparsity * _dim;

    assert(_neuron_index);
    if (rebuild_hash_tables) {
      _neuron_index->autotuneForNewSparsity(_dim, _prev_dim, sparsity,
                                            experimental_autotune);
    }
    return;
  }
}

std::pair<hashing::HashFunctionPtr, hashtable::SampledHashTablePtr>
FullyConnectedLayer::getHashTable() {
  if (auto index = nn::LshIndex::cast(_neuron_index)) {
    return {index->hashFn(), index->hashTable()};
  }

  return {nullptr, nullptr};
}

void FullyConnectedLayer::setHashTable(
    hashing::HashFunctionPtr hash_fn,
    hashtable::SampledHashTablePtr hash_table) {
  if (hash_fn->numTables() != hash_table->numTables()) {
    throw std::invalid_argument(
        "Hash function returning " + std::to_string(hash_fn->numTables()) +
        "hashes cannot be used used with a hash table with " +
        std::to_string(hash_table->numTables()) + " tables.");
  }

  if (hash_fn->range() != hash_table->tableRange()) {
    throw std::invalid_argument("Hash function with range " +
                                std::to_string(hash_fn->range()) +
                                " cannot be used with hash table with range " +
                                std::to_string(hash_table->tableRange()) + ".");
  }

  uint32_t max_element = hash_table->maxElement();
  if (max_element >= _dim) {
    throw std::invalid_argument(
        "Hash table containing neuron index " + std::to_string(max_element) +
        " cannot be used in fully connected layer with dimension " +
        std::to_string(_dim) + ".");
  }

  std::random_device rd;
  _neuron_index =
      nn::LshIndex::make(_dim, std::move(hash_fn), std::move(hash_table), rd);
}

void FullyConnectedLayer::initOptimizer() {
  if (!_weight_optimizer || !_bias_optimizer) {
    _weight_optimizer = AdamOptimizer(_dim * _prev_dim);
    _bias_optimizer = AdamOptimizer(_dim);
  }
}

void FullyConnectedLayer::initActiveNeuronsTrackers() {
  _prev_is_active.assign(_prev_dim, false);
  _is_active.assign(_dim, false);
}

void FullyConnectedLayer::buildLayerSummary(std::stringstream& summary,
                                            bool detailed) const {
  summary << "dim=" << _dim << ", sparsity=" << _sparsity << ", act_func=";
  summary << activationFunctionToStr(_act_func);

  if (detailed && _sparsity < 1.0) {
    summary << ", sampling=(";
    buildSamplingSummary(summary);
    summary << ")";
  }

  summary << "\n";
}

void FullyConnectedLayer::buildSamplingSummary(std::ostream& summary) const {
  if (_neuron_index) {
    _neuron_index->summarize(summary);
  }
}

}  // namespace thirdai::bolt<|MERGE_RESOLUTION|>--- conflicted
+++ resolved
@@ -525,10 +525,7 @@
     return;
   }
 
-<<<<<<< HEAD
-=======
   assert(_neuron_index);
->>>>>>> 74ec071e
   _neuron_index->buildIndex(_weights, _dim, /* use_new_seed= */ false);
 }
 
@@ -537,22 +534,15 @@
     return;
   }
 
-<<<<<<< HEAD
-=======
   assert(_neuron_index);
->>>>>>> 74ec071e
   _neuron_index->buildIndex(_weights, _dim, /* use_new_seed= */ true);
 }
 
 void FullyConnectedLayer::setNeuronIndex(nn::NeuronIndexPtr index) {
   _neuron_index = std::move(index);
-<<<<<<< HEAD
-  _neuron_index->buildIndex(_weights, _dim, /* use_new_seed= */ false);
-=======
   if (_neuron_index) {
     _neuron_index->buildIndex(_weights, _dim, /* use_new_seed= */ false);
   }
->>>>>>> 74ec071e
 }
 
 void FullyConnectedLayer::freezeHashTables(bool insert_labels_if_not_found) {
