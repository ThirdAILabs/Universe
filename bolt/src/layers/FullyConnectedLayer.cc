--- conflicted
+++ resolved
@@ -29,11 +29,8 @@
       _act_func(config.getActFunc()),
       _weights(config.getDim() * prev_dim),
       _biases(config.getDim()),
-<<<<<<< HEAD
-=======
       _prev_is_active(_prev_dim, false),
       _is_active(config.getDim(), false),
->>>>>>> 386fde49
       _is_distributed(is_distributed),
       _sampling_mode(LSHSamplingMode::Default) {
   std::random_device rd;
@@ -48,11 +45,8 @@
   }
 
   initOptimizer();
-<<<<<<< HEAD
 
   initActiveNeuronsTrackers();
-=======
->>>>>>> 386fde49
 }
 
 void FullyConnectedLayer::forward(const BoltVector& input, BoltVector& output,
@@ -491,7 +485,6 @@
     float B2_bias_corrected) {
 #pragma omp parallel for default(none) \
     shared(lr, B1, B1_bias_corrected, B2, B2_bias_corrected, eps)
-<<<<<<< HEAD
   for (uint64_t cur_neuron = 0; cur_neuron < _dim; cur_neuron++) {
     if (_is_active[cur_neuron]) {
       _is_active[cur_neuron] = false;
@@ -501,26 +494,9 @@
 
     for (uint64_t prev_neuron = 0; prev_neuron < _prev_dim; prev_neuron++) {
       uint64_t active_pair_index = cur_neuron * _prev_dim + prev_neuron;
-      // TODO could use bloom filter here also?
+      // TODO(David): could use bloom filter here also?
       if (_active_pairs[active_pair_index]) {
         _active_pairs[active_pair_index] = false;
-=======
-  // TODO(Josh): It is possible to update the same active pair multiple times
-  // with the full gradient. Possible solutions include:
-  // 1. Including the gradient in the active pair and doing an update multiple
-  //    times with the smaller gradients. This is effectively equal to batch
-  //    size 1, but we basically already have batch size 1 with sparse sparse.
-  // 2. Having a bloom filter where we cheaply hash the active pairs to a bloom
-  //    filter bit, and if it is already set in the bloom filter skip it,
-  //    otherwise set the bit and do the gradient update.
-  for (uint32_t pair_id = 0; pair_id < _active_pairs.size();  // NOLINT
-       pair_id++) {
-    // MSVC doesn't like if we iterate over objects, only integers
-    // (but clang-tidy wants the range based for loop, so we need NOLINT above)
-    const auto& active_pair = _active_pairs[pair_id];
-    for (uint64_t prev_neuron : active_pair->first) {
-      for (uint64_t cur_neuron : active_pair->second) {
->>>>>>> 386fde49
         updateSingleWeightParameters(prev_neuron, cur_neuron, lr, B1, B2, eps,
                                      B1_bias_corrected, B2_bias_corrected);
       }
@@ -585,61 +561,27 @@
   }
 }
 
-<<<<<<< HEAD
 inline void FullyConnectedLayer::updateSingleBiasParameters(
     uint64_t cur_neuron, float lr, float B1, float B2, float eps,
     float B1_bias_corrected, float B2_bias_corrected) {
-  float grad = _b_gradient[cur_neuron];
+  float grad = _bias_optimizer->gradients[cur_neuron];
   assert(!std::isnan(grad));
 
-  _b_momentum[cur_neuron] = B1 * _b_momentum[cur_neuron] + (1 - B1) * grad;
-  _b_velocity[cur_neuron] =
-      B2 * _b_velocity[cur_neuron] + (1 - B2) * grad * grad;
-
-  assert(!std::isnan(_b_momentum[cur_neuron]));
-  assert(!std::isnan(_b_velocity[cur_neuron]));
+  _bias_optimizer->momentum[cur_neuron] =
+      B1 * _bias_optimizer->momentum[cur_neuron] + (1 - B1) * grad;
+  _bias_optimizer->velocity[cur_neuron] =
+      B2 * _bias_optimizer->velocity[cur_neuron] + (1 - B2) * grad * grad;
+
+  assert(!std::isnan(_bias_optimizer->momentum[cur_neuron]));
+  assert(!std::isnan(_bias_optimizer->velocity[cur_neuron]));
 
   _biases[cur_neuron] +=
-      lr * (_b_momentum[cur_neuron] / B1_bias_corrected) /
-      (std::sqrt(_b_velocity[cur_neuron] / B2_bias_corrected) + eps);
+      lr * (_bias_optimizer->momentum[cur_neuron] / B1_bias_corrected) /
+      (std::sqrt(_bias_optimizer->velocity[cur_neuron] / B2_bias_corrected) +
+       eps);
   assert(!std::isnan(_biases[cur_neuron]));
-=======
-inline void FullyConnectedLayer::updateBiasParameters(float lr, float B1,
-                                                      float B2, float eps,
-                                                      float B1_bias_corrected,
-                                                      float B2_bias_corrected) {
-  assert(_bias_optimizer.has_value());
-#pragma omp parallel for default(none) \
-    shared(lr, B1, B1_bias_corrected, B2, B2_bias_corrected, eps)
-  for (uint64_t cur_neuron = 0; cur_neuron < _dim; cur_neuron++) {
-    if ((!_is_distributed) && (!_this_is_dense && !_is_active[cur_neuron])) {
-      continue;
-    }
-
-    float grad = _bias_optimizer->gradients[cur_neuron];
-    assert(!std::isnan(grad));
-
-    _bias_optimizer->momentum[cur_neuron] =
-        B1 * _bias_optimizer->momentum[cur_neuron] + (1 - B1) * grad;
-    _bias_optimizer->velocity[cur_neuron] =
-        B2 * _bias_optimizer->velocity[cur_neuron] + (1 - B2) * grad * grad;
-
-    assert(!std::isnan(_bias_optimizer->momentum[cur_neuron]));
-    assert(!std::isnan(_bias_optimizer->velocity[cur_neuron]));
-
-    _biases[cur_neuron] +=
-        lr * (_bias_optimizer->momentum[cur_neuron] / B1_bias_corrected) /
-        (std::sqrt(_bias_optimizer->velocity[cur_neuron] / B2_bias_corrected) +
-         eps);
-    assert(!std::isnan(_biases[cur_neuron]));
-
-    _bias_optimizer->gradients[cur_neuron] = 0;
-    _is_active[cur_neuron] = false;
-  }
-}
->>>>>>> 386fde49
-
-  _b_gradient[cur_neuron] = 0;
+
+  _bias_optimizer->gradients[cur_neuron] = 0;
 }
 
 inline void FullyConnectedLayer::updateSingleWeightParameters(
