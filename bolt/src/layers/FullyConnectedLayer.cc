--- conflicted
+++ resolved
@@ -371,14 +371,9 @@
 }
 
 void FullyConnectedLayer::shuffleRandNeurons() {
-<<<<<<< HEAD
   if (_sparsity < 1.0 && !_force_sparse_for_inference) {
-    std::shuffle(_rand_neurons, _rand_neurons + _dim, std::random_device{});
-=======
-  if (_sparsity < 1.0) {
-    std::shuffle(_rand_neurons.begin(), _rand_neurons.end(),
+    std::shuffle(_rand_neurons.begin(), _rand_neurons.end(), 
                  std::random_device{});
->>>>>>> a3d99a69
   }
 }
 
