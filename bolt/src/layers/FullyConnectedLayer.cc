--- conflicted
+++ resolved
@@ -15,16 +15,13 @@
       _prev_dim(prev_dim),
       _sparse_dim(config.sparsity * config.dim),
       _sparsity(config.sparsity),
-<<<<<<< HEAD
       _is_shallow(false),
       _shallow_save(false),
-=======
 
       // trainable parameter not present in config file
       // TODO(Shubh) : should we add a trainable parameter to the config file?
       _trainable(true),
 
->>>>>>> ac9b4a49
       _act_func(config.act_func),
       _weights(config.dim * prev_dim),
       _w_gradient(config.dim * prev_dim, 0),
@@ -55,7 +52,7 @@
         1 << _sampling_config.range_pow);
 
     /* Initializing hence, we need to force build the hash tables
-     *Hence, force_build is true here in buildHashTablesImpl(force_build)
+     * Hence, force_build is true here in buildHashTablesImpl(force_build)
      */
     buildHashTablesImpl(true);
 
@@ -575,7 +572,6 @@
   std::copy(new_biases, new_biases + _dim, _biases.begin());
 }
 
-<<<<<<< HEAD
 void FullyConnectedLayer::setShallow(bool shallow) {
   /**
    * Initialize optimizer only when layer is currently shallow and shallow is
@@ -612,7 +608,8 @@
   _b_gradient.clear();
   _b_momentum.clear();
   _b_velocity.clear();
-=======
+}
+
 void FullyConnectedLayer::buildLayerSummary(std::stringstream& summary,
                                             bool detailed) {
   summary << "dim=" << _dim << ", sparsity=" << _sparsity << ", act_func=";
@@ -645,7 +642,6 @@
           << ", resevoir_size=" << _sampling_config.reservoir_size << ")";
 
   summary << "\n";
->>>>>>> ac9b4a49
 }
 
 }  // namespace thirdai::bolt