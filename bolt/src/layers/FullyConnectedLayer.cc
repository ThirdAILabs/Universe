--- conflicted
+++ resolved
@@ -480,18 +480,6 @@
     assert(!std::isnan(_bias_optimizer->momentum[cur_neuron]));
     assert(!std::isnan(_bias_optimizer->velocity[cur_neuron]));
 
-<<<<<<< HEAD
-    _biases[cur_neuron] +=
-        lr * (_bias_optimizer->momentum[cur_neuron] / B1_bias_corrected) /
-        (std::sqrt(_bias_optimizer->velocity[cur_neuron] / B2_bias_corrected) +
-         eps);
-    // _biases[cur_neuron] += lr * grad;
-    assert(!std::isnan(_biases[cur_neuron]));
-
-    // (void)B1_bias_corrected;
-    // (void)B2_bias_corrected;
-    // (void)eps;
-=======
     // _biases[cur_neuron] +=
     //     lr * (_bias_optimizer->momentum[cur_neuron] / B1_bias_corrected) /
     //     (std::sqrt(_bias_optimizer->velocity[cur_neuron] / B2_bias_corrected)
@@ -507,7 +495,6 @@
     (void)B1_bias_corrected;
     (void)B2_bias_corrected;
     (void)eps;
->>>>>>> 04649fcd
 
     _bias_optimizer->gradients[cur_neuron] = 0;
   }
@@ -534,17 +521,6 @@
   assert(!std::isnan(_weight_optimizer->momentum[indx]));
   assert(!std::isnan(_weight_optimizer->velocity[indx]));
 
-<<<<<<< HEAD
-  _weights[indx] +=
-      lr * (_weight_optimizer->momentum[indx] / B1_bias_corrected) /
-      (std::sqrt(_weight_optimizer->velocity[indx] / B2_bias_corrected) + eps);
-
-  // _weights[indx] += lr * grad;
-  assert(!std::isnan(_weights[indx]));
-  // (void)B1_bias_corrected;
-  // (void)B2_bias_corrected;
-  // (void)eps;
-=======
   // _weights[indx] +=
   //     lr * (_weight_optimizer->momentum[indx] / B1_bias_corrected) /
   //     (std::sqrt(_weight_optimizer->velocity[indx] / B2_bias_corrected) +
@@ -559,7 +535,6 @@
   (void)B1_bias_corrected;
   (void)B2_bias_corrected;
   (void)eps;
->>>>>>> 04649fcd
 
   _weight_optimizer->gradients[indx] = 0;
 }
