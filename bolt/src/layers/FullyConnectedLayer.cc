--- conflicted
+++ resolved
@@ -44,25 +44,7 @@
   std::generate(_biases.begin(), _biases.end(), [&]() { return dist(eng); });
 
   if (_sparsity < 1.0) {
-<<<<<<< HEAD
     initSparseDatastructures(rd);
-=======
-    _hasher = assignHashFunction(_sampling_config, _prev_dim);
-
-    _hash_table = std::make_unique<hashtable::SampledHashTable<uint32_t>>(
-        _sampling_config.num_tables, _sampling_config.reservoir_size,
-        1 << _sampling_config.range_pow);
-
-    /* Initializing hence, we need to force build the hash tables
-     * Hence, force_build is true here in buildHashTablesImpl(force_build)
-     */
-    buildHashTablesImpl(true);
-
-    _rand_neurons = std::vector<uint32_t>(_dim);
-
-    std::iota(_rand_neurons.begin(), _rand_neurons.end(), 0);
-    std::shuffle(_rand_neurons.begin(), _rand_neurons.end(), rd);
->>>>>>> 82cebd7d
   }
 }
 
@@ -504,9 +486,7 @@
 
 inline void FullyConnectedLayer::initSparseDatastructures(
     std::random_device& rd) {
-  _hasher = std::make_unique<hashing::DWTAHashFunction>(
-      _prev_dim, _sampling_config.hashes_per_table, _sampling_config.num_tables,
-      _sampling_config.range_pow);
+  _hasher = assignHashFunction(_sampling_config, _prev_dim);
 
   _hash_table = std::make_unique<hashtable::SampledHashTable<uint32_t>>(
       _sampling_config.num_tables, _sampling_config.reservoir_size,
@@ -515,7 +495,7 @@
   /* Initializing hence, we need to force build the hash tables
    * Hence, force_build is true here in buildHashTablesImpl(force_build)
    */
-  buildHashTablesImpl(/* force_build = */ true);
+  buildHashTablesImpl(true);
 
   _rand_neurons = std::vector<uint32_t>(_dim);
 
@@ -617,6 +597,8 @@
 void FullyConnectedLayer::setSparsity(float sparsity) {
   deinitSparseDatastructures();
   _sparsity = sparsity;
+  // TODO(josh): Right now this is using the autotuning for DWTA even if this
+  // hash function isn't DWTA. Add autotuning for other hash function types.
   _sampling_config =
       FullyConnectedLayerConfig(_dim, _sparsity, _act_func).sampling_config;
   _sparse_dim = _sparsity * _dim;
