#include "FullyConnectedLayer.h"
#include <wrappers/src/EigenDenseWrapper.h>
#include <bolt/src/layers/LayerUtils.h>
#include <bolt/src/neuron_index/LshIndex.h>
#include <hashing/src/DWTA.h>
#include <Eigen/src/Core/Map.h>
#include <Eigen/src/Core/util/Constants.h>
#include <algorithm>
#include <cassert>
#include <cmath>
#include <cstdlib>
#include <exception>
#include <numeric>
#include <random>
#include <stdexcept>
#include <unordered_map>

namespace thirdai::bolt {

FullyConnectedLayer::FullyConnectedLayer(
    const FullyConnectedLayerConfig& config, uint64_t prev_dim,
    bool disable_sparse_parameter_updates, bool use_bias)
    : _dim(config.getDim()),
      _prev_dim(prev_dim),
      _sparse_dim(config.getSparsity() * config.getDim()),
      _sparsity(config.getSparsity()),
      _act_func(config.getActFunc()),
      _weights(config.getDim() * prev_dim),
      _biases(config.getDim()),
      _disable_sparse_parameter_updates(disable_sparse_parameter_updates),
      _should_save_optimizer(false),
      _use_bias(use_bias),
      _prev_is_active(prev_dim, false),
      _is_active(config.getDim(), false) {
  std::random_device rd;
  std::default_random_engine eng(rd());
  std::normal_distribution<float> dist(0.0, 0.01);

  std::generate(_weights.begin(), _weights.end(), [&]() { return dist(eng); });

  if (_use_bias) {
    std::generate(_biases.begin(), _biases.end(), [&]() { return dist(eng); });
  } else {
    _biases.assign(_biases.size(), 0.0);
  }
  if (_sparsity < 1.0) {
    _neuron_index =
        config.getSamplingConfig()->getNeuronIndex(_dim, _prev_dim, rd);

    buildHashTables();
  }

  initOptimizer();

  initActiveNeuronsTrackers();
}

void FullyConnectedLayer::forward(const BoltVector& input, BoltVector& output,
                                  const BoltVector* labels) {
  if (output.isDense()) {
    if (input.isDense()) {
      eigenDenseDenseForward(input, output);
    } else {
      forwardImpl</*DENSE=*/true, /*PREV_DENSE=*/false>(input, output, labels);
    }
  } else {
    if (input.isDense()) {
      forwardImpl</*DENSE=*/false, /*PREV_DENSE=*/true>(input, output, labels);
    } else {
      forwardImpl</*DENSE=*/false, /*PREV_DENSE=*/false>(input, output, labels);
    }
  }
}

template <bool DENSE, bool PREV_DENSE>
void FullyConnectedLayer::forwardImpl(const BoltVector& input,
                                      BoltVector& output,
                                      const BoltVector* labels) {
  assert((input.len <= _prev_dim && !PREV_DENSE) ||
         (input.len == _prev_dim && PREV_DENSE));
  assert((input.active_neurons == nullptr && PREV_DENSE) ||
         (input.active_neurons != nullptr && !PREV_DENSE));
  assert((output.len <= _dim && !DENSE) || (output.len == _dim && DENSE));
  assert((output.active_neurons == nullptr && DENSE) ||
         (output.active_neurons != nullptr && !DENSE));
  assert(labels == nullptr || labels->len > 0);

  if constexpr (!DENSE) {
<<<<<<< HEAD
    _neuron_index->query(input, output, labels, _sparse_dim);
  } else {
    (void)labels;
=======
    assert(_neuron_index);
    _neuron_index->query(input, output, labels);
>>>>>>> 3e4a3aea
  }

  float max_act = 0;
  uint32_t len_out = nonzerosInOutput<DENSE>();

  // TODO(david) this is not needed for inference, we can optionally remove
  // this with some refactoring if we want slightly faster inference. This
  // function should be done in the backpropagate method, then we only mark
  // neurons for gradient updates when we actually compute gradients for them.
  markActiveNeuronsForUpdate<DENSE, PREV_DENSE>(input, output, len_out);

  for (uint64_t n = 0; n < len_out; n++) {
    // Because DENSE is known at compile time the compiler can remove this
    // conditional
    uint64_t act_neuron = output.activeNeuronAtIndex<DENSE>(n);
    assert(act_neuron < _dim);

    float act = _biases[act_neuron];
    for (uint64_t i = 0; i < input.len; i++) {
      // Because PREV_DENSE is known at compile time the compiler can remove
      // this conditional
      uint32_t prev_act_neuron = input.activeNeuronAtIndex<PREV_DENSE>(i);
      assert(prev_act_neuron < _prev_dim);

      act += _weights[act_neuron * _prev_dim + prev_act_neuron] *
             input.activations[i];
    }

    assert(!std::isnan(act));

    switch (_act_func) {
      case ActivationFunction::ReLU:
        if (act < 0) {
          output.activations[n] = 0;
        } else {
          output.activations[n] = act;
        }
        break;
      case ActivationFunction::Softmax:
        output.activations[n] = act;
        if (max_act < act) {
          max_act = act;
        }
        break;
      case ActivationFunction::Sigmoid:
        output.activations[n] = 1 / (1 + std::exp(-act));
        break;
      case ActivationFunction::Linear:
        output.activations[n] = act;
        break;
      case ActivationFunction::Tanh:
        output.activations[n] = static_cast<float>(std::tanh(act));
        break;
    }
  }

  if (_act_func == ActivationFunction::Softmax) {
    float total = 0;
    for (uint64_t n = 0; n < len_out; n++) {
      output.activations[n] = std::exp(output.activations[n] - max_act);
      total += output.activations[n];
    }
    for (uint64_t n = 0; n < len_out; n++) {
      output.activations[n] /= (total + EPS);
      assert(!std::isnan(output.activations[n]));
    }
  }
}

template <bool DENSE, bool PREV_DENSE>
void FullyConnectedLayer::markActiveNeuronsForUpdate(const BoltVector& input,
                                                     const BoltVector& output,
                                                     uint32_t len_out) {
  _prev_is_dense = PREV_DENSE;
  _this_is_dense = DENSE;

  if constexpr (!DENSE) {
    for (uint64_t n = 0; n < len_out; n++) {
      uint64_t act_neuron = output.active_neurons[n];
      _is_active[act_neuron] = true;
    }
  }

  if constexpr (!PREV_DENSE) {
    for (uint64_t i = 0; i < input.len; i++) {
      uint64_t act_neuron = input.active_neurons[i];
      _prev_is_active[act_neuron] = true;
    }
  }
}

static void eigenSoftmax(Eigen::Map<Eigen::VectorXf>& outputs) {
  float max_act = outputs.maxCoeff();
  outputs = (outputs.array() - max_act).exp();
  float sum = outputs.sum() + EPS;
  outputs.array() /= sum;
}

void FullyConnectedLayer::eigenDenseDenseForward(const BoltVector& input,
                                                 BoltVector& output) {
  _prev_is_dense = true;
  _this_is_dense = true;

  Eigen::Map<
      Eigen::Matrix<float, Eigen::Dynamic, Eigen::Dynamic, Eigen::RowMajor>>
      eigen_weights(_weights.data(), _dim, _prev_dim);
  Eigen::Map<Eigen::VectorXf> eigen_biases(_biases.data(), _dim);

  Eigen::Map<Eigen::VectorXf> eigen_input(input.activations, input.len);
  Eigen::Map<Eigen::VectorXf> eigen_output(output.activations, output.len);

  eigen_output.noalias() = eigen_weights * eigen_input;

  eigen_biases.array().addTo(eigen_output);

  switch (_act_func) {
    case ActivationFunction::ReLU:
      eigen_output = eigen_output.array().max(0.0);
      break;
    case ActivationFunction::Softmax:
      eigenSoftmax(eigen_output);
      break;
    case ActivationFunction::Linear:
      break;
    case ActivationFunction::Sigmoid:
      eigen_output = (1 + (-eigen_output.array()).exp()).inverse();
      break;
    case ActivationFunction::Tanh:
      eigen_output = eigen_output.array().tanh();
      break;
  }
}

void FullyConnectedLayer::backpropagate(BoltVector& input, BoltVector& output) {
  if (output.isDense()) {
    if (input.isDense()) {
      // This eigen dense dense optimized version seems to give speedup in
      // certain cases but not all, so it is here as an experimental feature
      // that can be enabled when desired.
#if THIRDAI_USE_EIGEN_FOR_BACKPROPAGATE
      eigenDenseDenseBackpropagate<false>(input, output);
#else
      backpropagateImpl<false, true, true>(input, output);
#endif
    } else {
      backpropagateImpl<false, true, false>(input, output);
    }
  } else {
    if (input.isDense()) {
      backpropagateImpl<false, false, true>(input, output);
    } else {
      backpropagateImpl<false, false, false>(input, output);
    }
  }
}

void FullyConnectedLayer::backpropagateInputLayer(BoltVector& input,
                                                  BoltVector& output) {
  if (output.isDense()) {
    if (input.isDense()) {
      // This eigen dense dense optimized version seems to give speedup in
      // certain cases but not all, so it is here as an experimental feature
      // that can be enabled when desired.
#if THIRDAI_USE_EIGEN_FOR_BACKPROP
      eigenDenseDenseBackpropagate<true>(input, output);
#else
      backpropagateImpl</*IS_INPUT=*/true, /*DENSE=*/true, /*PREV_DENSE=*/true>(
          input, output);
#endif
    } else {
      backpropagateImpl</*IS_INPUT=*/true, /*DENSE=*/true,
                        /*PREV_DENSE=*/false>(input, output);
    }
  } else {
    if (input.isDense()) {
      backpropagateImpl</*IS_INPUT=*/true, /*DENSE=*/false,
                        /*PREV_DENSE=*/true>(input, output);
    } else {
      backpropagateImpl</*IS_INPUT=*/true, /*DENSE=*/false,
                        /*PREV_DENSE=*/false>(input, output);
    }
  }
}

template <bool FIRST_LAYER, bool DENSE, bool PREV_DENSE>
void FullyConnectedLayer::backpropagateImpl(BoltVector& input,
                                            BoltVector& output) {
  assert((input.len <= _prev_dim && !PREV_DENSE) ||
         (input.len == _prev_dim && PREV_DENSE));
  assert((input.active_neurons == nullptr && PREV_DENSE) ||
         (input.active_neurons != nullptr && !PREV_DENSE));
  assert((output.len <= _dim && !DENSE) || (output.len == _dim && DENSE));
  assert((output.active_neurons == nullptr && DENSE) ||
         (output.active_neurons != nullptr && !DENSE));
  assert(_weight_optimizer.has_value() && _bias_optimizer.has_value());

  uint32_t len_out = nonzerosInOutput<DENSE>();

  for (uint64_t n = 0; n < len_out; n++) {
    assert(!std::isnan(output.gradients[n]));
    output.gradients[n] *= actFuncDerivative(output.activations[n], _act_func);

    if (output.gradients[n] == 0.0) {
      // Neurons with gradients of 0 will not propagate gradients to weights or
      // the previous layer. We will also likely have a number of 0 gradients
      // with ReLU.
      continue;
    }

    assert(!std::isnan(output.gradients[n]));
    // Because DENSE is known at compile time the compiler can remove this
    // conditional
    uint32_t act_neuron = output.activeNeuronAtIndex<DENSE>(n);
    assert(act_neuron < _dim);

    for (uint64_t i = 0; i < input.len; i++) {
      // Because PREV_DENSE is known at compile time the compiler can remove
      // this conditional
      uint32_t prev_act_neuron = input.activeNeuronAtIndex<PREV_DENSE>(i);
      assert(prev_act_neuron < _prev_dim);

      _weight_optimizer->gradients[act_neuron * _prev_dim + prev_act_neuron] +=
          output.gradients[n] * input.activations[i];
      if constexpr (!FIRST_LAYER) {
        input.gradients[i] +=
            output.gradients[n] *
            _weights[act_neuron * _prev_dim + prev_act_neuron];
      }
    }
    _bias_optimizer->gradients[act_neuron] += output.gradients[n];
  }
}

template <bool FIRST_LAYER>
void FullyConnectedLayer::eigenDenseDenseBackpropagate(BoltVector& input,
                                                       BoltVector& output) {
  assert(_weight_optimizer.has_value() && _bias_optimizer.has_value());

  for (uint32_t n = 0; n < output.len; n++) {
    output.gradients[n] *= actFuncDerivative(output.activations[n], _act_func);
  }

  Eigen::Map<
      Eigen::Matrix<float, Eigen::Dynamic, Eigen::Dynamic, Eigen::RowMajor>>
      eigen_weights(_weights.data(), _dim, _prev_dim);
  Eigen::Map<
      Eigen::Matrix<float, Eigen::Dynamic, Eigen::Dynamic, Eigen::RowMajor>>
      eigen_weight_grad(_weight_optimizer->gradients.data(), _dim, _prev_dim);

  Eigen::Map<Eigen::VectorXf> eigen_bias_grad(_bias_optimizer->gradients.data(),
                                              _dim);

  Eigen::Map<Eigen::VectorXf> eigen_input(input.activations, input.len);
  Eigen::Map<Eigen::VectorXf> eigen_output_grad(output.gradients, output.len);

  eigen_weight_grad += eigen_output_grad * eigen_input.transpose();
  eigen_output_grad.array().addTo(eigen_bias_grad);

  if constexpr (!FIRST_LAYER) {
    Eigen::Map<
        Eigen::Matrix<float, Eigen::Dynamic, Eigen::Dynamic, Eigen::RowMajor>>
        eigen_weights(_weights.data(), _dim, _prev_dim);

    Eigen::Map<Eigen::VectorXf> eigen_input_grad(input.gradients, input.len);

    eigen_input_grad.noalias() = eigen_output_grad.transpose() * eigen_weights;
  }
}

void FullyConnectedLayer::updateParameters(float lr, uint32_t iter, float B1,
                                           float B2, float eps) {
  float B1_bias_corrected = static_cast<float>(1 - pow(B1, iter));
  float B2_bias_corrected = static_cast<float>(1 - pow(B2, iter));

  /*
   * In distributed setting, as of now the updates are dense as we
   * are averaging the gradient over multiple training examples.
   *
   * //NOLINT because, clang was producing error as same function is
   * being called in two different if-else blocks. However, the content
   * inside the _is_distributed block might change with time. Hence,
   * was thinking of having different blocks. It also make is visually
   * more clear.
   */
  if (_disable_sparse_parameter_updates ||
      (_prev_is_dense && _this_is_dense)) {  // NOLINT
    updateDenseDenseWeightParameters(lr, B1, B2, eps, B1_bias_corrected,
                                     B2_bias_corrected);
  } else if (!_prev_is_dense && !_this_is_dense) {
    updateSparseSparseWeightParameters(lr, B1, B2, eps, B1_bias_corrected,
                                       B2_bias_corrected);
  } else if (!_prev_is_dense && _this_is_dense) {
    updateSparseDenseWeightParameters(lr, B1, B2, eps, B1_bias_corrected,
                                      B2_bias_corrected);
  } else if (_prev_is_dense && !_this_is_dense) {
    updateDenseSparseWeightParameters(lr, B1, B2, eps, B1_bias_corrected,
                                      B2_bias_corrected);
  }

  updateBiasParameters(lr, B1, B2, eps, B1_bias_corrected, B2_bias_corrected);

  cleanupWithinBatchVars();
}

inline void FullyConnectedLayer::updateSparseSparseWeightParameters(
    float lr, float B1, float B2, float eps, float B1_bias_corrected,
    float B2_bias_corrected) {
#pragma omp parallel for default(none) \
    shared(lr, B1, B1_bias_corrected, B2, B2_bias_corrected, eps)
  for (uint64_t cur_neuron = 0; cur_neuron < _dim; cur_neuron++) {
    if (!_is_active[cur_neuron]) {
      continue;
    }
    for (uint64_t prev_neuron = 0; prev_neuron < _prev_dim; prev_neuron++) {
      if (_prev_is_active[prev_neuron]) {
        updateSingleWeightParameters(prev_neuron, cur_neuron, lr, B1, B2, eps,
                                     B1_bias_corrected, B2_bias_corrected);
      }
    }
  }
}

inline void FullyConnectedLayer::updateSparseDenseWeightParameters(
    float lr, float B1, float B2, float eps, float B1_bias_corrected,
    float B2_bias_corrected) {
#pragma omp parallel for default(none) \
    shared(lr, B1, B1_bias_corrected, B2, B2_bias_corrected, eps)
  for (uint64_t cur_neuron = 0; cur_neuron < _dim; cur_neuron++) {
    for (uint64_t prev_neuron = 0; prev_neuron < _prev_dim; prev_neuron++) {
      if (_prev_is_active[prev_neuron]) {
        updateSingleWeightParameters(prev_neuron, cur_neuron, lr, B1, B2, eps,
                                     B1_bias_corrected, B2_bias_corrected);
      }
    }
  }
}

inline void FullyConnectedLayer::updateDenseSparseWeightParameters(
    float lr, float B1, float B2, float eps, float B1_bias_corrected,
    float B2_bias_corrected) {
#pragma omp parallel for default(none) \
    shared(lr, B1, B1_bias_corrected, B2, B2_bias_corrected, eps)
  for (uint64_t cur_neuron = 0; cur_neuron < _dim; cur_neuron++) {
    if (!_is_active[cur_neuron]) {
      continue;
    }
    for (uint64_t prev_neuron = 0; prev_neuron < _prev_dim; prev_neuron++) {
      updateSingleWeightParameters(prev_neuron, cur_neuron, lr, B1, B2, eps,
                                   B1_bias_corrected, B2_bias_corrected);
    }
  }
}

inline void FullyConnectedLayer::updateDenseDenseWeightParameters(
    float lr, float B1, float B2, float eps, float B1_bias_corrected,
    float B2_bias_corrected) {
#pragma omp parallel for default(none) \
    shared(lr, B1, B1_bias_corrected, B2, B2_bias_corrected, eps)
  for (uint64_t cur_neuron = 0; cur_neuron < _dim; cur_neuron++) {
    for (uint64_t prev_neuron = 0; prev_neuron < _prev_dim; prev_neuron++) {
      updateSingleWeightParameters(prev_neuron, cur_neuron, lr, B1, B2, eps,
                                   B1_bias_corrected, B2_bias_corrected);
    }
  }
}

inline void FullyConnectedLayer::updateBiasParameters(float lr, float B1,
                                                      float B2, float eps,
                                                      float B1_bias_corrected,
                                                      float B2_bias_corrected) {
  assert(_bias_optimizer.has_value());
  if (!_use_bias) {
    return;
  }
#pragma omp parallel for default(none) \
    shared(lr, B1, B1_bias_corrected, B2, B2_bias_corrected, eps)
  for (uint64_t cur_neuron = 0; cur_neuron < _dim; cur_neuron++) {
    if (!_disable_sparse_parameter_updates && !_this_is_dense &&
        !_is_active[cur_neuron]) {
      continue;
    }

    float grad = _bias_optimizer->gradients[cur_neuron];
    assert(!std::isnan(grad));

    _bias_optimizer->momentum[cur_neuron] =
        B1 * _bias_optimizer->momentum[cur_neuron] + (1 - B1) * grad;
    _bias_optimizer->velocity[cur_neuron] =
        B2 * _bias_optimizer->velocity[cur_neuron] + (1 - B2) * grad * grad;

    assert(!std::isnan(_bias_optimizer->momentum[cur_neuron]));
    assert(!std::isnan(_bias_optimizer->velocity[cur_neuron]));

    _biases[cur_neuron] +=
        lr * (_bias_optimizer->momentum[cur_neuron] / B1_bias_corrected) /
        (std::sqrt(_bias_optimizer->velocity[cur_neuron] / B2_bias_corrected) +
         eps);
    assert(!std::isnan(_biases[cur_neuron]));

    _bias_optimizer->gradients[cur_neuron] = 0;
  }
}

inline void FullyConnectedLayer::cleanupWithinBatchVars() {
  std::fill(_prev_is_active.begin(), _prev_is_active.end(), 0);
  std::fill(_is_active.begin(), _is_active.end(), 0);
}

inline void FullyConnectedLayer::updateSingleWeightParameters(
    uint64_t prev_neuron, uint64_t cur_neuron, float lr, float B1, float B2,
    float eps, float B1_bias_corrected, float B2_bias_corrected) {
  assert(_weight_optimizer.has_value());

  auto indx = cur_neuron * _prev_dim + prev_neuron;
  float grad = _weight_optimizer->gradients[indx];
  assert(!std::isnan(grad));

  _weight_optimizer->momentum[indx] =
      B1 * _weight_optimizer->momentum[indx] + (1 - B1) * grad;
  _weight_optimizer->velocity[indx] =
      B2 * _weight_optimizer->velocity[indx] + (1 - B2) * grad * grad;
  assert(!std::isnan(_weight_optimizer->momentum[indx]));
  assert(!std::isnan(_weight_optimizer->velocity[indx]));

  _weights[indx] +=
      lr * (_weight_optimizer->momentum[indx] / B1_bias_corrected) /
      (std::sqrt(_weight_optimizer->velocity[indx] / B2_bias_corrected) + eps);
  assert(!std::isnan(_weights[indx]));

  _weight_optimizer->gradients[indx] = 0;
}

void FullyConnectedLayer::buildHashTables() {
  if (_sparsity >= 1.0 || _index_frozen) {
    return;
  }

<<<<<<< HEAD
=======
  assert(_neuron_index);
>>>>>>> 3e4a3aea
  _neuron_index->buildIndex(_weights, _dim, /* use_new_seed= */ false);
}

void FullyConnectedLayer::reBuildHashFunction() {
  if (_sparsity >= 1.0 || _index_frozen) {
    return;
  }

<<<<<<< HEAD
=======
  assert(_neuron_index);
>>>>>>> 3e4a3aea
  _neuron_index->buildIndex(_weights, _dim, /* use_new_seed= */ true);
}

void FullyConnectedLayer::setNeuronIndex(nn::NeuronIndexPtr index) {
  _neuron_index = std::move(index);
<<<<<<< HEAD
  _neuron_index->buildIndex(_weights, _dim, /* use_new_seed= */ false);
}

void FullyConnectedLayer::freezeHashTables(bool insert_labels_if_not_found) {
  _index_frozen = true;

  if (insert_labels_if_not_found) {
    if (auto index = nn::LshIndex::cast(_neuron_index)) {
      index->insertLabelsIfNotFound();
    }
=======
  if (_neuron_index) {
    _neuron_index->buildIndex(_weights, _dim, /* use_new_seed= */ false);
  }
}

void FullyConnectedLayer::freezeHashTables(bool insert_labels_if_not_found) {
  _index_frozen = true;

  if (insert_labels_if_not_found && _neuron_index) {
    _neuron_index->insertLabelsIfNotFound();
>>>>>>> 3e4a3aea
  }
}

float* FullyConnectedLayer::getWeights() const {
  float* weights_copy = new float[_dim * _prev_dim];
  std::copy(_weights.begin(), _weights.end(), weights_copy);

  return weights_copy;
}

float* FullyConnectedLayer::getBiases() const {
  float* biases_copy = new float[_dim];
  std::copy(_biases.begin(), _biases.end(), biases_copy);

  return biases_copy;
}

void FullyConnectedLayer::setWeights(const float* new_weights) {
  std::copy(new_weights, new_weights + _dim * _prev_dim, _weights.begin());

  buildHashTables();
}

void FullyConnectedLayer::setBiases(const float* new_biases) {
  std::copy(new_biases, new_biases + _dim, _biases.begin());
}

void FullyConnectedLayer::setWeightGradients(
    const float* update_weight_gradient) {
  assert(_weight_optimizer.has_value());

  std::copy(update_weight_gradient, update_weight_gradient + _dim * _prev_dim,
            _weight_optimizer->gradients.begin());
}

void FullyConnectedLayer::setBiasesGradients(
    const float* update_bias_gradient) {
  assert(_bias_optimizer.has_value());
  std::copy(update_bias_gradient, update_bias_gradient + _dim,
            _bias_optimizer->gradients.begin());
}

float* FullyConnectedLayer::getBiasesGradient() {
  assert(_bias_optimizer.has_value());
  return _bias_optimizer->gradients.data();
}

float* FullyConnectedLayer::getWeightsGradient() {
  assert(_weight_optimizer.has_value());

  return _weight_optimizer->gradients.data();
}

std::vector<float> FullyConnectedLayer::getWeightsByNeuron(uint32_t neuron_id) {
  if (neuron_id >= _dim) {
    throw std::invalid_argument(
        "Passed in neuron_id too large for this layer. Should be less than the "
        "output dim of " +
        std::to_string(_dim) + ".");
  }

  std::vector<float> embedding(_weights.begin() + neuron_id * _prev_dim,
                               _weights.begin() + (neuron_id + 1) * _prev_dim);
  return embedding;
}

void FullyConnectedLayer::setSparsity(float sparsity, bool rebuild_hash_tables,
                                      bool experimental_autotune) {
  // TODO(Nick): Right now we always switch to DWTA after setting sparsity
  // instead of autotuning for whatever the existing hash function was. We
  // should instead autotune the original hash function.

  thirdai::bolt::checkSparsity(sparsity);

  if (_sparsity == 1 && sparsity < 1) {
    _sparsity = sparsity;
    _sparse_dim = _sparsity * _dim;

    std::random_device rd;
    _neuron_index =
        DWTASamplingConfig::autotune(_dim, sparsity, experimental_autotune)
            ->getNeuronIndex(_dim, _prev_dim, rd);
    return;
  }

  if (_sparsity < 1 && sparsity == 1) {
    _sparsity = 1;
    _sparse_dim = _dim;
    _neuron_index = {};
    return;
  }

  if (_sparsity < 1 && sparsity < 1) {
    _sparsity = sparsity;
    _sparse_dim = _sparsity * _dim;

    assert(_neuron_index);
    if (rebuild_hash_tables) {
      _neuron_index->autotuneForNewSparsity(_dim, _prev_dim, sparsity,
                                            experimental_autotune);
    }
    return;
  }
}

std::pair<hashing::HashFunctionPtr, hashtable::SampledHashTablePtr>
FullyConnectedLayer::getHashTable() {
  if (auto index = nn::LshIndex::cast(_neuron_index)) {
    return {index->hashFn(), index->hashTable()};
  }

  return {nullptr, nullptr};
}

void FullyConnectedLayer::setHashTable(
    hashing::HashFunctionPtr hash_fn,
    hashtable::SampledHashTablePtr hash_table) {
  if (hash_fn->numTables() != hash_table->numTables()) {
    throw std::invalid_argument(
        "Hash function returning " + std::to_string(hash_fn->numTables()) +
        "hashes cannot be used used with a hash table with " +
        std::to_string(hash_table->numTables()) + " tables.");
  }

  if (hash_fn->range() != hash_table->tableRange()) {
    throw std::invalid_argument("Hash function with range " +
                                std::to_string(hash_fn->range()) +
                                " cannot be used with hash table with range " +
                                std::to_string(hash_table->tableRange()) + ".");
  }

  uint32_t max_element = hash_table->maxElement();
  if (max_element >= _dim) {
    throw std::invalid_argument(
        "Hash table containing neuron index " + std::to_string(max_element) +
        " cannot be used in fully connected layer with dimension " +
        std::to_string(_dim) + ".");
  }

  std::random_device rd;
  _neuron_index =
      nn::LshIndex::make(_dim, std::move(hash_fn), std::move(hash_table), rd);
}

void FullyConnectedLayer::initOptimizer() {
  if (!_weight_optimizer || !_bias_optimizer) {
    _weight_optimizer = AdamOptimizer(_dim * _prev_dim);
    _bias_optimizer = AdamOptimizer(_dim);
  }
}

void FullyConnectedLayer::initActiveNeuronsTrackers() {
  _prev_is_active.assign(_prev_dim, false);
  _is_active.assign(_dim, false);
}

void FullyConnectedLayer::buildLayerSummary(std::stringstream& summary,
                                            bool detailed) const {
  summary << "dim=" << _dim << ", sparsity=" << _sparsity << ", act_func=";
  summary << activationFunctionToStr(_act_func);

  if (detailed && _sparsity < 1.0) {
    summary << ", sampling=(";
    buildSamplingSummary(summary);
    summary << ")";
  }

  summary << "\n";
}

void FullyConnectedLayer::buildSamplingSummary(std::ostream& summary) const {
  if (_neuron_index) {
    _neuron_index->summarize(summary);
  }
}

}  // namespace thirdai::bolt<|MERGE_RESOLUTION|>--- conflicted
+++ resolved
@@ -86,14 +86,10 @@
   assert(labels == nullptr || labels->len > 0);
 
   if constexpr (!DENSE) {
-<<<<<<< HEAD
-    _neuron_index->query(input, output, labels, _sparse_dim);
+    assert(_neuron_index);
+    _neuron_index->query(input, output, labels);
   } else {
     (void)labels;
-=======
-    assert(_neuron_index);
-    _neuron_index->query(input, output, labels);
->>>>>>> 3e4a3aea
   }
 
   float max_act = 0;
@@ -531,10 +527,7 @@
     return;
   }
 
-<<<<<<< HEAD
-=======
   assert(_neuron_index);
->>>>>>> 3e4a3aea
   _neuron_index->buildIndex(_weights, _dim, /* use_new_seed= */ false);
 }
 
@@ -543,38 +536,22 @@
     return;
   }
 
-<<<<<<< HEAD
-=======
   assert(_neuron_index);
->>>>>>> 3e4a3aea
   _neuron_index->buildIndex(_weights, _dim, /* use_new_seed= */ true);
 }
 
 void FullyConnectedLayer::setNeuronIndex(nn::NeuronIndexPtr index) {
   _neuron_index = std::move(index);
-<<<<<<< HEAD
-  _neuron_index->buildIndex(_weights, _dim, /* use_new_seed= */ false);
+  if (_neuron_index) {
+    _neuron_index->buildIndex(_weights, _dim, /* use_new_seed= */ false);
+  }
 }
 
 void FullyConnectedLayer::freezeHashTables(bool insert_labels_if_not_found) {
   _index_frozen = true;
 
-  if (insert_labels_if_not_found) {
-    if (auto index = nn::LshIndex::cast(_neuron_index)) {
-      index->insertLabelsIfNotFound();
-    }
-=======
-  if (_neuron_index) {
-    _neuron_index->buildIndex(_weights, _dim, /* use_new_seed= */ false);
-  }
-}
-
-void FullyConnectedLayer::freezeHashTables(bool insert_labels_if_not_found) {
-  _index_frozen = true;
-
   if (insert_labels_if_not_found && _neuron_index) {
     _neuron_index->insertLabelsIfNotFound();
->>>>>>> 3e4a3aea
   }
 }
 
