--- conflicted
+++ resolved
@@ -29,11 +29,7 @@
       _biases(config.getDim()),
       _disable_sparse_parameter_updates(disable_sparse_parameter_updates),
       _should_save_optimizer(false),
-<<<<<<< HEAD
       _use_bias(use_bias),
-      _sampling_mode(BoltSamplingMode::LSH),
-=======
->>>>>>> 3497887c
       _prev_is_active(prev_dim, false),
       _is_active(config.getDim(), false) {
   std::random_device rd;
