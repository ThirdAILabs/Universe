#include "FullyConnectedLayer.h"
#include <algorithm>
#include <cassert>
#include <cmath>
#include <cstdlib>
#include <exception>
#include <numeric>
#include <random>
#include <unordered_map>

namespace thirdai::bolt {

FullyConnectedLayer::FullyConnectedLayer(
<<<<<<< HEAD
    const FullyConnectedLayerConfig& config, uint64_t prev_dim)
    : _dim(config.getDim()),
=======
    const FullyConnectedLayerConfig& config, uint64_t prev_dim,
    bool is_distributed)
    : _dim(config.dim),
>>>>>>> 7cb3299a
      _prev_dim(prev_dim),
      _sparse_dim(config.getSparsity() * config.getDim()),
      _sparsity(config.getSparsity()),

      // trainable parameter not present in config file
      // TODO(Shubh) : should we add a trainable parameter to the config file?
      _trainable(true),

      _act_func(config.getActFunc()),
      _weights(config.getDim() * prev_dim),
      _w_gradient(config.getDim() * prev_dim, 0),
      _w_momentum(config.getDim() * prev_dim, 0),
      _w_velocity(config.getDim() * prev_dim, 0),
      _biases(config.getDim()),
      _b_gradient(config.getDim(), 0),
      _b_momentum(config.getDim(), 0),
      _b_velocity(config.getDim(), 0),
      _prev_is_active(_prev_dim, false),
<<<<<<< HEAD
      _is_active(config.getDim(), false),
=======
      _is_active(config.dim, false),
      _is_distributed(is_distributed),
>>>>>>> 7cb3299a
      _sampling_mode(LSHSamplingMode::Default) {
  std::random_device rd;
  std::default_random_engine eng(rd());
  std::normal_distribution<float> dist(0.0, 0.01);

  std::generate(_weights.begin(), _weights.end(), [&]() { return dist(eng); });
  std::generate(_biases.begin(), _biases.end(), [&]() { return dist(eng); });

  if (_sparsity < 1.0) {
    initSparseDatastructures(config.getSamplingConfig(), rd);
  }
}

void FullyConnectedLayer::forward(const BoltVector& input, BoltVector& output,
                                  const BoltVector* labels) {
  if (output.isDense()) {
    if (input.isDense()) {
      // TODO(Nicholas): Re-implement this case with dense matrix library
      forwardImpl<true, true>(input, output, labels);
    } else {
      forwardImpl<true, false>(input, output, labels);
    }
  } else {
    if (input.isDense()) {
      forwardImpl<false, true>(input, output, labels);
    } else {
      forwardImpl<false, false>(input, output, labels);
    }
  }
}

template <bool DENSE, bool PREV_DENSE>
void FullyConnectedLayer::forwardImpl(const BoltVector& input,
                                      BoltVector& output,
                                      const BoltVector* labels) {
  assert((input.len <= _prev_dim && !PREV_DENSE) ||
         (input.len == _prev_dim && PREV_DENSE));
  assert((input.active_neurons == nullptr && PREV_DENSE) ||
         (input.active_neurons != nullptr && !PREV_DENSE));
  assert((output.len <= _dim && !DENSE) || (output.len == _dim && DENSE));
  assert((output.active_neurons == nullptr && DENSE) ||
         (output.active_neurons != nullptr && !DENSE));
  assert(labels == nullptr || labels->len > 0);

  selectActiveNeurons<DENSE, PREV_DENSE>(input, output, labels);

  float max_act = 0;
  uint32_t len_out = DENSE ? _dim : _sparse_dim;
  std::fill_n(output.gradients, len_out, 0);

  _prev_is_dense = PREV_DENSE;
  _this_is_dense = DENSE;

  if (!DENSE && !PREV_DENSE) {
    std::unique_ptr<ActiveNeuronsPair> active_pairs =
        std::make_unique<ActiveNeuronsPair>(std::vector<uint64_t>(),
                                            std::vector<uint64_t>());
    for (uint64_t i = 0; i < input.len; i++) {
      active_pairs->first.push_back(input.active_neurons[i]);
    }
    for (uint64_t n = 0; n < len_out; n++) {
      active_pairs->second.push_back(output.active_neurons[n]);
    }
#pragma omp critical
    _active_pairs.push_back(std::move(active_pairs));
  }

  if (!DENSE) {
    for (uint64_t n = 0; n < len_out; n++) {
      uint64_t act_neuron = output.active_neurons[n];
      _is_active[act_neuron] = true;
    }
  }

  if (!PREV_DENSE) {
    for (uint64_t i = 0; i < input.len; i++) {
      uint64_t act_neuron = input.active_neurons[i];
      _prev_is_active[act_neuron] = true;
    }
  }

  for (uint64_t n = 0; n < len_out; n++) {
    // Because DENSE is known at compile time the compiler can remove this
    // conditional
    uint64_t act_neuron = DENSE ? n : output.active_neurons[n];
    assert(act_neuron < _dim);
    float act = _biases[act_neuron];
    for (uint64_t i = 0; i < input.len; i++) {
      // Because PREV_DENSE is known at compile time the compiler can remove
      // this conditional
      uint32_t prev_act_neuron = PREV_DENSE ? i : input.active_neurons[i];
      assert(prev_act_neuron < _prev_dim);
      act += _weights[act_neuron * _prev_dim + prev_act_neuron] *
             input.activations[i];
    }

    assert(!std::isnan(act));

    switch (_act_func) {
      case ActivationFunction::ReLU:
        if (act < 0) {
          output.activations[n] = 0;
        } else {
          output.activations[n] = act;
        }
        break;
      case ActivationFunction::Softmax:
        output.activations[n] = act;
        if (max_act < act) {
          max_act = act;
        }
        break;
      case ActivationFunction::Sigmoid:
        output.activations[n] = 1 / (1 + std::exp(-act));
        break;
      case ActivationFunction::Linear:
        output.activations[n] = act;
        break;
      case ActivationFunction::Tanh:
        output.activations[n] = static_cast<float>(std::tanh(act));
        break;
    }
  }

  if (_act_func == ActivationFunction::Softmax) {
    float total = 0;
    for (uint64_t n = 0; n < len_out; n++) {
      output.activations[n] = std::exp(output.activations[n] - max_act);
      total += output.activations[n];
    }
    for (uint64_t n = 0; n < len_out; n++) {
      output.activations[n] /= (total + EPS);
      assert(!std::isnan(output.activations[n]));
    }
  }
}

void FullyConnectedLayer::backpropagate(BoltVector& input, BoltVector& output) {
  if (output.isDense()) {
    if (input.isDense()) {
      backpropagateImpl<false, true, true>(input, output);
    } else {
      backpropagateImpl<false, true, false>(input, output);
    }
  } else {
    if (input.isDense()) {
      backpropagateImpl<false, false, true>(input, output);
    } else {
      backpropagateImpl<false, false, false>(input, output);
    }
  }
}

void FullyConnectedLayer::backpropagateInputLayer(BoltVector& input,
                                                  BoltVector& output) {
  if (output.isDense()) {
    if (input.isDense()) {
      backpropagateImpl<true, true, true>(input, output);
    } else {
      backpropagateImpl<true, true, false>(input, output);
    }
  } else {
    if (input.isDense()) {
      backpropagateImpl<true, false, true>(input, output);
    } else {
      backpropagateImpl<true, false, false>(input, output);
    }
  }
}

template <bool FIRST_LAYER, bool DENSE, bool PREV_DENSE>
void FullyConnectedLayer::backpropagateImpl(BoltVector& input,
                                            BoltVector& output) {
  assert((input.len <= _prev_dim && !PREV_DENSE) ||
         (input.len == _prev_dim && PREV_DENSE));
  assert((input.active_neurons == nullptr && PREV_DENSE) ||
         (input.active_neurons != nullptr && !PREV_DENSE));
  assert((output.len <= _dim && !DENSE) || (output.len == _dim && DENSE));
  assert((output.active_neurons == nullptr && DENSE) ||
         (output.active_neurons != nullptr && !DENSE));

  uint32_t len_out = DENSE ? _dim : _sparse_dim;

  for (uint64_t n = 0; n < len_out; n++) {
    assert(!std::isnan(output.gradients[n]));
    output.gradients[n] *= actFuncDerivative(output.activations[n], _act_func);
    assert(!std::isnan(output.gradients[n]));
    // Because DENSE is known at compile time the compiler can remove this
    // conditional
    uint32_t act_neuron = DENSE ? n : output.active_neurons[n];
    assert(act_neuron < _dim);
    for (uint64_t i = 0; i < input.len; i++) {
      // Because PREV_DENSE is known at compile time the compiler can remove
      // this conditional
      uint32_t prev_act_neuron = PREV_DENSE ? i : input.active_neurons[i];
      assert(prev_act_neuron < _prev_dim);
      _w_gradient[act_neuron * _prev_dim + prev_act_neuron] +=
          output.gradients[n] * input.activations[i];
      if (!FIRST_LAYER) {
        input.gradients[i] +=
            output.gradients[n] *
            _weights[act_neuron * _prev_dim + prev_act_neuron];
      }
    }
    _b_gradient[act_neuron] += output.gradients[n];
  }
}

template <bool DENSE, bool PREV_DENSE>
void FullyConnectedLayer::selectActiveNeurons(const BoltVector& input,
                                              BoltVector& output,
                                              const BoltVector* labels) {
  if (DENSE) {
    return;
  }

  std::unordered_set<uint32_t> active_set;

  uint32_t label_len = labels != nullptr ? labels->len : 0;
  for (uint32_t i = 0; i < label_len; i++) {
    assert(labels->active_neurons[i] < _dim);
    active_set.insert(labels->active_neurons[i]);
  }

  std::vector<uint32_t> hashes(_hasher->numTables());
  if (PREV_DENSE) {
    _hasher->hashSingleDense(input.activations, input.len, hashes.data());
  } else {
    _hasher->hashSingleSparse(input.active_neurons, input.activations,
                              input.len, hashes.data());
  }

  if (_sampling_mode == LSHSamplingMode::FreezeHashTablesWithInsertions) {
    /**
     * QueryBySet just returns a set of the elements in the given buckets of the
     * hash table.
     *
     * QueryAndInsertForInference returns the set of elements in the given
     * buckets but will also insert the labels (during training only) for the
     * vector into the buckets the vector maps to if they are not already
     * present in the buckets. The intuition is that during sparse inference
     * this will help force the hash tables to map vectors towards buckets that
     * contain their correct labels. This is specific to the output layer.
     *
     * We call QueryAndInsertForInference if the following conditions are met:
     *   1. We have sparse inference enabled.
     *   2. Activation = Softmax or Sigmoid, meaning it's a classification task,
     *      and that the given layer is the last layer, as this is the only
     *      place where we use these activation functions.
     */
    _hash_table->queryAndInsertForInference(hashes.data(), active_set,
                                            _sparse_dim);
  } else {
    _hash_table->queryBySet(hashes.data(), active_set);
  }
  if (active_set.size() < _sparse_dim) {
    // here we use hashes[0] as our random number because rand() is not thread
    // safe and we want to have deterministic outcomes
    uint32_t rand_offset = (hashes[0]) % _dim;
    while (active_set.size() < _sparse_dim) {
      active_set.insert(_rand_neurons[rand_offset++]);
      rand_offset = rand_offset % _dim;
    }
  }

  uint32_t cnt = 0;
  for (uint32_t i = 0; i < label_len; i++) {
    if (cnt == _sparse_dim) {
      break;
    }
    output.active_neurons[cnt++] = labels->active_neurons[i];
    active_set.erase(labels->active_neurons[i]);
  }

  for (auto x : active_set) {
    if (cnt == _sparse_dim) {
      break;
    }
    assert(x < _dim);
    output.active_neurons[cnt++] = x;
  }
}

void FullyConnectedLayer::updateParameters(float lr, uint32_t iter, float B1,
                                           float B2, float eps) {
  float B1_bias_corrected = static_cast<float>(1 - pow(B1, iter));
  float B2_bias_corrected = static_cast<float>(1 - pow(B2, iter));

  // if the layer is non-trainable, skip updating the parameters
  if (!_trainable) {
    cleanupWithinBatchVars();
    return;
  }

  // continue if trainable layer
  /*
   * In distributed setting, as of now the updates are dense as we
   * are averaging the gradient over multiple training examples.
   *
   * //NOLINT because, clang was producing error as same function is
   * being called in two different if-else blocks. However, the content
   * inside the _is_distributed block might change with time. Hence,
   * was thinking of having different blocks. It also make is visually
   * more clear.
   */
  if (_is_distributed) {  // NOLINT
    updateDenseDenseWeightParameters(lr, B1, B2, eps, B1_bias_corrected,
                                     B2_bias_corrected);
  } else if (!_prev_is_dense && !_this_is_dense) {
    updateSparseSparseWeightParameters(lr, B1, B2, eps, B1_bias_corrected,
                                       B2_bias_corrected);
  } else if (!_prev_is_dense && _this_is_dense) {
    updateSparseDenseWeightParameters(lr, B1, B2, eps, B1_bias_corrected,
                                      B2_bias_corrected);
  } else if (_prev_is_dense && !_this_is_dense) {
    updateDenseSparseWeightParameters(lr, B1, B2, eps, B1_bias_corrected,
                                      B2_bias_corrected);
  } else {
    updateDenseDenseWeightParameters(lr, B1, B2, eps, B1_bias_corrected,
                                     B2_bias_corrected);
  }

  updateBiasParameters(lr, B1, B2, eps, B1_bias_corrected, B2_bias_corrected);

  cleanupWithinBatchVars();
}

inline void FullyConnectedLayer::updateSparseSparseWeightParameters(
    float lr, float B1, float B2, float eps, float B1_bias_corrected,
    float B2_bias_corrected) {
#pragma omp parallel for default(none) \
    shared(lr, B1, B1_bias_corrected, B2, B2_bias_corrected, eps)
  // TODO(Josh): It is possible to update the same active pair multiple times
  // with the full gradient. Possible solutions include:
  // 1. Including the gradient in the active pair and doing an update multiple
  //    times with the smaller gradients. This is effectively equal to batch
  //     size 1, but we basically already have batch size 1 with sparse sparse.
  // 2. Having a bloom filter where we cheaply hash the active pairs to a bloom
  //    filter bit, and if it is already set in the bloom filter skip it,
  //    otherwise set the bit and do the gradient update.
  for (uint32_t pair_id = 0; pair_id < _active_pairs.size();  // NOLINT
       pair_id++) {
    // MSVC doesn't like if we iterate over objects, only integers
    // (but clang-tidy wants the range based for loop, so we need NOLINT above)
    const auto& active_pair = _active_pairs[pair_id];
    for (uint64_t prev_neuron : active_pair->first) {
      for (uint64_t cur_neuron : active_pair->second) {
        updateSingleWeightParameters(prev_neuron, cur_neuron, lr, B1, B2, eps,
                                     B1_bias_corrected, B2_bias_corrected);
      }
    }
  }
}

inline void FullyConnectedLayer::updateSparseDenseWeightParameters(
    float lr, float B1, float B2, float eps, float B1_bias_corrected,
    float B2_bias_corrected) {
  // TODO(josh): Possibly reorder these loops to put the _is_active on the
  // outside? I worry this will hurt cache efficiency on the gradient lookups.
  // It also might eventually depend on the underlying memory layout of the
  // weights/parameters, which will be optimized for easy vectorization.
#pragma omp parallel for default(none) \
    shared(lr, B1, B1_bias_corrected, B2, B2_bias_corrected, eps)
  for (uint64_t cur_neuron = 0; cur_neuron < _dim; cur_neuron++) {
    for (uint64_t prev_neuron = 0; prev_neuron < _prev_dim; prev_neuron++) {
      if (_prev_is_active[prev_neuron]) {
        updateSingleWeightParameters(prev_neuron, cur_neuron, lr, B1, B2, eps,
                                     B1_bias_corrected, B2_bias_corrected);
      }
    }
  }
}

inline void FullyConnectedLayer::updateDenseSparseWeightParameters(
    float lr, float B1, float B2, float eps, float B1_bias_corrected,
    float B2_bias_corrected) {
#pragma omp parallel for default(none) \
    shared(lr, B1, B1_bias_corrected, B2, B2_bias_corrected, eps)
  for (uint64_t cur_neuron = 0; cur_neuron < _dim; cur_neuron++) {
    if (_is_active[cur_neuron]) {
      for (uint64_t prev_neuron = 0; prev_neuron < _prev_dim; prev_neuron++) {
        updateSingleWeightParameters(prev_neuron, cur_neuron, lr, B1, B2, eps,
                                     B1_bias_corrected, B2_bias_corrected);
      }
    }
  }
}

inline void FullyConnectedLayer::updateDenseDenseWeightParameters(
    float lr, float B1, float B2, float eps, float B1_bias_corrected,
    float B2_bias_corrected) {
#pragma omp parallel for default(none) \
    shared(lr, B1, B1_bias_corrected, B2, B2_bias_corrected, eps)
  for (uint64_t cur_neuron = 0; cur_neuron < _dim; cur_neuron++) {
    for (uint64_t prev_neuron = 0; prev_neuron < _prev_dim; prev_neuron++) {
      updateSingleWeightParameters(prev_neuron, cur_neuron, lr, B1, B2, eps,
                                   B1_bias_corrected, B2_bias_corrected);
    }
  }
}

inline void FullyConnectedLayer::updateBiasParameters(float lr, float B1,
                                                      float B2, float eps,
                                                      float B1_bias_corrected,
                                                      float B2_bias_corrected) {
#pragma omp parallel for default(none) \
    shared(lr, B1, B1_bias_corrected, B2, B2_bias_corrected, eps)
  for (uint64_t cur_neuron = 0; cur_neuron < _dim; cur_neuron++) {
    if ((!_is_distributed) && (!_this_is_dense && !_is_active[cur_neuron])) {
      continue;
    }

    float grad = _b_gradient[cur_neuron];
    assert(!std::isnan(grad));

    _b_momentum[cur_neuron] = B1 * _b_momentum[cur_neuron] + (1 - B1) * grad;
    _b_velocity[cur_neuron] =
        B2 * _b_velocity[cur_neuron] + (1 - B2) * grad * grad;

    assert(!std::isnan(_b_momentum[cur_neuron]));
    assert(!std::isnan(_b_velocity[cur_neuron]));

    _biases[cur_neuron] +=
        lr * (_b_momentum[cur_neuron] / B1_bias_corrected) /
        (std::sqrt(_b_velocity[cur_neuron] / B2_bias_corrected) + eps);
    assert(!std::isnan(_biases[cur_neuron]));

    _b_gradient[cur_neuron] = 0;
    _is_active[cur_neuron] = false;
  }
}

inline void FullyConnectedLayer::cleanupWithinBatchVars() {
  _active_pairs.clear();
  for (uint64_t i = 0; i < _prev_dim; i++) {
    _prev_is_active[i] = false;
  }
  for (uint64_t n = 0; n < _dim; n++) {
    _is_active[n] = false;
  }
}

inline void FullyConnectedLayer::updateSingleWeightParameters(
    uint64_t prev_neuron, uint64_t cur_neuron, float lr, float B1, float B2,
    float eps, float B1_bias_corrected, float B2_bias_corrected) {
  auto indx = cur_neuron * _prev_dim + prev_neuron;
  float grad = _w_gradient[indx];
  assert(!std::isnan(grad));

  _w_momentum[indx] = B1 * _w_momentum[indx] + (1 - B1) * grad;
  _w_velocity[indx] = B2 * _w_velocity[indx] + (1 - B2) * grad * grad;
  assert(!std::isnan(_w_momentum[indx]));
  assert(!std::isnan(_w_velocity[indx]));

  _weights[indx] += lr * (_w_momentum[indx] / B1_bias_corrected) /
                    (std::sqrt(_w_velocity[indx] / B2_bias_corrected) + eps);
  assert(!std::isnan(_weights[indx]));

  _w_gradient[indx] = 0;
}

void FullyConnectedLayer::initSparseDatastructures(
    const SamplingConfigPtr& sampling_config, std::random_device& rd) {
  _hasher = sampling_config->getHashFunction(_prev_dim);

  _hash_table = sampling_config->getHashTable();

  /* Initializing hence, we need to force build the hash tables
   * Hence, force_build is true here in buildHashTablesImpl(force_build)
   */
  buildHashTablesImpl(true);

  _rand_neurons = std::vector<uint32_t>(_dim);

  std::iota(_rand_neurons.begin(), _rand_neurons.end(), 0);
  std::shuffle(_rand_neurons.begin(), _rand_neurons.end(), rd);
}

inline void FullyConnectedLayer::deinitSparseDatastructures() {
  _hasher = {};
  _hash_table = {};
  _rand_neurons = {};
}

void FullyConnectedLayer::buildHashTablesImpl(bool force_build) {
  if ((!_trainable && !force_build) || _sparsity >= 1.0 || hashTablesFrozen()) {
    return;
  }
  uint64_t num_tables = _hash_table->numTables();
  // TODO(nicholas): hashes could be array with size max(batch size, dim) that
  // is allocated once
  std::vector<uint32_t> hashes(num_tables * _dim);
#pragma omp parallel for default(none) shared(num_tables, hashes)
  for (uint64_t n = 0; n < _dim; n++) {
    _hasher->hashSingleDense(_weights.data() + n * _prev_dim, _prev_dim,
                             hashes.data() + n * num_tables);
  }

  _hash_table->clearTables();
  _hash_table->insertSequential(_dim, 0, hashes.data());
}

/* setting force_build to false. force_build true only when setting weights or
 * initializing
 */
void FullyConnectedLayer::buildHashTables() { buildHashTablesImpl(false); }

void FullyConnectedLayer::reBuildHashFunction() {
  if (!_trainable || _sparsity >= 1.0 || hashTablesFrozen()) {
    return;
  }

  _hasher = _hasher->copyWithNewSeeds();
}

float* FullyConnectedLayer::getWeights() const {
  float* weights_copy = new float[_dim * _prev_dim];
  std::copy(_weights.begin(), _weights.end(), weights_copy);

  return weights_copy;
}

void FullyConnectedLayer::setTrainable(bool trainable) {
  _trainable = trainable;
}

bool FullyConnectedLayer::getTrainable() const { return _trainable; }

float* FullyConnectedLayer::getBiases() const {
  float* biases_copy = new float[_dim];
  std::copy(_biases.begin(), _biases.end(), biases_copy);

  return biases_copy;
}

void FullyConnectedLayer::setWeights(const float* new_weights) {
  std::copy(new_weights, new_weights + _dim * _prev_dim, _weights.begin());

  /* Setting weights => we need to force build the hash tables
   * Hence, force_build is true here in buildHashTablesImpl(force_build)
   */
  buildHashTablesImpl(true);
}

void FullyConnectedLayer::setBiases(const float* new_biases) {
  std::copy(new_biases, new_biases + _dim, _biases.begin());
}

void FullyConnectedLayer::setWeightGradients(
    const float* update_weight_gradient) {
  std::copy(update_weight_gradient, update_weight_gradient + _dim * _prev_dim,
            _w_gradient.begin());
}

void FullyConnectedLayer::setBiasesGradients(
    const float* update_bias_gradient) {
  std::copy(update_bias_gradient, update_bias_gradient + _dim,
            _b_gradient.begin());
}

float* FullyConnectedLayer::getBiasesGradient() { return _b_gradient.data(); }

float* FullyConnectedLayer::getWeightsGradient() { return _w_gradient.data(); }

void FullyConnectedLayer::setSparsity(float sparsity) {
  deinitSparseDatastructures();
  _sparsity = sparsity;

  _sparse_dim = _sparsity * _dim;

  // TODO(josh): Right now this is using the autotuning for DWTA even if this
  // hash function isn't DWTA. Add autotuning for other hash function types.
  if (_sparsity < 1.0) {
    auto sampling_config = DWTASamplingConfig::autotune(_dim, _sparsity);
    std::random_device rd;
    initSparseDatastructures(sampling_config, rd);
  }
}

void FullyConnectedLayer::initOptimizer() {
  _w_gradient.assign(_dim * _prev_dim, 0);
  _w_momentum.assign(_dim * _prev_dim, 0);
  _w_velocity.assign(_dim * _prev_dim, 0);

  _b_gradient.assign(_dim, 0);
  _b_momentum.assign(_dim, 0);
  _b_velocity.assign(_dim, 0);
}

void FullyConnectedLayer::removeOptimizer() {
  _w_gradient.clear();
  _w_momentum.clear();
  _w_velocity.clear();

  _b_gradient.clear();
  _b_momentum.clear();
  _b_velocity.clear();
}

void FullyConnectedLayer::buildLayerSummary(std::stringstream& summary,
                                            bool detailed) const {
  (void)detailed;
  summary << "dim=" << _dim << ", sparsity=" << _sparsity << ", act_func=";
  summary << activationFunctionToStr(_act_func);

  summary << "\n";
}

}  // namespace thirdai::bolt<|MERGE_RESOLUTION|>--- conflicted
+++ resolved
@@ -11,14 +11,9 @@
 namespace thirdai::bolt {
 
 FullyConnectedLayer::FullyConnectedLayer(
-<<<<<<< HEAD
-    const FullyConnectedLayerConfig& config, uint64_t prev_dim)
-    : _dim(config.getDim()),
-=======
     const FullyConnectedLayerConfig& config, uint64_t prev_dim,
     bool is_distributed)
-    : _dim(config.dim),
->>>>>>> 7cb3299a
+    : _dim(config.getDim()),
       _prev_dim(prev_dim),
       _sparse_dim(config.getSparsity() * config.getDim()),
       _sparsity(config.getSparsity()),
@@ -37,12 +32,8 @@
       _b_momentum(config.getDim(), 0),
       _b_velocity(config.getDim(), 0),
       _prev_is_active(_prev_dim, false),
-<<<<<<< HEAD
       _is_active(config.getDim(), false),
-=======
-      _is_active(config.dim, false),
       _is_distributed(is_distributed),
->>>>>>> 7cb3299a
       _sampling_mode(LSHSamplingMode::Default) {
   std::random_device rd;
   std::default_random_engine eng(rd());
