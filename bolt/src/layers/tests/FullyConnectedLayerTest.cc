--- conflicted
+++ resolved
@@ -17,7 +17,6 @@
 class FullyConnectedLayerTestFixture : public testing::Test {
  private:
   std::mt19937 _rng;
-<<<<<<< HEAD
 
  public:
   FullyConnectedLayer _layer;
@@ -43,6 +42,9 @@
                INPUT_DIM) {}
 
   void SetUp() override {
+    // Initialize the weights and biases to random values. Use decimal powers of
+    // 2 to reduce floating point error and make the tests more deterministic.
+
     std::vector<float> w = genRandomValues(INPUT_DIM * LAYER_DIM);
     _layer.setWeights(w.data());
     _weights = Matrix(LAYER_DIM, INPUT_DIM);
@@ -54,57 +56,10 @@
     _biases.init(b);
   }
 
-  void TearDown() override {}
-
   float const* getWeightGradients() { return _layer._w_gradient; }
 
   float const* getBiasGradients() { return _layer._b_gradient; }
 
-=======
-
- public:
-  FullyConnectedLayer _layer;
-
-  std::vector<std::vector<uint32_t>> _indices;
-  std::vector<std::vector<float>> _values;
-  std::vector<std::vector<uint32_t>> _output_indices;
-
-  std::vector<BoltVector> _bolt_inputs;
-  std::vector<BoltVector> _bolt_labels;
-  Matrix _input_matrix;
-
-  Matrix _weights;
-  Matrix _biases;
-
-  Matrix _errors;
-
-  FullyConnectedLayerTestFixture()
-      : _rng(329),
-        _layer(FullyConnectedLayerConfig(LAYER_DIM, 0.25,
-                                         ActivationFunc::MeanSquared,
-                                         SamplingConfig(1, 1, 3, 10)),
-               INPUT_DIM) {}
-
-  void SetUp() override {
-    // Initialize the weights and biases to random values. Use decimal powers of
-    // 2 to reduce floating point error and make the tests more deterministic.
-
-    std::vector<float> w = genRandomValues(INPUT_DIM * LAYER_DIM);
-    _layer.setWeights(w.data());
-    _weights = Matrix(LAYER_DIM, INPUT_DIM);
-    _weights.init(w);
-
-    std::vector<float> b = genRandomValues(LAYER_DIM);
-    _layer.setBiases(b.data());
-    _biases = Matrix(1, LAYER_DIM);
-    _biases.init(b);
-  }
-
-  float const* getWeightGradients() { return _layer._w_gradient; }
-
-  float const* getBiasGradients() { return _layer._b_gradient; }
-
->>>>>>> 19a6d0f7
   std::vector<uint32_t> genRandomIndices(uint32_t len, uint32_t max) {
     std::uniform_int_distribution<uint32_t> dist(0, max - 1);
     std::unordered_set<uint32_t> indices_set;
@@ -201,11 +156,7 @@
   }
 
   Matrix correct_act = _input_matrix.multiply(_weights.transpose());
-<<<<<<< HEAD
-  correct_act.add(_biases);
-=======
   correct_act.addRowwise(_biases);
->>>>>>> 19a6d0f7
 
   for (uint32_t b = 0; b < BATCH_SIZE; b++) {
     ASSERT_EQ(outputs[b].len, LAYER_DIM);
@@ -251,11 +202,7 @@
   }
 
   Matrix correct_act = _input_matrix.multiply(_weights.transpose());
-<<<<<<< HEAD
-  correct_act.add(_biases);
-=======
   correct_act.addRowwise(_biases);
->>>>>>> 19a6d0f7
 
   for (uint32_t b = 0; b < BATCH_SIZE; b++) {
     ASSERT_EQ(outputs[b].len, LAYER_DIM);
@@ -302,11 +249,7 @@
   }
 
   Matrix correct_act = _input_matrix.multiply(_weights.transpose());
-<<<<<<< HEAD
-  correct_act.add(_biases);
-=======
   correct_act.addRowwise(_biases);
->>>>>>> 19a6d0f7
 
   for (uint32_t b = 0; b < BATCH_SIZE; b++) {
     ASSERT_EQ(outputs[b].len, SPARSE_LAYER_DIM);
@@ -354,11 +297,7 @@
   }
 
   Matrix correct_act = _input_matrix.multiply(_weights.transpose());
-<<<<<<< HEAD
-  correct_act.add(_biases);
-=======
   correct_act.addRowwise(_biases);
->>>>>>> 19a6d0f7
 
   for (uint32_t b = 0; b < BATCH_SIZE; b++) {
     ASSERT_EQ(outputs[b].len, SPARSE_LAYER_DIM);
