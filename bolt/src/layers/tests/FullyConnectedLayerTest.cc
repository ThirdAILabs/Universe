#include "BoltLayerTestUtils.h"
#include <bolt/src/layers/BoltVector.h>
#include <bolt/src/layers/FullyConnectedLayer.h>
#include <bolt/src/layers/LayerConfig.h>
#include <gtest/gtest.h>
#include <cstddef>
#include <random>
#include <unordered_set>
#include <vector>

namespace thirdai::bolt::tests {

constexpr uint32_t LAYER_DIM = 100, INPUT_DIM = 160, BATCH_SIZE = 4;
constexpr uint32_t SPARSE_INPUT_DIM = INPUT_DIM / 4;
constexpr uint32_t SPARSE_LAYER_DIM = LAYER_DIM / 4;

class FullyConnectedLayerTestFixture : public testing::Test {
 private:
  std::mt19937 _rng;

 public:
  FullyConnectedLayer _layer;

  std::vector<std::vector<uint32_t>> _indices;
  std::vector<std::vector<float>> _values;
  std::vector<std::vector<uint32_t>> _output_indices;

  std::vector<BoltVector> _bolt_inputs;
  std::vector<BoltVector> _bolt_labels;
  Matrix _input_matrix;

  Matrix _weights;
  Matrix _biases;

  Matrix _errors;

  FullyConnectedLayerTestFixture()
      : _rng(329),
        _layer(FullyConnectedLayerConfig(LAYER_DIM, 0.25,
                                         ActivationFunction::Linear,
                                         SamplingConfig(1, 64, 3, 10)),
               INPUT_DIM) {}

  void SetUp() override {
    // Initialize the weights and biases to random values. Use decimal powers of
    // 2 to reduce floating point error and make the tests more deterministic.

    std::vector<float> w = genRandomValues(INPUT_DIM * LAYER_DIM);
    _layer.setWeights(w.data());
    _weights = Matrix(LAYER_DIM, INPUT_DIM);
    _weights.init(w);

    std::vector<float> b = genRandomValues(LAYER_DIM);
    _layer.setBiases(b.data());
    _biases = Matrix(1, LAYER_DIM);
    _biases.init(b);
  }

<<<<<<< HEAD
  float const* getWeightGradients() { return _layer._w_gradient; }

  float const* getBiasGradients() { return _layer._b_gradient; }
=======
  const std::vector<float>& getWeightGradients() { return _layer._w_gradient; }

  const std::vector<float>& getBiasGradients() { return _layer._b_gradient; }
>>>>>>> d72ab14c

  std::vector<uint32_t> genRandomIndices(uint32_t len, uint32_t max) {
    std::uniform_int_distribution<uint32_t> dist(0, max - 1);
    std::unordered_set<uint32_t> indices_set;
    while (indices_set.size() < len) {
      indices_set.insert(dist(_rng));
    }
    return std::vector<uint32_t>(indices_set.begin(), indices_set.end());
  }

  std::vector<float> genRandomValues(uint32_t len) {
    std::uniform_int_distribution<int> dist(-300, 300);
    std::vector<float> values;
    for (uint32_t i = 0; i < len; i++) {
      values.push_back(static_cast<float>(dist(_rng)) / 64);
    }
    return values;
  }

  void makeDenseInputs() {
    _values.clear();
    _bolt_inputs.clear();
    for (uint32_t b = 0; b < BATCH_SIZE; b++) {
      auto values = genRandomValues(INPUT_DIM);
      BoltVector vec(INPUT_DIM, true, true);
      std::fill_n(vec.gradients, INPUT_DIM, 0);
      std::copy(values.begin(), values.end(), vec.activations);
      _bolt_inputs.push_back(std::move(vec));
      _values.push_back(std::move(values));
    }
    _input_matrix = Matrix(_values);
  }

  void makeSparseInputs() {
    _indices.clear();
    _values.clear();
    _bolt_inputs.clear();
    for (uint32_t b = 0; b < BATCH_SIZE; b++) {
      auto indices = genRandomIndices(SPARSE_INPUT_DIM, INPUT_DIM);
      auto values = genRandomValues(SPARSE_INPUT_DIM);
      BoltVector vec(SPARSE_INPUT_DIM, false, true);
      std::fill_n(vec.gradients, SPARSE_INPUT_DIM, 0);
      std::copy(indices.begin(), indices.end(), vec.active_neurons);
      std::copy(values.begin(), values.end(), vec.activations);
      _bolt_inputs.push_back(std::move(vec));
      _indices.push_back(std::move(indices));
      _values.push_back(std::move(values));
    }
    _input_matrix = Matrix(_indices, _values, INPUT_DIM);
  }

  void makeSparseLabels() {
    for (uint32_t b = 0; b < BATCH_SIZE; b++) {
      auto output_indices = genRandomIndices(SPARSE_LAYER_DIM, LAYER_DIM);
      BoltVector labels = BoltVector::makeSparseVector(
          output_indices, std::vector<float>(SPARSE_LAYER_DIM, 1.0));

      _bolt_labels.push_back(std::move(labels));
      _output_indices.push_back(std::move(output_indices));
    }
  }

  void genDenseErrors(BoltBatch& outputs) {
    std::vector<std::vector<float>> all_errors;
    for (uint32_t b = 0; b < BATCH_SIZE; b++) {
      ASSERT_EQ(outputs[b].len, LAYER_DIM);
      std::vector<float> errors = genRandomValues(outputs[b].len);
      std::copy(errors.begin(), errors.end(), outputs[b].gradients);
      all_errors.push_back(std::move(errors));
    }

    _errors = Matrix(all_errors);
  }

  void genSparseErrors(BoltBatch& outputs) {
    std::vector<std::vector<float>> all_errors;
    for (uint32_t b = 0; b < BATCH_SIZE; b++) {
      ASSERT_EQ(outputs[b].len, SPARSE_LAYER_DIM);
      std::vector<float> errors = genRandomValues(outputs[b].len);
      std::copy(errors.begin(), errors.end(), outputs[b].gradients);
      all_errors.push_back(std::move(errors));
    }

    _errors = Matrix(_output_indices, all_errors, LAYER_DIM);
  }
};

TEST_F(FullyConnectedLayerTestFixture, DenseDenseTest) {
  makeDenseInputs();

  BoltBatch outputs = _layer.createBatchState(BATCH_SIZE, true);

  for (uint32_t b = 0; b < BATCH_SIZE; b++) {
    _layer.forward(_bolt_inputs[b], outputs[b]);
  }

  Matrix correct_act = _input_matrix.multiply(_weights.transpose());
  correct_act.addRowwise(_biases);

  for (uint32_t b = 0; b < BATCH_SIZE; b++) {
    ASSERT_EQ(outputs[b].len, LAYER_DIM);
    ASSERT_EQ(outputs[b].active_neurons, nullptr);
    for (uint32_t i = 0; i < LAYER_DIM; i++) {
      ASSERT_FLOAT_EQ(outputs[b].activations[i], correct_act(b, i));
    }
  }

  genDenseErrors(outputs);

  for (uint32_t b = 0; b < BATCH_SIZE; b++) {
    _layer.backpropagate(_bolt_inputs[b], outputs[b]);
  }

  Matrix correct_grad = _errors.transpose().multiply(_input_matrix);
  Matrix correct_prev_errors = _errors.multiply(_weights);

  for (uint32_t b = 0; b < BATCH_SIZE; b++) {
    ASSERT_EQ(_bolt_inputs.at(b).active_neurons, nullptr);
    ASSERT_EQ(_bolt_inputs.at(b).len, INPUT_DIM);
    for (uint32_t i = 0; i < INPUT_DIM; i++) {
      ASSERT_FLOAT_EQ(_bolt_inputs.at(b).gradients[i],
                      correct_prev_errors(b, i));
    }
  }

  for (uint32_t i = 0; i < LAYER_DIM; i++) {
    for (uint32_t j = 0; j < INPUT_DIM; j++) {
      ASSERT_FLOAT_EQ(getWeightGradients()[i * INPUT_DIM + j],
                      correct_grad(i, j));
    }
  }
}

TEST_F(FullyConnectedLayerTestFixture, SparseDenseTest) {
  makeSparseInputs();

  BoltBatch outputs = _layer.createBatchState(BATCH_SIZE, true);

  for (uint32_t b = 0; b < BATCH_SIZE; b++) {
    _layer.forward(_bolt_inputs[b], outputs[b]);
  }

  Matrix correct_act = _input_matrix.multiply(_weights.transpose());
  correct_act.addRowwise(_biases);

  for (uint32_t b = 0; b < BATCH_SIZE; b++) {
    ASSERT_EQ(outputs[b].len, LAYER_DIM);
    ASSERT_EQ(outputs[b].active_neurons, nullptr);
    for (uint32_t i = 0; i < LAYER_DIM; i++) {
      ASSERT_FLOAT_EQ(outputs[b].activations[i], correct_act(b, i));
    }
  }

  genDenseErrors(outputs);

  for (uint32_t b = 0; b < BATCH_SIZE; b++) {
    _layer.backpropagate(_bolt_inputs[b], outputs[b]);
  }

  Matrix correct_grad = _errors.transpose().multiply(_input_matrix);
  Matrix correct_prev_errors = _errors.multiply(_weights);

  for (uint32_t b = 0; b < BATCH_SIZE; b++) {
    ASSERT_EQ(_bolt_inputs.at(b).len, SPARSE_INPUT_DIM);
    for (uint32_t i = 0; i < SPARSE_INPUT_DIM; i++) {
      ASSERT_EQ(_bolt_inputs.at(b).active_neurons[i], _indices.at(b).at(i));
      ASSERT_FLOAT_EQ(_bolt_inputs.at(b).gradients[i],
                      correct_prev_errors(b, _indices.at(b).at(i)));
    }
  }

  for (uint32_t i = 0; i < LAYER_DIM; i++) {
    for (uint32_t j = 0; j < INPUT_DIM; j++) {
      ASSERT_FLOAT_EQ(getWeightGradients()[i * INPUT_DIM + j],
                      correct_grad(i, j));
    }
  }
}

TEST_F(FullyConnectedLayerTestFixture, DenseSparseTest) {
  makeDenseInputs();
  makeSparseLabels();

  BoltBatch outputs = _layer.createBatchState(BATCH_SIZE, false);

  for (uint32_t b = 0; b < BATCH_SIZE; b++) {
    _layer.forward(_bolt_inputs[b], outputs[b], &_bolt_labels.at(b));
  }

  Matrix correct_act = _input_matrix.multiply(_weights.transpose());
  correct_act.addRowwise(_biases);

  for (uint32_t b = 0; b < BATCH_SIZE; b++) {
    ASSERT_EQ(outputs[b].len, SPARSE_LAYER_DIM);
    for (uint32_t i = 0; i < SPARSE_LAYER_DIM; i++) {
      ASSERT_EQ(outputs[b].active_neurons[i], _output_indices.at(b).at(i));
      ASSERT_FLOAT_EQ(outputs[b].activations[i],
                      correct_act(b, _output_indices.at(b).at(i)));
    }
  }

  genSparseErrors(outputs);

  for (uint32_t b = 0; b < BATCH_SIZE; b++) {
    _layer.backpropagate(_bolt_inputs[b], outputs[b]);
  }

  Matrix correct_grad = _errors.transpose().multiply(_input_matrix);
  Matrix correct_prev_errors = _errors.multiply(_weights);

  for (uint32_t b = 0; b < BATCH_SIZE; b++) {
    ASSERT_EQ(_bolt_inputs.at(b).active_neurons, nullptr);
    ASSERT_EQ(_bolt_inputs.at(b).len, INPUT_DIM);
    for (uint32_t i = 0; i < INPUT_DIM; i++) {
      ASSERT_FLOAT_EQ(_bolt_inputs.at(b).gradients[i],
                      correct_prev_errors(b, i));
    }
  }

  for (uint32_t i = 0; i < LAYER_DIM; i++) {
    for (uint32_t j = 0; j < INPUT_DIM; j++) {
      ASSERT_FLOAT_EQ(getWeightGradients()[i * INPUT_DIM + j],
                      correct_grad(i, j));
    }
  }
}

TEST_F(FullyConnectedLayerTestFixture, SparseSparseTest) {
  makeSparseInputs();
  makeSparseLabels();

  BoltBatch outputs = _layer.createBatchState(BATCH_SIZE, false);

  for (uint32_t b = 0; b < BATCH_SIZE; b++) {
    _layer.forward(_bolt_inputs[b], outputs[b], &_bolt_labels.at(b));
  }

  Matrix correct_act = _input_matrix.multiply(_weights.transpose());
  correct_act.addRowwise(_biases);

  for (uint32_t b = 0; b < BATCH_SIZE; b++) {
    ASSERT_EQ(outputs[b].len, SPARSE_LAYER_DIM);
    for (uint32_t i = 0; i < SPARSE_LAYER_DIM; i++) {
      ASSERT_EQ(outputs[b].active_neurons[i], _output_indices.at(b).at(i));
      ASSERT_FLOAT_EQ(outputs[b].activations[i],
                      correct_act(b, _output_indices.at(b).at(i)));
    }
  }

  genSparseErrors(outputs);

  for (uint32_t b = 0; b < BATCH_SIZE; b++) {
    _layer.backpropagate(_bolt_inputs[b], outputs[b]);
  }

  Matrix correct_grad = _errors.transpose().multiply(_input_matrix);
  Matrix correct_prev_errors = _errors.multiply(_weights);

  for (uint32_t b = 0; b < BATCH_SIZE; b++) {
    ASSERT_EQ(_bolt_inputs.at(b).len, SPARSE_INPUT_DIM);
    for (uint32_t i = 0; i < SPARSE_INPUT_DIM; i++) {
      ASSERT_EQ(_bolt_inputs.at(b).active_neurons[i], _indices.at(b).at(i));
      ASSERT_FLOAT_EQ(_bolt_inputs.at(b).gradients[i],
                      correct_prev_errors(b, _indices.at(b).at(i)));
    }
  }

  for (uint32_t i = 0; i < LAYER_DIM; i++) {
    for (uint32_t j = 0; j < INPUT_DIM; j++) {
      ASSERT_FLOAT_EQ(getWeightGradients()[i * INPUT_DIM + j],
                      correct_grad(i, j));
    }
  }
}

}  // namespace thirdai::bolt::tests<|MERGE_RESOLUTION|>--- conflicted
+++ resolved
@@ -56,15 +56,9 @@
     _biases.init(b);
   }
 
-<<<<<<< HEAD
-  float const* getWeightGradients() { return _layer._w_gradient; }
-
-  float const* getBiasGradients() { return _layer._b_gradient; }
-=======
   const std::vector<float>& getWeightGradients() { return _layer._w_gradient; }
 
   const std::vector<float>& getBiasGradients() { return _layer._b_gradient; }
->>>>>>> d72ab14c
 
   std::vector<uint32_t> genRandomIndices(uint32_t len, uint32_t max) {
     std::uniform_int_distribution<uint32_t> dist(0, max - 1);
