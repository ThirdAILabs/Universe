#pragma once

<<<<<<< HEAD
=======
#include <cereal/types/vector.hpp>
>>>>>>> d72ab14c
#include <cctype>
#include <cmath>
#include <fstream>
#include <iostream>
#include <stdexcept>

namespace thirdai::bolt {

enum class ActivationFunction { ReLU, Softmax, Linear };

static ActivationFunction getActivationFunction(
    const std::string& act_func_name) {
  std::string lower_name;
  for (char c : act_func_name) {
    lower_name.push_back(std::tolower(c));
  }
  if (lower_name == "relu") {
    return ActivationFunction::ReLU;
  }
  if (lower_name == "softmax") {
    return ActivationFunction::Softmax;
  }
  if (lower_name == "linear") {
    return ActivationFunction::Linear;
  }
  throw std::invalid_argument("'" + act_func_name +
                              "' is not a valid activation function");
}

struct SamplingConfig {
  uint32_t hashes_per_table, num_tables, range_pow, reservoir_size;

  SamplingConfig()
      : hashes_per_table(0), num_tables(0), range_pow(0), reservoir_size(0) {}

  SamplingConfig(uint32_t hashes_per_table, uint32_t num_tables,
                 uint32_t range_pow, uint32_t reservoir_size)
      : hashes_per_table(hashes_per_table),
        num_tables(num_tables),
        range_pow(range_pow),
        reservoir_size(reservoir_size) {}

 private:
  // Tell Cereal what to serialize. See https://uscilab.github.io/cereal/
  friend class cereal::access;
  template <class Archive>
  void serialize(Archive& archive) {
    archive(hashes_per_table, num_tables, range_pow, reservoir_size);
  }
};

struct FullyConnectedLayerConfig {
  uint64_t dim;
  float sparsity;
  ActivationFunction act_func;
  SamplingConfig sampling_config;

  static void checkSparsity(float sparsity) {
    if (0.2 < sparsity && sparsity < 1.0) {
      std::cout << "WARNING: Using large load_factor value " << sparsity
                << " in Layer, consider decreasing load_factor" << std::endl;
    }
  }

  FullyConnectedLayerConfig(uint64_t _dim, float _sparsity,
                            ActivationFunction _act_func,
                            SamplingConfig _config)
      : dim(_dim),
        sparsity(_sparsity),
        act_func(_act_func),
        sampling_config(_config) {
    checkSparsity(sparsity);
  }

  FullyConnectedLayerConfig(uint64_t _dim, ActivationFunction _act_func)
      : dim(_dim),
        sparsity(1.0),
        act_func(_act_func),
        sampling_config(SamplingConfig()) {
    checkSparsity(sparsity);
  }

  FullyConnectedLayerConfig(uint64_t _dim, float _sparsity,
                            ActivationFunction _act_func)
      : dim(_dim), sparsity(_sparsity), act_func(_act_func) {
    checkSparsity(sparsity);
    if (sparsity < 1.0) {
      uint32_t rp = (static_cast<uint32_t>(log2(dim)) / 3) * 3;
      uint32_t k = rp / 3;
      uint32_t rs = (dim * 4) / (1 << rp);
      uint32_t l = sparsity < 0.1 ? 256 : 64;
      sampling_config = SamplingConfig(k, l, rp, rs);
    } else {
      sampling_config = SamplingConfig();
    }
  }

  friend std::ostream& operator<<(std::ostream& out,
                                  const FullyConnectedLayerConfig& config) {
    out << "Layer: dim=" << config.dim << ", load_factor=" << config.sparsity;
    switch (config.act_func) {
      case ActivationFunction::ReLU:
        out << ", act_func=ReLU";
        break;
      case ActivationFunction::Softmax:
        out << ", act_func=Softmax";
        break;
      case ActivationFunction::Linear:
        out << ", act_func=Linear";
        break;
    }
    if (config.sparsity < 1.0) {
      out << ", sampling: {";
      out << "hashes_per_table=" << config.sampling_config.hashes_per_table
          << ", num_tables=" << config.sampling_config.num_tables
          << ", range_pow=" << config.sampling_config.range_pow
          << ", reservoir_size=" << config.sampling_config.reservoir_size
          << "}";
    }
    return out;
  }
};

struct EmbeddingLayerConfig {
  uint32_t num_embedding_lookups;
  uint32_t lookup_size;
  uint32_t log_embedding_block_size;

  EmbeddingLayerConfig(uint32_t _num_embedding_lookups, uint32_t _lookup_size,
                       uint32_t _log_embedding_block_size)
      : num_embedding_lookups(_num_embedding_lookups),
        lookup_size(_lookup_size),
        log_embedding_block_size(_log_embedding_block_size) {}
};

}  // namespace thirdai::bolt<|MERGE_RESOLUTION|>--- conflicted
+++ resolved
@@ -1,9 +1,6 @@
 #pragma once
 
-<<<<<<< HEAD
-=======
 #include <cereal/types/vector.hpp>
->>>>>>> d72ab14c
 #include <cctype>
 #include <cmath>
 #include <fstream>
