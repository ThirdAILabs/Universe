--- conflicted
+++ resolved
@@ -88,18 +88,6 @@
 
   EmbeddingLayerConfig(
       uint64_t num_embedding_lookups, uint64_t lookup_size,
-<<<<<<< HEAD
-      uint64_t log_embedding_block_size, uint64_t update_chunk_size,
-      const std::string& reduction,
-      std::optional<uint64_t> num_tokens_per_input = std::nullopt);
-
-  uint64_t numEmbeddingLookups() const { return _num_embedding_lookups; }
-
-  uint64_t lookupSize() const { return _lookup_size; }
-
-  uint64_t logEmbeddingBlockSize() const { return _log_embedding_block_size; }
-
-=======
       uint64_t log_embedding_block_size, const std::string& reduction,
       std::optional<uint64_t> num_tokens_per_input = std::nullopt);
 
@@ -115,7 +103,6 @@
 
   uint64_t logEmbeddingBlockSize() const { return _log_embedding_block_size; }
 
->>>>>>> c4d44d82
   uint64_t updateChunkSize() const { return _update_chunk_size; }
 
   EmbeddingReductionType reduction() const { return _reduction; }
