#pragma once

#include <cereal/access.hpp>
#include <cereal/types/optional.hpp>
#include "LayerUtils.h"
#include "SamplingConfig.h"
#include <cmath>
#include <exception>
#include <iostream>
#include <stdexcept>

namespace thirdai::bolt {

struct SequentialLayerConfig {
  virtual uint64_t getDim() const = 0;

  virtual float getSparsity() const = 0;

  virtual ActivationFunction getActFunc() const = 0;

  static void checkSparsity(float sparsity) {
    if (sparsity > 1 || sparsity <= 0) {
      throw std::invalid_argument(
          "sparsity must be between 0 exclusive and 1 inclusive.");
    }
    if (0.2 < sparsity && sparsity < 1.0) {
      std::cout << "WARNING: Using large sparsity value " << sparsity
                << " in Layer, consider decreasing sparsity" << std::endl;
    }
  }

  virtual ~SequentialLayerConfig() = default;

 private:
  friend class cereal::access;
  template <class Archive>
  void serialize(Archive& archive) {
    (void)archive;
  }
};

using SequentialConfigList =
    std::vector<std::shared_ptr<bolt::SequentialLayerConfig>>;

class FullyConnectedLayerConfig final : public SequentialLayerConfig {
 private:
  uint64_t _dim;
  float _sparsity;
  ActivationFunction _activation_fn;
  bool _use_sparse_sparse_optimization;
  SamplingConfigPtr _sampling_config;

 public:
  // Public constructor - it should only be called by cereal
  FullyConnectedLayerConfig() {}

  FullyConnectedLayerConfig(uint64_t dim, const std::string& activation)
      : FullyConnectedLayerConfig(dim, /* sparsity= */ 1.0, activation) {}

  FullyConnectedLayerConfig(uint64_t dim, float sparsity,
                            const std::string& activation)
      : FullyConnectedLayerConfig(dim, sparsity, activation,
                                  DWTASamplingConfig::autotune(dim, sparsity)) {
  }

  FullyConnectedLayerConfig(uint64_t dim, float sparsity,
                            const std::string& activation,
                            SamplingConfigPtr sampling_config)
      : _dim(dim),
        _sparsity(sparsity),
        _activation_fn(getActivationFunction(activation)),
        _use_sparse_sparse_optimization(false),
        _sampling_config(std::move(sampling_config)) {
    if (_sparsity <= 0.0 || _sparsity > 1.0) {
      throw std::invalid_argument(
          "Layer sparsity must be in the range (0.0, 1.0].");
    }

    if (_sparsity < 1.0 && !_sampling_config) {
      throw std::invalid_argument(
          "SamplingConfig cannot be provided as null if sparsity < 1.0.");
    }
  }

  uint64_t getDim() const final { return _dim; }

  float getSparsity() const final { return _sparsity; }

  ActivationFunction getActFunc() const final { return _activation_fn; }

  const SamplingConfigPtr& getSamplingConfig() const {
    return _sampling_config;
  }

  void enableSparseSparseOptimization() {
    _use_sparse_sparse_optimization = true;
  }

  bool shouldUseSparseSparseOptimization() const {
    return _use_sparse_sparse_optimization;
  }

 private:
  static uint32_t clip(uint32_t input, uint32_t low, uint32_t high) {
    if (input < low) {
      return low;
    }
    if (input > high) {
      return high;
    }
    return input;
  }

  friend class cereal::access;
  template <class Archive>
  void serialize(Archive& archive) {
    archive(cereal::base_class<SequentialLayerConfig>(this), _dim, _sparsity,
            _activation_fn, _use_sparse_sparse_optimization, _sampling_config);
  }
};

struct ConvLayerConfig final : public SequentialLayerConfig {
  uint64_t num_filters;
  float sparsity;
  ActivationFunction act_func;
  SamplingConfigPtr sampling_config;
  std::pair<uint32_t, uint32_t> kernel_size;
  uint32_t num_patches;

  ConvLayerConfig(uint64_t _num_filters, float _sparsity,
                  ActivationFunction _act_func, SamplingConfigPtr _config,
                  std::pair<uint32_t, uint32_t> _kernel_size,
                  uint32_t _num_patches)
      : num_filters(_num_filters),
        sparsity(_sparsity),
        act_func(_act_func),
        sampling_config(std::move(_config)),
        kernel_size(std::move(_kernel_size)),
        num_patches(_num_patches) {
    checkSparsity(sparsity);
  }

  ConvLayerConfig(uint64_t _num_filters, float _sparsity,
                  ActivationFunction _act_func,
                  std::pair<uint32_t, uint32_t> _kernel_size,
                  uint32_t _num_patches)
      : num_filters(_num_filters),
        sparsity(_sparsity),
        act_func(_act_func),
        kernel_size(std::move(_kernel_size)),
        num_patches(_num_patches) {
    checkSparsity(sparsity);
    if (sparsity < 1.0) {
      uint32_t rp = (static_cast<uint32_t>(log2(num_filters)) / 3) * 3;
      uint32_t k = rp / 3;
      uint32_t rs = (num_filters * 4) / (1 << rp);
      uint32_t l = sparsity < 0.1 ? 256 : 64;
      sampling_config = std::make_unique<DWTASamplingConfig>(
          /*num_tables= */ l,
          /* hashes_per_table= */ k, rs);
    } else {
      sampling_config = nullptr;
    }
  }

  uint64_t getDim() const final { return num_filters * num_patches; }

  float getSparsity() const final { return sparsity; }

  ActivationFunction getActFunc() const final { return act_func; }
};

enum class EmbeddingReductionType {
  SUM,
  CONCATENATION,
};

class EmbeddingLayerConfig {
 public:
  // Public constructor, needed for cereal to construct optional, should not be
  // used otherwise.
  EmbeddingLayerConfig() {}

  EmbeddingLayerConfig(
      uint32_t num_embedding_lookups, uint32_t lookup_size,
      uint32_t log_embedding_block_size, const std::string& reduction,
      std::optional<uint32_t> num_tokens_per_input = std::nullopt)
      : _num_embedding_lookups(num_embedding_lookups),
        _lookup_size(lookup_size),
        _log_embedding_block_size(log_embedding_block_size),
        _reduction(getReductionType(reduction)),
<<<<<<< HEAD
        _num_tokens_per_input(num_tokens_per_input) {}
=======
        _num_tokens_per_input(num_tokens_per_input) {
    if (_reduction == EmbeddingReductionType::CONCATENATION &&
        !_num_tokens_per_input) {
      throw std::invalid_argument(
          "Cannot construct embedding layer with concatenation reduction "
          "without specifying num_tokens_per_input.");
    }
  }
>>>>>>> 29341562

  uint32_t numEmbeddingLookups() const { return _num_embedding_lookups; }

  uint32_t lookupSize() const { return _lookup_size; }

  uint32_t logEmbeddingBlockSize() const { return _log_embedding_block_size; }

  EmbeddingReductionType reduction() const { return _reduction; }

<<<<<<< HEAD
=======
  uint32_t getOutputDim() const {
    return _num_embedding_lookups * _lookup_size *
           _num_tokens_per_input.value_or(1);
  }

>>>>>>> 29341562
  std::optional<uint32_t> numTokensPerInput() const {
    return _num_tokens_per_input;
  }

 private:
  uint32_t _num_embedding_lookups;
  uint32_t _lookup_size;
  uint32_t _log_embedding_block_size;

  EmbeddingReductionType _reduction;
  std::optional<uint32_t> _num_tokens_per_input;

  friend class cereal::access;
  template <class Archive>
  void serialize(Archive& archive) {
    archive(_num_embedding_lookups, _lookup_size, _log_embedding_block_size,
            _reduction, _num_tokens_per_input);
  }

  static EmbeddingReductionType getReductionType(
      const std::string& reduction_name) {
    std::string lower_name;
    for (char c : reduction_name) {
      lower_name.push_back(std::tolower(c));
    }
    if (lower_name == "sum") {
      return EmbeddingReductionType::SUM;
    }
    if (lower_name == "concat" || lower_name == "concatenation") {
      return EmbeddingReductionType::CONCATENATION;
    }
    throw std::invalid_argument(
        "Invalid embedding reduction time '" + reduction_name +
        "', supported options are 'sum' or 'concat'/'concatenation'");
  }
};

class NormalizationLayerConfig {
 public:
  explicit NormalizationLayerConfig(float epsilon = 0.00001)
      : _epsilon(epsilon),
        _beta_regularizer(std::nullopt),
        _gamma_regularizer(std::nullopt) {}

  static NormalizationLayerConfig makeConfig() {
    return NormalizationLayerConfig();
  }

  NormalizationLayerConfig& setCenteringFactor(float centering_factor) {
    _beta_regularizer = centering_factor;
    return *this;
  }

  NormalizationLayerConfig& setScalingFactor(float scaling_factor) {
    _gamma_regularizer = scaling_factor;
    return *this;
  }

  // The default value for _beta_regularizer is 0.0 (has no effect)
  constexpr float beta() const {
    return _beta_regularizer.has_value() ? _beta_regularizer.value() : 0.0;
  }

  // The default value for _gamma_regularizer is 1.0 (has no effect)
  constexpr float gamma() const {
    return _gamma_regularizer.has_value() ? _gamma_regularizer.value() : 1.0;
  }
  constexpr float epsilon() const { return _epsilon; }

 private:
  // small threshold added to avoid division by zero
  float _epsilon;

  // If beta_regularizer and gamma_regularizer are set, then the z-score
  // will be scaled (multiplied) by a factor of _gamma_regularizer and
  // shifted (centered) by a factor of _beta_regularizer
  std::optional<float> _beta_regularizer;
  std::optional<float> _gamma_regularizer;

  friend class cereal::access;
  template <class Archive>
  void serialize(Archive& archive) {
    archive(_beta_regularizer, _gamma_regularizer, _epsilon);
  }
};

}  // namespace thirdai::bolt

CEREAL_REGISTER_TYPE(thirdai::bolt::FullyConnectedLayerConfig)<|MERGE_RESOLUTION|>--- conflicted
+++ resolved
@@ -189,9 +189,6 @@
         _lookup_size(lookup_size),
         _log_embedding_block_size(log_embedding_block_size),
         _reduction(getReductionType(reduction)),
-<<<<<<< HEAD
-        _num_tokens_per_input(num_tokens_per_input) {}
-=======
         _num_tokens_per_input(num_tokens_per_input) {
     if (_reduction == EmbeddingReductionType::CONCATENATION &&
         !_num_tokens_per_input) {
@@ -200,7 +197,6 @@
           "without specifying num_tokens_per_input.");
     }
   }
->>>>>>> 29341562
 
   uint32_t numEmbeddingLookups() const { return _num_embedding_lookups; }
 
@@ -210,14 +206,11 @@
 
   EmbeddingReductionType reduction() const { return _reduction; }
 
-<<<<<<< HEAD
-=======
   uint32_t getOutputDim() const {
     return _num_embedding_lookups * _lookup_size *
            _num_tokens_per_input.value_or(1);
   }
 
->>>>>>> 29341562
   std::optional<uint32_t> numTokensPerInput() const {
     return _num_tokens_per_input;
   }
