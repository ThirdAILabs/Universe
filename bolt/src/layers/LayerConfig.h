#pragma once

#include "LayerUtils.h"
#include "SamplingConfig.h"
#include <utils/StringManipulation.h>
#include <cmath>
#include <exception>
#include <iostream>
#include <stdexcept>

namespace thirdai::bolt {

<<<<<<< HEAD
struct SequentialLayerConfig {
  virtual uint64_t getDim() const = 0;

  virtual float getSparsity() const = 0;

  virtual ActivationFunction getActFunc() const = 0;

  static void checkSparsity(float sparsity);

  virtual ~SequentialLayerConfig() = default;

 private:
  friend class cereal::access;
  template <class Archive>
  void serialize(Archive& archive);
};

using SequentialConfigList =
    std::vector<std::shared_ptr<bolt::SequentialLayerConfig>>;

class FullyConnectedLayerConfig final : public SequentialLayerConfig {
=======
class FullyConnectedLayerConfig {
>>>>>>> bdcb3cf4
 private:
  uint64_t _dim;
  float _sparsity;
  ActivationFunction _activation_fn;
  SamplingConfigPtr _sampling_config;

 public:
  // Public constructor - it should only be called by cereal
  FullyConnectedLayerConfig() {}

  FullyConnectedLayerConfig(uint64_t dim, const std::string& activation)
      : FullyConnectedLayerConfig(dim, /* sparsity= */ 1.0, activation) {}

  FullyConnectedLayerConfig(uint64_t dim, float sparsity,
                            const std::string& activation)
      : FullyConnectedLayerConfig(dim, sparsity, activation,
                                  DWTASamplingConfig::autotune(dim, sparsity)) {
  }

  FullyConnectedLayerConfig(uint64_t dim, float sparsity,
                            const std::string& activation,
                            SamplingConfigPtr sampling_config);

  uint64_t getDim() const { return _dim; }

  float getSparsity() const { return _sparsity; }

  ActivationFunction getActFunc() const { return _activation_fn; }

  const SamplingConfigPtr& getSamplingConfig() const {
    return _sampling_config;
  }

<<<<<<< HEAD
 private:
  static uint32_t clip(uint32_t input, uint32_t low, uint32_t high);

  friend class cereal::access;
  template <class Archive>
  void serialize(Archive& archive);
=======
  friend class cereal::access;
  template <class Archive>
  void serialize(Archive& archive) {
    archive(_dim, _sparsity, _activation_fn, _sampling_config);
  }
>>>>>>> bdcb3cf4
};

struct ConvLayerConfig {
  uint64_t num_filters;
  float sparsity;
  ActivationFunction act_func;
  SamplingConfigPtr sampling_config;
  std::pair<uint32_t, uint32_t> kernel_size;
  uint32_t num_patches;

  ConvLayerConfig(uint64_t _num_filters, float _sparsity,
                  ActivationFunction _act_func, SamplingConfigPtr _config,
                  std::pair<uint32_t, uint32_t> _kernel_size,
                  uint32_t _num_patches);

  ConvLayerConfig(uint64_t _num_filters, float _sparsity,
                  ActivationFunction _act_func,
                  std::pair<uint32_t, uint32_t> _kernel_size,
                  uint32_t _num_patches);

  uint64_t getDim() const { return num_filters * num_patches; }

  float getSparsity() const { return sparsity; }

  ActivationFunction getActFunc() const { return act_func; }
};

enum class EmbeddingReductionType {
  SUM,
  CONCATENATION,
};

class EmbeddingLayerConfig {
 public:
  // Public constructor, needed for cereal to construct optional, should not be
  // used otherwise.
  EmbeddingLayerConfig() {}

  EmbeddingLayerConfig(
      uint32_t num_embedding_lookups, uint32_t lookup_size,
      uint32_t log_embedding_block_size, const std::string& reduction,
      std::optional<uint32_t> num_tokens_per_input = std::nullopt);

  uint32_t numEmbeddingLookups() const { return _num_embedding_lookups; }

  uint32_t lookupSize() const { return _lookup_size; }

  uint32_t logEmbeddingBlockSize() const { return _log_embedding_block_size; }

  EmbeddingReductionType reduction() const { return _reduction; }

  uint32_t getOutputDim() const {
    return _num_embedding_lookups * _lookup_size *
           _num_tokens_per_input.value_or(1);
  }

  std::optional<uint32_t> numTokensPerInput() const {
    return _num_tokens_per_input;
  }

 private:
  uint32_t _num_embedding_lookups;
  uint32_t _lookup_size;
  uint32_t _log_embedding_block_size;

  EmbeddingReductionType _reduction;
  std::optional<uint32_t> _num_tokens_per_input;

  friend class cereal::access;
  template <class Archive>
  void serialize(Archive& archive);

  static EmbeddingReductionType getReductionType(
      const std::string& reduction_name);
};

class NormalizationLayerConfig {
 public:
  explicit NormalizationLayerConfig(float epsilon = 0.00001)
      : _epsilon(epsilon),
        _beta_regularizer(std::nullopt),
        _gamma_regularizer(std::nullopt) {}

  static NormalizationLayerConfig makeConfig() {
    return NormalizationLayerConfig();
  }

  NormalizationLayerConfig& setCenteringFactor(float centering_factor) {
    _beta_regularizer = centering_factor;
    return *this;
  }

  NormalizationLayerConfig& setScalingFactor(float scaling_factor) {
    _gamma_regularizer = scaling_factor;
    return *this;
  }

  // The default value for _beta_regularizer is 0.0 (has no effect)
  constexpr float beta() const {
    return _beta_regularizer.has_value() ? _beta_regularizer.value() : 0.0;
  }

  // The default value for _gamma_regularizer is 1.0 (has no effect)
  constexpr float gamma() const {
    return _gamma_regularizer.has_value() ? _gamma_regularizer.value() : 1.0;
  }
  constexpr float epsilon() const { return _epsilon; }

 private:
  // small threshold added to avoid division by zero
  float _epsilon;

  // If beta_regularizer and gamma_regularizer are set, then the z-score
  // will be scaled (multiplied) by a factor of _gamma_regularizer and
  // shifted (centered) by a factor of _beta_regularizer
  std::optional<float> _beta_regularizer;
  std::optional<float> _gamma_regularizer;

  friend class cereal::access;
  template <class Archive>
  void serialize(Archive& archive);
};

}  // namespace thirdai::bolt<|MERGE_RESOLUTION|>--- conflicted
+++ resolved
@@ -10,31 +10,7 @@
 
 namespace thirdai::bolt {
 
-<<<<<<< HEAD
-struct SequentialLayerConfig {
-  virtual uint64_t getDim() const = 0;
-
-  virtual float getSparsity() const = 0;
-
-  virtual ActivationFunction getActFunc() const = 0;
-
-  static void checkSparsity(float sparsity);
-
-  virtual ~SequentialLayerConfig() = default;
-
- private:
-  friend class cereal::access;
-  template <class Archive>
-  void serialize(Archive& archive);
-};
-
-using SequentialConfigList =
-    std::vector<std::shared_ptr<bolt::SequentialLayerConfig>>;
-
-class FullyConnectedLayerConfig final : public SequentialLayerConfig {
-=======
 class FullyConnectedLayerConfig {
->>>>>>> bdcb3cf4
  private:
   uint64_t _dim;
   float _sparsity;
@@ -68,20 +44,12 @@
     return _sampling_config;
   }
 
-<<<<<<< HEAD
  private:
   static uint32_t clip(uint32_t input, uint32_t low, uint32_t high);
 
   friend class cereal::access;
   template <class Archive>
   void serialize(Archive& archive);
-=======
-  friend class cereal::access;
-  template <class Archive>
-  void serialize(Archive& archive) {
-    archive(_dim, _sparsity, _activation_fn, _sampling_config);
-  }
->>>>>>> bdcb3cf4
 };
 
 struct ConvLayerConfig {
