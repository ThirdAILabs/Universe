--- conflicted
+++ resolved
@@ -12,22 +12,7 @@
 
 namespace thirdai::bolt {
 
-<<<<<<< HEAD
-static void checkSparsity(float sparsity) {
-  if (sparsity > 1 || sparsity <= 0) {
-    throw std::invalid_argument(
-        "sparsity must be between 0 exclusive and 1 inclusive.");
-  }
-  if (0.2 < sparsity && sparsity < 1.0) {
-    std::cout << "WARNING: Using large sparsity value " << sparsity
-              << " in Layer, consider decreasing sparsity" << std::endl;
-  }
-}
-
-class FullyConnectedLayerConfig final {
-=======
 class FullyConnectedLayerConfig {
->>>>>>> f5ad4a0f
  private:
   uint64_t _dim;
   float _sparsity;
@@ -51,15 +36,6 @@
                             const std::string& activation,
                             SamplingConfigPtr sampling_config);
 
-<<<<<<< HEAD
-    if (_sparsity < 1.0 && !_sampling_config) {
-      throw std::invalid_argument(
-          "SamplingConfig cannot be provided as null if sparsity < 1.0.");
-    }
-  }
-
-=======
->>>>>>> f5ad4a0f
   uint64_t getDim() const { return _dim; }
 
   float getSparsity() const { return _sparsity; }
@@ -77,7 +53,6 @@
   }
 };
 
-<<<<<<< HEAD
 class ConvLayerConfig final {
  public:
   ConvLayerConfig(uint64_t num_filters, const std::string& activation,
@@ -94,14 +69,7 @@
   ConvLayerConfig(uint64_t num_filters, float sparsity,
                   const std::string& activation,
                   std::pair<uint32_t, uint32_t> kernel_size,
-                  SamplingConfigPtr config)
-      : _num_filters(num_filters),
-        _sparsity(sparsity),
-        _activation_fn(getActivationFunction(activation)),
-        _kernel_size(std::move(kernel_size)),
-        _sampling_config(std::move(config)) {
-    checkSparsity(sparsity);
-  }
+                  SamplingConfigPtr config);
 
   float getSparsity() const { return _sparsity; }
 
@@ -123,31 +91,6 @@
   ActivationFunction _activation_fn;
   std::pair<uint32_t, uint32_t> _kernel_size;
   SamplingConfigPtr _sampling_config;
-=======
-struct ConvLayerConfig {
-  uint64_t num_filters;
-  float sparsity;
-  ActivationFunction act_func;
-  SamplingConfigPtr sampling_config;
-  std::pair<uint32_t, uint32_t> kernel_size;
-  uint32_t num_patches;
-
-  ConvLayerConfig(uint64_t _num_filters, float _sparsity,
-                  ActivationFunction _act_func, SamplingConfigPtr _config,
-                  std::pair<uint32_t, uint32_t> _kernel_size,
-                  uint32_t _num_patches);
-
-  ConvLayerConfig(uint64_t _num_filters, float _sparsity,
-                  ActivationFunction _act_func,
-                  std::pair<uint32_t, uint32_t> _kernel_size,
-                  uint32_t _num_patches);
-
-  uint64_t getDim() const { return num_filters * num_patches; }
-
-  float getSparsity() const { return sparsity; }
-
-  ActivationFunction getActFunc() const { return act_func; }
->>>>>>> f5ad4a0f
 };
 
 enum class EmbeddingReductionType {
