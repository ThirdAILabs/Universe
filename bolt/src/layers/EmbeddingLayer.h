--- conflicted
+++ resolved
@@ -72,11 +72,7 @@
  private:
   std::vector<std::pair<uint64_t, uint64_t>> getDisjointUpdateRanges() const;
 
-  void updateParametersSparse(float lr, uint32_t iter, float B1, float B2,
-                              float eps);
-
-  void updateParametersDense(float lr, uint32_t iter, float B1, float B2,
-                             float eps);
+  void updateParametersSparse(float learning_rate);
 
   inline uint32_t getEmbeddingBlockOffset(uint32_t token,
                                           uint32_t lookup_index) {
@@ -148,12 +144,8 @@
   std::vector<float> _embedding_block;
   std::vector<float> _embedding_block_gradients;
 
-<<<<<<< HEAD
   optimizers::OptimizerPtr _optimizer;
-=======
-  std::optional<AdamOptimizer> _optimizer = std::nullopt;
   bool _disable_sparse_parameter_updates;
->>>>>>> 63615a6f
 
   // This structure stores the embedding block offset for each token in each
   // input. This is used for backpropagation and for update paramters to know
