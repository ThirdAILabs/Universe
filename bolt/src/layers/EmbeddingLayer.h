#pragma once

#include <cereal/access.hpp>
#include <cereal/types/optional.hpp>
#include <cereal/types/vector.hpp>
#include "LayerConfig.h"
#include <bolt/src/layers/Optimizer.h>
#include <bolt_vector/src/BoltVector.h>
#include <hashing/src/UniversalHash.h>
#include <cmath>
#include <ctime>
#include <optional>
#include <vector>

namespace thirdai::bolt {

namespace tests {
class EmbeddingLayerTestFixture;
}  // namespace tests

class EmbeddingLayer {
  friend class tests::EmbeddingLayerTestFixture;

 public:
  explicit EmbeddingLayer(const EmbeddingLayerConfig& config,
                          uint32_t seed = time(nullptr));

  void forward(const BoltVector& tokens, BoltVector& output);

  void backpropagate(const BoltVector& tokens, const BoltVector& output);

  void updateParameters(float lr, uint32_t iter, float B1, float B2, float eps);

  uint64_t getOutputDim() const { return _total_embedding_dim; }

  BoltBatch createBatchState(const uint32_t batch_size) const {
    return BoltBatch(_total_embedding_dim, batch_size, true);
  }

  void buildLayerSummary(std::ostream& summary) const;

  void initOptimizer() {
    if (!_optimizer) {
      _optimizer = AdamOptimizer(_embedding_block_size);
    }
  }

  void disableSparseParameterUpdates() {
    _disable_sparse_parameter_updates = true;
  }

  std::vector<float>& getRawEmbeddingBlock() { return _embedding_block; }

  std::vector<float>& getRawEmbeddingBlockGradient() {
    return _optimizer->gradients;
  }

  EmbeddingLayer(const EmbeddingLayer&) = delete;
  EmbeddingLayer(EmbeddingLayer&&) = delete;
  EmbeddingLayer& operator=(const EmbeddingLayer&) = delete;
  EmbeddingLayer& operator=(EmbeddingLayer&&) = delete;

  ~EmbeddingLayer() = default;

 private:
  void updateParametersSparse(float lr, uint32_t iter, float B1, float B2,
                              float eps);

  void updateParametersDense(float lr, uint32_t iter, float B1, float B2,
                             float eps);

  inline uint64_t getEmbeddingBlockOffset(uint32_t token,
                                          uint64_t lookup_index) {
    uint64_t id = token * _num_lookups_per_token + lookup_index;
    uint64_t hash = _hash_fn.gethash(id);

    // We bit shift to make sure that the hash loc is within the range of the
    // embedding block.
    return hash >> (64 - _log_embedding_block_size);
  }

  constexpr uint64_t getOutputOffsetWithinEmbedding(
      uint64_t lookup_index) const {
    return lookup_index * _lookup_size;
  }

  void markUsedChunks(uint64_t block_offset) {
    for (uint64_t i = block_offset; i < block_offset + _lookup_size;
         i += _update_chunk_size) {
      _embedding_chunks_used[i / _update_chunk_size] = true;
    }
  }

  // Private constructor for cereal.
  EmbeddingLayer() : _hash_fn(0) {}

  /**
   * Training data-structures (like the optimizer and the active neurons
   * trackers) are not loaded in by default. If we want to continue training
   * after a load, the expectation is that the higher level Graph/Network API
   * will handle this initialization with the initOptimizer() method.
   *
   * Doing this means our load API is as simple as possible for both
   * training and inference purposes. It doesn't make sense to load these
   * data-structures by default then remove them with another function since
   * users may be memory constrained during deployment.
   *
   * We don't know yet if its worth it to save the optimizer for
   * retraining/finetuning purposes. If in the future we figure out this has
   * some benefit we can adjust this method accordingly.
   */
  friend class cereal::access;
  template <class Archive>
  void serialize(Archive& archive) {
    archive(_num_lookups_per_token, _lookup_size, _total_embedding_dim,
            _log_embedding_block_size, _update_chunk_size, _reduction,
            _num_tokens_per_input, _embedding_block_size, _hash_fn,
            _embedding_block, _embedding_chunks_used,
            _disable_sparse_parameter_updates);
  }

  uint64_t _num_lookups_per_token;
  uint64_t _lookup_size;
  uint64_t _total_embedding_dim;
  uint64_t _log_embedding_block_size;
  uint64_t _update_chunk_size;
  uint64_t _embedding_block_size;

  EmbeddingReductionType _reduction;
  std::optional<uint64_t> _num_tokens_per_input;

  hashing::UniversalHash _hash_fn;

  std::vector<float> _embedding_block;

<<<<<<< HEAD
=======
  /**
   * The embedding block is grouped into chunks of size _update_chunk_size.
   * During backpropagation the layer tracks which chunks are used and gradients
   * are computed for. Then during update parameters only the used chunks are
   * updated.
   */
>>>>>>> c4d44d82
  std::vector<bool> _embedding_chunks_used;
  std::optional<AdamOptimizer> _optimizer = std::nullopt;
  bool _disable_sparse_parameter_updates;
};

}  // namespace thirdai::bolt<|MERGE_RESOLUTION|>--- conflicted
+++ resolved
@@ -133,15 +133,12 @@
 
   std::vector<float> _embedding_block;
 
-<<<<<<< HEAD
-=======
   /**
    * The embedding block is grouped into chunks of size _update_chunk_size.
    * During backpropagation the layer tracks which chunks are used and gradients
    * are computed for. Then during update parameters only the used chunks are
    * updated.
    */
->>>>>>> c4d44d82
   std::vector<bool> _embedding_chunks_used;
   std::optional<AdamOptimizer> _optimizer = std::nullopt;
   bool _disable_sparse_parameter_updates;
