#include <bolt/src/metrics/Metric.h>
#include <bolt_vector/src/BoltVector.h>
#include <gtest/gtest.h>
#include <random>
#include <vector>

namespace thirdai::bolt::tests {

TEST(MetricTest, CategoricalAccuracy) {
  // For the following test 'metric' is a metric that computes the metric for
  // all of the samples whereas'single' is checked for each sample. This is to
  // ensure that both the computed value is per sample and that the overall
  // value is correct.
  CategoricalAccuracy metric;
  CategoricalAccuracy single;

  {  // Dense outputs, dense labels

    BoltVector a = BoltVector::makeDenseVector({4.0, 3.0, -1.5, 7.5, 0.0, 7.0});
    BoltVector l_a =
        BoltVector::makeDenseVector({1.0, 0.0, 0.0, 1.0, 0.0, 0.0});

    BoltVector b = BoltVector::makeDenseVector({4.0, 3.0, -1.5, 7.5, 0.0, 7.0});
    BoltVector l_b =
        BoltVector::makeDenseVector({1.0, 0.0, 0.0, 0.0, 1.0, 0.0});

    // Check correct value is computed for each sample
    single.computeMetric(a, l_a);
    ASSERT_DOUBLE_EQ(single.getMetricAndReset(false), 1.0);
    single.computeMetric(b, l_b);
    ASSERT_DOUBLE_EQ(single.getMetricAndReset(false), 0.0);

    // Accumulate in overall metric
    metric.computeMetric(a, l_a);
    metric.computeMetric(b, l_b);
  }

  {  // Dense outputs, sparse labels

    BoltVector a = BoltVector::makeDenseVector({4.0, 3.0, -1.5, 7.5, 0.0, 7.0});
    BoltVector l_a =
        BoltVector::makeSparseVector({0, 1, 3, 5}, {1.0, 1.0, 1.0, 1.0});

    BoltVector b = BoltVector::makeDenseVector({4.0, 3.0, -1.5, 7.5, 0.0, 7.0});
    BoltVector l_b =
        BoltVector::makeSparseVector({0, 1, 4, 5}, {1.0, 1.0, 1.0, 1.0});

    // Check correct value is computed for each sample
    single.computeMetric(a, l_a);
    ASSERT_DOUBLE_EQ(single.getMetricAndReset(false), 1.0);
    single.computeMetric(b, l_b);
    ASSERT_DOUBLE_EQ(single.getMetricAndReset(false), 0.0);

    // Accumulate in overall metric
    metric.computeMetric(a, l_a);
    metric.computeMetric(b, l_b);
  }

  {  // Sparse outputs, dense labels

    BoltVector a =
        BoltVector::makeSparseVector({1, 2, 3, 5}, {3.0, -1.5, 7.5, 7.0});
    BoltVector l_a =
        BoltVector::makeDenseVector({1.0, 0.0, 0.0, 1.0, 0.0, 0.0});

    BoltVector b =
        BoltVector::makeSparseVector({1, 2, 3, 5}, {3.0, -1.5, 7.5, 7.0});
    BoltVector l_b =
        BoltVector::makeDenseVector({1.0, 0.0, 0.0, 0.0, 1.0, 0.0});

    // Check correct value is computed for each sample
    single.computeMetric(a, l_a);
    ASSERT_DOUBLE_EQ(single.getMetricAndReset(false), 1.0);
    single.computeMetric(b, l_b);
    ASSERT_DOUBLE_EQ(single.getMetricAndReset(false), 0.0);

    // Accumulate in overall metric
    metric.computeMetric(a, l_a);
    metric.computeMetric(b, l_b);
  }

  {  // Sparse outputs, sparse labels

    BoltVector a =
        BoltVector::makeSparseVector({1, 2, 3, 5}, {3.0, -1.5, 7.5, 7.0});
    BoltVector l_a =
        BoltVector::makeSparseVector({0, 1, 3, 5}, {1.0, 1.0, 1.0, 1.0});

    BoltVector b =
        BoltVector::makeSparseVector({1, 2, 3, 5}, {3.0, -1.5, 7.5, 7.0});
    BoltVector l_b =
        BoltVector::makeSparseVector({0, 1, 4, 5}, {1.0, 1.0, 1.0, 1.0});

    // Check correct value is computed for each sample
    single.computeMetric(a, l_a);
    ASSERT_DOUBLE_EQ(single.getMetricAndReset(false), 1.0);
    single.computeMetric(b, l_b);
    ASSERT_DOUBLE_EQ(single.getMetricAndReset(false), 0.0);

    // Accumulate in overall metric
    metric.computeMetric(a, l_a);
    metric.computeMetric(b, l_b);
  }

  ASSERT_DOUBLE_EQ(metric.getMetricAndReset(false), 0.5);
}

/**
 * Tests that the Weighted Mean Absolute Percentage Error (WMAPE) metric
 * calculates correctly for any sparse, dense combination of prediction
 * and truth vectors.
 *
 * For the following test 'metric' is a metric that computes the metric for
 * all of the samples whereas'single' is checked for each sample. This is to
 * ensure that both the computed value is per sample and that the overall
 * value is correct.
 *
 * For all of the following tests, we have carefully chosen prediction and
 * truth values that result in a WMAPE of 0.5 for ease of analysis.
 * As a refresher, WMAPE = sum(|actual - prediction|) / sum(|actual|)
 */
TEST(MetricTest, WeightedMeanAbsolutePercentageErrorCorrectCalculation) {
  WeightedMeanAbsolutePercentageError metric;
  WeightedMeanAbsolutePercentageError single;

  {  // Dense outputs, dense labels

    // WMAPE gives same result whether the input vector is a greater than
    // or less than the label by the same proportion.
    BoltVector dense_pred_1 =
        BoltVector::makeDenseVector({6.0, 4.5, 9.0, 1.5, 1.5, 1.5});
    BoltVector dense_pred_2 =
        BoltVector::makeDenseVector({2.0, 1.5, 3.0, 0.5, 0.5, 0.5});
    BoltVector dense_truth =
        BoltVector::makeDenseVector({4.0, 3.0, 6.0, 1.0, 1.0, 1.0});

    // Check correct value is computed for each sample
    single.computeMetric(dense_pred_1, dense_truth);
    ASSERT_DOUBLE_EQ(single.getMetricAndReset(false), 0.5);
    single.computeMetric(dense_pred_2, dense_truth);
    ASSERT_DOUBLE_EQ(single.getMetricAndReset(false), 0.5);

    // Accumulate in overall metric
    metric.computeMetric(dense_pred_1, dense_truth);
    metric.computeMetric(dense_pred_2, dense_truth);
  }

  {  // Dense outputs, sparse labels

    // In this example, both vectors have same nonzero neurons.
    BoltVector dense_pred_1 = BoltVector::makeDenseVector(
        {6.0, 4.5, 0.0, 9.0, 0.0, 1.5, 0.0, 1.5, 1.5});
    BoltVector sparse_truth_same_nonzero_neurons = BoltVector::makeSparseVector(
        {0, 1, 3, 5, 7, 8}, {4.0, 3.0, 6.0, 1.0, 1.0, 1.0});

    // In this example, there is an active neuron in b that is not active in
    // l_b. Make sure the this active neuron is accounted for.
    BoltVector dense_pred_2 = BoltVector::makeDenseVector(
        {4.0, 4.5, 2.0, 9.0, 0.0, 1.5, 0.0, 1.5, 1.5});
    BoltVector sparse_truth_different_nonzero_neurons =
        BoltVector::makeSparseVector({0, 1, 3, 5, 7, 8},
                                     {4.0, 3.0, 6.0, 1.0, 1.0, 1.0});

    // Check correct value is computed for each sample
    single.computeMetric(dense_pred_1, sparse_truth_same_nonzero_neurons);
    ASSERT_DOUBLE_EQ(single.getMetricAndReset(false), 0.5);
    single.computeMetric(dense_pred_2, sparse_truth_different_nonzero_neurons);
    ASSERT_DOUBLE_EQ(single.getMetricAndReset(false), 0.5);

    // Accumulate in overall metric
    metric.computeMetric(dense_pred_1, sparse_truth_same_nonzero_neurons);
    metric.computeMetric(dense_pred_2, sparse_truth_different_nonzero_neurons);
  }

  {  // Sparse outputs, dense labels

    // In this example, both vectors have same nonzero neurons.
    BoltVector sparse_pred_1 = BoltVector::makeSparseVector(
        {0, 1, 3, 5, 7, 8}, {6.0, 4.5, 9.0, 1.5, 1.5, 1.5});
    BoltVector dense_truth_same_nonzero_neurons = BoltVector::makeDenseVector(
        {4.0, 3.0, 0.0, 6.0, 0.0, 1.0, 0.0, 1.0, 1.0});

    // In this example, there is an active neuron in l_b that is not active in
    // b, and vice versa. Make sure the these active neurons are accounted for.
    BoltVector sparse_pred_2 = BoltVector::makeSparseVector(
        {0, 1, 2, 3, 5, 7, 8}, {4.0, 4.5, 1.0, 9.0, 1.5, 1.5, 1.5});
    BoltVector dense_truth_different_nonzero_neurons =
        BoltVector::makeDenseVector(
            {4.0, 3.0, 0.0, 6.0, 0.0, 1.0, 0.0, 1.0, 0.0, 1.0});

    // Check correct value is computed for each sample
    single.computeMetric(sparse_pred_1, dense_truth_same_nonzero_neurons);
    ASSERT_DOUBLE_EQ(single.getMetricAndReset(false), 0.5);
    single.computeMetric(sparse_pred_2, dense_truth_different_nonzero_neurons);
    ASSERT_DOUBLE_EQ(single.getMetricAndReset(false), 0.5);

    // Accumulate in overall metric
    metric.computeMetric(sparse_pred_1, dense_truth_same_nonzero_neurons);
    metric.computeMetric(sparse_pred_2, dense_truth_different_nonzero_neurons);
  }

  {  // Sparse outputs, sparse labels

    // In this example, both vectors have same nonzero neurons.
    BoltVector sparse_pred_1 = BoltVector::makeSparseVector(
        {0, 1, 3, 5, 7, 8}, {6.0, 4.5, 9.0, 1.5, 1.5, 1.5});
    BoltVector sparse_truth_same_nonzero_neurons = BoltVector::makeSparseVector(
        {0, 1, 3, 5, 7, 8}, {4.0, 3.0, 6.0, 1.0, 1.0, 1.0});

    // In this example, there is an active neuron in l_b that is not active in
    // b, and vice versa. Make sure the these active neurons are accounted for.
    BoltVector sparse_pred_2 = BoltVector::makeSparseVector(
        {0, 1, 2, 3, 5, 7, 8}, {4.0, 4.5, 1.0, 9.0, 1.5, 1.5, 1.5});
    BoltVector sparse_truth_different_nonzero_neurons =
        BoltVector::makeSparseVector({0, 1, 3, 5, 7, 9},
                                     {4.0, 3.0, 6.0, 1.0, 1.0, 1.0});

    // Check correct value is computed for each sample
    single.computeMetric(sparse_pred_1, sparse_truth_same_nonzero_neurons);
    ASSERT_DOUBLE_EQ(single.getMetricAndReset(false), 0.5);
    single.computeMetric(sparse_pred_2, sparse_truth_different_nonzero_neurons);
    ASSERT_DOUBLE_EQ(single.getMetricAndReset(false), 0.5);

    // Accumulate in overall metric
    metric.computeMetric(sparse_pred_1, sparse_truth_same_nonzero_neurons);
    metric.computeMetric(sparse_pred_2, sparse_truth_different_nonzero_neurons);
  }

  ASSERT_DOUBLE_EQ(metric.getMetricAndReset(false), 0.5);
}

TEST(MetricTest, FMeasure) {
  // For the following test 'metric' is a metric that computes the metric for
  // all of the samples whereas 'single' is checked for each sample. This is to
  // ensure that both the computed value is per sample and that the overall
  // value is correct.
  FMeasure metric(/* threshold= */ 0.8);
  FMeasure single(/* threshold= */ 0.8);

  {  // Dense outputs, dense labels

    //                                          tp: 1, fp: 2, fn: 1
    //                         thresholded_neurons: 0, 3, 4
    BoltVector dense_pred_1 =
        BoltVector::makeDenseVector({1.0, 0.2, 0.0, 1.0, 0.9, 0.0, 0.5, 0.0});
    BoltVector dense_label_1 =
        BoltVector::makeDenseVector({1.0, 0.0, 0.0, 0.0, 0.0, 0.0, 1.0, 0.0});

    //                                          tp: 2, fp: 1, fn: 1
    BoltVector dense_pred_2 =
        BoltVector::makeDenseVector({1.0, 0.0, 0.1, 0.9, 1.0, 0.0, 0.0, 0.6});
    BoltVector dense_label_2 =
        BoltVector::makeDenseVector({1.0, 0.0, 0.0, 0.0, 1.0, 0.0, 1.0, 0.0});

    // Check correct value is computed for each sample
    single.computeMetric(dense_pred_1, dense_label_1);
    ASSERT_DOUBLE_EQ(single.getMetricAndReset(false), 0.4);
    single.computeMetric(dense_pred_2, dense_label_2);
    ASSERT_DOUBLE_EQ(single.getMetricAndReset(false), 2.0 / 3);

    // Accumulate in overall metric
    metric.computeMetric(dense_pred_1, dense_label_1);
    metric.computeMetric(dense_pred_2, dense_label_2);
  }

  {  // Dense outputs, sparse labels
    BoltVector dense_pred_1 =
        BoltVector::makeDenseVector({0.2, 0.2, 0.0, 0.9, 0.0, 1.0, 0.1, 0.0});
    BoltVector sparse_label_1 =
        BoltVector::makeSparseVector({3, 4, 7}, {1.0, 1.0, 1.0});

    BoltVector dense_pred_2 =
        BoltVector::makeDenseVector({0.5, 0.0, 0.0, 1.0, 0.0, 0.9, 0.0, 0.0});
    BoltVector sparse_label_2 =
        BoltVector::makeSparseVector({3, 5}, {1.0, 1.0});

    // Check correct value is computed for each sample
    single.computeMetric(dense_pred_1, sparse_label_1);
    ASSERT_DOUBLE_EQ(single.getMetricAndReset(false), 0.4);
    single.computeMetric(dense_pred_2, sparse_label_2);
    ASSERT_DOUBLE_EQ(single.getMetricAndReset(false), 1.0);

    // Accumulate in overall metric
    metric.computeMetric(dense_pred_1, sparse_label_1);
    metric.computeMetric(dense_pred_2, sparse_label_2);
  }

  {  // Sparse outputs, dense labels
    BoltVector sparse_pred_1 =
        BoltVector::makeSparseVector({0, 3, 5}, {0.1, 0.9, 1.0});
    BoltVector dense_label_1 =
        BoltVector::makeDenseVector({0.0, 0.0, 0.0, 1.0, 1.0, 0.0, 0.0, 1.0});

    BoltVector sparse_pred_2 =
        BoltVector::makeSparseVector({2, 3, 5}, {0.5, 1.0, 0.9});
    BoltVector dense_label_2 =
        BoltVector::makeDenseVector({0.0, 0.0, 0.0, 1.0, 0.0, 1.0, 0.0, 0.0});

    // Check correct value is computed for each sample
    single.computeMetric(sparse_pred_1, dense_label_1);
    ASSERT_DOUBLE_EQ(single.getMetricAndReset(false), 0.4);
    single.computeMetric(sparse_pred_2, dense_label_2);
    ASSERT_DOUBLE_EQ(single.getMetricAndReset(false), 1.0);

    // Accumulate in overall metric
    metric.computeMetric(sparse_pred_1, dense_label_1);
    metric.computeMetric(sparse_pred_2, dense_label_2);
  }

  {  // Sparse outputs, sparse labels
    BoltVector sparse_pred_1 = BoltVector::makeSparseVector(
        {0, 2, 3, 4, 7}, {0.9, 0.2, 1.0, 0.9, 0.6});
    BoltVector sparse_label_1 =
        BoltVector::makeSparseVector({0, 6}, {1.0, 1.0});

    BoltVector sparse_pred_2 = BoltVector::makeSparseVector(
        {0, 1, 3, 4, 5}, {1.0, 0.0, 0.9, 1.0, 0.6});
    BoltVector sparse_label_2 =
        BoltVector::makeSparseVector({0, 4, 6}, {1.0, 1.0, 1.0});

    // Check correct value is computed for each sample
    single.computeMetric(sparse_pred_1, sparse_label_1);
    ASSERT_DOUBLE_EQ(single.getMetricAndReset(false), 0.4);
    single.computeMetric(sparse_pred_2, sparse_label_2);
    ASSERT_DOUBLE_EQ(single.getMetricAndReset(false), 2.0 / 3);

    // Accumulate in overall metric
    metric.computeMetric(sparse_pred_1, sparse_label_1);
    metric.computeMetric(sparse_pred_2, sparse_label_2);
  }

  ASSERT_DOUBLE_EQ(metric.getMetricAndReset(false), 0.6);
}

/**
 * Tests that the Weighted Mean Absolute Percentage Error (WMAPE)
 * metric is thread-safe and can run in parallel.
 */
TEST(MetricTest, WeightedMeanAbsolutePercentageErrorParallel) {
  std::mt19937 gen;
  std::uniform_real_distribution<float> dist;
  float wmape_num = 0.0;
  float wmape_denom = 0.0;

  uint32_t n_samples = 10000;
  std::vector<float> predictions;
  std::vector<float> truths;

  for (uint32_t i = 0; i < n_samples; i++) {
    float pred = dist(gen);
    predictions.push_back(pred);

    float truth = dist(gen);
    truths.push_back(truth);

    wmape_num += std::abs(truth - pred);
    wmape_denom += std::abs(truth);
  }

  float expected_wmape = wmape_num / wmape_denom;

  WeightedMeanAbsolutePercentageError metric;
#pragma omp parallel for default(none) \
    shared(metric, n_samples, predictions, truths)
  for (uint32_t i = 0; i < n_samples; i++) {
    BoltVector pred = BoltVector::makeDenseVector({predictions[i]});
    BoltVector truth = BoltVector::makeDenseVector({truths[i]});

    metric.computeMetric(pred, truth);
  }

  // When aggregating in parallel, the summing order is different
  // so the final answer will be different as well due to the
  // nature of floating point arithmetic. So we just make sure that
  // they are close enough.
  ASSERT_LT(std::abs(metric.getMetricAndReset(false) - expected_wmape),
            0.00001);
}

TEST(MetricTest, Recall) {
  std::vector<float> dense_label_activations = {1.0, 0, 0, 0, 1.0, 0};
  std::vector<uint32_t> sparse_label_active_neurons = {0, 4};
  std::vector<float> sparse_label_activations = {1.0, 1.0};

<<<<<<< HEAD
  std::vector<float> good_dense_output_activations = {0, 0, 0, 0.9, 0.4, 0.8};
  std::vector<uint32_t> good_sparse_output_active_neurons = {3, 4, 5};
  std::vector<float> good_sparse_output_activations = {0.9, 0.4, 0.8};
=======
  std::vector<float> good_dense_output_activations = {1.0, 0, 0, 0, 0.8, 0.9};
  std::vector<uint32_t> good_sparse_output_active_neurons = {0, 4, 5};
  std::vector<float> good_sparse_output_activations = {1.0, 0.8, 0.9};

  std::vector<float> ok_dense_output_activations = {0, 0, 0, 0.9, 0.4, 0.8};
  std::vector<uint32_t> ok_sparse_output_active_neurons = {3, 4, 5};
  std::vector<float> ok_sparse_output_activations = {0.9, 0.4, 0.8};
>>>>>>> 1c37ca7c

  std::vector<float> bad_dense_output_activations = {0.0, 0.8, 0.4, 0, 0, 0.9};
  std::vector<uint32_t> bad_sparse_output_active_neurons = {5, 1, 2};
  std::vector<float> bad_sparse_output_activations = {0.9, 0.8, 0.4};

  auto dense_label = BoltVector::makeDenseVector(dense_label_activations);
  auto good_dense_output =
      BoltVector::makeDenseVector(good_dense_output_activations);
<<<<<<< HEAD
=======
  auto ok_dense_output =
      BoltVector::makeDenseVector(ok_dense_output_activations);
>>>>>>> 1c37ca7c
  auto bad_dense_output =
      BoltVector::makeDenseVector(bad_dense_output_activations);

  auto sparse_label = BoltVector::makeSparseVector(sparse_label_active_neurons,
                                                   sparse_label_activations);
  auto good_sparse_output = BoltVector::makeSparseVector(
      good_sparse_output_active_neurons, good_sparse_output_activations);
<<<<<<< HEAD
=======
  auto ok_sparse_output = BoltVector::makeSparseVector(
      ok_sparse_output_active_neurons, ok_sparse_output_activations);
>>>>>>> 1c37ca7c
  auto bad_sparse_output = BoltVector::makeSparseVector(
      bad_sparse_output_active_neurons, bad_sparse_output_activations);

  {
<<<<<<< HEAD
    RecallAt metric(3);
    metric.computeMetric(good_dense_output, dense_label);
    auto result = metric.getMetricAndReset(/* verbose = */ false);
    ASSERT_EQ(result, 0.5);
  }
  {
    RecallAt metric(3);
=======
    RecallAtK metric(3);
    metric.computeMetric(good_dense_output, dense_label);
    auto result = metric.getMetricAndReset(/* verbose = */ false);
    ASSERT_EQ(result, 1.0);
  }
  {
    RecallAtK metric(3);
    metric.computeMetric(ok_dense_output, dense_label);
    auto result = metric.getMetricAndReset(/* verbose = */ false);
    ASSERT_EQ(result, 0.5);
  }
  {
    RecallAtK metric(3);
>>>>>>> 1c37ca7c
    metric.computeMetric(bad_dense_output, dense_label);
    auto result = metric.getMetricAndReset(/* verbose = */ false);
    ASSERT_EQ(result, 0.0);
  }
  {
<<<<<<< HEAD
    RecallAt metric(3);
    metric.computeMetric(good_sparse_output, dense_label);
    auto result = metric.getMetricAndReset(/* verbose = */ false);
    ASSERT_EQ(result, 0.5);
  }
  {
    RecallAt metric(3);
=======
    RecallAtK metric(3);
    metric.computeMetric(good_sparse_output, dense_label);
    auto result = metric.getMetricAndReset(/* verbose = */ false);
    ASSERT_EQ(result, 1.0);
  }
  {
    RecallAtK metric(3);
    metric.computeMetric(ok_sparse_output, dense_label);
    auto result = metric.getMetricAndReset(/* verbose = */ false);
    ASSERT_EQ(result, 0.5);
  }
  {
    RecallAtK metric(3);
>>>>>>> 1c37ca7c
    metric.computeMetric(bad_sparse_output, dense_label);
    auto result = metric.getMetricAndReset(/* verbose = */ false);
    ASSERT_EQ(result, 0.0);
  }
  {
<<<<<<< HEAD
    RecallAt metric(3);
    metric.computeMetric(good_dense_output, sparse_label);
    auto result = metric.getMetricAndReset(/* verbose = */ false);
    ASSERT_EQ(result, 0.5);
  }
  {
    RecallAt metric(3);
=======
    RecallAtK metric(3);
    metric.computeMetric(good_dense_output, sparse_label);
    auto result = metric.getMetricAndReset(/* verbose = */ false);
    ASSERT_EQ(result, 1.0);
  }
  {
    RecallAtK metric(3);
    metric.computeMetric(ok_dense_output, sparse_label);
    auto result = metric.getMetricAndReset(/* verbose = */ false);
    ASSERT_EQ(result, 0.5);
  }
  {
    RecallAtK metric(3);
>>>>>>> 1c37ca7c
    metric.computeMetric(bad_dense_output, sparse_label);
    auto result = metric.getMetricAndReset(/* verbose = */ false);
    ASSERT_EQ(result, 0.0);
  }
  {
<<<<<<< HEAD
    RecallAt metric(3);
    metric.computeMetric(good_sparse_output, sparse_label);
    auto result = metric.getMetricAndReset(/* verbose = */ false);
    ASSERT_EQ(result, 0.5);
  }
  {
    RecallAt metric(3);
=======
    RecallAtK metric(3);
    metric.computeMetric(good_sparse_output, sparse_label);
    auto result = metric.getMetricAndReset(/* verbose = */ false);
    ASSERT_EQ(result, 1.0);
  }
  {
    RecallAtK metric(3);
    metric.computeMetric(ok_sparse_output, sparse_label);
    auto result = metric.getMetricAndReset(/* verbose = */ false);
    ASSERT_EQ(result, 0.5);
  }
  {
    RecallAtK metric(3);
>>>>>>> 1c37ca7c
    metric.computeMetric(bad_sparse_output, sparse_label);
    auto result = metric.getMetricAndReset(/* verbose = */ false);
    ASSERT_EQ(result, 0.0);
  }

  {
<<<<<<< HEAD
    RecallAt metric(3);
    metric.computeMetric(good_sparse_output, sparse_label);
    metric.computeMetric(bad_sparse_output, sparse_label);
    auto result = metric.getMetricAndReset(/* verbose = */ false);
    ASSERT_EQ(result, 0.25);
  }
  {
    RecallAt metric(3);
    metric.computeMetric(good_sparse_output, sparse_label);
    metric.computeMetric(good_sparse_output, sparse_label);
    auto result = metric.getMetricAndReset(/* verbose = */ false);
=======
    RecallAtK metric(3);
    metric.computeMetric(good_sparse_output, sparse_label);
    metric.computeMetric(ok_sparse_output, sparse_label);
    metric.computeMetric(bad_sparse_output, sparse_label);
    auto result = metric.getMetricAndReset(/* verbose = */ false);
>>>>>>> 1c37ca7c
    ASSERT_EQ(result, 0.5);
  }
}

}  // namespace thirdai::bolt::tests<|MERGE_RESOLUTION|>--- conflicted
+++ resolved
@@ -382,11 +382,6 @@
   std::vector<uint32_t> sparse_label_active_neurons = {0, 4};
   std::vector<float> sparse_label_activations = {1.0, 1.0};
 
-<<<<<<< HEAD
-  std::vector<float> good_dense_output_activations = {0, 0, 0, 0.9, 0.4, 0.8};
-  std::vector<uint32_t> good_sparse_output_active_neurons = {3, 4, 5};
-  std::vector<float> good_sparse_output_activations = {0.9, 0.4, 0.8};
-=======
   std::vector<float> good_dense_output_activations = {1.0, 0, 0, 0, 0.8, 0.9};
   std::vector<uint32_t> good_sparse_output_active_neurons = {0, 4, 5};
   std::vector<float> good_sparse_output_activations = {1.0, 0.8, 0.9};
@@ -394,7 +389,6 @@
   std::vector<float> ok_dense_output_activations = {0, 0, 0, 0.9, 0.4, 0.8};
   std::vector<uint32_t> ok_sparse_output_active_neurons = {3, 4, 5};
   std::vector<float> ok_sparse_output_activations = {0.9, 0.4, 0.8};
->>>>>>> 1c37ca7c
 
   std::vector<float> bad_dense_output_activations = {0.0, 0.8, 0.4, 0, 0, 0.9};
   std::vector<uint32_t> bad_sparse_output_active_neurons = {5, 1, 2};
@@ -403,11 +397,8 @@
   auto dense_label = BoltVector::makeDenseVector(dense_label_activations);
   auto good_dense_output =
       BoltVector::makeDenseVector(good_dense_output_activations);
-<<<<<<< HEAD
-=======
   auto ok_dense_output =
       BoltVector::makeDenseVector(ok_dense_output_activations);
->>>>>>> 1c37ca7c
   auto bad_dense_output =
       BoltVector::makeDenseVector(bad_dense_output_activations);
 
@@ -415,147 +406,90 @@
                                                    sparse_label_activations);
   auto good_sparse_output = BoltVector::makeSparseVector(
       good_sparse_output_active_neurons, good_sparse_output_activations);
-<<<<<<< HEAD
-=======
   auto ok_sparse_output = BoltVector::makeSparseVector(
       ok_sparse_output_active_neurons, ok_sparse_output_activations);
->>>>>>> 1c37ca7c
   auto bad_sparse_output = BoltVector::makeSparseVector(
       bad_sparse_output_active_neurons, bad_sparse_output_activations);
 
   {
-<<<<<<< HEAD
-    RecallAt metric(3);
+    RecallAtK metric(3);
     metric.computeMetric(good_dense_output, dense_label);
     auto result = metric.getMetricAndReset(/* verbose = */ false);
+    ASSERT_EQ(result, 1.0);
+  }
+  {
+    RecallAtK metric(3);
+    metric.computeMetric(ok_dense_output, dense_label);
+    auto result = metric.getMetricAndReset(/* verbose = */ false);
     ASSERT_EQ(result, 0.5);
   }
   {
-    RecallAt metric(3);
-=======
-    RecallAtK metric(3);
-    metric.computeMetric(good_dense_output, dense_label);
+    RecallAtK metric(3);
+    metric.computeMetric(bad_dense_output, dense_label);
+    auto result = metric.getMetricAndReset(/* verbose = */ false);
+    ASSERT_EQ(result, 0.0);
+  }
+  {
+    RecallAtK metric(3);
+    metric.computeMetric(good_sparse_output, dense_label);
     auto result = metric.getMetricAndReset(/* verbose = */ false);
     ASSERT_EQ(result, 1.0);
   }
   {
     RecallAtK metric(3);
-    metric.computeMetric(ok_dense_output, dense_label);
+    metric.computeMetric(ok_sparse_output, dense_label);
     auto result = metric.getMetricAndReset(/* verbose = */ false);
     ASSERT_EQ(result, 0.5);
   }
   {
     RecallAtK metric(3);
->>>>>>> 1c37ca7c
-    metric.computeMetric(bad_dense_output, dense_label);
+    metric.computeMetric(bad_sparse_output, dense_label);
     auto result = metric.getMetricAndReset(/* verbose = */ false);
     ASSERT_EQ(result, 0.0);
   }
   {
-<<<<<<< HEAD
-    RecallAt metric(3);
-    metric.computeMetric(good_sparse_output, dense_label);
+    RecallAtK metric(3);
+    metric.computeMetric(good_dense_output, sparse_label);
+    auto result = metric.getMetricAndReset(/* verbose = */ false);
+    ASSERT_EQ(result, 1.0);
+  }
+  {
+    RecallAtK metric(3);
+    metric.computeMetric(ok_dense_output, sparse_label);
     auto result = metric.getMetricAndReset(/* verbose = */ false);
     ASSERT_EQ(result, 0.5);
   }
   {
-    RecallAt metric(3);
-=======
-    RecallAtK metric(3);
-    metric.computeMetric(good_sparse_output, dense_label);
+    RecallAtK metric(3);
+    metric.computeMetric(bad_dense_output, sparse_label);
+    auto result = metric.getMetricAndReset(/* verbose = */ false);
+    ASSERT_EQ(result, 0.0);
+  }
+  {
+    RecallAtK metric(3);
+    metric.computeMetric(good_sparse_output, sparse_label);
     auto result = metric.getMetricAndReset(/* verbose = */ false);
     ASSERT_EQ(result, 1.0);
   }
   {
     RecallAtK metric(3);
-    metric.computeMetric(ok_sparse_output, dense_label);
+    metric.computeMetric(ok_sparse_output, sparse_label);
     auto result = metric.getMetricAndReset(/* verbose = */ false);
     ASSERT_EQ(result, 0.5);
   }
   {
     RecallAtK metric(3);
->>>>>>> 1c37ca7c
-    metric.computeMetric(bad_sparse_output, dense_label);
+    metric.computeMetric(bad_sparse_output, sparse_label);
     auto result = metric.getMetricAndReset(/* verbose = */ false);
     ASSERT_EQ(result, 0.0);
   }
-  {
-<<<<<<< HEAD
-    RecallAt metric(3);
-    metric.computeMetric(good_dense_output, sparse_label);
-    auto result = metric.getMetricAndReset(/* verbose = */ false);
-    ASSERT_EQ(result, 0.5);
-  }
-  {
-    RecallAt metric(3);
-=======
-    RecallAtK metric(3);
-    metric.computeMetric(good_dense_output, sparse_label);
-    auto result = metric.getMetricAndReset(/* verbose = */ false);
-    ASSERT_EQ(result, 1.0);
-  }
-  {
-    RecallAtK metric(3);
-    metric.computeMetric(ok_dense_output, sparse_label);
-    auto result = metric.getMetricAndReset(/* verbose = */ false);
-    ASSERT_EQ(result, 0.5);
-  }
-  {
-    RecallAtK metric(3);
->>>>>>> 1c37ca7c
-    metric.computeMetric(bad_dense_output, sparse_label);
-    auto result = metric.getMetricAndReset(/* verbose = */ false);
-    ASSERT_EQ(result, 0.0);
-  }
-  {
-<<<<<<< HEAD
-    RecallAt metric(3);
-    metric.computeMetric(good_sparse_output, sparse_label);
-    auto result = metric.getMetricAndReset(/* verbose = */ false);
-    ASSERT_EQ(result, 0.5);
-  }
-  {
-    RecallAt metric(3);
-=======
-    RecallAtK metric(3);
-    metric.computeMetric(good_sparse_output, sparse_label);
-    auto result = metric.getMetricAndReset(/* verbose = */ false);
-    ASSERT_EQ(result, 1.0);
-  }
-  {
-    RecallAtK metric(3);
-    metric.computeMetric(ok_sparse_output, sparse_label);
-    auto result = metric.getMetricAndReset(/* verbose = */ false);
-    ASSERT_EQ(result, 0.5);
-  }
-  {
-    RecallAtK metric(3);
->>>>>>> 1c37ca7c
-    metric.computeMetric(bad_sparse_output, sparse_label);
-    auto result = metric.getMetricAndReset(/* verbose = */ false);
-    ASSERT_EQ(result, 0.0);
-  }
-
-  {
-<<<<<<< HEAD
-    RecallAt metric(3);
-    metric.computeMetric(good_sparse_output, sparse_label);
-    metric.computeMetric(bad_sparse_output, sparse_label);
-    auto result = metric.getMetricAndReset(/* verbose = */ false);
-    ASSERT_EQ(result, 0.25);
-  }
-  {
-    RecallAt metric(3);
-    metric.computeMetric(good_sparse_output, sparse_label);
-    metric.computeMetric(good_sparse_output, sparse_label);
-    auto result = metric.getMetricAndReset(/* verbose = */ false);
-=======
+
+  {
     RecallAtK metric(3);
     metric.computeMetric(good_sparse_output, sparse_label);
     metric.computeMetric(ok_sparse_output, sparse_label);
     metric.computeMetric(bad_sparse_output, sparse_label);
     auto result = metric.getMetricAndReset(/* verbose = */ false);
->>>>>>> 1c37ca7c
     ASSERT_EQ(result, 0.5);
   }
 }
