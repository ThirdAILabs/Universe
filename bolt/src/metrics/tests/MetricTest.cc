#include <bolt/src/layers/BoltVector.h>
#include <bolt/src/metrics/Metric.h>
#include <gtest/gtest.h>
#include <random>
#include <vector>

namespace thirdai::bolt::tests {

TEST(MetricTest, CategoricalAccuracy) {
  // For the following test 'metric' is a metric that computes the metric for
  // all of the samples whereas'single' is checked for each sample. This is to
  // ensure that both the computed value is per sample and that the overall
  // value is correct.
  CategoricalAccuracy metric;
  CategoricalAccuracy single;

  {  // Dense outputs, dense labels

    BoltVector a = BoltVector::makeDenseVector({4.0, 3.0, -1.5, 7.5, 0.0, 7.0});
    BoltVector l_a =
        BoltVector::makeDenseVector({1.0, 0.0, 0.0, 1.0, 0.0, 0.0});

    BoltVector b = BoltVector::makeDenseVector({4.0, 3.0, -1.5, 7.5, 0.0, 7.0});
    BoltVector l_b =
        BoltVector::makeDenseVector({1.0, 0.0, 0.0, 0.0, 1.0, 0.0});

    // Check correct value is computed for each sample
    single.computeMetric(a, l_a);
    ASSERT_DOUBLE_EQ(single.getMetricAndReset(false), 1.0);
    single.computeMetric(b, l_b);
    ASSERT_DOUBLE_EQ(single.getMetricAndReset(false), 0.0);

    // Accumulate in overall metric
    metric.computeMetric(a, l_a);
    metric.computeMetric(b, l_b);
  }

  {  // Dense outputs, sparse labels

    BoltVector a = BoltVector::makeDenseVector({4.0, 3.0, -1.5, 7.5, 0.0, 7.0});
    BoltVector l_a =
        BoltVector::makeSparseVector({0, 1, 3, 5}, {1.0, 1.0, 1.0, 1.0});

    BoltVector b = BoltVector::makeDenseVector({4.0, 3.0, -1.5, 7.5, 0.0, 7.0});
    BoltVector l_b =
        BoltVector::makeSparseVector({0, 1, 4, 5}, {1.0, 1.0, 1.0, 1.0});

    // Check correct value is computed for each sample
    single.computeMetric(a, l_a);
    ASSERT_DOUBLE_EQ(single.getMetricAndReset(false), 1.0);
    single.computeMetric(b, l_b);
    ASSERT_DOUBLE_EQ(single.getMetricAndReset(false), 0.0);

    // Accumulate in overall metric
    metric.computeMetric(a, l_a);
    metric.computeMetric(b, l_b);
  }

  {  // Sparse outputs, dense labels

    BoltVector a =
        BoltVector::makeSparseVector({1, 2, 3, 5}, {3.0, -1.5, 7.5, 7.0});
    BoltVector l_a =
        BoltVector::makeDenseVector({1.0, 0.0, 0.0, 1.0, 0.0, 0.0});

    BoltVector b =
        BoltVector::makeSparseVector({1, 2, 3, 5}, {3.0, -1.5, 7.5, 7.0});
    BoltVector l_b =
        BoltVector::makeDenseVector({1.0, 0.0, 0.0, 0.0, 1.0, 0.0});

    // Check correct value is computed for each sample
    single.computeMetric(a, l_a);
    ASSERT_DOUBLE_EQ(single.getMetricAndReset(false), 1.0);
    single.computeMetric(b, l_b);
    ASSERT_DOUBLE_EQ(single.getMetricAndReset(false), 0.0);

    // Accumulate in overall metric
    metric.computeMetric(a, l_a);
    metric.computeMetric(b, l_b);
  }

  {  // Sparse outputs, sparse labels

    BoltVector a =
        BoltVector::makeSparseVector({1, 2, 3, 5}, {3.0, -1.5, 7.5, 7.0});
    BoltVector l_a =
        BoltVector::makeSparseVector({0, 1, 3, 5}, {1.0, 1.0, 1.0, 1.0});

    BoltVector b =
        BoltVector::makeSparseVector({1, 2, 3, 5}, {3.0, -1.5, 7.5, 7.0});
    BoltVector l_b =
        BoltVector::makeSparseVector({0, 1, 4, 5}, {1.0, 1.0, 1.0, 1.0});

    // Check correct value is computed for each sample
    single.computeMetric(a, l_a);
    ASSERT_DOUBLE_EQ(single.getMetricAndReset(false), 1.0);
    single.computeMetric(b, l_b);
    ASSERT_DOUBLE_EQ(single.getMetricAndReset(false), 0.0);

    // Accumulate in overall metric
    metric.computeMetric(a, l_a);
    metric.computeMetric(b, l_b);
  }

  ASSERT_DOUBLE_EQ(metric.getMetricAndReset(false), 0.5);
}

/**
 * Tests that the Weighted Mean Absolute Percentage Error (WMAPE) metric
 * calculates correctly for any sparse, dense combination of prediction
 * and truth vectors.
 *
 * For the following test 'metric' is a metric that computes the metric for
 * all of the samples whereas'single' is checked for each sample. This is to
 * ensure that both the computed value is per sample and that the overall
 * value is correct.
 *
 * For all of the following tests, we have carefully chosen prediction and
 * truth values that result in a WMAPE of 0.5 for ease of analysis.
 * As a refresher, WMAPE = sum(|actual - prediction|) / sum(|actual|)
 */
TEST(MetricTest, WeightedMeanAbsolutePercentageErrorCorrectCalculation) {
  WeightedMeanAbsolutePercentageError metric;
  WeightedMeanAbsolutePercentageError single;

  {  // Dense outputs, dense labels

    // WMAPE gives same result whether the input vector is a greater than
    // or less than the label by the same proportion.
    BoltVector dense_pred_1 =
        BoltVector::makeDenseVector({6.0, 4.5, 9.0, 1.5, 1.5, 1.5});
    BoltVector dense_pred_2 =
        BoltVector::makeDenseVector({2.0, 1.5, 3.0, 0.5, 0.5, 0.5});
    BoltVector dense_truth =
        BoltVector::makeDenseVector({4.0, 3.0, 6.0, 1.0, 1.0, 1.0});

    // Check correct value is computed for each sample
    single.computeMetric(dense_pred_1, dense_truth);
    ASSERT_DOUBLE_EQ(single.getMetricAndReset(false), 0.5);
    single.computeMetric(dense_pred_2, dense_truth);
    ASSERT_DOUBLE_EQ(single.getMetricAndReset(false), 0.5);

    // Accumulate in overall metric
    metric.computeMetric(dense_pred_1, dense_truth);
    metric.computeMetric(dense_pred_2, dense_truth);
  }

  {  // Dense outputs, sparse labels

    // In this example, both vectors have same nonzero neurons.
    BoltVector dense_pred_1 = BoltVector::makeDenseVector(
        {6.0, 4.5, 0.0, 9.0, 0.0, 1.5, 0.0, 1.5, 1.5});
    BoltVector sparse_truth_same_nonzero_neurons = BoltVector::makeSparseVector(
        {0, 1, 3, 5, 7, 8}, {4.0, 3.0, 6.0, 1.0, 1.0, 1.0});

    // In this example, there is an active neuron in b that is not active in
    // l_b. Make sure the this active neuron is accounted for.
    BoltVector dense_pred_2 = BoltVector::makeDenseVector(
        {4.0, 4.5, 2.0, 9.0, 0.0, 1.5, 0.0, 1.5, 1.5});
    BoltVector sparse_truth_different_nonzero_neurons =
        BoltVector::makeSparseVector({0, 1, 3, 5, 7, 8},
                                     {4.0, 3.0, 6.0, 1.0, 1.0, 1.0});

    // Check correct value is computed for each sample
    single.computeMetric(dense_pred_1, sparse_truth_same_nonzero_neurons);
    ASSERT_DOUBLE_EQ(single.getMetricAndReset(false), 0.5);
    single.computeMetric(dense_pred_2, sparse_truth_different_nonzero_neurons);
    ASSERT_DOUBLE_EQ(single.getMetricAndReset(false), 0.5);

    // Accumulate in overall metric
    metric.computeMetric(dense_pred_1, sparse_truth_same_nonzero_neurons);
    metric.computeMetric(dense_pred_2, sparse_truth_different_nonzero_neurons);
  }

  {  // Sparse outputs, dense labels

    // In this example, both vectors have same nonzero neurons.
    BoltVector sparse_pred_1 = BoltVector::makeSparseVector(
        {0, 1, 3, 5, 7, 8}, {6.0, 4.5, 9.0, 1.5, 1.5, 1.5});
    BoltVector dense_truth_same_nonzero_neurons = BoltVector::makeDenseVector(
        {4.0, 3.0, 0.0, 6.0, 0.0, 1.0, 0.0, 1.0, 1.0});

    // In this example, there is an active neuron in l_b that is not active in
    // b, and vice versa. Make sure the these active neurons are accounted for.
    BoltVector sparse_pred_2 = BoltVector::makeSparseVector(
        {0, 1, 2, 3, 5, 7, 8}, {4.0, 4.5, 1.0, 9.0, 1.5, 1.5, 1.5});
    BoltVector dense_truth_different_nonzero_neurons =
        BoltVector::makeDenseVector(
            {4.0, 3.0, 0.0, 6.0, 0.0, 1.0, 0.0, 1.0, 0.0, 1.0});

    // Check correct value is computed for each sample
    single.computeMetric(sparse_pred_1, dense_truth_same_nonzero_neurons);
    ASSERT_DOUBLE_EQ(single.getMetricAndReset(false), 0.5);
    single.computeMetric(sparse_pred_2, dense_truth_different_nonzero_neurons);
    ASSERT_DOUBLE_EQ(single.getMetricAndReset(false), 0.5);

    // Accumulate in overall metric
    metric.computeMetric(sparse_pred_1, dense_truth_same_nonzero_neurons);
    metric.computeMetric(sparse_pred_2, dense_truth_different_nonzero_neurons);
  }

  {  // Sparse outputs, sparse labels

    // In this example, both vectors have same nonzero neurons.
    BoltVector sparse_pred_1 = BoltVector::makeSparseVector(
        {0, 1, 3, 5, 7, 8}, {6.0, 4.5, 9.0, 1.5, 1.5, 1.5});
    BoltVector sparse_truth_same_nonzero_neurons = BoltVector::makeSparseVector(
        {0, 1, 3, 5, 7, 8}, {4.0, 3.0, 6.0, 1.0, 1.0, 1.0});

    // In this example, there is an active neuron in l_b that is not active in
    // b, and vice versa. Make sure the these active neurons are accounted for.
    BoltVector sparse_pred_2 = BoltVector::makeSparseVector(
        {0, 1, 2, 3, 5, 7, 8}, {4.0, 4.5, 1.0, 9.0, 1.5, 1.5, 1.5});
    BoltVector sparse_truth_different_nonzero_neurons =
        BoltVector::makeSparseVector({0, 1, 3, 5, 7, 9},
                                     {4.0, 3.0, 6.0, 1.0, 1.0, 1.0});

    // Check correct value is computed for each sample
    single.computeMetric(sparse_pred_1, sparse_truth_same_nonzero_neurons);
    ASSERT_DOUBLE_EQ(single.getMetricAndReset(false), 0.5);
    single.computeMetric(sparse_pred_2, sparse_truth_different_nonzero_neurons);
    ASSERT_DOUBLE_EQ(single.getMetricAndReset(false), 0.5);

    // Accumulate in overall metric
    metric.computeMetric(sparse_pred_1, sparse_truth_same_nonzero_neurons);
    metric.computeMetric(sparse_pred_2, sparse_truth_different_nonzero_neurons);
  }

  ASSERT_DOUBLE_EQ(metric.getMetricAndReset(false), 0.5);
}

TEST(MetricTest, FMeasure) {
  // For the following test 'metric' is a metric that computes the metric for
  // all of the samples whereas 'single' is checked for each sample. This is to
  // ensure that both the computed value is per sample and that the overall
  // value is correct.
  FMeasure metric;
  FMeasure single;

<<<<<<< HEAD
  {  // Dense outputs, dense labels
    //                                          tp: 1, fp: 2, fn: 1
    //                         thresholded_neurons: 0, 3, 4
    BoltVector a =
        BoltVector::makeDenseVector({1.0, 0.2, 0.0, 1.0, 0.9, 0.0, 0.5, 0.0});
    BoltVector l_a =
        BoltVector::makeDenseVector({1.0, 0.0, 0.0, 0.0, 0.0, 0.0, 1.0, 0.0});
    //                                          tp: 2, fp: 1, fn: 1
    BoltVector b =
        BoltVector::makeDenseVector({1.0, 0.0, 0.1, 0.9, 1.0, 0.0, 0.0, 0.6});
    BoltVector l_b =
        BoltVector::makeDenseVector({1.0, 0.0, 0.0, 0.0, 1.0, 0.0, 1.0, 0.0});

    // Check correct value is computed for each sample
    single.computeMetric(a, l_a);
    ASSERT_DOUBLE_EQ(single.getMetricAndReset(false), 0.4);
    single.computeMetric(b, l_b);
    ASSERT_DOUBLE_EQ(single.getMetricAndReset(false), 2.0 / 3);

    // Accumulate in overall metric
    metric.computeMetric(a, l_a);
    metric.computeMetric(b, l_b);
  }

  {  // Dense outputs, sparse labels
    BoltVector a =
        BoltVector::makeDenseVector({0.2, 0.2, 0.0, 0.9, 0.0, 1.0, 0.1, 0.0});
    BoltVector l_a = BoltVector::makeSparseVector({3, 4, 7}, {1.0, 1.0, 1.0});

    BoltVector b =
        BoltVector::makeDenseVector({0.5, 0.0, 0.0, 1.0, 0.0, 0.9, 0.0, 0.0});
    BoltVector l_b = BoltVector::makeSparseVector({3, 5}, {1.0, 1.0});

    // Check correct value is computed for each sample
    single.computeMetric(a, l_a);
    ASSERT_DOUBLE_EQ(single.getMetricAndReset(false), 0.4);
    single.computeMetric(b, l_b);
    ASSERT_DOUBLE_EQ(single.getMetricAndReset(false), 1.0);

    // Accumulate in overall metric
    metric.computeMetric(a, l_a);
    metric.computeMetric(b, l_b);
  }

  {  // Sparse outputs, dense labels
    BoltVector a = BoltVector::makeSparseVector({0, 3, 5}, {0.1, 0.9, 1.0});
    BoltVector l_a =
        BoltVector::makeDenseVector({0.0, 0.0, 0.0, 1.0, 1.0, 0.0, 0.0, 1.0});

    BoltVector b = BoltVector::makeSparseVector({2, 3, 5}, {0.5, 1.0, 0.9});
    BoltVector l_b =
        BoltVector::makeDenseVector({0.0, 0.0, 0.0, 1.0, 0.0, 1.0, 0.0, 0.0});

    // Check correct value is computed for each sample
    single.computeMetric(a, l_a);
    ASSERT_DOUBLE_EQ(single.getMetricAndReset(false), 0.4);
    single.computeMetric(b, l_b);
    ASSERT_DOUBLE_EQ(single.getMetricAndReset(false), 1.0);

    // Accumulate in overall metric
    metric.computeMetric(a, l_a);
    metric.computeMetric(b, l_b);
  }

  {  // Sparse outputs, sparse labels
    BoltVector a = BoltVector::makeSparseVector({0, 2, 3, 4, 7},
                                                {0.9, 0.2, 1.0, 0.9, 0.6});
    BoltVector l_a = BoltVector::makeSparseVector({0, 6}, {1.0, 1.0});

    BoltVector b = BoltVector::makeSparseVector({0, 1, 3, 4, 5},
                                                {1.0, 0.0, 0.9, 1.0, 0.6});
    BoltVector l_b = BoltVector::makeSparseVector({0, 4, 6}, {1.0, 1.0, 1.0});

    // Check correct value is computed for each sample
    single.computeMetric(a, l_a);
    ASSERT_DOUBLE_EQ(single.getMetricAndReset(false), 0.4);
    single.computeMetric(b, l_b);
    ASSERT_DOUBLE_EQ(single.getMetricAndReset(false), 2.0 / 3);

    // Accumulate in overall metric
    metric.computeMetric(a, l_a);
    metric.computeMetric(b, l_b);
=======
  { // Dense outputs, dense labels

    //                                          tp: 1, fp: 2, fn: 1
    //                         thresholded_neurons: 0, 3, 4
    BoltVector dense_pred_1 =
        BoltVector::makeDenseVector({1.0, 0.2, 0.0, 1.0, 0.9, 0.0, 0.5, 0.0});
    BoltVector dense_label_1 =
        BoltVector::makeDenseVector({1.0, 0.0, 0.0, 0.0, 0.0, 0.0, 1.0, 0.0});

    //                                          tp: 2, fp: 1, fn: 1
    BoltVector dense_pred_2 =
        BoltVector::makeDenseVector({1.0, 0.0, 0.1, 0.9, 1.0, 0.0, 0.0, 0.6});
    BoltVector dense_label_2 =
        BoltVector::makeDenseVector({1.0, 0.0, 0.0, 0.0, 1.0, 0.0, 1.0, 0.0});

    // Check correct value is computed for each sample
    single.computeMetric(dense_pred_1, dense_label_1);
    ASSERT_DOUBLE_EQ(single.getMetricAndReset(false), 0.4);
    single.computeMetric(dense_pred_2, dense_label_2);
    ASSERT_DOUBLE_EQ(single.getMetricAndReset(false), 2.0 / 3);

    // Accumulate in overall metric
    metric.computeMetric(dense_pred_1, dense_label_1);
    metric.computeMetric(dense_pred_2, dense_label_2);
  }

  {  // Dense outputs, sparse labels
    BoltVector dense_pred_1 =
        BoltVector::makeDenseVector({0.2, 0.2, 0.0, 0.9, 0.0, 1.0, 0.1, 0.0});
    BoltVector sparse_label_1 = BoltVector::makeSparseVector({3, 4, 7}, {1.0, 1.0, 1.0});

    BoltVector dense_pred_2 =
        BoltVector::makeDenseVector({0.5, 0.0, 0.0, 1.0, 0.0, 0.9, 0.0, 0.0});
    BoltVector sparse_label_2 = BoltVector::makeSparseVector({3, 5}, {1.0, 1.0});

    // Check correct value is computed for each sample
    single.computeMetric(dense_pred_1, sparse_label_1);
    ASSERT_DOUBLE_EQ(single.getMetricAndReset(false), 0.4);
    single.computeMetric(dense_pred_2, sparse_label_2);
    ASSERT_DOUBLE_EQ(single.getMetricAndReset(false), 1.0);

    // Accumulate in overall metric
    metric.computeMetric(dense_pred_1, sparse_label_1);
    metric.computeMetric(dense_pred_2, sparse_label_2);
  }

  {  // Sparse outputs, dense labels
    BoltVector sparse_pred_1 = BoltVector::makeSparseVector({0, 3, 5}, {0.1, 0.9, 1.0});
    BoltVector dense_label_1 =
        BoltVector::makeDenseVector({0.0, 0.0, 0.0, 1.0, 1.0, 0.0, 0.0, 1.0});

    BoltVector sparse_pred_2 = BoltVector::makeSparseVector({2, 3, 5}, {0.5, 1.0, 0.9});
    BoltVector dense_label_2 =
        BoltVector::makeDenseVector({0.0, 0.0, 0.0, 1.0, 0.0, 1.0, 0.0, 0.0});

    // Check correct value is computed for each sample
    single.computeMetric(sparse_pred_1, dense_label_1);
    ASSERT_DOUBLE_EQ(single.getMetricAndReset(false), 0.4);
    single.computeMetric(sparse_pred_2, dense_label_2);
    ASSERT_DOUBLE_EQ(single.getMetricAndReset(false), 1.0);

    // Accumulate in overall metric
    metric.computeMetric(sparse_pred_1, dense_label_1);
    metric.computeMetric(sparse_pred_2, dense_label_2);
  }

  {  // Sparse outputs, sparse labels
    BoltVector sparse_pred_1 = BoltVector::makeSparseVector({0, 2, 3, 4, 7},
                                                {0.9, 0.2, 1.0, 0.9, 0.6});
    BoltVector sparse_label_1 = BoltVector::makeSparseVector({0, 6}, {1.0, 1.0});

    BoltVector sparse_pred_2 = BoltVector::makeSparseVector({0, 1, 3, 4, 5},
                                                {1.0, 0.0, 0.9, 1.0, 0.6});
    BoltVector sparse_label_2 = BoltVector::makeSparseVector({0, 4, 6}, {1.0, 1.0, 1.0});

    // Check correct value is computed for each sample
    single.computeMetric(sparse_pred_1, sparse_label_1);
    ASSERT_DOUBLE_EQ(single.getMetricAndReset(false), 0.4);
    single.computeMetric(sparse_pred_2, sparse_label_2);
    ASSERT_DOUBLE_EQ(single.getMetricAndReset(false), 2.0 / 3);

    // Accumulate in overall metric
    metric.computeMetric(sparse_pred_1, sparse_label_1);
    metric.computeMetric(sparse_pred_2, sparse_label_2);
>>>>>>> 57f0a640
  }

  ASSERT_DOUBLE_EQ(metric.getMetricAndReset(false), 0.6);
}

/**
 * Tests that the Weighted Mean Absolute Percentage Error (WMAPE)
 * metric is thread-safe and can run in parallel.
 */
TEST(MetricTest, WeightedMeanAbsolutePercentageErrorParallel) {
  std::mt19937 gen;
  std::uniform_real_distribution<float> dist;
  float wmape_num = 0.0;
  float wmape_denom = 0.0;

  uint32_t n_samples = 10000;
  std::vector<float> predictions;
  std::vector<float> truths;

  for (uint32_t i = 0; i < n_samples; i++) {
    float pred = dist(gen);
    predictions.push_back(pred);

    float truth = dist(gen);
    truths.push_back(truth);

    wmape_num += std::abs(truth - pred);
    wmape_denom += std::abs(truth);
  }

  float expected_wmape = wmape_num / wmape_denom;

  WeightedMeanAbsolutePercentageError metric;
#pragma omp parallel for default(none) \
    shared(metric, n_samples, predictions, truths)
  for (uint32_t i = 0; i < n_samples; i++) {
    BoltVector pred = BoltVector::makeDenseVector({predictions[i]});
    BoltVector truth = BoltVector::makeDenseVector({truths[i]});

    metric.computeMetric(pred, truth);
  }

  // When aggregating in parallel, the summing order is different
  // so the final answer will be different as well due to the
  // nature of floating point arithmetic. So we just make sure that
  // they are close enough.
  ASSERT_LT(std::abs(metric.getMetricAndReset(false) - expected_wmape),
            0.00001);
}

}  // namespace thirdai::bolt::tests<|MERGE_RESOLUTION|>--- conflicted
+++ resolved
@@ -237,90 +237,6 @@
   FMeasure metric;
   FMeasure single;
 
-<<<<<<< HEAD
-  {  // Dense outputs, dense labels
-    //                                          tp: 1, fp: 2, fn: 1
-    //                         thresholded_neurons: 0, 3, 4
-    BoltVector a =
-        BoltVector::makeDenseVector({1.0, 0.2, 0.0, 1.0, 0.9, 0.0, 0.5, 0.0});
-    BoltVector l_a =
-        BoltVector::makeDenseVector({1.0, 0.0, 0.0, 0.0, 0.0, 0.0, 1.0, 0.0});
-    //                                          tp: 2, fp: 1, fn: 1
-    BoltVector b =
-        BoltVector::makeDenseVector({1.0, 0.0, 0.1, 0.9, 1.0, 0.0, 0.0, 0.6});
-    BoltVector l_b =
-        BoltVector::makeDenseVector({1.0, 0.0, 0.0, 0.0, 1.0, 0.0, 1.0, 0.0});
-
-    // Check correct value is computed for each sample
-    single.computeMetric(a, l_a);
-    ASSERT_DOUBLE_EQ(single.getMetricAndReset(false), 0.4);
-    single.computeMetric(b, l_b);
-    ASSERT_DOUBLE_EQ(single.getMetricAndReset(false), 2.0 / 3);
-
-    // Accumulate in overall metric
-    metric.computeMetric(a, l_a);
-    metric.computeMetric(b, l_b);
-  }
-
-  {  // Dense outputs, sparse labels
-    BoltVector a =
-        BoltVector::makeDenseVector({0.2, 0.2, 0.0, 0.9, 0.0, 1.0, 0.1, 0.0});
-    BoltVector l_a = BoltVector::makeSparseVector({3, 4, 7}, {1.0, 1.0, 1.0});
-
-    BoltVector b =
-        BoltVector::makeDenseVector({0.5, 0.0, 0.0, 1.0, 0.0, 0.9, 0.0, 0.0});
-    BoltVector l_b = BoltVector::makeSparseVector({3, 5}, {1.0, 1.0});
-
-    // Check correct value is computed for each sample
-    single.computeMetric(a, l_a);
-    ASSERT_DOUBLE_EQ(single.getMetricAndReset(false), 0.4);
-    single.computeMetric(b, l_b);
-    ASSERT_DOUBLE_EQ(single.getMetricAndReset(false), 1.0);
-
-    // Accumulate in overall metric
-    metric.computeMetric(a, l_a);
-    metric.computeMetric(b, l_b);
-  }
-
-  {  // Sparse outputs, dense labels
-    BoltVector a = BoltVector::makeSparseVector({0, 3, 5}, {0.1, 0.9, 1.0});
-    BoltVector l_a =
-        BoltVector::makeDenseVector({0.0, 0.0, 0.0, 1.0, 1.0, 0.0, 0.0, 1.0});
-
-    BoltVector b = BoltVector::makeSparseVector({2, 3, 5}, {0.5, 1.0, 0.9});
-    BoltVector l_b =
-        BoltVector::makeDenseVector({0.0, 0.0, 0.0, 1.0, 0.0, 1.0, 0.0, 0.0});
-
-    // Check correct value is computed for each sample
-    single.computeMetric(a, l_a);
-    ASSERT_DOUBLE_EQ(single.getMetricAndReset(false), 0.4);
-    single.computeMetric(b, l_b);
-    ASSERT_DOUBLE_EQ(single.getMetricAndReset(false), 1.0);
-
-    // Accumulate in overall metric
-    metric.computeMetric(a, l_a);
-    metric.computeMetric(b, l_b);
-  }
-
-  {  // Sparse outputs, sparse labels
-    BoltVector a = BoltVector::makeSparseVector({0, 2, 3, 4, 7},
-                                                {0.9, 0.2, 1.0, 0.9, 0.6});
-    BoltVector l_a = BoltVector::makeSparseVector({0, 6}, {1.0, 1.0});
-
-    BoltVector b = BoltVector::makeSparseVector({0, 1, 3, 4, 5},
-                                                {1.0, 0.0, 0.9, 1.0, 0.6});
-    BoltVector l_b = BoltVector::makeSparseVector({0, 4, 6}, {1.0, 1.0, 1.0});
-
-    // Check correct value is computed for each sample
-    single.computeMetric(a, l_a);
-    ASSERT_DOUBLE_EQ(single.getMetricAndReset(false), 0.4);
-    single.computeMetric(b, l_b);
-    ASSERT_DOUBLE_EQ(single.getMetricAndReset(false), 2.0 / 3);
-
-    // Accumulate in overall metric
-    metric.computeMetric(a, l_a);
-    metric.computeMetric(b, l_b);
-=======
   { // Dense outputs, dense labels
 
     //                                          tp: 1, fp: 2, fn: 1
@@ -405,7 +321,6 @@
     // Accumulate in overall metric
     metric.computeMetric(sparse_pred_1, sparse_label_1);
     metric.computeMetric(sparse_pred_2, sparse_label_2);
->>>>>>> 57f0a640
   }
 
   ASSERT_DOUBLE_EQ(metric.getMetricAndReset(false), 0.6);
