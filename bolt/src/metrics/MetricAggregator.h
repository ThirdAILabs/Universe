#pragma once

#include "Metric.h"
#include <bolt/src/loss_functions/LossFunctions.h>
#include <memory>
#include <regex>

namespace thirdai::bolt {

using MetricData = std::unordered_map<std::string, std::vector<double>>;
using InferenceMetricData = std::unordered_map<std::string, double>;

// TODO(Geordie): Instead of hard coding the options, use a static map.
class MetricAggregator {
 public:
  // Loss function metrics are only supported during training. See comments in
  // loss function for why. A nullptr is passed in during testing to indicate
  // that it is not avilable.
  explicit MetricAggregator(const std::vector<std::string>& metrics,
                            bool verbose = true)
      : _verbose(verbose) {
    for (const auto& name : metrics) {
      if (name == CategoricalAccuracy::name) {
        _metrics.push_back(std::make_shared<CategoricalAccuracy>());
      } else if (name == WeightedMeanAbsolutePercentageError::name) {
        _metrics.push_back(
            std::make_shared<WeightedMeanAbsolutePercentageError>());
      } else if (name == MeanSquaredErrorMetric::name) {
        _metrics.push_back(std::make_shared<MeanSquaredErrorMetric>());
<<<<<<< HEAD
      } else if (RecallAtK::isRecallAtK(name)) {
        _metrics.push_back(RecallAtK::make(name));
=======
      } else if (FMeasure::isFMeasure(name)) {
        _metrics.push_back(FMeasure::make(name));
>>>>>>> e35f0810
      } else {
        throw std::invalid_argument("'" + name + "' is not a valid metric.");
      }
    }
  }

  void processSample(const BoltVector& output, const BoltVector& labels) {
    for (auto& m : _metrics) {
      m->computeMetric(output, labels);
    }
  }

  void logAndReset() {
    for (auto& m : _metrics) {
      _output[m->getName()].push_back(m->getMetricAndReset(_verbose));
    }
  }

  MetricData getOutput() { return _output; }

  InferenceMetricData getOutputFromInference() {
    InferenceMetricData data;
    for (const auto& metric : _output) {
      data[metric.first] = metric.second.at(0);
    }
    return data;
  }

  uint32_t getNumMetricsTracked() { return _metrics.size(); }

 private:
  std::vector<std::shared_ptr<Metric>> _metrics;
  MetricData _output;
  bool _verbose;
};

}  // namespace thirdai::bolt<|MERGE_RESOLUTION|>--- conflicted
+++ resolved
@@ -27,13 +27,10 @@
             std::make_shared<WeightedMeanAbsolutePercentageError>());
       } else if (name == MeanSquaredErrorMetric::name) {
         _metrics.push_back(std::make_shared<MeanSquaredErrorMetric>());
-<<<<<<< HEAD
+      } else if (FMeasure::isFMeasure(name)) {
+        _metrics.push_back(FMeasure::make(name));
       } else if (RecallAtK::isRecallAtK(name)) {
         _metrics.push_back(RecallAtK::make(name));
-=======
-      } else if (FMeasure::isFMeasure(name)) {
-        _metrics.push_back(FMeasure::make(name));
->>>>>>> e35f0810
       } else {
         throw std::invalid_argument("'" + name + "' is not a valid metric.");
       }
