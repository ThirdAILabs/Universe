--- conflicted
+++ resolved
@@ -20,22 +20,7 @@
                             bool verbose = true)
       : _verbose(verbose) {
     for (const auto& name : metrics) {
-<<<<<<< HEAD
       _metrics.push_back(MetricUtils::getMetricByName(name));
-=======
-      if (name == CategoricalAccuracy::name) {
-        _metrics.push_back(std::make_shared<CategoricalAccuracy>());
-      } else if (name == WeightedMeanAbsolutePercentageError::name) {
-        _metrics.push_back(
-            std::make_shared<WeightedMeanAbsolutePercentageError>());
-      } else if (name == MeanSquaredErrorMetric::name) {
-        _metrics.push_back(std::make_shared<MeanSquaredErrorMetric>());
-      } else if (FMeasure::isFMeasure(name)) {
-        _metrics.push_back(FMeasure::make(name));
-      } else {
-        throw std::invalid_argument("'" + name + "' is not a valid metric.");
-      }
->>>>>>> 2c183eb5
     }
   }
 
