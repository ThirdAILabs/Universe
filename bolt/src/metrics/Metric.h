#pragma once
#include <bolt/src/metrics/MetricHelpers.h>
#include <bolt_vector/src/BoltVector.h>
#include <sys/types.h>
#include <algorithm>
#include <atomic>
#include <cstdlib>
#include <functional>
#include <iomanip>
#include <iostream>
#include <limits>
#include <memory>
#include <queue>
#include <regex>
#include <sstream>
#include <stdexcept>
#include <string>
#include <type_traits>
#include <unordered_map>
#include <utility>

namespace thirdai::bolt {

// Metric interface
class Metric {
 public:
  // Computes and updates the value of the metric given the sample.
  // For instance this may update the accuracy.
  virtual void computeMetric(const BoltVector& output,
                             const BoltVector& labels) = 0;

  // Returns the value of the metric and resets it. For instance this would be
  // called at the end of each epoch.
  virtual double getMetricAndReset(bool verbose) = 0;

<<<<<<< HEAD
  // returns whether its better if the metric is smaller
=======
  // returns whether its better if the metric is smaller. for example, with a
  // an accuracy related metric this would return false since larger is better
  // (larger means more accurate)
>>>>>>> 27c06cd2
  virtual bool smallerIsBetter() const = 0;

  // Returns the name of the metric.
  virtual std::string getName() = 0;

  virtual ~Metric() = default;
};

/**
 * The categorical accuracy is the accuracy @1 which measures for what fraction
 * of the samples the neuron with the highest activation is in the labels.
 */
class CategoricalAccuracy final : public Metric {
 public:
  CategoricalAccuracy() : _correct(0), _num_samples(0) {}

  void computeMetric(const BoltVector& output, const BoltVector& labels) final {
    float max_act = -std::numeric_limits<float>::max();
    std::optional<uint32_t> max_act_index = std::nullopt;
    for (uint32_t i = 0; i < output.len; i++) {
      if (output.activations[i] > max_act) {
        max_act = output.activations[i];
        max_act_index = i;
      }
    }

    if (!max_act_index) {
      throw std::runtime_error(
          "Unable to find a output activation larger than the minimum "
          "representable float. This is likely due to a Nan or incorrect "
          "activation function in the final layer.");
    }

    // The nueron with the largest activation is the prediction
    uint32_t pred = output.isDense() ? *max_act_index
                                     : output.active_neurons[*max_act_index];

    if (labels.isDense()) {
      // If labels are dense we check if the prediction has a non-zero label.
      if (labels.activations[pred] > 0) {
        _correct++;
      }
    } else {
      // If the labels are sparse then we have to search the list of labels for
      // the prediction.
      const uint32_t* label_start = labels.active_neurons;
      const uint32_t* label_end = labels.active_neurons + labels.len;
      if (std::find(label_start, label_end, pred) != label_end) {
        _correct++;
      }
    }
    _num_samples++;
  }

  double getMetricAndReset(bool verbose) final {
    double acc = static_cast<double>(_correct) / _num_samples;
    if (verbose) {
      std::cout << "Accuracy: " << acc << " (" << _correct << "/"
                << _num_samples << ")" << std::endl;
    }
    _correct = 0;
    _num_samples = 0;
    return acc;
  }

  static constexpr const char* name = "categorical_accuracy";

  std::string getName() final { return name; }

  bool smallerIsBetter() const final { return false; }

 private:
  std::atomic<uint32_t> _correct;
  std::atomic<uint32_t> _num_samples;
};

class MeanSquaredErrorMetric final : public Metric {
 public:
  MeanSquaredErrorMetric() : _mse(0), _num_samples(0) {}

  void computeMetric(const BoltVector& output, const BoltVector& labels) final {
    float error;
    if (output.isDense()) {
      if (labels.isDense()) {
        error = computeMSE<true, true>(output, labels);
      } else {
        error = computeMSE<true, false>(output, labels);
      }
    } else {
      if (labels.isDense()) {
        error = computeMSE<false, true>(output, labels);

      } else {
        error = computeMSE<false, false>(output, labels);
      }
    }

    MetricUtilities::incrementAtomicFloat(_mse, error);
    _num_samples++;
  }

  double getMetricAndReset(bool verbose) final {
    double error = _mse / _num_samples;
    if (verbose) {
      std::cout << "MSE: " << error << std::endl;
    }
    _mse = 0;
    _num_samples = 0;
    return error;
  }

  static constexpr const char* name = "mean_squared_error";

  std::string getName() final { return name; }

  bool smallerIsBetter() const final { return true; }

 private:
  template <bool OUTPUT_DENSE, bool LABEL_DENSE>
  float computeMSE(const BoltVector& output, const BoltVector& labels) {
    if constexpr (OUTPUT_DENSE || LABEL_DENSE) {
      // If either vector is dense then we need to iterate over the full
      // dimension from the layer.
      uint32_t dim = std::max(output.len, labels.len);

      float error = 0.0;
      for (uint32_t i = 0; i < dim; i++) {
        float label = labels.findActiveNeuron<LABEL_DENSE>(i).activation;
        float act = output.findActiveNeuron<OUTPUT_DENSE>(i).activation;
        float delta = label - act;
        error += delta * delta;
      }
      return error;
    }

    // If both are sparse then we need to iterate over the nonzeros from both
    // vectors. To avoid double counting the overlapping neurons we avoid
    // computing the error while iterating over the labels for neurons that are
    // also in the output active neurons.
    float error = 0.0;
    for (uint32_t i = 0; i < output.len; i++) {
      float label =
          labels.findActiveNeuron<LABEL_DENSE>(output.active_neurons[i])
              .activation;
      float act = output.activations[i];
      float delta = label - act;
      error += delta * delta;
    }

    for (uint32_t i = 0; i < labels.len; i++) {
      auto output_neuron =
          output.findActiveNeuron<OUTPUT_DENSE>(labels.active_neurons[i]);
      // Skip any neurons that were in the active neuron set since the loss was
      // already computed for them.
      if (!output_neuron.pos) {
        float label = labels.activations[i];
        // The activation is 0 since this isn't in the output active neurons.
        error += label * label;
      }
    }
    return error;
  }

  std::atomic<float> _mse;
  std::atomic<uint32_t> _num_samples;
};

/**
 * The weighted mean absolute percentage error is a regression error that
 * measures the absolute deviation of predictions from the true values, weighted
 * in proportion to the true values. WMAPE = sum(|actual - prediction|) /
 * sum(|actual|) Here, the actual value is assumed to be non-negative. The
 * returned metric is in absolute terms; 1.0 is 100%.
 */
class WeightedMeanAbsolutePercentageError final : public Metric {
 public:
  WeightedMeanAbsolutePercentageError()
      : _sum_of_deviations(0.0), _sum_of_truths(0.0) {}

  void computeMetric(const BoltVector& output, const BoltVector& labels) final {
    // Calculate |actual - predicted| and |actual|.
    float sum_of_squared_differences = 0.0;
    float sum_of_squared_label_elems = 0.0;
    MetricUtilities::visitActiveNeurons(
        output, labels, [&](float label_val, float output_val) {
          float difference = label_val - output_val;
          sum_of_squared_differences += difference * difference;
          sum_of_squared_label_elems += label_val * label_val;
        });

    // Add to respective atomic accumulators
    MetricUtilities::incrementAtomicFloat(
        _sum_of_deviations, std::sqrt(sum_of_squared_differences));
    MetricUtilities::incrementAtomicFloat(
        _sum_of_truths, std::sqrt(sum_of_squared_label_elems));
  }

  double getMetricAndReset(bool verbose) final {
    double wmape = _sum_of_deviations /
                   std::max(_sum_of_truths.load(std::memory_order_relaxed),
                            std::numeric_limits<float>::epsilon());
    if (verbose) {
      std::cout << "Weighted Mean Absolute Percentage Error: "
                << std::setprecision(3) << wmape << " (" << wmape * 100 << "%)"
                << std::endl;
    }
    _sum_of_deviations = 0.0;
    _sum_of_truths = 0.0;
    return wmape;
  }

  static constexpr const char* name = "weighted_mean_absolute_percentage_error";

  std::string getName() final { return name; }

  bool smallerIsBetter() const final { return true; }

 private:
  std::atomic<float> _sum_of_deviations;
  std::atomic<float> _sum_of_truths;
};

class RecallAtK : public Metric {
 public:
  explicit RecallAtK(uint32_t k) : _k(k), _matches(0), _label_count(0) {}

  void computeMetric(const BoltVector& output, const BoltVector& labels) final {
    auto top_k = output.findKLargestActivationsK(_k);

    uint32_t matches = 0;
    while (!top_k.empty()) {
      if (labels
              .findActiveNeuronNoTemplate(
                  /* active_neuron= */ top_k.top().second)
              .activation > 0) {
        matches++;
      }
      top_k.pop();
    }

    _matches.fetch_add(matches);
    _label_count.fetch_add(countLabels(labels));
  }

  double getMetricAndReset(bool verbose) final {
    double metric = static_cast<double>(_matches) / _label_count;
    if (verbose) {
      std::cout << "Recall@" << _k << ": " << std::setprecision(3) << metric
                << std::endl;
    }
    _matches = 0;
    _label_count = 0;
    return metric;
  }

  std::string getName() final { return "recall@" + std::to_string(_k); }

  bool smallerIsBetter() const final { return false; }

  static inline bool isRecallAtK(const std::string& name) {
    return std::regex_match(name, std::regex("recall@[1-9]\\d*"));
  }

  static std::shared_ptr<Metric> make(const std::string& name) {
    if (!isRecallAtK(name)) {
      std::stringstream error_ss;
      error_ss << "Invoked RecallAtK::make with invalid string '" << name
               << "'. RecallAtK::make should be invoked with a string in "
                  "the format 'recall@k', where k is a positive integer.";
      throw std::invalid_argument(error_ss.str());
    }

    char* end_ptr;
    auto k = std::strtol(name.data() + 7, &end_ptr, 10);
    if (k <= 0) {
      std::stringstream error_ss;
      error_ss << "RecallAtK invoked with k = " << k
               << ". k should be greater than 0.";
      throw std::invalid_argument(error_ss.str());
    }

    return std::make_shared<RecallAtK>(k);
  }

 private:
  static uint32_t countLabels(const BoltVector& labels) {
    uint32_t correct_labels = 0;
    for (uint32_t i = 0; i < labels.len; i++) {
      if (labels.activations[i] > 0) {
        correct_labels++;
      }
    }
    return correct_labels;
  }

  uint32_t _k;
  std::atomic_uint64_t _matches;
  std::atomic_uint64_t _label_count;
};

/**
 * The F-Measure is a metric that takes into account both precision and recall.
 * It is defined as the harmonic mean of precision and recall. The returned
 * metric is in absolute terms; 1.0 is 100%.
 */
class FMeasure final : public Metric {
 public:
  explicit FMeasure(float threshold)
      : _threshold(threshold),
        _true_positive(0),
        _false_positive(0),
        _false_negative(0) {}

  void computeMetric(const BoltVector& output, const BoltVector& labels) final {
    auto predictions = output.getThresholdedNeurons(
        /* activation_threshold = */ _threshold,
        /* return_at_least_one = */ true,
        /* max_count_to_return = */ std::numeric_limits<uint32_t>::max());

    for (uint32_t pred : predictions) {
      if (labels.findActiveNeuronNoTemplate(pred).activation > 0) {
        _true_positive++;
      } else {
        _false_positive++;
      }
    }

    for (uint32_t pos = 0; pos < labels.len; pos++) {
      uint32_t label_active_neuron =
          labels.isDense() ? pos : labels.active_neurons[pos];
      if (labels.findActiveNeuronNoTemplate(label_active_neuron).activation >
          0) {
        if (std::find(predictions.begin(), predictions.end(),
                      label_active_neuron) == predictions.end()) {
          _false_negative++;
        }
      }
    }
  }

  double getMetricAndReset(bool verbose) final {
    double prec = static_cast<double>(_true_positive) /
                  (_true_positive + _false_positive);
    double recall = static_cast<double>(_true_positive) /
                    (_true_positive + _false_negative);
    double f_measure;

    if (prec == 0 && recall == 0) {
      f_measure = 0;
    } else {
      f_measure = (2 * prec * recall) / (prec + recall);
    }

    if (verbose) {
      std::cout << "Precision (t=" << _threshold << "): " << prec << std::endl;
      std::cout << "Recall (t=" << _threshold << "): " << recall << std::endl;
      std::cout << "F-Measure (t=" << _threshold << "): " << f_measure
                << std::endl;
    }
    _true_positive = 0;
    _false_positive = 0;
    _false_negative = 0;
    return f_measure;
  }

  static constexpr const char* name = "f_measure";

  std::string getName() final {
    std::stringstream name_ss;
    name_ss << name << '(' << _threshold << ')';
    return name_ss.str();
  }

  bool smallerIsBetter() const final { return false; }

  static bool isFMeasure(const std::string& name) {
    return std::regex_match(name, std::regex(R"(f_measure\(0\.\d+\))"));
  }

  static std::shared_ptr<Metric> make(const std::string& name) {
    if (!isFMeasure(name)) {
      std::stringstream error_ss;
      error_ss << "Invoked FMeasure::make with invalid string '" << name
               << "'. FMeasure::make should be invoked with a string "
                  "in the format 'f_measure(threshold)', where "
                  "threshold is a positive floating point number.";
      throw std::invalid_argument(error_ss.str());
    }

    std::string token = name.substr(name.find('('));  // token = (X.XXX)
    token = token.substr(1, token.length() - 2);      // token = X.XXX
    float threshold = std::stof(token);

    if (threshold <= 0) {
      std::stringstream error_ss;
      error_ss << "FMeasure invoked with threshold = " << threshold
               << ". The threshold should be greater than 0.";
      throw std::invalid_argument(error_ss.str());
    }

    return std::make_shared<FMeasure>(threshold);
  }

 private:
  float _threshold;
  std::atomic<uint64_t> _true_positive;
  std::atomic<uint64_t> _false_positive;
  std::atomic<uint64_t> _false_negative;
};

static std::shared_ptr<Metric> makeMetric(const std::string& name) {
  if (name == CategoricalAccuracy::name) {
    return std::make_shared<CategoricalAccuracy>();
  }
  if (name == WeightedMeanAbsolutePercentageError::name) {
    return std::make_shared<WeightedMeanAbsolutePercentageError>();
  }
  if (name == MeanSquaredErrorMetric::name) {
    return std::make_shared<MeanSquaredErrorMetric>();
  }
  if (FMeasure::isFMeasure(name)) {
    return FMeasure::make(name);
  }
<<<<<<< HEAD
=======
  if (RecallAtK::isRecallAtK(name)) {
    return RecallAtK::make(name);
  }
>>>>>>> 27c06cd2
  throw std::invalid_argument("'" + name + "' is not a valid metric.");
}

using MetricData = std::unordered_map<std::string, std::vector<double>>;
using InferenceMetricData = std::unordered_map<std::string, double>;

}  // namespace thirdai::bolt<|MERGE_RESOLUTION|>--- conflicted
+++ resolved
@@ -33,13 +33,9 @@
   // called at the end of each epoch.
   virtual double getMetricAndReset(bool verbose) = 0;
 
-<<<<<<< HEAD
-  // returns whether its better if the metric is smaller
-=======
   // returns whether its better if the metric is smaller. for example, with a
   // an accuracy related metric this would return false since larger is better
   // (larger means more accurate)
->>>>>>> 27c06cd2
   virtual bool smallerIsBetter() const = 0;
 
   // Returns the name of the metric.
@@ -463,12 +459,9 @@
   if (FMeasure::isFMeasure(name)) {
     return FMeasure::make(name);
   }
-<<<<<<< HEAD
-=======
   if (RecallAtK::isRecallAtK(name)) {
     return RecallAtK::make(name);
   }
->>>>>>> 27c06cd2
   throw std::invalid_argument("'" + name + "' is not a valid metric.");
 }
 
