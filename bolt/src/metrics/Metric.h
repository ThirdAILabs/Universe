--- conflicted
+++ resolved
@@ -10,12 +10,9 @@
 #include <iostream>
 #include <limits>
 #include <memory>
-<<<<<<< HEAD
 #include <queue>
 #include <sstream>
-=======
 #include <regex>
->>>>>>> e35f0810
 #include <stdexcept>
 #include <string>
 #include <type_traits>
@@ -247,7 +244,6 @@
   std::atomic<float> _sum_of_truths;
 };
 
-<<<<<<< HEAD
 class RecallAt : public Metric {
  public:
   explicit RecallAt(uint32_t k) : _k(k), _matches(0), _label_count(0) {}
@@ -359,7 +355,6 @@
 using MetricData = std::unordered_map<std::string, std::vector<double>>;
 using InferenceMetricData = std::unordered_map<std::string, double>;
 
-=======
 /**
  * The F-Measure is a metric that takes into account both precision and recall.
  * It is defined as the harmonic mean of precision and recall. The returned
@@ -451,5 +446,4 @@
   std::atomic<uint64_t> _false_negative;
 };
 
->>>>>>> e35f0810
 }  // namespace thirdai::bolt