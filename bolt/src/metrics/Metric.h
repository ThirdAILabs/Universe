--- conflicted
+++ resolved
@@ -41,12 +41,6 @@
   // Returns the name of the metric
   virtual std::string name() = 0;
 
-<<<<<<< HEAD
-  // returns whether its better if the metric is smaller. for example, with a
-  // an accuracy related metric this would return false since larger is better
-  // (larger means more accurate)
-  virtual double worst() const = 0;
-=======
   // Returns the worst value a metric can hold. Useful to initialize a best
   // value, which is then updated from time to time.
   virtual double worst() const = 0;
@@ -55,7 +49,6 @@
   // considered. Follows a convention to use non-strict better than so an update
   // at a later time-step in code run is marked as an improvement over a prior,
   // for the same value.
->>>>>>> c417ea0a
   virtual bool betterThan(double x, double y) const = 0;
 
   virtual ~Metric() = default;
@@ -128,12 +121,8 @@
   }
 
   double worst() const final { return 0.0; }
-<<<<<<< HEAD
-  bool betterThan(double x, double y) const final { return x > y; }
-=======
 
   bool betterThan(double x, double y) const final { return x >= y; }
->>>>>>> c417ea0a
 
  private:
   std::atomic<uint32_t> _correct;
@@ -265,12 +254,8 @@
   }
 
   double worst() const final { return std::numeric_limits<double>::max(); }
-<<<<<<< HEAD
-  bool betterThan(double x, double y) const final { return x < y; }
-=======
 
   bool betterThan(double x, double y) const final { return x <= y; }
->>>>>>> c417ea0a
 
  private:
   template <bool OUTPUT_DENSE, bool LABEL_DENSE>
@@ -375,12 +360,8 @@
   }
 
   double worst() const final { return std::numeric_limits<double>::max(); }
-<<<<<<< HEAD
-  bool betterThan(double x, double y) const final { return x < y; }
-=======
 
   bool betterThan(double x, double y) const final { return x <= y; }
->>>>>>> c417ea0a
 
  private:
   std::atomic<float> _sum_of_deviations;
@@ -428,12 +409,8 @@
   }
 
   double worst() const final { return 0.0f; }
-<<<<<<< HEAD
-  bool betterThan(double x, double y) const final { return x > y; }
-=======
 
   bool betterThan(double x, double y) const final { return x >= y; }
->>>>>>> c417ea0a
 
   static inline bool isRecallAtK(const std::string& name) {
     return std::regex_match(name, std::regex("recall@[1-9]\\d*"));
@@ -563,12 +540,8 @@
   }
 
   double worst() const final { return 0.0f; }
-<<<<<<< HEAD
-  bool betterThan(double x, double y) const final { return x > y; }
-=======
 
   bool betterThan(double x, double y) const final { return x >= y; }
->>>>>>> c417ea0a
 
   static bool isFMeasure(const std::string& name) {
     return std::regex_match(name, std::regex(R"(f_measure\(0\.\d+\))"));
