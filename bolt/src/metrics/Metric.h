#pragma once

#include <bolt/src/layers/BoltVector.h>
#include <bolt/src/metrics/MetricHelpers.h>
#include <algorithm>
#include <atomic>
#include <cstdlib>
#include <functional>
#include <iomanip>
#include <limits>
#include <memory>
#include <queue>
#include <sstream>
#include <stdexcept>
#include <string>
#include <type_traits>
#include <unordered_map>
#include <utility>

namespace thirdai::bolt {

// Metric interface
class Metric {
 public:
  // Computes and updates the value of the metric given the sample.
  // For instance this may update the accuracy.
  virtual void computeMetric(const BoltVector& output,
                             const BoltVector& labels) = 0;

  // Returns the value of the metric and resets it. For instance this would be
  // called ad the end of each epoch.
  virtual double getMetricAndReset(bool verbose) = 0;

  // Returns the name of the metric.
  virtual std::string getName() = 0;

  virtual ~Metric() = default;
};

/**
 * The categorical accuracy is the accuracy @1 which measures for what fraction
 * of the samples the neuron with the highest activation is in the labels.
 */
class CategoricalAccuracy final : public Metric {
 public:
  CategoricalAccuracy() : _correct(0), _num_samples(0) {}

  void computeMetric(const BoltVector& output, const BoltVector& labels) final {
    float max_act = -std::numeric_limits<float>::max();
    std::optional<uint32_t> max_act_index = std::nullopt;
    for (uint32_t i = 0; i < output.len; i++) {
      if (output.activations[i] > max_act) {
        max_act = output.activations[i];
        max_act_index = i;
      }
    }

    if (!max_act_index) {
      throw std::runtime_error(
          "Unable to find a output activation larger than the minimum "
          "representable float. This is likely do to a Nan or incorrect "
          "activation function in the final layer.");
    }

    // The nueron with the largest activation is the prediction
    uint32_t pred = output.isDense() ? *max_act_index
                                     : output.active_neurons[*max_act_index];

    if (labels.isDense()) {
      // If labels are dense we check if the predection has a non-zero label.
      if (labels.activations[pred] > 0) {
        _correct++;
      }
    } else {
      // If the labels are sparse then we have to search the list of labels for
      // the prediction.
      const uint32_t* label_start = labels.active_neurons;
      const uint32_t* label_end = labels.active_neurons + labels.len;
      if (std::find(label_start, label_end, pred) != label_end) {
        _correct++;
      }
    }
    _num_samples++;
  }

  double getMetricAndReset(bool verbose) final {
    double acc = static_cast<double>(_correct) / _num_samples;
    if (verbose) {
      std::cout << "Accuracy: " << acc << " (" << _correct << "/"
                << _num_samples << ")" << std::endl;
    }
    _correct = 0;
    _num_samples = 0;
    return acc;
  }

  static constexpr const char* name = "categorical_accuracy";

  std::string getName() final { return name; }

 private:
  std::atomic<uint32_t> _correct;
  std::atomic<uint32_t> _num_samples;
};

class MeanSquaredErrorMetric final : public Metric {
 public:
  MeanSquaredErrorMetric() : _mse(0), _num_samples(0) {}

  void computeMetric(const BoltVector& output, const BoltVector& labels) final {
    float error;
    if (output.isDense()) {
      if (labels.isDense()) {
        error = computeMSE<true, true>(output, labels);
      } else {
        error = computeMSE<true, false>(output, labels);
      }
    } else {
      if (labels.isDense()) {
        error = computeMSE<false, true>(output, labels);

      } else {
        error = computeMSE<false, false>(output, labels);
      }
    }

    MetricUtilities::incrementAtomicFloat(_mse, error);
    _num_samples++;
  }

  double getMetricAndReset(bool verbose) final {
    double error = _mse / _num_samples;
    if (verbose) {
      std::cout << "MSE: " << error << std::endl;
    }
    _mse = 0;
    _num_samples = 0;
    return error;
  }

  static constexpr const char* name = "mean_squared_error";

  std::string getName() final { return name; }

 private:
  template <bool DENSE, bool LABEL_DENSE>
  float computeMSE(const BoltVector& output, const BoltVector& labels) {
    if (DENSE || LABEL_DENSE) {
      // If either vector is dense then we need to iterate over the full
      // dimension from the layer.
      uint32_t dim = std::max(output.len, labels.len);

      float error = 0.0;
      for (uint32_t i = 0; i < dim; i++) {
        float label = labels.findActiveNeuron<LABEL_DENSE>(i).activation;
        float act = output.findActiveNeuron<DENSE>(i).activation;
        float delta = label - act;
        error += delta * delta;
      }
      return error;
    }

    // If both are sparse then we need to iterate over the nonzeros from both
    // vectors. To avoid double counting the overlapping neurons we avoid
    // computing the error while iterating over the output active_neurons, if
    // the labels also contain the same active_neuron.

    float error = 0.0;
    for (uint32_t i = 0; i < output.len; i++) {
      float label = labels.findActiveNeuron<LABEL_DENSE>(i).activation;
      if (label > 0.0) {
        continue;
      }
      float act = output.findActiveNeuron<DENSE>(i).activation;
      float delta = label - act;
      error += delta * delta;
    }

    for (uint32_t i = 0; i < labels.len; i++) {
      float label = labels.findActiveNeuron<LABEL_DENSE>(i).activation;
      float act = output.findActiveNeuron<DENSE>(i).activation;
      float delta = label - act;
      error += delta * delta;
    }
    return error;
  }

  std::atomic<float> _mse;
  std::atomic<uint32_t> _num_samples;
};

/**
 * The weighted mean absolute percentage error is a regression error that
 * measures the absolute deviation of predictions from the true values, weighted
 * in proportion to the true values. WMAPE = sum(|actual - prediction|) /
 * sum(|actual|) Here, the actual value is assumed to be non-negative. The
 * returned metric is in absolute terms; 1.0 is 100%.
 */
class WeightedMeanAbsolutePercentageError final : public Metric {
 public:
  WeightedMeanAbsolutePercentageError()
      : _sum_of_deviations(0.0), _sum_of_truths(0.0) {}

  void computeMetric(const BoltVector& output, const BoltVector& labels) final {
    // Calculate |actual - predicted| and |actual|.
    float sum_of_squared_differences = 0.0;
    float sum_of_squared_label_elems = 0.0;
    MetricUtilities::visitActiveNeurons(
        output, labels, [&](float label_val, float output_val) {
          float difference = label_val - output_val;
          sum_of_squared_differences += difference * difference;
          sum_of_squared_label_elems += label_val * label_val;
        });

    // Add to respective atomic accumulators
    MetricUtilities::incrementAtomicFloat(
        _sum_of_deviations, std::sqrt(sum_of_squared_differences));
    MetricUtilities::incrementAtomicFloat(
        _sum_of_truths, std::sqrt(sum_of_squared_label_elems));
  }

  double getMetricAndReset(bool verbose) final {
    double wmape = _sum_of_deviations /
                   std::max(_sum_of_truths.load(std::memory_order_relaxed),
                            std::numeric_limits<float>::epsilon());
    if (verbose) {
      std::cout << "Weighted Mean Absolute Percentage Error: "
                << std::setprecision(3) << wmape << " (" << wmape * 100 << "%)"
                << std::endl;
    }
    _sum_of_deviations = 0.0;
    _sum_of_truths = 0.0;
    return wmape;
  }

  static constexpr const char* name = "weighted_mean_absolute_percentage_error";

  std::string getName() final { return name; }

 private:
  std::atomic<float> _sum_of_deviations;
  std::atomic<float> _sum_of_truths;
};

<<<<<<< HEAD
/**
 * Root mean squared error (RMSE) is a standard regression metric.
 * RMSE = sqrt(sum((actual - prediction)^2))
 */
class RootMeanSquaredError final : public Metric {
 public:
  RootMeanSquaredError() : _sum_of_squared_errors(0.0), _count(0) {}

  void computeMetric(const BoltVector& output, const BoltVector& labels) final {
    float squared_errors = 0.0;
    MetricUtilities::visitActiveNeurons(output, labels,
                                        [&](float label_val, float output_val) {
                                          float error = label_val - output_val;
                                          squared_errors += error * error;
                                        });

    // Add to respective atomic accumulators
    MetricUtilities::incrementAtomicFloat(_sum_of_squared_errors,
                                          squared_errors);

    _count.fetch_add(1);
  }

  double getMetricAndReset(bool verbose) final {
    double rmse = std::sqrt(_sum_of_squared_errors / _count);
    if (verbose) {
      std::cout << "Root Mean Squared Error: " << std::setprecision(3) << rmse
                << std::endl;
    }
    _sum_of_squared_errors = 0.0;
    _count = 0;
    return rmse;
  }

  static constexpr const char* name = "root_mean_squared_error";

  std::string getName() final { return name; }

 private:
  std::atomic<float> _sum_of_squared_errors;
  std::atomic<uint64_t> _count;
};

=======
>>>>>>> a1e244ee
class RecallAt : public Metric {
 public:
  explicit RecallAt(uint32_t k) : _k(k), _matches(0), _label_count(0) {}

  void computeMetric(const BoltVector& output, const BoltVector& labels) final {
    auto top_k = output.isDense() ? topK</* DENSE= */ true>(output, _k)
                                  : topK</* DENSE= */ false>(output, _k);

    auto matches =
        labels.isDense()
            ? countMatchesInTopK</* DENSE= */ true>(std::move(top_k), labels)
            : countMatchesInTopK</* DENSE= */ false>(std::move(top_k), labels);

    _matches.fetch_add(matches);

    _label_count.fetch_add(countLabels(labels));
  }

  double getMetricAndReset(bool verbose) final {
    double metric = static_cast<double>(_matches) / _label_count;
    if (verbose) {
      std::cout << "Recall@" << _k << ": " << std::setprecision(3) << metric
                << std::endl;
    }
    _matches = 0;
    _label_count = 0;
    return metric;
  }

  static constexpr const char* name = "recall@";

  std::string getName() final {
    std::stringstream name_ss;
    name_ss << name << _k;
    return name_ss.str();
  }

  static inline bool isRecallAtK(const std::string& metric_name) {
    return metric_name.substr(0, 7) == name;
  }

  static inline uint32_t getK(const std::string& metric_name) {
    auto k = metric_name.substr(7);
    char* end_ptr;
    return std::strtol(k.data(), &end_ptr, 10);
  }

 private:
  using val_idx_pair_t = std::pair<float, uint32_t>;
  using top_k_t =
      std::priority_queue<val_idx_pair_t, std::vector<val_idx_pair_t>,
                          std::greater<val_idx_pair_t>>;

  template <bool DENSE>
  static inline top_k_t topK(const BoltVector& output, uint32_t k) {
    top_k_t top_k;
    for (uint32_t pos = 0; pos < std::min(k, output.len); pos++) {
      top_k.push(std::move(valueIndexPair<DENSE>(output, pos)));
    }
    for (uint32_t pos = k; pos < output.len; pos++) {
      auto val_idx_pair = valueIndexPair<DENSE>(output, pos);
      if (val_idx_pair > top_k.top()) {
        top_k.pop();
        top_k.push(std::move(val_idx_pair));
      }
    }
    return top_k;
  }

  template <bool DENSE>
  static inline uint32_t countMatchesInTopK(top_k_t&& top_k,
                                            const BoltVector& labels) {
    uint32_t correct = 0;
    for (uint32_t i = 0; i < top_k.size(); i++) {
      if (labels
              .findActiveNeuron<DENSE>(/* active_neuron= */ top_k.top().second)
              .activation > 0) {
        correct++;
      }
      top_k.pop();
    }
    return correct;
  }

  static uint32_t countLabels(const BoltVector& labels) {
    uint32_t correct_labels = 0;
    for (uint32_t i = 0; i < labels.len; i++) {
      if (labels.activations[i] > 0) {
        correct_labels++;
      }
    }
    return correct_labels;
  }

  template <bool DENSE>
  static inline val_idx_pair_t valueIndexPair(const BoltVector& output,
                                              uint32_t pos) {
    if (DENSE) {
      return {output.activations[pos], pos};
    }
    return {output.activations[pos], output.active_neurons[pos]};
  }

  uint32_t _k;
  std::atomic_uint64_t _matches;
  std::atomic_uint64_t _label_count;
};

using MetricData = std::unordered_map<std::string, std::vector<double>>;
using InferenceMetricData = std::unordered_map<std::string, double>;

}  // namespace thirdai::bolt<|MERGE_RESOLUTION|>--- conflicted
+++ resolved
@@ -242,52 +242,6 @@
   std::atomic<float> _sum_of_truths;
 };
 
-<<<<<<< HEAD
-/**
- * Root mean squared error (RMSE) is a standard regression metric.
- * RMSE = sqrt(sum((actual - prediction)^2))
- */
-class RootMeanSquaredError final : public Metric {
- public:
-  RootMeanSquaredError() : _sum_of_squared_errors(0.0), _count(0) {}
-
-  void computeMetric(const BoltVector& output, const BoltVector& labels) final {
-    float squared_errors = 0.0;
-    MetricUtilities::visitActiveNeurons(output, labels,
-                                        [&](float label_val, float output_val) {
-                                          float error = label_val - output_val;
-                                          squared_errors += error * error;
-                                        });
-
-    // Add to respective atomic accumulators
-    MetricUtilities::incrementAtomicFloat(_sum_of_squared_errors,
-                                          squared_errors);
-
-    _count.fetch_add(1);
-  }
-
-  double getMetricAndReset(bool verbose) final {
-    double rmse = std::sqrt(_sum_of_squared_errors / _count);
-    if (verbose) {
-      std::cout << "Root Mean Squared Error: " << std::setprecision(3) << rmse
-                << std::endl;
-    }
-    _sum_of_squared_errors = 0.0;
-    _count = 0;
-    return rmse;
-  }
-
-  static constexpr const char* name = "root_mean_squared_error";
-
-  std::string getName() final { return name; }
-
- private:
-  std::atomic<float> _sum_of_squared_errors;
-  std::atomic<uint64_t> _count;
-};
-
-=======
->>>>>>> a1e244ee
 class RecallAt : public Metric {
  public:
   explicit RecallAt(uint32_t k) : _k(k), _matches(0), _label_count(0) {}
