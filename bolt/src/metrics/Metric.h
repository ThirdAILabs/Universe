#pragma once

#include <bolt/src/layers/BoltVector.h>
#include <bolt/src/metrics/MetricHelpers.h>
#include <algorithm>
#include <atomic>
#include <iomanip>
#include <limits>
#include <memory>
#include <stdexcept>
#include <string>
#include <unordered_map>

namespace thirdai::bolt {

// Metric interface
class Metric {
 public:
  // Computes and updates the value of the metric given the sample.
  // For instance this may update the accuracy.
  virtual void processSample(const BoltVector& output,
                             const BoltVector& labels) = 0;

  // Returns the value of the metric and resets it. For instance this would be
  // called ad the end of each epoch.
  virtual double getMetricAndReset(bool verbose) = 0;

  // Returns the name of the metric.
  virtual std::string getName() = 0;

  // Returns whether this metric allows forced dense inference.
  // Use case: for regression metrics such as RMSE and WMAPE, inference sparsity
  // must be consistent with training sparsity so forced dense inference is not
  // allowed.
  virtual bool forceDenseInference() = 0;

  virtual ~Metric() = default;
};

/**
 * The categorical accuracy is the accuracy @1 which measures for what fraction
 * of the samples the neuron with the highest activation is in the labels.
 */
class CategoricalAccuracy final : public Metric {
 public:
  CategoricalAccuracy() : _correct(0), _num_samples(0) {}

  void processSample(const BoltVector& output, const BoltVector& labels) final {
    float max_act = std::numeric_limits<float>::min();
    uint32_t max_act_index = std::numeric_limits<uint32_t>::max();
    for (uint32_t i = 0; i < output.len; i++) {
      if (output.activations[i] > max_act) {
        max_act = output.activations[i];
        max_act_index = i;
      }
    }

    // The nueron with the largest activation is the prediction
    uint32_t pred =
        output.isDense() ? max_act_index : output.active_neurons[max_act_index];

    if (labels.isDense()) {
      // If labels are dense we check if the predection has a non-zero label.
      if (labels.activations[pred] > 0) {
        _correct++;
      }
    } else {
      // If the labels are sparse then we have to search the list of labels for
      // the prediction.
      const uint32_t* label_start = labels.active_neurons;
      const uint32_t* label_end = labels.active_neurons + labels.len;
      if (std::find(label_start, label_end, pred) != label_end) {
        _correct++;
      }
    }
    _num_samples++;
  }

  double getMetricAndReset(bool verbose) final {
    double acc = static_cast<double>(_correct) / _num_samples;
    if (verbose) {
      std::cout << "Accuracy: " << acc << " (" << _correct << "/"
                << _num_samples << ")" << std::endl;
    }
    _correct = 0;
    _num_samples = 0;
    return acc;
  }

  static constexpr const char* name = "categorical_accuracy";

  std::string getName() final { return name; }

  bool forceDenseInference() final { return true; }

 private:
  std::atomic<uint32_t> _correct;
  std::atomic<uint32_t> _num_samples;
};

/**
 * The weighted mean absolute percentage error is a regression error that
 * measures the absolute deviation of predictions from the true values, weighted
 * in proportion to the true values. WMAPE = sum(|actual - prediction|) /
 * sum(|actual|) Here, the actual value is assumed to be non-negative. The
 * returned metric is in absolute terms; 1.0 is 100%.
 */
class WeightedMeanAbsolutePercentageError final : public Metric {
 public:
  WeightedMeanAbsolutePercentageError()
      : _sum_of_deviations(0.0), _sum_of_truths(0.0) {}

  void processSample(const BoltVector& output, const BoltVector& labels) final {
    // Calculate |actual - predicted| and |actual|.
    float sum_of_squared_differences = 0.0;
    float sum_of_squared_label_elems = 0.0;
    MetricUtilities::visitActiveNeurons(
        output, labels, [&](float label_val, float output_val) {
          float difference = label_val - output_val;
          sum_of_squared_differences += difference * difference;
          sum_of_squared_label_elems += label_val * label_val;
        });

    // Add to respective atomic accumulators
    MetricUtilities::incrementAtomicFloat(
        _sum_of_deviations, std::sqrt(sum_of_squared_differences));
    MetricUtilities::incrementAtomicFloat(
        _sum_of_truths, std::sqrt(sum_of_squared_label_elems));
  }

  double getMetricAndReset(bool verbose) final {
    double wmape = _sum_of_deviations /
                   std::max(_sum_of_truths.load(std::memory_order_relaxed),
                            std::numeric_limits<float>::epsilon());
    if (verbose) {
      std::cout << "Weighted Mean Absolute Percentage Error: "
                << std::setprecision(3) << wmape << " (" << wmape * 100 << "%)"
                << std::endl;
    }
    _sum_of_deviations = 0.0;
    _sum_of_truths = 0.0;
    return wmape;
  }

  static constexpr const char* name = "weighted_mean_absolute_percentage_error";

  std::string getName() final { return name; }

  bool forceDenseInference() final { return false; }

 private:
  std::atomic<float> _sum_of_deviations;
  std::atomic<float> _sum_of_truths;
};

using MetricData = std::unordered_map<std::string, std::vector<double>>;
using InferenceMetricData = std::unordered_map<std::string, double>;

// TODO(Geordie): Instead of hard coding the options, use a static map.
class MetricAggregator {
 public:
  explicit MetricAggregator(const std::vector<std::string>& metrics,
                            bool verbose = true)
      : _verbose(verbose), _allow_force_dense_inference(true) {
    for (const auto& name : metrics) {
      if (name == CategoricalAccuracy::name) {
        _metrics.push_back(std::make_unique<CategoricalAccuracy>());
      } else if (name == WeightedMeanAbsolutePercentageError::name) {
        _metrics.push_back(
            std::make_unique<WeightedMeanAbsolutePercentageError>());
      } else {
        throw std::invalid_argument("'" + name + "' is not a valid metric.");
      }
      // If at least one metric does not allow forced dense inference, forced
      // dense inference is not allowed.
      _allow_force_dense_inference &=
          _metrics.at(_metrics.size() - 1)->forceDenseInference();
    }
  }

  void processSample(const BoltVector& output, const BoltVector& labels) {
    for (auto& m : _metrics) {
      m->processSample(output, labels);
    }
  }

  void logAndReset() {
    for (auto& m : _metrics) {
      _output[m->getName()].push_back(m->getMetricAndReset(_verbose));
    }
  }

  MetricData getOutput() { return _output; }

<<<<<<< HEAD
  bool forceDenseInference() const { return _allow_force_dense_inference; }
=======
  InferenceMetricData getOutputFromInference() {
    InferenceMetricData data;
    for (const auto& metric : _output) {
      data[metric.first] = metric.second.at(0);
    }
    return data;
  }
>>>>>>> d5f7eb93

 private:
  std::vector<std::unique_ptr<Metric>> _metrics;
  MetricData _output;
  bool _verbose;
  bool _allow_force_dense_inference;
};

}  // namespace thirdai::bolt<|MERGE_RESOLUTION|>--- conflicted
+++ resolved
@@ -192,9 +192,6 @@
 
   MetricData getOutput() { return _output; }
 
-<<<<<<< HEAD
-  bool forceDenseInference() const { return _allow_force_dense_inference; }
-=======
   InferenceMetricData getOutputFromInference() {
     InferenceMetricData data;
     for (const auto& metric : _output) {
@@ -202,7 +199,8 @@
     }
     return data;
   }
->>>>>>> d5f7eb93
+
+  bool forceDenseInference() const { return _allow_force_dense_inference; }
 
  private:
   std::vector<std::unique_ptr<Metric>> _metrics;
