--- conflicted
+++ resolved
@@ -94,41 +94,6 @@
  * occur.
  */
 class CategoricalCrossEntropy final : public Metric {
-<<<<<<< HEAD
- public:
-  CategoricalCrossEntropy() : _sum(0), _num_samples(0) {}
-
-  void record(const BoltVector& output, const BoltVector& labels) final;
-
-  double value() final {
-    double acc = static_cast<double>(_sum) / _num_samples;
-    return acc;
-  }
-
-  double worst() const final { return std::numeric_limits<float>::max(); }
-  bool betterThan(double x, double y) const final { return x <= y; }
-
-  void reset() final {
-    _sum = 0;
-    _num_samples = 0;
-  }
-
-  static constexpr const char* NAME = "categorical_cross_entropy";
-
-  std::string name() final { return NAME; }
-
-  std::string summary() final {
-    return fmt::format("{}: {:.3f}", NAME, value());
-  }
-
- private:
-  std::atomic<float> _sum;
-  std::atomic<uint32_t> _num_samples;
-};
-
-class MeanSquaredErrorMetric final : public Metric {
-=======
->>>>>>> bdcb3cf4
  public:
   CategoricalCrossEntropy() : _sum(0), _num_samples(0) {}
 
@@ -291,31 +256,7 @@
   std::atomic<uint64_t> _false_negative;
 };
 
-<<<<<<< HEAD
-static std::shared_ptr<Metric> makeMetric(const std::string& name) {
-  if (name == CategoricalAccuracy::NAME) {
-    return std::make_shared<CategoricalAccuracy>();
-  }
-  if (name == WeightedMeanAbsolutePercentageError::NAME) {
-    return std::make_shared<WeightedMeanAbsolutePercentageError>();
-  }
-  if (name == MeanSquaredErrorMetric::NAME) {
-    return std::make_shared<MeanSquaredErrorMetric>();
-  }
-  if (FMeasure::isFMeasure(name)) {
-    return FMeasure::make(name);
-  }
-  if (RecallAtK::isRecallAtK(name)) {
-    return RecallAtK::make(name);
-  }
-  if (name == CategoricalCrossEntropy::NAME) {
-    return std::make_shared<CategoricalCrossEntropy>();
-  }
-  throw std::invalid_argument("'" + name + "' is not a valid metric.");
-}
-=======
 std::shared_ptr<Metric> makeMetric(const std::string& name);
->>>>>>> bdcb3cf4
 
 using MetricData = std::unordered_map<std::string, std::vector<double>>;
 using InferenceMetricData = std::unordered_map<std::string, double>;
