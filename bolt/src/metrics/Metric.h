--- conflicted
+++ resolved
@@ -31,7 +31,6 @@
   // Gets the value of the scalar tracked by this metric.
   virtual double value() = 0;
 
-<<<<<<< HEAD
   // Resets the metric.
   virtual void reset() = 0;
 
@@ -40,15 +39,11 @@
 
   // Returns the name of the metric
   virtual std::string name() = 0;
-=======
+
   // returns whether its better if the metric is smaller. for example, with a
   // an accuracy related metric this would return false since larger is better
   // (larger means more accurate)
   virtual bool smallerIsBetter() const = 0;
-
-  // Returns the name of the metric.
-  virtual std::string getName() = 0;
->>>>>>> 0e3bdf7d
 
   virtual ~Metric() = default;
 };
@@ -286,13 +281,8 @@
  public:
   explicit RecallAtK(uint32_t k) : _k(k), _matches(0), _label_count(0) {}
 
-<<<<<<< HEAD
   void record(const BoltVector& output, const BoltVector& labels) final {
-    auto top_k = output.findKLargestActivationsK(_k);
-=======
-  void computeMetric(const BoltVector& output, const BoltVector& labels) final {
     auto top_k = output.findKLargestActivations(_k);
->>>>>>> 0e3bdf7d
 
     uint32_t matches = 0;
     while (!top_k.empty()) {
@@ -445,7 +435,6 @@
     return name_ss.str();
   }
 
-<<<<<<< HEAD
   std::string summary() final {
     auto [precision, recall, f_measure] = metrics();
     std::stringstream stream;
@@ -456,9 +445,8 @@
            << "f-measure(t=" << _threshold << "):" << f_measure;
     return stream.str();
   }
-=======
+
   bool smallerIsBetter() const final { return false; }
->>>>>>> 0e3bdf7d
 
   static bool isFMeasure(const std::string& name) {
     return std::regex_match(name, std::regex(R"(f_measure\(0\.\d+\))"));
@@ -496,13 +484,13 @@
 };
 
 static std::shared_ptr<Metric> makeMetric(const std::string& name) {
-  if (name == CategoricalAccuracy::name) {
+  if (name == CategoricalAccuracy::NAME) {
     return std::make_shared<CategoricalAccuracy>();
   }
-  if (name == WeightedMeanAbsolutePercentageError::name) {
+  if (name == WeightedMeanAbsolutePercentageError::NAME) {
     return std::make_shared<WeightedMeanAbsolutePercentageError>();
   }
-  if (name == MeanSquaredErrorMetric::name) {
+  if (name == MeanSquaredErrorMetric::NAME) {
     return std::make_shared<MeanSquaredErrorMetric>();
   }
   if (FMeasure::isFMeasure(name)) {
