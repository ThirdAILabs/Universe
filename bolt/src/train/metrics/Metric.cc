#include "Metric.h"
#include <bolt/src/nn/ops/Op.h>
#include <bolt/src/train/metrics/CategoricalAccuracy.h>
#include <bolt/src/train/metrics/FMeasure.h>
#include <bolt/src/train/metrics/LossMetric.h>
#include <bolt/src/train/metrics/PrecisionAtK.h>
#include <bolt/src/train/metrics/RecallAtK.h>
#include <regex>
#include <stdexcept>

namespace thirdai::bolt::train::metrics {

void Metric::incrementAtomicFloat(std::atomic<float>& value, float increment) {
  float curr_val = value.load(std::memory_order_relaxed);
  // Compare and exchange weak will update the value of curr_val if it is found
  // to be different from the value stored in the atomic variable.
  while (!value.compare_exchange_weak(curr_val, curr_val + increment,
                                      std::memory_order_relaxed)) {
  }
}

MetricCollection::MetricCollection(const InputMetrics& metrics) {
  for (const auto& [name, metric] : metrics) {
    metric->setName(name);
    _metrics.push_back(metric);
  }
}

void MetricCollection::recordBatch(uint32_t batch_size) {
#pragma omp parallel for default(none) shared(batch_size)
  for (uint32_t i = 0; i < batch_size; i++) {
    for (const auto& metric : _metrics) {
      metric->record(i);
    }
  }
}

void MetricCollection::updateHistory(History& history) {
  for (const auto& metric : _metrics) {
    history[metric->name()].push_back(metric->value());
  }
}

std::string MetricCollection::summarizeLastStep() const {
  std::stringstream summary;

  for (const auto& metric : _metrics) {
    summary << metric->name() << "=" << metric->value() << " ";
  }

  return summary.str();
}

void MetricCollection::reset() {
  for (auto& metric : _metrics) {
    metric->reset();
  }
}

InputMetrics fromMetricNames(const nn::model::ModelPtr& model,
                             const std::vector<std::string>& metric_names,
                             const std::string& prefix) {
  if (model->outputs().size() != 1 || model->labels().size() != 1 ||
      model->losses().size() != 1) {
    throw std::invalid_argument(
        "Can only specify metrics by their name for models with a single "
        "output, label, and loss.");
  }

  nn::autograd::ComputationPtr output = model->outputs().front();
  nn::autograd::ComputationPtr labels = model->labels().front();
  nn::loss::LossPtr loss = model->losses().front();

  InputMetrics metrics;

  for (const auto& name : metric_names) {
    if (name == "categorical_accuracy") {
      metrics[prefix + name] =
          std::make_shared<CategoricalAccuracy>(output, labels);
    } else if (name == "loss") {
      metrics[prefix + name] = std::make_shared<LossMetric>(loss);
    } else if (std::regex_match(name, std::regex("precision@[1-9]\\d*"))) {
      uint32_t k = std::strtoul(name.data() + 10, nullptr, 10);
      metrics[prefix + name] =
          std::make_shared<PrecisionAtK>(output, labels, k);
    } else if (std::regex_match(name, std::regex("recall@[1-9]\\d*"))) {
      uint32_t k = std::strtoul(name.data() + 7, nullptr, 10);
      metrics[prefix + name] = std::make_shared<RecallAtK>(output, labels, k);
<<<<<<< HEAD
=======
    } else if (std::regex_match(name, std::regex(R"(f_measure\(0.\\d+\))"))) {
      float threshold = std::stof(name.substr(name.find('(')));
      metrics[prefix + name] =
          std::make_shared<FMeasure>(output, labels, threshold);
>>>>>>> 4b8309d1
    } else {
      throw std::invalid_argument("Metric '" + name +
                                  "' is not yet supported.");
    }
  }

  return metrics;
}

float divideTwoAtomicIntegers(const std::atomic_uint64_t& numerator,
                              const std::atomic_uint64_t& denominator) {
  uint32_t loaded_numerator = numerator.load();
  uint32_t loaded_denominator = denominator.load();

  if (loaded_denominator == 0) {
    return 0.0;
  }

  return static_cast<float>(loaded_numerator) / loaded_denominator;
}

uint32_t truePositivesInTopK(const BoltVector& output, const BoltVector& label,
                             const uint32_t& k) {
  TopKActivationsQueue top_k_predictions = output.findKLargestActivations(k);

  uint32_t true_positives = 0;
  while (!top_k_predictions.empty()) {
    ValueIndexPair valueIndex = top_k_predictions.top();
    uint32_t prediction = valueIndex.second;
    if (label.findActiveNeuronNoTemplate(prediction).activation > 0) {
      true_positives++;
    }
    top_k_predictions.pop();
  }
  return true_positives;
}

}  // namespace thirdai::bolt::train::metrics<|MERGE_RESOLUTION|>--- conflicted
+++ resolved
@@ -86,13 +86,10 @@
     } else if (std::regex_match(name, std::regex("recall@[1-9]\\d*"))) {
       uint32_t k = std::strtoul(name.data() + 7, nullptr, 10);
       metrics[prefix + name] = std::make_shared<RecallAtK>(output, labels, k);
-<<<<<<< HEAD
-=======
     } else if (std::regex_match(name, std::regex(R"(f_measure\(0.\\d+\))"))) {
       float threshold = std::stof(name.substr(name.find('(')));
       metrics[prefix + name] =
           std::make_shared<FMeasure>(output, labels, threshold);
->>>>>>> 4b8309d1
     } else {
       throw std::invalid_argument("Metric '" + name +
                                   "' is not yet supported.");
