--- conflicted
+++ resolved
@@ -26,13 +26,8 @@
 
   for (uint32_t pos = 0; pos < label.len; pos++) {
     uint32_t label_active_neuron =
-<<<<<<< HEAD
         label.isDense() ? pos : label.active_neurons[pos];
-    if (label.findActiveNeuronNoTemplate(label_active_neuron).activation > 0) {
-=======
-        labels.isDense() ? pos : labels.active_neurons[pos];
-    if (labels.activations[pos] > 0) {
->>>>>>> 2a466a5d
+    if (label.activations[pos] > 0) {
       if (std::find(predictions.begin(), predictions.end(),
                     label_active_neuron) == predictions.end()) {
         _false_negatives++;
