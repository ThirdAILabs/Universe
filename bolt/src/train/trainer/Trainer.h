#pragma once

#include <bolt/src/nn/model/Model.h>
#include <bolt/src/train/callbacks/Callback.h>
#include <bolt/src/train/metrics/Metric.h>
#include <bolt/src/train/trainer/Dataset.h>
#include <dataset/src/Datasets.h>
#include <dataset/src/dataset_loaders/DatasetLoader.h>
#include <memory>
#include <optional>
#include <unordered_map>

namespace thirdai::bolt::train {

/**
 * A Trainer is a helper class for training a model. It provides a training loop
 * that supports validation, callbacks, and metrics. Part of the motivation for
 * this class over integrating these methods directly with the Model class is to
 * separate the logic better and make the code simplier because the Model now
 * exists independently of metrics, callbacks, etc.
 */
class Trainer {
 public:
  explicit Trainer(
      nn::model::ModelPtr model,
      std::optional<uint32_t> freeze_hash_tables_epoch = std::nullopt);

  /**
   * Training loop function. Takes in data, metrics, callbacks, validation data,
   * and other training paramteters. Preforms training and returns a history
   * object for the values of the various callbacks at different steps. Preforms
   * validation at the end of each epoch unless steps_per_validation is
   * specified.
   *
   * Arguments:
   *    - train_data: The training data, represented as an (x,y) pair.
   *    - epochs: The number of epochs to train for.
   *    - learning_rate: The learning rate to use for training.
   *    - train_metrics: The metrics to compute during training.
   *    - validation_data: The validation data to use on the model.
   *    - validation_metrics: The metrics to use during validation.
   *    - steps_per_validation: If provided validation will be preformed after
   *        each N steps (where N is the value of the argument) in addition to
   *        at the end of each epoch.
   *    - callbacks: The callbacks to use during training.
   */
  metrics::History train(
      const LabeledDataset& train_data, float learning_rate, uint32_t epochs,
      const metrics::InputMetrics& train_metrics = {},
      const std::optional<LabeledDataset>& validation_data = std::nullopt,
      const metrics::InputMetrics& validation_metrics = {},
      std::optional<uint32_t> steps_per_validation = std::nullopt,
      bool use_sparsity_in_validation = false,
      const std::vector<callbacks::CallbackPtr>& callbacks = {},
      bool autotune_rehash_rebuild = false, bool verbose = true,
      std::optional<uint32_t> logging_interval = std::nullopt);

  metrics::History train_with_metric_names(
      const LabeledDataset& train_data, float learning_rate, uint32_t epochs,
      const std::vector<std::string>& train_metrics = {},
      const std::optional<LabeledDataset>& validation_data = std::nullopt,
      const std::vector<std::string>& validation_metrics = {},
      std::optional<uint32_t> steps_per_validation = std::nullopt,
      bool use_sparsity_in_validation = false,
      const std::vector<callbacks::CallbackPtr>& callbacks = {},
      bool autotune_rehash_rebuild = false, bool verbose = true,
      std::optional<uint32_t> logging_interval = std::nullopt);

  metrics::History train_with_dataset_loader(
      const dataset::DatasetLoaderPtr& train_data_loader, float learning_rate,
      uint32_t epochs, uint32_t batch_size,
      std::optional<uint32_t> max_in_memory_batches = std::nullopt,
      const std::vector<std::string>& train_metrics = {},
      const dataset::DatasetLoaderPtr& validation_data_loader = nullptr,
      const std::vector<std::string>& validation_metrics = {},
      std::optional<uint32_t> steps_per_validation = std::nullopt,
      bool use_sparsity_in_validation = false,
      const std::vector<callbacks::CallbackPtr>& callbacks = {},
      bool autotune_rehash_rebuild = false, bool verbose = true,
      std::optional<uint32_t> logging_interval = std::nullopt);

  /**
   * Performs evaluation on the model using the given validation data and
   * metrics.
   */
  metrics::History validate(const LabeledDataset& data,
                            const metrics::InputMetrics& metrics = {},
                            bool use_sparsity = false, bool verbose = true);

  metrics::History validate_with_metric_names(
      const LabeledDataset& data, const std::vector<std::string>& metrics = {},
      bool use_sparsity = false, bool verbose = true);

  metrics::History validate_with_dataset_loader(
      const dataset::DatasetLoaderPtr& data,
      const std::vector<std::string>& metrics = {}, bool use_sparsity = false,
      bool verbose = true);

 private:
  static void verifyNumBatchesMatch(const LabeledDataset& data);

  /**
   * Returns a formatted log line for the end of each epoch.
   */
  std::string formatTrainLogLine(const std::string& metric_summary,
                                 uint32_t batches, int64_t time);

  /**
   * Format intermediate train log line for reporting metrics and status within
   * epochs when determined by the logging interval.
   */
  std::string formatIntermediateLogLine(const std::string& metric_summary);

  /**
   * Returns a formatted log line for the result of each call to validate.
   */
  std::string formatValidateLogLine(const std::string& metric_summary,
                                    uint32_t batches, int64_t time);

  /**
   * Invokes the autotuner for rehash and rebuild based on the size of the
   * dataset.
   */
  void autotuneRehashRebuild(uint32_t num_batches, uint32_t batch_size);

<<<<<<< HEAD
  // TODO(Nicholas): This are just wrappers to convert the datasets to tensors.
  // This should be removed after the data pipeline is changed to support
=======
  // TODO(Nicholas): These are just wrappers to convert the datasets to tensors.
  // They should be removed after the data pipeline is changed to support
>>>>>>> 0ca3aa7f
  // tensors natively.
  LabeledDataset loadAllWrapper(const dataset::DatasetLoaderPtr& dataset_loader,
                                uint32_t batch_size, bool verbose);

  std::optional<LabeledDataset> loadSomeWrapper(
      const dataset::DatasetLoaderPtr& dataset_loader, uint32_t batch_size,
      uint32_t max_batches, bool verbose);

  nn::model::ModelPtr _model;

  std::shared_ptr<metrics::History> _history;

  uint32_t _epoch;
  std::optional<uint32_t> _freeze_hash_tables_epoch;
};

}  // namespace thirdai::bolt::train<|MERGE_RESOLUTION|>--- conflicted
+++ resolved
@@ -123,13 +123,8 @@
    */
   void autotuneRehashRebuild(uint32_t num_batches, uint32_t batch_size);
 
-<<<<<<< HEAD
-  // TODO(Nicholas): This are just wrappers to convert the datasets to tensors.
-  // This should be removed after the data pipeline is changed to support
-=======
   // TODO(Nicholas): These are just wrappers to convert the datasets to tensors.
   // They should be removed after the data pipeline is changed to support
->>>>>>> 0ca3aa7f
   // tensors natively.
   LabeledDataset loadAllWrapper(const dataset::DatasetLoaderPtr& dataset_loader,
                                 uint32_t batch_size, bool verbose);
