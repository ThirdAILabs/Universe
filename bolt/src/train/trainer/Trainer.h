--- conflicted
+++ resolved
@@ -71,7 +71,8 @@
       const std::vector<std::string>& validation_metrics = {},
       std::optional<uint32_t> steps_per_validation = std::nullopt,
       bool use_sparsity_in_validation = false,
-      const std::vector<callbacks::CallbackPtr>& callbacks = {});
+      const std::vector<callbacks::CallbackPtr>& callbacks = {},
+      bool autotune_rehash_rebuild = false);
 
   /**
    * Performs evaluation on the model using the given validation data and
@@ -104,20 +105,18 @@
   std::string formatValidateLogLine(const std::string& metric_summary,
                                     uint32_t batches, int64_t time);
 
-<<<<<<< HEAD
   /**
    * Invokes the autotuner for rehash and rebuild based on the size of the
    * dataset.
    */
   void autotuneRehashRebuild(uint32_t num_batches, uint32_t batch_size);
-=======
+
   LabeledDataset loadAllWrapper(const dataset::DatasetLoaderPtr& dataset_loader,
                                 uint32_t batch_size);
 
   std::optional<LabeledDataset> loadSomeWrapper(
       const dataset::DatasetLoaderPtr& dataset_loader, uint32_t batch_size,
       uint32_t max_batches);
->>>>>>> a511454c
 
   nn::model::ModelPtr _model;
 
