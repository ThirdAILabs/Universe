--- conflicted
+++ resolved
@@ -36,29 +36,15 @@
    * that the model does not require any relationship between the number of
    * outputs, loss functions, and labels so it is ok to add additonal labels.
    */
-<<<<<<< HEAD
-  Model(
-      autograd::ComputationList inputs, autograd::ComputationList outputs,
-      std::vector<loss::LossPtr> losses,
-      autograd::ComputationList additional_labels = {},
-      const nn::optimizers::Factory& optimizer = nn::optimizers::AdamFactory());
+  Model(ComputationList inputs, ComputationList outputs,
+        std::vector<LossPtr> losses, ComputationList additional_labels = {},
+        const OptimizerFactory& optimizer = AdamFactory());
 
  public:
   static std::shared_ptr<Model> make(
-      autograd::ComputationList inputs, autograd::ComputationList outputs,
-      std::vector<loss::LossPtr> losses,
-      autograd::ComputationList additional_labels = {},
-      const nn::optimizers::Factory& optimizer = nn::optimizers::AdamFactory());
-=======
-  Model(ComputationList inputs, ComputationList outputs,
-        std::vector<LossPtr> losses, ComputationList additional_labels = {});
-
- public:
-  static std::shared_ptr<Model> make(ComputationList inputs,
-                                     ComputationList outputs,
-                                     std::vector<LossPtr> losses,
-                                     ComputationList additional_labels = {});
->>>>>>> 3ccc1fad
+      ComputationList inputs, ComputationList outputs,
+      std::vector<LossPtr> losses, ComputationList additional_labels = {},
+      const OptimizerFactory& optimizer = AdamFactory());
 
   /**
    * Computes the forward pass through the model for the given batch.
