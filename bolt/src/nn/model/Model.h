--- conflicted
+++ resolved
@@ -233,14 +233,10 @@
 
   void enableSparseParameterUpdates();
 
-<<<<<<< HEAD
-  proto::bolt::Model* toProto(bool with_optimizer) const;
-=======
   /**
    * Serializes the model to a stream using protobuf.
    */
   void serializeStream(std::ostream& output, bool with_optimizer) const;
->>>>>>> 7b0c93ef
 
   /**
    * Deserializes the model from a stream using protobuf.
