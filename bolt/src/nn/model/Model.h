#pragma once

#include <bolt/src/nn/autograd/Computation.h>
#include <bolt/src/nn/loss/Loss.h>
#include <bolt/src/nn/model/AllocationManager.h>
#include <bolt/src/nn/ops/Op.h>
#include <bolt/src/nn/optimizers/Adam.h>
#include <bolt/src/nn/optimizers/Optimizer.h>
#include <bolt/src/nn/tensor/Tensor.h>
#include <archive/src/Archive.h>
#include <licensing/src/CheckLicense.h>
#include <licensing/src/entitlements/TrainPermissionsToken.h>
#include <utils/UUID.h>
#include <memory>
#include <string>
#include <unordered_map>
#include <vector>

namespace thirdai::bolt {

/**
 * This represents the core Model that the Bolt engine is based around. This
 * combines the logic in the computations, loss functions, and autograd. These
 * Models are designed to only support processing a single batch at a time. This
 * simplifies the code and allows for things such as metrics, callbacks,
 * validation etc. to be delegated to a seperate trainer class. Additionally
 * this allows for users to interact with the model at a lower level if needed
 * to write custom training functions and interact with the state of the model
 * after processing batches.
 */
class Model : public std::enable_shared_from_this<Model> {
 private:
  /**
   * The expected_labels allow for passing in a placeholder for labels that
   * are not used in any loss function. This is useful because there could be a
   * case (particularly in Mach) where metrics need to have access to labels
   * that are not used in the loss function. Adding those labels here ensures
   * that they are part of the model and can be accessed by the metrics. Any
   * labels that are specified in this arg that are also specified in a loss
   * function are deduplicated. Note that the model does not require any
   * relationship between the number of outputs, loss functions, and labels so
   * it is ok to add additonal labels.
   */
  Model(ComputationList inputs, ComputationList outputs,
<<<<<<< HEAD
        std::vector<LossPtr> losses, ComputationList additional_labels = {},
        OptimizerFactoryPtr optimizer = AdamFactory::make());
=======
        std::vector<LossPtr> losses,
        const ComputationList& expected_labels = {});
>>>>>>> 93457ff4

 public:
  static std::shared_ptr<Model> make(
      ComputationList inputs, ComputationList outputs,
<<<<<<< HEAD
      std::vector<LossPtr> losses, ComputationList additional_labels = {},
      OptimizerFactoryPtr optimizer = AdamFactory::make());
=======
      std::vector<LossPtr> losses, const ComputationList& expected_labels = {});
>>>>>>> 93457ff4

  /**
   * Computes the forward pass through the model for the given batch.
   * Activations are not cleared until the next call to forward or trainOnBatch.
   * This is intended for use with inference/evaluation and so labels will not
   * be selected by sparse fully connected layers which yield outputs since
   * labels are not provided. For this type of sampling trainOnBatch must be
   * used.
   */
  TensorList forward(const TensorList& inputs, bool use_sparsity = false);

  /**
   * Performs the foward and backward pass through the model for the given
   * training batch. There is no intermediate thread synchronization between ops
   * or forward/backpropagate. Does not perform parameter updates. Labels will
   * be selected by sparse fully connected layers which yield outputs.
   */
  void trainOnBatch(const TensorList& inputs, const TensorList& labels);

  /**
   * Performs backpropagation for the given labels. Assumes that the current
   * activations stored in the model's computation graph are for the same batch
   * that the provided labels are for.
   */
  void backpropagate(const TensorList& labels);

  /**
   * Performs the forward pass through the model on a given batch. Differs from
   * forward methods above because the labels can be provided so that they are
   * set and can thus be used in metrics during validation. The labels are not
   * used at all during the forward pass (i.e. not used in sparse layer
   * sampling) or anywhere else in the model.
   */
  TensorList forward(const TensorList& inputs, const TensorList& labels,
                     bool use_sparsity);

  /**
   * Updates the parameters in the model. Loops through all ops in the model
   * and calls updateParameters on each so that each op performs one
   * optimizer step on all of its trainable parameters.
   */
  void updateParameters(float learning_rate);

  /**
   * Forces reallocation of any state for storing activations, gradients, etc
   * that is used for processing a batch. This does not include gradients for
   * parameters.
   */
  void forceStateReallocation();

  /**
   * Returns the list of ops in the model in the order they will be executed
   * during the forward pass. If an op is used multiple times in a model then it
   * will occur multiple times in this list, with the locations depending on
   * where the computations it is used in are located in the computation order.
   */
  std::vector<OpPtr> opExecutionOrder() const;

  /**
   * Returns the list of computations in the model in the order they will be
   * computed during the forward pass. Differs from opComputationOrder because
   * ops may be reused by all computations are unique.
   */
  ComputationList computationOrder() const;

  ComputationList computationOrderWithoutInputs() const;

  /**
   * Returns the inputs of the model.
   */
  const ComputationList& inputs() const;

  /**
   * Returns the outputs of the model.
   */
  const ComputationList& outputs() const;

  /**
   * Returns the inputs storing the labels of the model.
   */
  const ComputationList& labels() const;

  /**
   * Returns the loss functions of the model.
   */
  const std::vector<LossPtr>& losses() const;

  /**
   * Returns a list of all ops.
   */
  const std::vector<OpPtr>& ops() const;

  /**
   * Retrieves on op by name. Throws if not found.
   */
  OpPtr getOp(const std::string& name) const;

  /**
   * Retrieves a computation in the graph by name. Throws if not found.
   */
  ComputationPtr getComputation(const std::string& name) const;

  /**
   * Prints/returns a summary of the model. Throws if no op is found.
   */
  std::string summary(bool print = true) const;

  /**
   * Returns the thirdai package version that the model was most recently saved
   * with. One use case for this is to automatically determine which version of
   * thirdai a neuraldb checkpoint was saved with when uploading a model to
   * model bazaar.
   */
  std::string thirdaiVersion() const;

  /**
   * Returns the number of parameters in the model.
   */
  size_t numParams() const;

  /**
   * Returns how many train steps the model has taken. Used for logging in
   * trainer.
   */
  uint32_t trainSteps() const;

  /**
   * Returns how many epochs the model has taken. Resets to 0 on load. Used for
   * logging in trainer.
   */
  uint32_t epochs() const;

  void incrementEpochs();

  /**
   * Overrides the number of train steps in the model. This is used when porting
   * parameters to new models to ensure that the training and parameter updates
   * are consistent since this is used in Adam to do bias correction.
   */
  void overrideTrainSteps(uint32_t train_steps);

  /**
   * Returns the dimensions of the inputs the model is expecting, in the order
   * they are expected.
   */
  std::vector<uint32_t> inputDims() const;

  /**
   * Returns the expected dimensions of the labels the model is expecting, in
   * the order they are expected.
   */
  std::vector<uint32_t> labelDims() const;

  /**
   * Returns a list of references to gradients of all parameters in the model.
   */
  std::vector<std::vector<float>*> gradients();

  std::vector<std::vector<float>*> parameters() const;

  std::pair<const float*, uint64_t> getFlattenedGradients();

  void setFlattenedGradients(const float* concatenated_values,
                             uint64_t flattened_dim);

  std::pair<const float*, uint64_t> getFlattenedParameters() const;

  void setFlattenedParameters(const float* concatenated_values,
                              uint64_t flattened_dim) const;

  /**
   * Freezes all hash tables in the model. The parameter
   * insert_labels_if_not_found controls if label neurons should be inserted
   * into the hash tables at the buckets that were probed when they are not
   * found during training.
   */
  void freezeHashTables(bool insert_labels_if_not_found);

  /**
   * Unfreezes all hash tables in the model.
   */
  void unfreezeHashTables();

  void changeOptimizer(OptimizerFactoryPtr optimizer);

  /**
   * Saves the model without optimizer state. Save metadata indicates if a
   * metadata file should also be created which gives the thirdai version, model
   * uuid, the date saved, number of train steps before the save, and the model
   * summary (summary only present if THIRDAI_EXPOSE_ALL is true).
   */
  void save(const std::string& filename, bool save_metadata = true);

  /**
   * Saves the model with optimizer state. Save metadata indicates if a
   * metadata file should also be created which gives the thirdai version, model
   * uuid, the date saved, number of train steps before the save, and the model
   * summary (summary only present if THIRDAI_EXPOSE_ALL is true).
   */
  void checkpoint(const std::string& filename, bool save_metadata = true);

  void disableSparseParameterUpdates();

  void enableSparseParameterUpdates();

  ar::ConstArchivePtr toArchive(bool with_optimizer) const;

  static std::shared_ptr<Model> fromArchive(const ar::Archive& archive);

  /**
   * Helper function to save the model to a stream.
   */
  void save_stream(std::ostream& output_stream) const;

  /**
   * Controls if the model will save the optimizer along with the parameters.
   */
  void setSerializeOptimizer(bool should_save_optimizer);

  std::unordered_map<std::string, double> getNorms() const;

  /**
   * Loads the model and automatically initializes the optimizer state.
   */
  static std::shared_ptr<Model> load(const std::string& filename);

  static std::shared_ptr<Model> load_stream(std::istream& input_stream);

 private:
  /**
   * Computes the forward pass through the model for the given sample in the
   * batch. Assumes that setInputs(...) has already been called.
   */
  void forwardVector(uint32_t index_in_batch, bool training);

  /**
   * Computes the backward pass through the model for the given sample in the
   * batch. Assumes that setInputs(...) and setLabels(...) have already been
   * called.
   */
  void backpropagateVector(uint32_t index_in_batch, uint32_t batch_size);

  /**
   * Ensures that the optimizer is initialized for the ops in the model.
   */
  void requireOptimizer();

  /**
   * Sets the given batch as the inputs to the model.
   */
  uint32_t setInput(const TensorList& input_batches);

  /**
   * Sets the given labels as the current labels for the model.
   */
  uint32_t setLabels(const TensorList& label_batches);

  /**
   * Returns a list of pairs of matching outputs and labels. A label and output
   * match if they are both used in a loss function with no other labels or
   * outputs.
   */
  std::vector<std::pair<ComputationPtr, ComputationPtr>> outputLabelPairs()
      const;

  /**
   * When a loss is applied to a single output computation coming from a fully
   * connected op this method connects that op with the corresponding labels in
   * the loss function so that the labels can be selected as active neurons when
   * the layer is sparse.
   */
  void matchOutputFullyConnectedLayersWithLabels() const;

  /**
   * Registers the model with the ops that it uses.
   */
  void registerWithOps();

  /**
   * Names the computations in the model based on the order they are executed.
   */
  static void nameComputations(ComputationList& inputs, ComputationList& comps,
                               ComputationList& labels);

  /**
   * Creates a metadata file which gives the thirdai version, model uuid, the
   * date saved, number of train steps before the save, and the model summary
   * (summary only present if THIRDAI_EXPOSE_ALL is true).
   */
  void saveMetadata(const std::string& save_path) const;

  void verifyAllowedOutputDim() const;

  ComputationList _inputs;
  ComputationList _outputs;
  ComputationList _labels;
  std::vector<LossPtr> _losses;

  std::vector<OpPtr> _ops;
  ComputationList _computation_order;

  AllocationManager _allocation_manager;

  OptimizerFactoryPtr _optimizer_factory;
  bool _optimizer_initialized = false;

  uint32_t _epochs = 0;
  uint32_t _train_steps;

  std::string _model_uuid;
  std::string _thirdai_version;
  uint64_t _total_training_samples = 0;

  Model() : _allocation_manager() { licensing::checkLicense(); }

  friend class cereal::access;
  template <class Archive>
  void serialize(Archive& archive, uint32_t version);
};

using ModelPtr = std::shared_ptr<Model>;

}  // namespace thirdai::bolt<|MERGE_RESOLUTION|>--- conflicted
+++ resolved
@@ -42,23 +42,15 @@
    * it is ok to add additonal labels.
    */
   Model(ComputationList inputs, ComputationList outputs,
-<<<<<<< HEAD
-        std::vector<LossPtr> losses, ComputationList additional_labels = {},
+        std::vector<LossPtr> losses,
+        const ComputationList& expected_labels = {},
         OptimizerFactoryPtr optimizer = AdamFactory::make());
-=======
-        std::vector<LossPtr> losses,
-        const ComputationList& expected_labels = {});
->>>>>>> 93457ff4
 
  public:
   static std::shared_ptr<Model> make(
       ComputationList inputs, ComputationList outputs,
-<<<<<<< HEAD
-      std::vector<LossPtr> losses, ComputationList additional_labels = {},
+      std::vector<LossPtr> losses, const ComputationList& expected_labels = {},
       OptimizerFactoryPtr optimizer = AdamFactory::make());
-=======
-      std::vector<LossPtr> losses, const ComputationList& expected_labels = {});
->>>>>>> 93457ff4
 
   /**
    * Computes the forward pass through the model for the given batch.
