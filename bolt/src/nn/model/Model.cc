#include "Model.h"
#include <cereal/archives/binary.hpp>
#include <cereal/types/memory.hpp>
#include <cereal/types/vector.hpp>
#include <bolt/src/nn/autograd/ComputationGraph.h>
#include <bolt/src/nn/loss/Loss.h>
#include <bolt/src/nn/ops/FullyConnected.h>
#include <bolt/src/nn/ops/Input.h>
#include <bolt/src/nn/ops/Op.h>
#include <bolt/src/nn/ops/Switch.h>
#include <bolt/src/nn/ops/protobuf_utils/SerializedParameters.h>
#include <bolt/src/nn/tensor/Tensor.h>
#include <dataset/src/utils/SafeFileIO.h>
#include <licensing/src/CheckLicense.h>
#include <proto/model.pb.h>
#include <utils/UUID.h>
#include <utils/Version.h>
#include <versioning/src/Versions.h>
#include <algorithm>
#include <chrono>
#include <ctime>
#include <fstream>
#include <memory>
#include <numeric>
#include <optional>
#include <sstream>
#include <stdexcept>
#include <string>
#include <unordered_map>
#include <unordered_set>

namespace thirdai::bolt {

Model::Model(ComputationList inputs, ComputationList outputs,
             std::vector<LossPtr> losses,
             const ComputationList& expected_labels)
    : _inputs(std::move(inputs)),
      _outputs(std::move(outputs)),
      _losses(std::move(losses)),
      _train_steps(0),
      _model_uuid(
          utils::uuid::getRandomHexString(/* num_bytes_randomness= */ 16)),
      _thirdai_version(thirdai::version()) {
  licensing::checkLicense();

  for (const auto& loss : _losses) {
    auto labels = loss->labels();
    _labels.insert(_labels.end(), labels.begin(), labels.end());
  }
  for (const auto& label : expected_labels) {
    if (std::find(_labels.begin(), _labels.end(), label) == _labels.end()) {
      _labels.push_back(label);
    }
  }

  _computation_order = getComputationOrder(_inputs, _outputs, _losses);

  nameComputations(_inputs, _computation_order, _labels);

  _allocation_manager = AllocationManager(_computation_order);

  std::unordered_set<std::string> op_names;
  std::unordered_set<OpPtr> ops;
  for (const auto& comp : _computation_order) {
    std::string name = comp->op()->name();

    // Check if we have found a new op with the same name.
    if (op_names.count(name) && !ops.count(comp->op())) {
      throw std::invalid_argument(
          "Found multiple Ops in model with the name '" + name +
          "'. All ops in a model must have unique names. The name of the op "
          "can be updated with `op.name = 'new_name'`.");
    }
    ops.insert(comp->op());
    op_names.insert(comp->op()->name());
  }
  _ops.assign(ops.begin(), ops.end());

  matchOutputFullyConnectedLayersWithLabels();

  verifyAllowedOutputDim();
}

std::shared_ptr<Model> Model::make(ComputationList inputs,
                                   ComputationList outputs,
                                   std::vector<LossPtr> losses,
                                   const ComputationList& additional_labels) {
  auto model =
      std::shared_ptr<Model>(new Model(std::move(inputs), std::move(outputs),
                                       std::move(losses), additional_labels));

  // This has to be done here because we need the model to be allocated using a
  // shared_ptr in order to use shared_from_this() to get a valid reference.
  model->registerWithOps();
  return model;
}

TensorList Model::forward(const TensorList& inputs, bool use_sparsity) {
  uint32_t input_batch_size = setInput(inputs);

  _allocation_manager.reallocateIfNeeded(input_batch_size, use_sparsity);

#pragma omp parallel for default(none) \
    shared(input_batch_size) if (input_batch_size > 1)
  for (uint32_t index_in_batch = 0; index_in_batch < input_batch_size;
       index_in_batch++) {
    forwardVector(index_in_batch, /* training= */ false);
  }

  TensorList outputs;
  for (auto& output : _outputs) {
    outputs.push_back(output->tensor());
  }
  return outputs;
}

void Model::trainOnBatch(const TensorList& inputs, const TensorList& labels) {
  requireOptimizer();

  uint32_t input_batch_size = setInput(inputs);
  uint32_t label_batch_size = setLabels(labels);

  _total_training_samples += input_batch_size;
  licensing::entitlements().verifyAllowedNumberOfTrainingSamples(
      _total_training_samples);

  if (input_batch_size != label_batch_size) {
    throw std::invalid_argument(
        "Input batch size and label batch size do not match.");
  }
  _allocation_manager.reallocateIfNeeded(input_batch_size,
                                         /* use_sparsity= */ true);

#pragma omp parallel for default(none) shared(input_batch_size)
  for (uint32_t index_in_batch = 0; index_in_batch < input_batch_size;
       index_in_batch++) {
    forwardVector(index_in_batch, /* training= */ true);
    backpropagateVector(index_in_batch, input_batch_size);
  }
}

TensorList Model::forward(const TensorList& inputs, const TensorList& labels,
                          bool use_sparsity) {
  setLabels(labels);
  return forward(inputs, use_sparsity);
}

void Model::updateParameters(float learning_rate) {
  requireOptimizer();

  ++_train_steps;
  for (auto& op : _ops) {
    op->updateTrainableParameters(learning_rate, _train_steps);
  }
}

void Model::forceStateReallocation() {
  _allocation_manager.forceReallocation();
}

std::vector<OpPtr> Model::opExecutionOrder() const {
  std::vector<OpPtr> ops;
  for (const auto& comp : _computation_order) {
    ops.push_back(comp->op());
  }
  return ops;
}

ComputationList Model::computationOrder() const {
  ComputationList all_comps;
  all_comps.insert(all_comps.end(), _inputs.begin(), _inputs.end());
  all_comps.insert(all_comps.end(), _computation_order.begin(),
                   _computation_order.end());
  return all_comps;
}

ComputationList Model::computationOrderWithoutInputs() const {
  return _computation_order;
}

const ComputationList& Model::inputs() const { return _inputs; }

const ComputationList& Model::outputs() const { return _outputs; }

const ComputationList& Model::labels() const { return _labels; }

const std::vector<LossPtr>& Model::losses() const { return _losses; }

const std::vector<OpPtr>& Model::ops() const { return _ops; }

OpPtr Model::getOp(const std::string& name) const {
  for (const auto& op : _ops) {
    if (op->name() == name) {
      return op;
    }
  }
  throw std::invalid_argument("Could not find op with name '" + name + "'.");
}

ComputationPtr Model::getComputation(const std::string& name) const {
  for (const auto& comp : _computation_order) {
    if (comp->name() == name) {
      return comp;
    }
  }

  throw std::invalid_argument("Could not find computation with name '" + name +
                              "'.");
}

std::string Model::summary(bool print) const {
  std::stringstream summary;

  summary << "\n===================== Model =====================\n";
  for (const auto& input : _inputs) {
    input->summary(summary);
    summary << "\n";
  }
  for (const auto& comp : _computation_order) {
    comp->summary(summary);
    summary << "\n";
  }
  summary << "Total Paramters: " << numParams() << "\n";
  summary << "thirdai Version: " << thirdaiVersion() << "\n";
  summary << "=================================================\n";

  if (print) {
    std::cout << summary.str() << std::endl;
  }

  return summary.str();
}

std::string Model::thirdaiVersion() const { return _thirdai_version; }

size_t Model::numParams() const {
  size_t total_params = 0;
  for (const auto* param : parameters()) {
    total_params += param->size();
  }
  return total_params;
}

uint32_t Model::trainSteps() const { return _train_steps; }

void Model::overrideTrainSteps(uint32_t train_steps) {
  _train_steps = train_steps;
}

std::vector<uint32_t> Model::inputDims() const {
  std::vector<uint32_t> dims;
  for (const auto& input : _inputs) {
    dims.push_back(input->dim());
  }
  return dims;
}

std::vector<uint32_t> Model::labelDims() const {
  std::vector<uint32_t> dims;
  for (const auto& label : _labels) {
    dims.push_back(label->dim());
  }
  return dims;
}

std::vector<std::vector<float>*> Model::gradients() const {
  std::vector<std::vector<float>*> grads;

  for (const auto& op : _ops) {
    auto op_grads = op->gradients();
    grads.insert(grads.end(), op_grads.begin(), op_grads.end());
  }

  return grads;
}

std::vector<std::vector<float>*> Model::parameters() const {
  std::vector<std::vector<float>*> params;

  for (const auto& op : _ops) {
    auto op_params = op->parameters();
    params.insert(params.end(), op_params.begin(), op_params.end());
  }

  return params;
}

uint64_t sumFlattenedDims(const std::vector<std::vector<float>*>& values) {
  uint64_t total_dim = 0;
  for (const auto* value : values) {
    total_dim += value->size();
  }
  return total_dim;
}

std::pair<const float*, uint64_t> concatenateValues(
    const std::vector<std::vector<float>*>& values) {
  uint64_t total_dim = sumFlattenedDims(values);

  float* combined_values = new float[total_dim];
  uint64_t offset = 0;
  for (const auto* value : values) {
    std::copy(value->data(), value->data() + value->size(),
              combined_values + offset);
    offset += value->size();
  }

  return {combined_values, total_dim};
}

void setValues(const std::vector<std::vector<float>*>& values,
               const float* concatenated_values, uint64_t flattened_dim) {
  uint64_t total_dim = sumFlattenedDims(values);

  if (total_dim != flattened_dim) {
    std::stringstream error;
    error << "Expected " << total_dim
          << " parameters in setValues, but received " << flattened_dim
          << " parameters.";
    throw std::invalid_argument(error.str());
  }

  uint64_t offset = 0;
  for (auto* value : values) {
    std::copy(concatenated_values + offset,
              concatenated_values + offset + value->size(), value->data());
    offset += value->size();
  }
}

std::pair<const float*, uint64_t> Model::getFlattenedGradients() {
  requireOptimizer();

  return concatenateValues(gradients());
}

std::pair<const float*, uint64_t> Model::getFlattenedParameters() const {
  return concatenateValues(parameters());
}

void Model::setFlattenedGradients(const float* concatenated_values,
                                  uint64_t flattened_dim) {
  requireOptimizer();

  setValues(gradients(), concatenated_values, flattened_dim);
}

void Model::setFlattenedParameters(const float* concatenated_values,
                                   uint64_t flattened_dim) const {
  setValues(parameters(), concatenated_values, flattened_dim);
  /*
   * Here, we are re-building the hash tables again, as the older weights
   * seems to be redundant, when we all-reduce the weights while using
   * distributed.
   */
  for (const auto& op : _ops) {
    if (auto fc = std::dynamic_pointer_cast<FullyConnected>(op)) {
      fc->reBuildHashFunction();
    }
  }
}

void Model::disableSparseParameterUpdates() {
  for (const auto& op : _ops) {
    op->disableSparseParameterUpdates();
  }
}

void Model::enableSparseParameterUpdates() {
  for (const auto& op : _ops) {
    op->enableSparseParameterUpdates();
  }
}

proto::bolt::ComputationGraph* Model::computationGraphToProto(
    bool with_optimizer) const {
  auto* graph = new proto::bolt::ComputationGraph();

  // Record all of the model ops.
  for (const auto& op : ops()) {
    graph->mutable_ops()->AddAllocated(op->toProto(with_optimizer));
  }

  // Record the inputs to the model.
  for (const auto& input : _inputs) {
    auto* placeholder = graph->add_inputs();
    placeholder->set_name(input->name());
    placeholder->set_dim(input->dim());
  }

  // Record the labels of the model.
  for (const auto& label : _labels) {
    auto* placeholder = graph->add_labels();
    placeholder->set_name(label->name());
    placeholder->set_dim(label->dim());
  }

  // Construct a representation of the model computation graph. Ops are refered
  // to by name, as are the inputs to a computation.
  for (const auto& comp : _computation_order) {
    auto* comp_proto = graph->mutable_computations()->Add();
    comp_proto->set_name(comp->name());
    comp_proto->set_op(comp->op()->name());
    for (const auto& input : comp->inputs()) {
      comp_proto->add_inputs(input->name());
    }
  }

  // Record the loss functions the model uses.
  for (const auto& loss : _losses) {
    graph->mutable_losses()->AddAllocated(loss->toProto());
  }

  // Record which computations should be returned as outputs.
  for (const auto& output : _outputs) {
    graph->add_outputs(output->name());
  }

  return graph;
}

proto::bolt::ModelMetadata* Model::metadataToProto() const {
  auto* metadata = new proto::bolt::ModelMetadata();
  metadata->set_train_steps(_train_steps);
  metadata->set_total_training_samples(_total_training_samples);
  metadata->set_uuid(_model_uuid);

  return metadata;
}

std::shared_ptr<Model> Model::fromProto(const proto::bolt::Model& model_proto,
                                        DeserializedParameters& parameters) {
  std::unordered_map<std::string, OpPtr> ops;

  // Build a map from the name of each op to the reconstructed op object.
  for (const auto& op_proto : model_proto.computation_graph().ops()) {
    ops[op_proto.name()] = Op::fromProto(op_proto, parameters);
  }

  ComputationList inputs;
  ComputationList labels;
  std::unordered_map<std::string, ComputationPtr> computations;

  const auto& computation_graph = model_proto.computation_graph();

  // Create the inputs to the model.
  for (const auto& input_proto : computation_graph.inputs()) {
    auto input = Input::make(input_proto.dim());
    computations[input_proto.name()] = input;
    inputs.push_back(input);
  }

  // Create the labels for the model.
  for (const auto& label_proto : computation_graph.labels()) {
    auto label = Input::make(label_proto.dim());
    computations[label_proto.name()] = label;
    labels.push_back(label);
  }

  // Rebuild the model computation graph. The ops are uniquely identified by
  // name, so they can be retrieved from the map of ops. Since the computations
  // are serialized/deserialized in the execution order we know that a
  // computation will occur after its inputs.
  for (const auto& comp_proto : computation_graph.computations()) {
    ComputationList op_inputs;
    for (const auto& input : comp_proto.inputs()) {
      op_inputs.push_back(computations.at(input));
    }

    auto op = ops.at(comp_proto.op());
    computations[comp_proto.name()] = op->apply(op_inputs);
  }

  // Reconstruct the loss functions for the model.
  std::vector<LossPtr> losses;
  for (const auto& loss : computation_graph.losses()) {
    losses.push_back(Loss::fromProto(loss, computations));
  }

  // Find the model outputs.
  ComputationList outputs;
  for (const auto& output : computation_graph.outputs()) {
    outputs.push_back(computations.at(output));
  }

  auto model = Model::make(inputs, outputs, losses, labels);

  size_t expected_labels = model_proto.labels_size();
  if (model->labels().size() < expected_labels) {
    for (size_t i = model->labels().size(); i < expected_labels; i++) {
    }
  }

  model->_model_uuid = model_proto.metadata().uuid();
  model->_train_steps = model_proto.metadata().train_steps();
  model->_total_training_samples =
      model_proto.metadata().total_training_samples();

  return model;
}

<<<<<<< HEAD
void Model::serializeProtoWriter(utils::ProtobufWriter& writer,
                                 bool with_optimizer) const {
  /**
   * The model is serialized in the following order:
   *  1. Computation graph and model metadata.
   *  2. Number of parameter shards.
   *  3. Parameter shards.
   */
  writer.serialize(computationGraphToProto(with_optimizer));

=======
void Model::serializeToProtoWriter(utils::ProtobufWriter& writer,
                                   bool with_optimizer) const {
>>>>>>> a17a17e7
  SerializableParameters parameters;
  for (const auto& op : _ops) {
    auto op_params = op->serializableParameters(with_optimizer);

    parameters.insert(parameters.end(), op_params.begin(), op_params.end());
  }

  proto::bolt::Model model;
  model.set_allocated_computation_graph(
      computationGraphToProto(with_optimizer));

<<<<<<< HEAD
std::shared_ptr<Model> Model::deserializeProtoReader(
=======
  model.mutable_parameter_shard_info()->set_n_shards(
      ParameterToShards::computeTotalShards(parameters));

  model.set_allocated_metadata(metadataToProto());

  writer.serialize(model);

  ParameterToShards::serializeParameters(parameters, writer);
}

std::shared_ptr<Model> Model::deserializeFromProtoReader(
>>>>>>> a17a17e7
    utils::ProtobufReader& reader) {
  proto::bolt::Model model_proto;
  reader.deserialize(model_proto);

  auto parameters = parametersFromShards(
      reader, model_proto.parameter_shard_info().n_shards());

  return fromProto(model_proto, parameters);
}

<<<<<<< HEAD
void Model::serializeStream(std::ostream& output, bool with_optimizer) const {
  utils::ProtobufWriter writer(
      std::make_shared<google::protobuf::io::OstreamOutputStream>(&output));

  serializeProtoWriter(writer, with_optimizer);
}

std::shared_ptr<Model> Model::deserializeStream(std::istream& input) {
  utils::ProtobufReader reader(
      std::make_shared<google::protobuf::io::IstreamInputStream>(&input));

  return deserializeProtoReader(reader);
}

void Model::saveProto(const std::string& filename, bool with_optimizer) const {
=======
void Model::serializeToStream(std::ostream& output, bool with_optimizer) const {
  utils::ProtobufWriter writer(
      std::make_shared<google::protobuf::io::OstreamOutputStream>(&output));

  serializeToProtoWriter(writer, with_optimizer);
}

std::shared_ptr<Model> Model::deserializeFromStream(std::istream& input) {
  utils::ProtobufReader reader(
      std::make_shared<google::protobuf::io::IstreamInputStream>(&input));

  return deserializeFromProtoReader(reader);
}

void Model::serializeToFile(const std::string& filename,
                            bool with_optimizer) const {
>>>>>>> a17a17e7
  std::ofstream output = dataset::SafeFileIO::ofstream(filename);
  serializeToStream(output, with_optimizer);
}

std::shared_ptr<Model> Model::deserializeFromFile(const std::string& filename) {
  std::ifstream input = dataset::SafeFileIO::ifstream(filename);
  return deserializeFromStream(input);
}

std::string Model::serializeToString(bool with_optimizer) const {
  std::stringstream output;
  serializeToStream(output, with_optimizer);
  return output.str();
}

std::shared_ptr<Model> Model::deserializeFromString(const std::string& binary) {
  std::stringstream input(binary);
  return deserializeFromStream(input);
}

void Model::freezeHashTables(bool insert_labels_if_not_found) {
  for (auto& op : _ops) {
    if (auto fc = std::dynamic_pointer_cast<FullyConnected>(op)) {
      // insert_labels_if_not_found will have no effect on non output layers
      // because they will not have access to labels.
      fc->freezeHashTables(insert_labels_if_not_found);
    }
  }
}

void Model::unfreezeHashTables() {
  for (auto& op : _ops) {
    if (auto fc = FullyConnected::cast(op)) {
      // insert_labels_if_not_found will have no effect on non output layers
      // because they will not have access to labels.
      fc->unfreezeHashTables();
    }
  }
}

std::vector<std::pair<ComputationPtr, ComputationPtr>> Model::outputLabelPairs()
    const {
  std::vector<std::pair<ComputationPtr, ComputationPtr>> output_label_pairs;

  for (const auto& loss : _losses) {
    auto outputs_used = loss->outputsUsed();
    auto loss_labels = loss->labels();
    // A label and output match if they are both used in a loss function with no
    // other labels or outputs, hence we can iterate over the loss functions and
    // see which act on a single output and label.
    if (outputs_used.size() == 1 && loss_labels.size() == 1) {
      output_label_pairs.emplace_back(outputs_used.at(0), loss_labels.at(0));
    }
  }
  return output_label_pairs;
}

void Model::save(const std::string& filename, bool save_metadata) {
  auto output_stream =
      dataset::SafeFileIO::ofstream(filename, std::ios::binary);

  setSerializeOptimizer(false);

  save_stream(output_stream);

  if (save_metadata) {
    saveMetadata(filename);
  }
}

void Model::checkpoint(const std::string& filename, bool save_metadata) {
  auto output_stream =
      dataset::SafeFileIO::ofstream(filename, std::ios::binary);

  setSerializeOptimizer(true);

  save_stream(output_stream);

  if (save_metadata) {
    saveMetadata(filename);
  }
}

void Model::save_stream(std::ostream& output_stream) const {
  cereal::BinaryOutputArchive oarchive(output_stream);
  oarchive(*this);
}

void Model::setSerializeOptimizer(bool should_save_optimizer) {
  for (auto& op : _ops) {
    op->setSerializeOptimizer(should_save_optimizer);
  }
}

std::shared_ptr<Model> Model::load(const std::string& filename) {
  auto input_stream = dataset::SafeFileIO::ifstream(filename, std::ios::binary);
  return load_stream(input_stream);
}

std::shared_ptr<Model> Model::load_stream(std::istream& input_stream) {
  cereal::BinaryInputArchive iarchive(input_stream);
  std::shared_ptr<Model> deserialize_into(new Model());
  iarchive(*deserialize_into);

  return deserialize_into;
}

void Model::forwardVector(uint32_t index_in_batch, bool training) {
  for (auto& tensor : _computation_order) {
    tensor->forward(index_in_batch, training);
  }
}

void Model::backpropagateVector(uint32_t index_in_batch, uint32_t batch_size) {
  _allocation_manager.resetOutputGradients(index_in_batch);

  for (auto& loss : _losses) {
    loss->gradients(index_in_batch, batch_size);
  }

  for (auto tensor = _computation_order.rbegin();
       tensor != _computation_order.rend(); ++tensor) {
    (*tensor)->backpropagate(index_in_batch);
  }
}

void Model::requireOptimizer() {
  if (!_optimizer_initialized) {
    for (auto& op : _ops) {
      op->initOptimizer();
    }
    _optimizer_initialized = true;
  }
}

inline uint32_t setBatchHelper(ComputationList& inputs,
                               const TensorList& batches,
                               const std::string& type) {
  if (batches.size() != inputs.size()) {
    std::stringstream error;
    error << "When preparing the model for the next batch, expected "
          << inputs.size() << " " << type << " but received " << batches.size()
          << ".";
    throw std::invalid_argument(error.str());
  }

  std::optional<uint32_t> batch_size = std::nullopt;
  for (uint32_t i = 0; i < inputs.size(); i++) {
    if (!batch_size) {
      batch_size = batches[i]->batchSize();
    }
    if (batches[i]->batchSize() != *batch_size) {
      std::stringstream error;
      error << "Expected all " << type
            << " to have same batch size but received inputs with batch "
               "size "
            << *batch_size << " and " << batches[i]->batchSize() << ".";
      throw std::invalid_argument(error.str());
    }
    inputs[i]->setTensor(batches[i]);
  }

  return batch_size.value();
}

uint32_t Model::setInput(const TensorList& input_batches) {
  return setBatchHelper(_inputs, input_batches, "input batches");
}

uint32_t Model::setLabels(const TensorList& label_batches) {
  return setBatchHelper(_labels, label_batches, "label batches");
}

void Model::matchOutputFullyConnectedLayersWithLabels() const {
  for (const auto& [output, label] : outputLabelPairs()) {
    auto fully_connected = FullyConnected::cast(output->op());
    auto switch_op = Switch::cast(output->op());

    if (fully_connected || switch_op) {
      output->addInput(label);
    }
  }
}

void Model::registerWithOps() {
  for (auto& op : _ops) {
    op->registerModel(weak_from_this());
  }
}

void Model::nameComputations(ComputationList& inputs, ComputationList& comps,
                             ComputationList& labels) {
  uint32_t comp_count = 0;
  auto next_name = [&comp_count]() {
    return "tensor_" + std::to_string(++comp_count);
  };
  std::unordered_set<ComputationPtr> visited;
  for (auto& input : inputs) {
    // The same computation might be referenced multiple times in the inputs.
    if (!visited.count(input)) {
      input->setName(next_name());
      visited.insert(input);
    }
  }
  for (auto& comp : comps) {
    if (visited.count(comp)) {
      throw std::invalid_argument(
          "A computation must not be used multiple times in the computation "
          "graph.");
    }
    comp->setName(next_name());
    visited.insert(comp);
  }
  // The same computation might be referenced multiple times in the labels.
  for (auto& label : labels) {
    if (!visited.count(label)) {
      label->setName(next_name());
      visited.insert(label);
    }
  }
}

void Model::saveMetadata(const std::string& save_path) const {
  auto file = dataset::SafeFileIO::ofstream(save_path + ".metadata");

  file << "thirdai_version=" << version() << std::endl;

  file << "model_uuid=" << _model_uuid << std::endl;

  auto time = std::chrono::system_clock::now();
  auto c_time = std::chrono::system_clock::to_time_t(time);
  file << "date_saved=" << std::ctime(&c_time);

  file << "train_steps_before_save=" << trainSteps() << std::endl;

#if THIRDAI_EXPOSE_ALL
  file << "model_summary=";
  file << summary(/* print= */ false);
#endif
}

void Model::verifyAllowedOutputDim() const {
  uint64_t total_output_dim = std::transform_reduce(
      _outputs.begin(), _outputs.end(), 0UL, std::plus(),
      [](const auto& output) { return output->op()->dim(); });

  licensing::entitlements().verifyAllowedOutputDim(total_output_dim);
}

template void Model::serialize(cereal::BinaryInputArchive&,
                               const uint32_t version);
template void Model::serialize(cereal::BinaryOutputArchive&,
                               const uint32_t version);

template <class Archive>
void Model::serialize(Archive& archive, const uint32_t version) {
  licensing::entitlements().verifySaveLoad();

  _thirdai_version = thirdai::version();
  archive(_thirdai_version);

  std::string class_name = "BOLT_MODEL";
  versions::checkVersion(version, versions::BOLT_MODEL_VERSION,
                         _thirdai_version, thirdai::version(), class_name);

  // Increment thirdai::versions::BOLT_MODEL_VERSION after serialization changes
  archive(_inputs, _outputs, _labels, _losses, _ops, _computation_order,
          _allocation_manager, _train_steps, _model_uuid,
          _total_training_samples);

  verifyAllowedOutputDim();

  registerWithOps();
}

}  // namespace thirdai::bolt

CEREAL_CLASS_VERSION(thirdai::bolt::Model,
                     thirdai::versions::BOLT_MODEL_VERSION)<|MERGE_RESOLUTION|>--- conflicted
+++ resolved
@@ -485,12 +485,6 @@
 
   auto model = Model::make(inputs, outputs, losses, labels);
 
-  size_t expected_labels = model_proto.labels_size();
-  if (model->labels().size() < expected_labels) {
-    for (size_t i = model->labels().size(); i < expected_labels; i++) {
-    }
-  }
-
   model->_model_uuid = model_proto.metadata().uuid();
   model->_train_steps = model_proto.metadata().train_steps();
   model->_total_training_samples =
@@ -499,21 +493,8 @@
   return model;
 }
 
-<<<<<<< HEAD
-void Model::serializeProtoWriter(utils::ProtobufWriter& writer,
-                                 bool with_optimizer) const {
-  /**
-   * The model is serialized in the following order:
-   *  1. Computation graph and model metadata.
-   *  2. Number of parameter shards.
-   *  3. Parameter shards.
-   */
-  writer.serialize(computationGraphToProto(with_optimizer));
-
-=======
 void Model::serializeToProtoWriter(utils::ProtobufWriter& writer,
                                    bool with_optimizer) const {
->>>>>>> a17a17e7
   SerializableParameters parameters;
   for (const auto& op : _ops) {
     auto op_params = op->serializableParameters(with_optimizer);
@@ -525,9 +506,6 @@
   model.set_allocated_computation_graph(
       computationGraphToProto(with_optimizer));
 
-<<<<<<< HEAD
-std::shared_ptr<Model> Model::deserializeProtoReader(
-=======
   model.mutable_parameter_shard_info()->set_n_shards(
       ParameterToShards::computeTotalShards(parameters));
 
@@ -539,7 +517,6 @@
 }
 
 std::shared_ptr<Model> Model::deserializeFromProtoReader(
->>>>>>> a17a17e7
     utils::ProtobufReader& reader) {
   proto::bolt::Model model_proto;
   reader.deserialize(model_proto);
@@ -550,23 +527,6 @@
   return fromProto(model_proto, parameters);
 }
 
-<<<<<<< HEAD
-void Model::serializeStream(std::ostream& output, bool with_optimizer) const {
-  utils::ProtobufWriter writer(
-      std::make_shared<google::protobuf::io::OstreamOutputStream>(&output));
-
-  serializeProtoWriter(writer, with_optimizer);
-}
-
-std::shared_ptr<Model> Model::deserializeStream(std::istream& input) {
-  utils::ProtobufReader reader(
-      std::make_shared<google::protobuf::io::IstreamInputStream>(&input));
-
-  return deserializeProtoReader(reader);
-}
-
-void Model::saveProto(const std::string& filename, bool with_optimizer) const {
-=======
 void Model::serializeToStream(std::ostream& output, bool with_optimizer) const {
   utils::ProtobufWriter writer(
       std::make_shared<google::protobuf::io::OstreamOutputStream>(&output));
@@ -583,7 +543,6 @@
 
 void Model::serializeToFile(const std::string& filename,
                             bool with_optimizer) const {
->>>>>>> a17a17e7
   std::ofstream output = dataset::SafeFileIO::ofstream(filename);
   serializeToStream(output, with_optimizer);
 }
