#include "Model.h"
#include <cereal/archives/binary.hpp>
#include <cereal/types/memory.hpp>
#include <cereal/types/vector.hpp>
#include <bolt/src/nn/autograd/ComputationGraph.h>
#include <bolt/src/nn/loss/Loss.h>
#include <bolt/src/nn/ops/FullyConnected.h>
#include <bolt/src/nn/ops/Op.h>
#include <bolt/src/nn/ops/Switch.h>
#include <bolt/src/nn/tensor/Tensor.h>
#include <dataset/src/utils/SafeFileIO.h>
#include <licensing/src/CheckLicense.h>
#include <utils/UUID.h>
#include <utils/Version.h>
#include <versioning/src/Versions.h>
#include <algorithm>
#include <chrono>
#include <ctime>
#include <exception>
#include <memory>
#include <numeric>
#include <optional>
#include <stdexcept>
#include <string>
#include <unordered_map>
#include <unordered_set>

namespace thirdai::bolt {

Model::Model(ComputationList inputs, ComputationList outputs,
             std::vector<LossPtr> losses, ComputationList additional_labels,
             OptimizerFactoryPtr optimizer)
    : _inputs(std::move(inputs)),
      _outputs(std::move(outputs)),
      _losses(std::move(losses)),
<<<<<<< HEAD
      _optimizer_factory(std::move(optimizer)),
=======
      _epochs(0),
>>>>>>> 13c7c646
      _train_steps(0),
      _model_uuid(
          utils::uuid::getRandomHexString(/* num_bytes_randomness= */ 16)),
      _thirdai_version(thirdai::version()) {
  licensing::checkLicense();

  for (const auto& loss : _losses) {
    auto labels = loss->labels();
    _labels.insert(_labels.end(), labels.begin(), labels.end());
  }
  _labels.insert(_labels.end(), additional_labels.begin(),
                 additional_labels.end());

  _computation_order = getComputationOrder(_inputs, _outputs, _losses);

  nameComputations(_inputs, _computation_order, _labels);

  _allocation_manager = AllocationManager(_computation_order);

  std::unordered_set<std::string> op_names;
  std::unordered_set<OpPtr> ops;
  for (const auto& comp : _computation_order) {
    std::string name = comp->op()->name();

    // Check if we have found a new op with the same name.
    if (op_names.count(name) && !ops.count(comp->op())) {
      throw std::invalid_argument(
          "Found multiple Ops in model with the name '" + name +
          "'. All ops in a model must have unique names. The name of the op "
          "can be updated with `op.name = 'new_name'`.");
    }
    ops.insert(comp->op());
    op_names.insert(comp->op()->name());
  }
  _ops.assign(ops.begin(), ops.end());

  matchOutputFullyConnectedLayersWithLabels();

  verifyAllowedOutputDim();
}

std::shared_ptr<Model> Model::make(ComputationList inputs,
                                   ComputationList outputs,
                                   std::vector<LossPtr> losses,
                                   ComputationList additional_labels,
                                   OptimizerFactoryPtr optimizer) {
  auto model = std::shared_ptr<Model>(
      new Model(std::move(inputs), std::move(outputs), std::move(losses),
                std::move(additional_labels), std::move(optimizer)));

  // This has to be done here because we need the model to be allocated using a
  // shared_ptr in order to use shared_from_this() to get a valid reference.
  model->registerWithOps();
  return model;
}

TensorList Model::forward(const TensorList& inputs, bool use_sparsity) {
  uint32_t input_batch_size = setInput(inputs);

  _allocation_manager.reallocateIfNeeded(input_batch_size, use_sparsity);

#pragma omp parallel for default(none) \
    shared(input_batch_size) if (input_batch_size > 1)
  for (uint32_t index_in_batch = 0; index_in_batch < input_batch_size;
       index_in_batch++) {
    forwardVector(index_in_batch, /* training= */ false);
  }

  TensorList outputs;
  for (auto& output : _outputs) {
    outputs.push_back(output->tensor());
  }
  return outputs;
}

void Model::trainOnBatch(const TensorList& inputs, const TensorList& labels) {
  requireOptimizer();

  uint32_t input_batch_size = setInput(inputs);
  uint32_t label_batch_size = setLabels(labels);

  _total_training_samples += input_batch_size;
  licensing::entitlements().verifyAllowedNumberOfTrainingSamples(
      _total_training_samples);

  if (input_batch_size != label_batch_size) {
    throw std::invalid_argument(
        "Input batch size and label batch size do not match.");
  }
  _allocation_manager.reallocateIfNeeded(input_batch_size,
                                         /* use_sparsity= */ true);

#pragma omp parallel for default(none) shared(input_batch_size)
  for (uint32_t index_in_batch = 0; index_in_batch < input_batch_size;
       index_in_batch++) {
    forwardVector(index_in_batch, /* training= */ true);
    backpropagateVector(index_in_batch, input_batch_size);
  }
}

void Model::backpropagate(const TensorList& labels) {
  requireOptimizer();

  uint32_t batch_size = setLabels(labels);

  _total_training_samples += batch_size;
  licensing::entitlements().verifyAllowedNumberOfTrainingSamples(
      _total_training_samples);

  if (!_inputs.empty() && _inputs.at(0)->tensor()->batchSize() != batch_size) {
    throw std::invalid_argument(
        "Labels provided to backpropagate do not match batch size of last "
        "batch.");
  }

  std::exception_ptr error;

#pragma omp parallel for default(none) shared(batch_size, error)
  for (uint32_t index_in_batch = 0; index_in_batch < batch_size;
       index_in_batch++) {
    try {
      backpropagateVector(index_in_batch, batch_size);
    } catch (...) {
#pragma omp critical
      error = std::current_exception();
    }
  }

  if (error) {
    std::rethrow_exception(error);
  }
}

TensorList Model::forward(const TensorList& inputs, const TensorList& labels,
                          bool use_sparsity) {
  setLabels(labels);
  return forward(inputs, use_sparsity);
}

void Model::updateParameters(float learning_rate) {
  requireOptimizer();

  ++_train_steps;
  for (auto& op : _ops) {
    op->updateTrainableParameters(learning_rate, _train_steps);
  }
}

void Model::forceStateReallocation() {
  _allocation_manager.forceReallocation();
}

std::vector<OpPtr> Model::opExecutionOrder() const {
  std::vector<OpPtr> ops;
  for (const auto& comp : _computation_order) {
    ops.push_back(comp->op());
  }
  return ops;
}

ComputationList Model::computationOrder() const {
  ComputationList all_comps;
  all_comps.insert(all_comps.end(), _inputs.begin(), _inputs.end());
  all_comps.insert(all_comps.end(), _computation_order.begin(),
                   _computation_order.end());
  return all_comps;
}

ComputationList Model::computationOrderWithoutInputs() const {
  return _computation_order;
}

const ComputationList& Model::inputs() const { return _inputs; }

const ComputationList& Model::outputs() const { return _outputs; }

const ComputationList& Model::labels() const { return _labels; }

const std::vector<LossPtr>& Model::losses() const { return _losses; }

const std::vector<OpPtr>& Model::ops() const { return _ops; }

OpPtr Model::getOp(const std::string& name) const {
  for (const auto& op : _ops) {
    if (op->name() == name) {
      return op;
    }
  }
  throw std::invalid_argument("Could not find op with name '" + name + "'.");
}

ComputationPtr Model::getComputation(const std::string& name) const {
  for (const auto& comp : _computation_order) {
    if (comp->name() == name) {
      return comp;
    }
  }

  throw std::invalid_argument("Could not find computation with name '" + name +
                              "'.");
}

std::string Model::summary(bool print) const {
  std::stringstream summary;

  summary << "\n===================== Model =====================\n";
  for (const auto& input : _inputs) {
    input->summary(summary);
    summary << "\n";
  }
  for (const auto& comp : _computation_order) {
    comp->summary(summary);
    summary << "\n";
  }
  summary << "Total Paramters: " << numParams() << "\n";
  summary << "thirdai Version: " << thirdaiVersion() << "\n";
  summary << "=================================================\n";

  if (print) {
    std::cout << summary.str() << std::endl;
  }

  return summary.str();
}

std::string Model::thirdaiVersion() const { return _thirdai_version; }

size_t Model::numParams() const {
  size_t total_params = 0;
  for (const auto* param : parameters()) {
    total_params += param->size();
  }
  return total_params;
}

uint32_t Model::trainSteps() const { return _train_steps; }

uint32_t Model::epochs() const { return _epochs; }

void Model::incrementEpochs() { _epochs++; }

void Model::overrideTrainSteps(uint32_t train_steps) {
  _train_steps = train_steps;
}

std::vector<uint32_t> Model::inputDims() const {
  std::vector<uint32_t> dims;
  for (const auto& input : _inputs) {
    dims.push_back(input->dim());
  }
  return dims;
}

std::vector<uint32_t> Model::labelDims() const {
  std::vector<uint32_t> dims;
  for (const auto& label : _labels) {
    dims.push_back(label->dim());
  }
  return dims;
}

std::vector<std::vector<float>*> Model::gradients() {
  requireOptimizer();

  std::vector<std::vector<float>*> grads;

  for (const auto& op : _ops) {
    auto op_grads = op->gradients();
    grads.insert(grads.end(), op_grads.begin(), op_grads.end());
  }

  return grads;
}

std::vector<std::vector<float>*> Model::parameters() const {
  std::vector<std::vector<float>*> params;

  for (const auto& op : _ops) {
    auto op_params = op->parameters();
    params.insert(params.end(), op_params.begin(), op_params.end());
  }

  return params;
}

uint64_t sumFlattenedDims(const std::vector<std::vector<float>*>& values) {
  uint64_t total_dim = 0;
  for (const auto* value : values) {
    total_dim += value->size();
  }
  return total_dim;
}

std::pair<const float*, uint64_t> concatenateValues(
    const std::vector<std::vector<float>*>& values) {
  uint64_t total_dim = sumFlattenedDims(values);

  float* combined_values = new float[total_dim];
  uint64_t offset = 0;
  for (const auto* value : values) {
    std::copy(value->data(), value->data() + value->size(),
              combined_values + offset);
    offset += value->size();
  }

  return {combined_values, total_dim};
}

void setValues(const std::vector<std::vector<float>*>& values,
               const float* concatenated_values, uint64_t flattened_dim) {
  uint64_t total_dim = sumFlattenedDims(values);

  if (total_dim != flattened_dim) {
    std::stringstream error;
    error << "Expected " << total_dim
          << " parameters in setValues, but received " << flattened_dim
          << " parameters.";
    throw std::invalid_argument(error.str());
  }

  uint64_t offset = 0;
  for (auto* value : values) {
    std::copy(concatenated_values + offset,
              concatenated_values + offset + value->size(), value->data());
    offset += value->size();
  }
}

std::pair<const float*, uint64_t> Model::getFlattenedGradients() {
<<<<<<< HEAD
=======
  requireOptimizer();

>>>>>>> 13c7c646
  return concatenateValues(gradients());
}

std::pair<const float*, uint64_t> Model::getFlattenedParameters() const {
  return concatenateValues(parameters());
}

void Model::setFlattenedGradients(const float* concatenated_values,
                                  uint64_t flattened_dim) {
<<<<<<< HEAD
=======
  requireOptimizer();

>>>>>>> 13c7c646
  setValues(gradients(), concatenated_values, flattened_dim);
}

void Model::setFlattenedParameters(const float* concatenated_values,
                                   uint64_t flattened_dim) const {
  setValues(parameters(), concatenated_values, flattened_dim);
  /*
   * Here, we are re-building the hash tables again, as the older weights
   * seems to be redundant, when we all-reduce the weights while using
   * distributed.
   */
  for (const auto& op : _ops) {
    if (auto fc = std::dynamic_pointer_cast<FullyConnected>(op)) {
      fc->reBuildHashFunction();
    }
  }
}

void Model::disableSparseParameterUpdates() {
  for (const auto& op : _ops) {
    op->disableSparseParameterUpdates();
  }
}

void Model::enableSparseParameterUpdates() {
  for (const auto& op : _ops) {
    op->enableSparseParameterUpdates();
  }
}

void Model::freezeHashTables(bool insert_labels_if_not_found) {
  for (auto& op : _ops) {
    if (auto fc = std::dynamic_pointer_cast<FullyConnected>(op)) {
      // insert_labels_if_not_found will have no effect on non output layers
      // because they will not have access to labels.
      fc->freezeHashTables(insert_labels_if_not_found);
    }
  }
}

void Model::unfreezeHashTables() {
  for (auto& op : _ops) {
    if (auto fc = FullyConnected::cast(op)) {
      // insert_labels_if_not_found will have no effect on non output layers
      // because they will not have access to labels.
      fc->unfreezeHashTables();
    }
  }
}

void Model::changeOptimizer(OptimizerFactoryPtr optimizer) {
  for (auto& op : _ops) {
    op->initOptimizer(optimizer);
  }
  _optimizer_factory = std::move(optimizer);
}

std::vector<std::pair<ComputationPtr, ComputationPtr>> Model::outputLabelPairs()
    const {
  std::vector<std::pair<ComputationPtr, ComputationPtr>> output_label_pairs;

  for (const auto& loss : _losses) {
    auto outputs_used = loss->outputsUsed();
    auto loss_labels = loss->labels();
    // A label and output match if they are both used in a loss function with no
    // other labels or outputs, hence we can iterate over the loss functions and
    // see which act on a single output and label.
    if (outputs_used.size() == 1 && loss_labels.size() == 1) {
      output_label_pairs.emplace_back(outputs_used.at(0), loss_labels.at(0));
    }
  }
  return output_label_pairs;
}

void Model::save(const std::string& filename, bool save_metadata) {
  auto output_stream =
      dataset::SafeFileIO::ofstream(filename, std::ios::binary);

  setSerializeOptimizer(false);

  save_stream(output_stream);

  if (save_metadata) {
    saveMetadata(filename);
  }
}

void Model::checkpoint(const std::string& filename, bool save_metadata) {
  auto output_stream =
      dataset::SafeFileIO::ofstream(filename, std::ios::binary);

  setSerializeOptimizer(true);

  save_stream(output_stream);

  if (save_metadata) {
    saveMetadata(filename);
  }
}

void Model::save_stream(std::ostream& output_stream) const {
  cereal::BinaryOutputArchive oarchive(output_stream);
  oarchive(*this);
}

void Model::setSerializeOptimizer(bool should_save_optimizer) {
  for (auto& op : _ops) {
    op->setSerializeOptimizer(should_save_optimizer);
  }
}

std::unordered_map<std::string, double> Model::getNorms() const {
  std::unordered_map<std::string, double> norms;

  for (const auto& op : _ops) {
    auto op_norms = op->parameterAndGradNorms();
    for (const auto& [name, norm] : op_norms) {
      norms[op->name() + "_" + name] = norm;
    }
  }

  return norms;
}

std::shared_ptr<Model> Model::load(const std::string& filename) {
  auto input_stream = dataset::SafeFileIO::ifstream(filename, std::ios::binary);
  return load_stream(input_stream);
}

std::shared_ptr<Model> Model::load_stream(std::istream& input_stream) {
  cereal::BinaryInputArchive iarchive(input_stream);
  std::shared_ptr<Model> deserialize_into(new Model());
  iarchive(*deserialize_into);

  return deserialize_into;
}

void Model::forwardVector(uint32_t index_in_batch, bool training) {
  for (auto& tensor : _computation_order) {
    tensor->forward(index_in_batch, training);
  }
}

void Model::backpropagateVector(uint32_t index_in_batch, uint32_t batch_size) {
  _allocation_manager.resetOutputGradients(index_in_batch);

  for (auto& loss : _losses) {
    loss->gradients(index_in_batch, batch_size);
  }

  for (auto tensor = _computation_order.rbegin();
       tensor != _computation_order.rend(); ++tensor) {
    (*tensor)->backpropagate(index_in_batch);
  }
}

void Model::requireOptimizer() {
  if (!_optimizer_initialized) {
    for (auto& op : _ops) {
<<<<<<< HEAD
      op->initOptimizer(_optimizer_factory);
=======
      op->initOptimizer();
>>>>>>> 13c7c646
    }
    _optimizer_initialized = true;
  }
}

inline uint32_t setBatchHelper(ComputationList& inputs,
                               const TensorList& batches,
                               const std::string& type) {
  if (batches.size() != inputs.size()) {
    std::stringstream error;
    error << "When preparing the model for the next batch, expected "
          << inputs.size() << " " << type << " but received " << batches.size()
          << ".";
    throw std::invalid_argument(error.str());
  }

  std::optional<uint32_t> batch_size = std::nullopt;
  for (uint32_t i = 0; i < inputs.size(); i++) {
    if (!batch_size) {
      batch_size = batches[i]->batchSize();
    }
    if (batches[i]->batchSize() != *batch_size) {
      std::stringstream error;
      error << "Expected all " << type
            << " to have same batch size but received inputs with batch "
               "size "
            << *batch_size << " and " << batches[i]->batchSize() << ".";
      throw std::invalid_argument(error.str());
    }
    inputs[i]->setTensor(batches[i]);
  }

  return batch_size.value();
}

uint32_t Model::setInput(const TensorList& input_batches) {
  return setBatchHelper(_inputs, input_batches, "input batches");
}

uint32_t Model::setLabels(const TensorList& label_batches) {
  return setBatchHelper(_labels, label_batches, "label batches");
}

void Model::matchOutputFullyConnectedLayersWithLabels() const {
  for (const auto& [output, label] : outputLabelPairs()) {
    auto fully_connected = FullyConnected::cast(output->op());
    auto switch_op = Switch::cast(output->op());

    if (fully_connected || switch_op) {
      output->addInput(label);
    }
  }
}

void Model::registerWithOps() {
  for (auto& op : _ops) {
    op->registerModel(weak_from_this());
  }
}

void Model::nameComputations(ComputationList& inputs, ComputationList& comps,
                             ComputationList& labels) {
  uint32_t comp_count = 0;
  auto next_name = [&comp_count]() {
    return "tensor_" + std::to_string(++comp_count);
  };
  std::unordered_set<ComputationPtr> visited;
  for (auto& input : inputs) {
    // The same computation might be referenced multiple times in the inputs.
    if (!visited.count(input)) {
      input->setName(next_name());
      visited.insert(input);
    }
  }
  for (auto& comp : comps) {
    if (visited.count(comp)) {
      throw std::invalid_argument(
          "A computation must not be used multiple times in the computation "
          "graph.");
    }
    comp->setName(next_name());
    visited.insert(comp);
  }
  // The same computation might be referenced multiple times in the labels.
  for (auto& label : labels) {
    if (!visited.count(label)) {
      label->setName(next_name());
      visited.insert(label);
    }
  }
}

void Model::saveMetadata(const std::string& save_path) const {
  auto file = dataset::SafeFileIO::ofstream(save_path + ".metadata");

  file << "thirdai_version=" << version() << std::endl;

  file << "model_uuid=" << _model_uuid << std::endl;

  auto time = std::chrono::system_clock::now();
  auto c_time = std::chrono::system_clock::to_time_t(time);
  file << "date_saved=" << std::ctime(&c_time);

  file << "train_steps_before_save=" << trainSteps() << std::endl;

#if THIRDAI_EXPOSE_ALL
  file << "model_summary=";
  file << summary(/* print= */ false);
#endif
}

void Model::verifyAllowedOutputDim() const {
  uint64_t total_output_dim = std::transform_reduce(
      _outputs.begin(), _outputs.end(), 0UL, std::plus(),
      [](const auto& output) { return output->op()->dim(); });

  licensing::entitlements().verifyAllowedOutputDim(total_output_dim);
}

template void Model::serialize(cereal::BinaryInputArchive&,
                               const uint32_t version);
template void Model::serialize(cereal::BinaryOutputArchive&,
                               const uint32_t version);

template <class Archive>
void Model::serialize(Archive& archive, const uint32_t version) {
  licensing::entitlements().verifySaveLoad();

  _thirdai_version = thirdai::version();
  archive(_thirdai_version);

  std::string class_name = "BOLT_MODEL";
  versions::checkVersion(version, versions::BOLT_MODEL_VERSION,
                         _thirdai_version, thirdai::version(), class_name);

  // Increment thirdai::versions::BOLT_MODEL_VERSION after serialization changes
  archive(_inputs, _outputs, _labels, _losses, _ops, _computation_order,
          _optimizer_factory, _allocation_manager, _train_steps, _model_uuid,
          _total_training_samples);

  verifyAllowedOutputDim();

  registerWithOps();
}

}  // namespace thirdai::bolt

CEREAL_CLASS_VERSION(thirdai::bolt::Model,
                     thirdai::versions::BOLT_MODEL_VERSION)<|MERGE_RESOLUTION|>--- conflicted
+++ resolved
@@ -33,11 +33,8 @@
     : _inputs(std::move(inputs)),
       _outputs(std::move(outputs)),
       _losses(std::move(losses)),
-<<<<<<< HEAD
       _optimizer_factory(std::move(optimizer)),
-=======
       _epochs(0),
->>>>>>> 13c7c646
       _train_steps(0),
       _model_uuid(
           utils::uuid::getRandomHexString(/* num_bytes_randomness= */ 16)),
@@ -367,11 +364,8 @@
 }
 
 std::pair<const float*, uint64_t> Model::getFlattenedGradients() {
-<<<<<<< HEAD
-=======
   requireOptimizer();
 
->>>>>>> 13c7c646
   return concatenateValues(gradients());
 }
 
@@ -381,11 +375,8 @@
 
 void Model::setFlattenedGradients(const float* concatenated_values,
                                   uint64_t flattened_dim) {
-<<<<<<< HEAD
-=======
   requireOptimizer();
 
->>>>>>> 13c7c646
   setValues(gradients(), concatenated_values, flattened_dim);
 }
 
@@ -545,11 +536,7 @@
 void Model::requireOptimizer() {
   if (!_optimizer_initialized) {
     for (auto& op : _ops) {
-<<<<<<< HEAD
       op->initOptimizer(_optimizer_factory);
-=======
-      op->initOptimizer();
->>>>>>> 13c7c646
     }
     _optimizer_initialized = true;
   }
