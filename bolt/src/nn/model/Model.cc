--- conflicted
+++ resolved
@@ -32,13 +32,9 @@
 namespace thirdai::bolt {
 
 Model::Model(ComputationList inputs, ComputationList outputs,
-<<<<<<< HEAD
-             std::vector<LossPtr> losses, ComputationList additional_labels,
+             std::vector<LossPtr> losses,
+             const ComputationList& expected_labels,
              OptimizerFactoryPtr optimizer)
-=======
-             std::vector<LossPtr> losses,
-             const ComputationList& expected_labels)
->>>>>>> 93457ff4
     : _inputs(std::move(inputs)),
       _outputs(std::move(outputs)),
       _losses(std::move(losses)),
@@ -91,18 +87,11 @@
 std::shared_ptr<Model> Model::make(ComputationList inputs,
                                    ComputationList outputs,
                                    std::vector<LossPtr> losses,
-<<<<<<< HEAD
-                                   ComputationList additional_labels,
+                                   const ComputationList& expected_labels,
                                    OptimizerFactoryPtr optimizer) {
   auto model = std::shared_ptr<Model>(
       new Model(std::move(inputs), std::move(outputs), std::move(losses),
-                std::move(additional_labels), std::move(optimizer)));
-=======
-                                   const ComputationList& expected_labels) {
-  auto model =
-      std::shared_ptr<Model>(new Model(std::move(inputs), std::move(outputs),
-                                       std::move(losses), expected_labels));
->>>>>>> 93457ff4
+                expected_labels, std::move(optimizer)));
 
   // This has to be done here because we need the model to be allocated using a
   // shared_ptr in order to use shared_from_this() to get a valid reference.
