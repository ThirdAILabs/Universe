--- conflicted
+++ resolved
@@ -60,14 +60,7 @@
                          output->getVector(index_in_batch));
 }
 
-<<<<<<< HEAD
-void RobeZ::updateParameters(float learning_rate, uint32_t train_steps) {
-  if (!trainable) {
-    return;
-  }
-=======
 void RobeZ::updateParametersImpl(float learning_rate, uint32_t train_steps) {
->>>>>>> 39a874bb
   _kernel->updateParameters(learning_rate, train_steps, BETA1, BETA2, EPS);
 }
 
