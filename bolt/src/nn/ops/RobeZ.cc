--- conflicted
+++ resolved
@@ -64,7 +64,7 @@
   _kernel->updateParameters(learning_rate, train_steps);
 }
 
-void RobeZ::initOptimizer(const optimizers::Factory& optimizer_factory) {
+void RobeZ::initOptimizer(const OptimizerFactory& optimizer_factory) {
   _kernel->initOptimizer(optimizer_factory);
 }
 
@@ -130,23 +130,5 @@
 
 }  // namespace thirdai::bolt
 
-<<<<<<< HEAD
-CEREAL_REGISTER_TYPE(thirdai::bolt::nn::ops::RobeZ)
-=======
-namespace cereal {
-
-/**
- * This is because the Op base class only uses a serialize function, whereas
- * this Op uses a load/save pair. This tells cereal to use the load save pair
- * instead of the serialize method of the parent class. See docs here:
- * https://uscilab.github.io/cereal/serialization_functions.html#inheritance
- */
-template <class Archive>
-struct specialize<Archive, thirdai::bolt::RobeZ,
-                  cereal::specialization::member_load_save> {};
-
-}  // namespace cereal
-
 CEREAL_REGISTER_TYPE_WITH_NAME(thirdai::bolt::RobeZ,
-                               "thirdai::bolt::nn::ops::RobeZ")
->>>>>>> 3ccc1fad
+                               "thirdai::bolt::nn::ops::RobeZ")