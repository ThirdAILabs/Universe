#pragma once

#include <cereal/access.hpp>
#include <bolt/src/layers/FullyConnectedLayer.h>
#include <bolt/src/nn/autograd/Computation.h>
#include <bolt/src/nn/ops/Op.h>
#include <bolt/src/nn/tensor/Tensor.h>
#include <hashing/src/HashFunction.h>
#include <hashtable/src/SampledHashTable.h>
#include <proto/ops.pb.h>
#include <limits>
#include <memory>

namespace thirdai::bolt {

class FullyConnected final
    : public Op,
      public std::enable_shared_from_this<FullyConnected> {
 public:
  // TODO(Nicholas): rebuild_hash_tables & reconstruct_hash_functions should be
  // moved to the sampling config once bolt v1 is depreciated and there are no
  // compatability concerns.
  static std::shared_ptr<FullyConnected> make(
      uint32_t dim, uint32_t input_dim, float sparsity,
      const std::string& activation, SamplingConfigPtr sampling = nullptr,
      bool use_bias = true, uint32_t rebuild_hash_tables = 4,
      uint32_t reconstruct_hash_functions = 100);

  static std::shared_ptr<FullyConnected> fromProto(
      const std::string& name, const proto::bolt::FullyConnected& fc_proto);

  /**
   * Inputs will always have size=1, except if the op yields an output, in which
   * case the labels will be passed in as a second input so that the layer can
   * ensure that the label neurons are among the active neurons set if it's
   * sparse.
   */
  void forward(const ComputationList& inputs, TensorPtr& output,
               uint32_t index_in_batch, bool training) final;

  void backpropagate(ComputationList& inputs, TensorPtr& output,
                     uint32_t index_in_batch) final;

  void updateParameters(float learning_rate, uint32_t train_steps) final;

  uint32_t dim() const final;

  std::optional<uint32_t> nonzeros(const ComputationList& inputs,
                                   bool use_sparsity) const final;

  void disableSparseParameterUpdates() final;

  void enableSparseParameterUpdates() final;

  std::vector<std::vector<float>*> gradients() final;

  std::vector<std::vector<float>*> parameters() final;

<<<<<<< HEAD
  proto::bolt::Op* toProto(bool with_optimizer) const final;

  void summary(std::ostream& summary, const autograd::ComputationList& inputs,
               const autograd::Computation* output) const final;
=======
  void summary(std::ostream& summary, const ComputationList& inputs,
               const Computation* output) const final;
>>>>>>> 9b341952

  void setSerializeOptimizer(bool should_serialize_optimizer) final;

  void registerModel(const std::weak_ptr<Model>& new_model) final;

  /**
   * Applies the op to an input tensor and yields a new output tensor. Used to
   * add the op to a computation graph.
   */
<<<<<<< HEAD
  autograd::ComputationPtr apply(const autograd::ComputationList& inputs) final;

  autograd::ComputationPtr applyUnary(autograd::ComputationPtr input);
=======
  ComputationPtr apply(ComputationPtr input);
>>>>>>> 9b341952

  /**
   * Returns the input dim of the fully connected layer.
   */
  uint32_t inputDim() const;

  /**
   * Returns a non-owning pointer to the weights.
   */
  const float* weightsPtr() const;

  /**
   * Returns a non-owning pointer to the biases.
   */
  const float* biasesPtr() const;

  std::shared_ptr<FullyConnectedLayer> kernel() const;

  /**
   * Freezes all hash tables in the model. The parameter
   * insert_labels_if_not_found controls if label neurons should be inserted
   * into the hash tables at the buckets that were probed when they are not
   * found during training.
   */
  void freezeHashTables(bool insert_labels_if_not_found);

  /**
   * Unfreezes all hash tables in the model.
   */
  void unfreezeHashTables();

  void setWeights(const float* new_weights);

  void setBiases(const float* new_biases);

  void reBuildHashFunction();

  std::pair<hashing::HashFunctionPtr, hashtable::SampledHashTablePtr>
  getHashTable() const;

  void setHashTable(hashing::HashFunctionPtr hash_fn,
                    hashtable::SampledHashTablePtr hash_table);

  /**
   * Autotunes how often the hash tables and hash functions are rebuilt using
   * the number of batches in the dataset and the batch size.
   */
  void autotuneRehashRebuild(uint32_t num_batches, uint32_t batch_size);

  static auto cast(const OpPtr& op) {
    return std::dynamic_pointer_cast<FullyConnected>(op);
  }

  float getSparsity() { return _kernel->getSparsity(); }

  void setSparsity(float sparsity, bool rebuild_hash_tables,
                   bool experimental_autotune);

  uint32_t getRebuildHashTables() const { return _rebuild_hash_tables; }

  uint32_t getReconstructHashFunctions() const {
    return _reconstruct_hash_functions;
  }

 private:
  FullyConnected(
      uint32_t dim, uint32_t input_dim, float sparsity,
      const std::string& activation, SamplingConfigPtr sampling = nullptr,
      bool use_bias = true,
      uint32_t rebuild_hash_tables = std::numeric_limits<uint32_t>::max(),
      uint32_t reconstruct_hash_functions =
          std::numeric_limits<uint32_t>::max());

  FullyConnected(const std::string& name,
                 const proto::bolt::FullyConnected& fc_proto);

  std::shared_ptr<FullyConnectedLayer> _kernel;

  uint32_t _rebuild_hash_tables;
  uint32_t _reconstruct_hash_functions;
  uint32_t _updates_since_rebuild_hash_tables;
  uint32_t _updates_since_reconstruct_hash_functions;

  // This does not need to be serialized because models will register with their
  // ops again once loaded.
  std::vector<std::weak_ptr<Model>> _models_using_op;

  FullyConnected() {}

  friend class cereal::access;

  // We use save/load instead of serialize so we can ensure the optimizer is
  // initialized when the model is loaded.
  template <class Archive>
  void save(Archive& archive) const;

  template <class Archive>
  void load(Archive& archive);
};

using FullyConnectedPtr = std::shared_ptr<FullyConnected>;

}  // namespace thirdai::bolt<|MERGE_RESOLUTION|>--- conflicted
+++ resolved
@@ -26,9 +26,6 @@
       bool use_bias = true, uint32_t rebuild_hash_tables = 4,
       uint32_t reconstruct_hash_functions = 100);
 
-  static std::shared_ptr<FullyConnected> fromProto(
-      const std::string& name, const proto::bolt::FullyConnected& fc_proto);
-
   /**
    * Inputs will always have size=1, except if the op yields an output, in which
    * case the labels will be passed in as a second input so that the layer can
@@ -56,15 +53,8 @@
 
   std::vector<std::vector<float>*> parameters() final;
 
-<<<<<<< HEAD
-  proto::bolt::Op* toProto(bool with_optimizer) const final;
-
-  void summary(std::ostream& summary, const autograd::ComputationList& inputs,
-               const autograd::Computation* output) const final;
-=======
   void summary(std::ostream& summary, const ComputationList& inputs,
                const Computation* output) const final;
->>>>>>> 9b341952
 
   void setSerializeOptimizer(bool should_serialize_optimizer) final;
 
@@ -74,13 +64,14 @@
    * Applies the op to an input tensor and yields a new output tensor. Used to
    * add the op to a computation graph.
    */
-<<<<<<< HEAD
-  autograd::ComputationPtr apply(const autograd::ComputationList& inputs) final;
+  ComputationPtr apply(const ComputationList& inputs) final;
 
-  autograd::ComputationPtr applyUnary(autograd::ComputationPtr input);
-=======
-  ComputationPtr apply(ComputationPtr input);
->>>>>>> 9b341952
+  ComputationPtr applyUnary(ComputationPtr input);
+
+  proto::bolt::Op* toProto(bool with_optimizer) const final;
+
+  static std::shared_ptr<FullyConnected> fromProto(
+      const std::string& name, const proto::bolt::FullyConnected& fc_proto);
 
   /**
    * Returns the input dim of the fully connected layer.
