--- conflicted
+++ resolved
@@ -72,7 +72,6 @@
    */
   const float* biasesPtr() const;
 
-<<<<<<< HEAD
   /**
    * Freezes all hash tables in the model. The parameter
    * insert_labels_if_not_found controls if label neurons should be inserted
@@ -81,15 +80,8 @@
    */
   void freezeHashTables(bool insert_labels_if_not_found);
 
-  /**
-   * Autotunes how often the hash tables and hash functions are rebuilt using
-   * the number of batches in the dataset and the batch size.
-   */
-  void autotuneRehashRebuild(uint32_t num_batches, uint32_t batch_size);
-=======
   void setWeightsAndBiases(const float* weights_to_set,
                            const float* biases_to_set);
->>>>>>> a511454c
 
  private:
   FullyConnected(
