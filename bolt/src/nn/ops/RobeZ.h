#pragma once

#include <bolt/src/layers/EmbeddingLayer.h>
#include <bolt/src/nn/ops/Op.h>
#include <utils/Random.h>
#include <memory>

namespace thirdai::bolt {

class RobeZ final : public Op, public std::enable_shared_from_this<RobeZ> {
 public:
  static std::shared_ptr<RobeZ> make(
      uint64_t num_embedding_lookups, uint64_t lookup_size,
      uint64_t log_embedding_block_size, const std::string& reduction,
      std::optional<uint64_t> num_tokens_per_input = std::nullopt,
      uint64_t update_chunk_size = DEFAULT_EMBEDDING_UPDATE_CHUNK_SIZE,
      uint32_t seed = global_random::nextSeed());

<<<<<<< HEAD
  static std::shared_ptr<RobeZ> fromProto(
      const std::string& name, const proto::bolt::RobeZ& robez_proto);

  void forward(const autograd::ComputationList& inputs,
               tensor::TensorPtr& output, uint32_t index_in_batch,
               bool training) final;
=======
  void forward(const ComputationList& inputs, TensorPtr& output,
               uint32_t index_in_batch, bool training) final;
>>>>>>> 9b341952

  void backpropagate(ComputationList& inputs, TensorPtr& output,
                     uint32_t index_in_batch) final;

  void updateParameters(float learning_rate, uint32_t train_steps) final;

  uint32_t dim() const final;

  std::optional<uint32_t> nonzeros(const ComputationList& inputs,
                                   bool use_sparsity) const final;

  void disableSparseParameterUpdates() final;

  void enableSparseParameterUpdates() final;

  std::vector<std::vector<float>*> gradients() final;

  std::vector<std::vector<float>*> parameters() final;

<<<<<<< HEAD
  proto::bolt::Op* toProto(bool with_optimizer) const final;

  void summary(std::ostream& summary, const autograd::ComputationList& inputs,
               const autograd::Computation* output) const final;

  void setSerializeOptimizer(bool should_serialize_optimizer) final;

  autograd::ComputationPtr apply(const autograd::ComputationList& inputs) final;

  autograd::ComputationPtr applyUnary(autograd::ComputationPtr input);
=======
  void summary(std::ostream& summary, const ComputationList& inputs,
               const Computation* output) const final;

  void setSerializeOptimizer(bool should_serialize_optimizer) final;

  ComputationPtr apply(ComputationPtr input);
>>>>>>> 9b341952

  std::shared_ptr<RobeZ> duplicateWithNewReduction(
      const std::string& reduction,
      std::optional<uint64_t> num_tokens_per_input);

  const auto& kernel() const { return _kernel; }

 private:
  RobeZ(uint64_t num_embedding_lookups, uint64_t lookup_size,
        uint64_t log_embedding_block_size, const std::string& reduction,
        std::optional<uint64_t> num_tokens_per_input,
        uint64_t update_chunk_size, uint32_t seed);

  RobeZ(std::unique_ptr<EmbeddingLayer>&& kernel, const std::string& name)
      : Op(name), _kernel(std::move(kernel)) {}

  RobeZ(const std::string& name, const proto::bolt::RobeZ& robez_proto);

  std::unique_ptr<EmbeddingLayer> _kernel;

  RobeZ() {}

  friend class cereal::access;

  // We use save/load instead of serialize so we can ensure the optimizer is
  // initialized when the model is loaded.
  template <class Archive>
  void save(Archive& archive) const;

  template <class Archive>
  void load(Archive& archive);
};

using RobeZPtr = std::shared_ptr<RobeZ>;

}  // namespace thirdai::bolt<|MERGE_RESOLUTION|>--- conflicted
+++ resolved
@@ -16,17 +16,8 @@
       uint64_t update_chunk_size = DEFAULT_EMBEDDING_UPDATE_CHUNK_SIZE,
       uint32_t seed = global_random::nextSeed());
 
-<<<<<<< HEAD
-  static std::shared_ptr<RobeZ> fromProto(
-      const std::string& name, const proto::bolt::RobeZ& robez_proto);
-
-  void forward(const autograd::ComputationList& inputs,
-               tensor::TensorPtr& output, uint32_t index_in_batch,
-               bool training) final;
-=======
   void forward(const ComputationList& inputs, TensorPtr& output,
                uint32_t index_in_batch, bool training) final;
->>>>>>> 9b341952
 
   void backpropagate(ComputationList& inputs, TensorPtr& output,
                      uint32_t index_in_batch) final;
@@ -46,25 +37,19 @@
 
   std::vector<std::vector<float>*> parameters() final;
 
-<<<<<<< HEAD
-  proto::bolt::Op* toProto(bool with_optimizer) const final;
-
-  void summary(std::ostream& summary, const autograd::ComputationList& inputs,
-               const autograd::Computation* output) const final;
-
-  void setSerializeOptimizer(bool should_serialize_optimizer) final;
-
-  autograd::ComputationPtr apply(const autograd::ComputationList& inputs) final;
-
-  autograd::ComputationPtr applyUnary(autograd::ComputationPtr input);
-=======
   void summary(std::ostream& summary, const ComputationList& inputs,
                const Computation* output) const final;
 
   void setSerializeOptimizer(bool should_serialize_optimizer) final;
 
-  ComputationPtr apply(ComputationPtr input);
->>>>>>> 9b341952
+  ComputationPtr apply(const ComputationList& inputs) final;
+
+  ComputationPtr applyUnary(ComputationPtr input);
+
+  proto::bolt::Op* toProto(bool with_optimizer) const final;
+
+  static std::shared_ptr<RobeZ> fromProto(
+      const std::string& name, const proto::bolt::RobeZ& robez_proto);
 
   std::shared_ptr<RobeZ> duplicateWithNewReduction(
       const std::string& reduction,
