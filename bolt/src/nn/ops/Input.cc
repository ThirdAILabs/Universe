--- conflicted
+++ resolved
@@ -57,26 +57,20 @@
 
 void Input::enableSparseParameterUpdates() {}
 
-<<<<<<< HEAD
-proto::bolt::Op* Input::toProto(bool with_optimizer) const {
-  (void)with_optimizer;
-  throw std::runtime_error("toProto should not be called on Input.");
-}
-
-void Input::summary(std::ostream& summary,
-                    const autograd::ComputationList& inputs,
-                    const autograd::Computation* output) const {
-=======
 void Input::summary(std::ostream& summary, const ComputationList& inputs,
                     const Computation* output) const {
->>>>>>> 9b341952
   (void)inputs;
   summary << "Input: " << output->name() << " [dim=" << _dim << "]";
 }
 
-autograd::ComputationPtr Input::apply(const autograd::ComputationList& inputs) {
+ComputationPtr Input::apply(const ComputationList& inputs) {
   (void)inputs;
   throw std::runtime_error("Input::apply should not be called directly.");
+}
+
+proto::bolt::Op* Input::toProto(bool with_optimizer) const {
+  (void)with_optimizer;
+  throw std::runtime_error("toProto should not be called on Input.");
 }
 
 template void Input::serialize(cereal::BinaryInputArchive&);
