#include "FullyConnected.h"
#include <cereal/archives/binary.hpp>
#include <cereal/specialize.hpp>
#include <cereal/types/base_class.hpp>
#include <cereal/types/memory.hpp>
#include <cereal/types/polymorphic.hpp>
#include <bolt/src/layers/LayerUtils.h>
#include <bolt/src/nn/model/Model.h>
#include <bolt/src/nn/ops/Op.h>
#include <bolt/src/nn/tensor/Tensor.h>
#include <bolt_vector/src/BoltVector.h>
#include <cstring>
#include <memory>
#include <stdexcept>

namespace thirdai::bolt {

std::string nextFullyConnectedOpName() {
  static uint32_t constructed = 0;
  return "fc_" + std::to_string(++constructed);
}

FullyConnected::FullyConnected(uint32_t dim, uint32_t input_dim, float sparsity,
                               const std::string& activation,
                               SamplingConfigPtr sampling, bool use_bias,
                               uint32_t rebuild_hash_tables,
                               uint32_t reconstruct_hash_functions)
    : Op(nextFullyConnectedOpName()),
      _rebuild_hash_tables(rebuild_hash_tables),
      _reconstruct_hash_functions(reconstruct_hash_functions),
      _updates_since_rebuild_hash_tables(0),
      _updates_since_reconstruct_hash_functions(0) {
  if (!sampling) {
    sampling = DWTASamplingConfig::autotune(dim, sparsity,
                                            /* experimental_autotune=*/false);
  }
  FullyConnectedLayerConfig config(dim, sparsity, activation,
                                   std::move(sampling));

  _kernel = std::make_shared<FullyConnectedLayer>(
      config, input_dim, /* disable_sparse_sparse_updates */ false, use_bias);
}

std::shared_ptr<FullyConnected> FullyConnected::make(
    uint32_t dim, uint32_t input_dim, float sparsity,
    const std::string& activation, SamplingConfigPtr sampling, bool use_bias,
    uint32_t rebuild_hash_tables, uint32_t reconstruct_hash_functions) {
  return std::shared_ptr<FullyConnected>(new FullyConnected(
      dim, input_dim, sparsity, activation, std::move(sampling), use_bias,
      rebuild_hash_tables, reconstruct_hash_functions));
}

void FullyConnected::forward(const ComputationList& inputs, TensorPtr& output,
                             uint32_t index_in_batch, bool training) {
  assert(inputs.size() == 1 || inputs.size() == 2);
  // If the op is an output pass in labels during training to ensure labels are
  // in active neuron set.
  const BoltVector* labels = nullptr;
  if (training && inputs.size() == 2) {
    labels = &inputs[1]->tensor()->getVector(index_in_batch);
  }
  _kernel->forward(inputs[0]->tensor()->getVector(index_in_batch),
                   output->getVector(index_in_batch), labels);
}

void FullyConnected::backpropagate(ComputationList& inputs, TensorPtr& output,
                                   uint32_t index_in_batch) {
  assert(inputs.size() == 1 || inputs.size() == 2);

  BoltVector& input = inputs[0]->tensor()->getVector(index_in_batch);

  if (input.hasGradients()) {
    _kernel->backpropagate(input, output->getVector(index_in_batch));
  } else {
    _kernel->backpropagateInputLayer(input, output->getVector(index_in_batch));
  }
}

<<<<<<< HEAD
void FullyConnected::updateParameters(float learning_rate,
                                      uint32_t train_steps) {
  if (!trainable) {
    return;
  }
=======
void FullyConnected::updateParametersImpl(float learning_rate,
                                          uint32_t train_steps) {
>>>>>>> 39a874bb
  _kernel->updateParameters(learning_rate, train_steps, BETA1, BETA2, EPS);

  if (++_updates_since_reconstruct_hash_functions ==
      _reconstruct_hash_functions) {
    _kernel->reBuildHashFunction();

    _updates_since_rebuild_hash_tables = 0;
    _updates_since_reconstruct_hash_functions = 0;
  } else if (++_updates_since_rebuild_hash_tables == _rebuild_hash_tables) {
    _kernel->buildHashTables();
    _updates_since_rebuild_hash_tables = 0;
  }
}

uint32_t FullyConnected::dim() const { return _kernel->getDim(); }

std::optional<uint32_t> FullyConnected::nonzeros(const ComputationList& inputs,
                                                 bool use_sparsity) const {
  // The number of output nonzeros for a FullyConnected op do not depend on its
  // inputs.
  (void)inputs;
  if (use_sparsity) {
    return _kernel->getSparseDim();
  }
  return _kernel->getDim();
}

void FullyConnected::disableSparseParameterUpdates() {
  _kernel->disableSparseParameterUpdates();
}

void FullyConnected::enableSparseParameterUpdates() {
  _kernel->enableSparseParameterUpdates();
}

std::vector<std::vector<float>*> FullyConnected::gradients() {
  return {&_kernel->weightsGradient(), &_kernel->biasGradient()};
}

std::vector<std::vector<float>*> FullyConnected::parameters() {
  return {&_kernel->weights(), &_kernel->biases()};
}

void FullyConnected::summary(std::ostream& summary,
                             const ComputationList& inputs,
                             const Computation* output) const {
  summary << "FullyConnected(" << name() << "): " << inputs[0]->name() << " -> "
          << output->name();
  summary << " [dim=" << _kernel->getDim()
          << ", sparsity=" << _kernel->getSparsity() << ", activation="
          << activationFunctionToStr(_kernel->getActivationFunction());
  if (!_kernel->useBias()) {
    summary << ", bias=" << std::boolalpha << _kernel->useBias();
  }
  if (_kernel->getSparsity() < 1.0) {
    summary << ", sampling=(";
    _kernel->buildSamplingSummary(summary);
    summary << ", rebuild_hash_tables=" << _rebuild_hash_tables;
    summary << ", reconstruct_hash_functions=" << _reconstruct_hash_functions;
    summary << ")";
  }
  summary << "]";
}

void FullyConnected::setSerializeOptimizer(bool should_serialize_optimizer) {
  _kernel->saveWithOptimizer(should_serialize_optimizer);
}

void FullyConnected::reBuildHashFunction() { _kernel->reBuildHashFunction(); }
void FullyConnected::registerModel(const std::weak_ptr<Model>& new_model) {
  bool found = false;

  // This adds the new model to the list of models that the fully connected
  // layer is used in. This is so that if the sparsity of the layer is updated
  // and the model's internal state needs to be reallocated it can call the
  // appropriate method on the model to do so.
  for (const auto& model_wp : _models_using_op) {
    if (auto model = model_wp.lock()) {
      if (model == new_model.lock()) {
        found = true;
        break;
      }
    }
  }

  if (!found) {
    _models_using_op.push_back(new_model);
  }
}

ComputationPtr FullyConnected::apply(ComputationPtr input) {
  if (input->dim() != _kernel->getInputDim()) {
    std::stringstream error;
    error << "Cannot apply FullyConnected op with weight matrix of shape ("
          << _kernel->getDim() << ", " << _kernel->getInputDim()
          << ") to input tensor with dim " << input->dim() << ".";

    throw std::invalid_argument(error.str());
  }
  return Computation::make(shared_from_this(), {std::move(input)});
}

uint32_t FullyConnected::inputDim() const { return _kernel->getInputDim(); }

const float* FullyConnected::weightsPtr() const {
  return _kernel->getWeightsPtr();
}

const float* FullyConnected::biasesPtr() const {
  return _kernel->getBiasesPtr();
}

std::shared_ptr<FullyConnectedLayer> FullyConnected::kernel() const {
  return _kernel;
}

void FullyConnected::freezeHashTables(bool insert_labels_if_not_found) {
  _kernel->freezeHashTables(insert_labels_if_not_found);
}

void FullyConnected::unfreezeHashTables() { _kernel->unfreezeHashTables(); }

void FullyConnected::setWeights(const float* weights) {
  _kernel->setWeights(weights);
}

void FullyConnected::setBiases(const float* new_biases) {
  _kernel->setBiases(new_biases);
}

std::pair<hashing::HashFunctionPtr, hashtable::SampledHashTablePtr>
FullyConnected::getHashTable() const {
  return _kernel->getHashTable();
}

void FullyConnected::setHashTable(hashing::HashFunctionPtr hash_fn,
                                  hashtable::SampledHashTablePtr hash_table) {
  return _kernel->setHashTable(std::move(hash_fn), std::move(hash_table));
}

void FullyConnected::autotuneRehashRebuild(uint32_t num_batches,
                                           uint32_t batch_size) {
  // TODO(Someone): Revisit this autotuning. It seems like for some datasets it
  // will update too frequently, for instance 50 batches with a batch size of 2K
  // will lead to updates every batch.
  _reconstruct_hash_functions = std::max(num_batches / 4, 1U);

  if (num_batches * batch_size >= 100000) {
    _rebuild_hash_tables = std::max(num_batches / 100, 1U);
  } else {
    _rebuild_hash_tables = std::max(num_batches / 20, 1U);
  }
}

void FullyConnected::setSparsity(float sparsity, bool rebuild_hash_tables,
                                 bool experimental_autotune) {
  _kernel->setSparsity(sparsity, rebuild_hash_tables, experimental_autotune);

  // We need to the state to be reallocated after updating the sparsity. If a
  // sparsity is increased between processing batches of the same batch size,
  // both using sparsity. Then there will otherwise be no reallocation of state
  // for activations, and the existing allocated state will not be large enough
  // for the increased sparsity.
  for (auto& model_wp : _models_using_op) {
    if (auto model = model_wp.lock()) {
      model->forceStateReallocation();
    }
  }
}

template void FullyConnected::save(cereal::BinaryOutputArchive&) const;

template <class Archive>
void FullyConnected::save(Archive& archive) const {
  archive(cereal::base_class<Op>(this), _kernel, _rebuild_hash_tables,
          _reconstruct_hash_functions, _updates_since_rebuild_hash_tables,
          _updates_since_reconstruct_hash_functions);
}

template void FullyConnected::load(cereal::BinaryInputArchive&);

template <class Archive>
void FullyConnected::load(Archive& archive) {
  archive(cereal::base_class<Op>(this), _kernel, _rebuild_hash_tables,
          _reconstruct_hash_functions, _updates_since_rebuild_hash_tables,
          _updates_since_reconstruct_hash_functions);

  _kernel->initOptimizer();
}

}  // namespace thirdai::bolt

namespace cereal {

/**
 * This is because the Op base class only uses a serialize function, whereas
 * this Op uses a load/save pair. This tells cereal to use the load save pair
 * instead of the serialize method of the parent class. See docs here:
 * https://uscilab.github.io/cereal/serialization_functions.html#inheritance
 */
template <class Archive>
struct specialize<Archive, thirdai::bolt::FullyConnected,
                  cereal::specialization::member_load_save> {};

}  // namespace cereal

CEREAL_REGISTER_TYPE_WITH_NAME(thirdai::bolt::FullyConnected,
                               "thirdai::bolt::nn::ops::FullyConnected")<|MERGE_RESOLUTION|>--- conflicted
+++ resolved
@@ -76,16 +76,8 @@
   }
 }
 
-<<<<<<< HEAD
-void FullyConnected::updateParameters(float learning_rate,
-                                      uint32_t train_steps) {
-  if (!trainable) {
-    return;
-  }
-=======
 void FullyConnected::updateParametersImpl(float learning_rate,
                                           uint32_t train_steps) {
->>>>>>> 39a874bb
   _kernel->updateParameters(learning_rate, train_steps, BETA1, BETA2, EPS);
 
   if (++_updates_since_reconstruct_hash_functions ==
