#include "FullyConnected.h"
#include <cereal/archives/binary.hpp>
#include <cereal/specialize.hpp>
#include <cereal/types/base_class.hpp>
#include <cereal/types/memory.hpp>
#include <cereal/types/polymorphic.hpp>
#include <bolt/src/layers/LayerUtils.h>
#include <bolt/src/nn/model/Model.h>
#include <bolt/src/nn/ops/Op.h>
#include <bolt/src/nn/tensor/Tensor.h>
#include <bolt_vector/src/BoltVector.h>
#include <cstring>
#include <memory>
#include <stdexcept>

namespace thirdai::bolt::nn::ops {

std::string nextFullyConnectedOpName() {
  static uint32_t constructed = 0;
  return "fc_" + std::to_string(++constructed);
}

FullyConnected::FullyConnected(uint32_t dim, uint32_t input_dim, float sparsity,
                               const std::string& activation,
                               SamplingConfigPtr sampling, bool use_bias,
                               uint32_t rebuild_hash_tables,
                               uint32_t reconstruct_hash_functions)
    : Op(nextFullyConnectedOpName()),
      _rebuild_hash_tables(rebuild_hash_tables),
      _reconstruct_hash_functions(reconstruct_hash_functions),
      _updates_since_rebuild_hash_tables(0),
      _updates_since_reconstruct_hash_functions(0) {
  if (!sampling) {
    sampling = DWTASamplingConfig::autotune(dim, sparsity,
                                            /* experimental_autotune=*/false);
  }
  FullyConnectedLayerConfig config(dim, sparsity, activation,
                                   std::move(sampling));

  _kernel = std::make_shared<FullyConnectedLayer>(
      config, input_dim, /* disable_sparse_sparse_updates */ false, use_bias);
}

std::shared_ptr<FullyConnected> FullyConnected::make(
    uint32_t dim, uint32_t input_dim, float sparsity,
    const std::string& activation, SamplingConfigPtr sampling, bool use_bias,
    uint32_t rebuild_hash_tables, uint32_t reconstruct_hash_functions) {
  return std::shared_ptr<FullyConnected>(new FullyConnected(
      dim, input_dim, sparsity, activation, std::move(sampling), use_bias,
      rebuild_hash_tables, reconstruct_hash_functions));
}

void FullyConnected::forward(const autograd::ComputationList& inputs,
                             tensor::TensorPtr& output, uint32_t index_in_batch,
                             bool training) {
  assert(inputs.size() == 1 || inputs.size() == 2);
  // If the op is an output pass in labels during training to ensure labels are
  // in active neuron set.
  const BoltVector* labels = nullptr;
  if (training && inputs.size() == 2) {
    labels = &inputs[1]->tensor()->getVector(index_in_batch);
  }
  _kernel->forward(inputs[0]->tensor()->getVector(index_in_batch),
                   output->getVector(index_in_batch), labels);
}

void FullyConnected::backpropagate(autograd::ComputationList& inputs,
                                   tensor::TensorPtr& output,
                                   uint32_t index_in_batch) {
  assert(inputs.size() == 1 || inputs.size() == 2);

  BoltVector& input = inputs[0]->tensor()->getVector(index_in_batch);

  if (input.hasGradients()) {
    _kernel->backpropagate(input, output->getVector(index_in_batch));
  } else {
    _kernel->backpropagateInputLayer(input, output->getVector(index_in_batch));
  }
}

void FullyConnected::updateParameters(float learning_rate,
                                      uint32_t train_steps) {
  _kernel->updateParameters(learning_rate, train_steps, BETA1, BETA2, EPS);

  if (++_updates_since_reconstruct_hash_functions ==
      _reconstruct_hash_functions) {
    _kernel->reBuildHashFunction();

    _updates_since_rebuild_hash_tables = 0;
    _updates_since_reconstruct_hash_functions = 0;
  } else if (++_updates_since_rebuild_hash_tables == _rebuild_hash_tables) {
    _kernel->buildHashTables();
    _updates_since_rebuild_hash_tables = 0;
  }
}

uint32_t FullyConnected::dim() const { return _kernel->getDim(); }

std::optional<uint32_t> FullyConnected::nonzeros(
    const autograd::ComputationList& inputs, bool use_sparsity) const {
  // The number of output nonzeros for a FullyConnected op do not depend on its
  // inputs.
  (void)inputs;
  if (use_sparsity) {
    return _kernel->getSparseDim();
  }
  return _kernel->getDim();
}

void FullyConnected::disableSparseParameterUpdates() {
  _kernel->disableSparseParameterUpdates();
}

std::vector<std::vector<float>*> FullyConnected::gradients() {
  return {&_kernel->weightsGradient(), &_kernel->biasGradient()};
}

void FullyConnected::summary(std::ostream& summary,
                             const autograd::ComputationList& inputs,
                             const autograd::Computation* output) const {
  summary << "FullyConnected(" << name() << "): " << inputs[0]->name() << " -> "
          << output->name();
  summary << " [dim=" << _kernel->getDim()
          << ", sparsity=" << _kernel->getSparsity() << ", activation="
          << activationFunctionToStr(_kernel->getActivationFunction());
  if (!_kernel->useBias()) {
    summary << ", bias=" << std::boolalpha << _kernel->useBias();
  }
  if (_kernel->getSparsity() < 1.0) {
    summary << ", sampling=(";
    _kernel->buildSamplingSummary(summary);
    summary << ", rebuild_hash_tables=" << _rebuild_hash_tables;
    summary << ", reconstruct_hash_functions=" << _reconstruct_hash_functions;
    summary << ")";
  }
  summary << "]";
}

void FullyConnected::setSerializeOptimizer(bool should_serialize_optimizer) {
  _kernel->saveWithOptimizer(should_serialize_optimizer);
}

void FullyConnected::registerModel(
    const std::weak_ptr<model::Model>& new_model) {
  bool found = false;

<<<<<<< HEAD
=======
  // This adds the new model to the list of models that the fully connected
  // layer is used in. This is so that if the sparsity of the layer is updated
  // and the model's internal state needs to be reallocated it can call the
  // appropriate method on the model to do so.
>>>>>>> 3e4a3aea
  for (const auto& model_wp : _models_using_op) {
    if (auto model = model_wp.lock()) {
      if (model == new_model.lock()) {
        found = true;
        break;
      }
    }
  }

  if (!found) {
    _models_using_op.push_back(new_model);
  }
}

autograd::ComputationPtr FullyConnected::apply(autograd::ComputationPtr input) {
  if (input->dim() != _kernel->getInputDim()) {
    std::stringstream error;
    error << "Cannot apply FullyConnected op with weight matrix of shape ("
          << _kernel->getDim() << ", " << _kernel->getInputDim()
          << ") to input tensor with dim " << input->dim() << ".";

    throw std::invalid_argument(error.str());
  }
  return autograd::Computation::make(shared_from_this(), {std::move(input)});
}

uint32_t FullyConnected::inputDim() const { return _kernel->getInputDim(); }

const float* FullyConnected::weightsPtr() const {
  return _kernel->getWeightsPtr();
}

const float* FullyConnected::biasesPtr() const {
  return _kernel->getBiasesPtr();
}

std::shared_ptr<FullyConnectedLayer> FullyConnected::kernel() const {
  return _kernel;
}

void FullyConnected::freezeHashTables(bool insert_labels_if_not_found) {
  _kernel->freezeHashTables(insert_labels_if_not_found);
}

void FullyConnected::setWeights(const float* weights) {
  _kernel->setWeights(weights);
}

void FullyConnected::setBiases(const float* new_biases) {
  _kernel->setBiases(new_biases);
}

std::pair<hashing::HashFunctionPtr, hashtable::SampledHashTablePtr>
FullyConnected::getHashTable() const {
  return _kernel->getHashTable();
}

void FullyConnected::setHashTable(hashing::HashFunctionPtr hash_fn,
                                  hashtable::SampledHashTablePtr hash_table) {
  return _kernel->setHashTable(std::move(hash_fn), std::move(hash_table));
}

void FullyConnected::autotuneRehashRebuild(uint32_t num_batches,
                                           uint32_t batch_size) {
  // TODO(Someone): Revisit this autotuning. It seems like for some datasets it
  // will update too frequently, for instance 50 batches with a batch size of 2K
  // will lead to updates every batch.
  _reconstruct_hash_functions = std::max(num_batches / 4, 1U);

  if (num_batches * batch_size >= 100000) {
    _rebuild_hash_tables = std::max(num_batches / 100, 1U);
  } else {
    _rebuild_hash_tables = std::max(num_batches / 20, 1U);
  }
}

void FullyConnected::setSparsity(float sparsity, bool rebuild_hash_tables,
                                 bool experimental_autotune) {
  _kernel->setSparsity(sparsity, rebuild_hash_tables, experimental_autotune);

  // We need to the state to be reallocated after updating the sparsity. If a
  // sparsity is increased between processing batches of the same batch size,
  // both using sparsity. Then there will otherwise be no reallocation of state
  // for activations, and the existing allocated state will not be large enough
  // for the increased sparsity.
  for (auto& model_wp : _models_using_op) {
    if (auto model = model_wp.lock()) {
      model->forceStateReallocation();
    }
  }
}

template void FullyConnected::save(cereal::BinaryOutputArchive&) const;

template <class Archive>
void FullyConnected::save(Archive& archive) const {
  archive(cereal::base_class<Op>(this), _kernel, _rebuild_hash_tables,
          _reconstruct_hash_functions, _updates_since_rebuild_hash_tables,
          _updates_since_reconstruct_hash_functions);
}

template void FullyConnected::load(cereal::BinaryInputArchive&);

template <class Archive>
void FullyConnected::load(Archive& archive) {
  archive(cereal::base_class<Op>(this), _kernel, _rebuild_hash_tables,
          _reconstruct_hash_functions, _updates_since_rebuild_hash_tables,
          _updates_since_reconstruct_hash_functions);

  _kernel->initOptimizer();
}

}  // namespace thirdai::bolt::nn::ops

namespace cereal {

/**
 * This is because the Op base class only uses a serialize function, whereas
 * this Op uses a load/save pair. This tells cereal to use the load save pair
 * instead of the serialize method of the parent class. See docs here:
 * https://uscilab.github.io/cereal/serialization_functions.html#inheritance
 */
template <class Archive>
struct specialize<Archive, thirdai::bolt::nn::ops::FullyConnected,
                  cereal::specialization::member_load_save> {};

}  // namespace cereal

CEREAL_REGISTER_TYPE(thirdai::bolt::nn::ops::FullyConnected)<|MERGE_RESOLUTION|>--- conflicted
+++ resolved
@@ -144,13 +144,10 @@
     const std::weak_ptr<model::Model>& new_model) {
   bool found = false;
 
-<<<<<<< HEAD
-=======
   // This adds the new model to the list of models that the fully connected
   // layer is used in. This is so that if the sparsity of the layer is updated
   // and the model's internal state needs to be reallocated it can call the
   // appropriate method on the model to do so.
->>>>>>> 3e4a3aea
   for (const auto& model_wp : _models_using_op) {
     if (auto model = model_wp.lock()) {
       if (model == new_model.lock()) {
