#include "FullyConnected.h"
#include <cereal/archives/binary.hpp>
#include <cereal/specialize.hpp>
#include <cereal/types/base_class.hpp>
#include <cereal/types/memory.hpp>
#include <cereal/types/polymorphic.hpp>
#include <bolt/src/layers/LayerUtils.h>
#include <bolt/src/nn/model/Model.h>
#include <bolt/src/nn/ops/Op.h>
#include <bolt/src/nn/ops/protobuf_utils/Conversions.h>
#include <bolt/src/nn/tensor/Tensor.h>
#include <bolt_vector/src/BoltVector.h>
#include <cstring>
#include <memory>
#include <stdexcept>

namespace thirdai::bolt {

std::string nextFullyConnectedOpName() {
  static uint32_t constructed = 0;
  return "fc_" + std::to_string(++constructed);
}

FullyConnected::FullyConnected(uint32_t dim, uint32_t input_dim, float sparsity,
                               const std::string& activation,
                               SamplingConfigPtr sampling, bool use_bias,
                               uint32_t rebuild_hash_tables,
                               uint32_t reconstruct_hash_functions)
    : Op(nextFullyConnectedOpName()),
      _rebuild_hash_tables(rebuild_hash_tables),
      _reconstruct_hash_functions(reconstruct_hash_functions),
      _updates_since_rebuild_hash_tables(0),
      _updates_since_reconstruct_hash_functions(0) {
  if (!sampling) {
    sampling = DWTASamplingConfig::autotune(dim, sparsity,
                                            /* experimental_autotune=*/false);
  }
  FullyConnectedLayerConfig config(dim, sparsity, activation,
                                   std::move(sampling));

  _kernel = std::make_shared<FullyConnectedLayer>(
      config, input_dim, /* disable_sparse_sparse_updates */ false, use_bias);
}

FullyConnected::FullyConnected(const std::string& name,
                               const proto::bolt::FullyConnected& fc_proto)
    : Op(name),
      _kernel(std::make_unique<FullyConnectedLayer>(fc_proto)),
      _rebuild_hash_tables(fc_proto.rebuild_hash_tables()),
      _reconstruct_hash_functions(fc_proto.reconstruct_hash_functions()),
      _updates_since_rebuild_hash_tables(0),
      _updates_since_reconstruct_hash_functions(0) {}

std::shared_ptr<FullyConnected> FullyConnected::make(
    uint32_t dim, uint32_t input_dim, float sparsity,
    const std::string& activation, SamplingConfigPtr sampling, bool use_bias,
    uint32_t rebuild_hash_tables, uint32_t reconstruct_hash_functions) {
  return std::shared_ptr<FullyConnected>(new FullyConnected(
      dim, input_dim, sparsity, activation, std::move(sampling), use_bias,
      rebuild_hash_tables, reconstruct_hash_functions));
}

<<<<<<< HEAD
std::shared_ptr<FullyConnected> FullyConnected::fromProto(
    const std::string& name, const proto::bolt::FullyConnected& fc_proto) {
  return std::shared_ptr<FullyConnected>(new FullyConnected(name, fc_proto));
}

void FullyConnected::forward(const autograd::ComputationList& inputs,
                             tensor::TensorPtr& output, uint32_t index_in_batch,
                             bool training) {
=======
void FullyConnected::forward(const ComputationList& inputs, TensorPtr& output,
                             uint32_t index_in_batch, bool training) {
>>>>>>> 9b341952
  assert(inputs.size() == 1 || inputs.size() == 2);
  // If the op is an output pass in labels during training to ensure labels are
  // in active neuron set.
  const BoltVector* labels = nullptr;
  if (training && inputs.size() == 2) {
    labels = &inputs[1]->tensor()->getVector(index_in_batch);
  }
  _kernel->forward(inputs[0]->tensor()->getVector(index_in_batch),
                   output->getVector(index_in_batch), labels);
}

void FullyConnected::backpropagate(ComputationList& inputs, TensorPtr& output,
                                   uint32_t index_in_batch) {
  assert(inputs.size() == 1 || inputs.size() == 2);

  BoltVector& input = inputs[0]->tensor()->getVector(index_in_batch);

  if (input.hasGradients()) {
    _kernel->backpropagate(input, output->getVector(index_in_batch));
  } else {
    _kernel->backpropagateInputLayer(input, output->getVector(index_in_batch));
  }
}

void FullyConnected::updateParameters(float learning_rate,
                                      uint32_t train_steps) {
  _kernel->updateParameters(learning_rate, train_steps, BETA1, BETA2, EPS);

  if (++_updates_since_reconstruct_hash_functions ==
      _reconstruct_hash_functions) {
    _kernel->reBuildHashFunction();

    _updates_since_rebuild_hash_tables = 0;
    _updates_since_reconstruct_hash_functions = 0;
  } else if (++_updates_since_rebuild_hash_tables == _rebuild_hash_tables) {
    _kernel->buildHashTables();
    _updates_since_rebuild_hash_tables = 0;
  }
}

uint32_t FullyConnected::dim() const { return _kernel->getDim(); }

std::optional<uint32_t> FullyConnected::nonzeros(const ComputationList& inputs,
                                                 bool use_sparsity) const {
  // The number of output nonzeros for a FullyConnected op do not depend on its
  // inputs.
  (void)inputs;
  if (use_sparsity) {
    return _kernel->getSparseDim();
  }
  return _kernel->getDim();
}

void FullyConnected::disableSparseParameterUpdates() {
  _kernel->disableSparseParameterUpdates();
}

void FullyConnected::enableSparseParameterUpdates() {
  _kernel->enableSparseParameterUpdates();
}

std::vector<std::vector<float>*> FullyConnected::gradients() {
  return {&_kernel->weightsGradient(), &_kernel->biasGradient()};
}

std::vector<std::vector<float>*> FullyConnected::parameters() {
  return {&_kernel->weights(), &_kernel->biases()};
}

proto::bolt::Op* FullyConnected::toProto(bool with_optimizer) const {
  proto::bolt::Op* op = new proto::bolt::Op();
  op->set_name(name());

  // TODO(Nicholas) move everything into this class so we don't have to deal
  // with the kernel stuff. This will be easier to do once protobufs are added
  // so it doesn't break compatability.
  auto* fc = _kernel->toProto(with_optimizer);

  fc->set_rebuild_hash_tables(_rebuild_hash_tables);
  fc->set_reconstruct_hash_functions(_reconstruct_hash_functions);

  op->set_allocated_fully_connected(fc);

  return op;
}

void FullyConnected::summary(std::ostream& summary,
                             const ComputationList& inputs,
                             const Computation* output) const {
  summary << "FullyConnected(" << name() << "): " << inputs[0]->name() << " -> "
          << output->name();
  summary << " [dim=" << _kernel->getDim()
          << ", sparsity=" << _kernel->getSparsity() << ", activation="
          << activationFunctionToStr(_kernel->getActivationFunction());
  if (!_kernel->useBias()) {
    summary << ", bias=" << std::boolalpha << _kernel->useBias();
  }
  if (_kernel->getSparsity() < 1.0) {
    summary << ", sampling=(";
    _kernel->buildSamplingSummary(summary);
    summary << ", rebuild_hash_tables=" << _rebuild_hash_tables;
    summary << ", reconstruct_hash_functions=" << _reconstruct_hash_functions;
    summary << ")";
  }
  summary << "]";
}

void FullyConnected::setSerializeOptimizer(bool should_serialize_optimizer) {
  _kernel->saveWithOptimizer(should_serialize_optimizer);
}

void FullyConnected::reBuildHashFunction() { _kernel->reBuildHashFunction(); }
void FullyConnected::registerModel(const std::weak_ptr<Model>& new_model) {
  bool found = false;

  // This adds the new model to the list of models that the fully connected
  // layer is used in. This is so that if the sparsity of the layer is updated
  // and the model's internal state needs to be reallocated it can call the
  // appropriate method on the model to do so.
  for (const auto& model_wp : _models_using_op) {
    if (auto model = model_wp.lock()) {
      if (model == new_model.lock()) {
        found = true;
        break;
      }
    }
  }

  if (!found) {
    _models_using_op.push_back(new_model);
  }
}

<<<<<<< HEAD
autograd::ComputationPtr FullyConnected::apply(
    const autograd::ComputationList& inputs) {
  // If the layer is a sparse output then it has a second input which are the
  // labels, so that it can always select the label neurons. This is stored as
  // part of the computation graph and thus may be passed in here when loading a
  // saved model, however we can discard it since these labels and layers will
  // automatically be matched up again in when the new model is constructed.
  if (inputs.size() != 1 && inputs.size() != 2) {
    throw std::invalid_argument("FullyConnected op expects a single input.");
  }

  return applyUnary(inputs.at(0));
}

autograd::ComputationPtr FullyConnected::applyUnary(
    autograd::ComputationPtr input) {
=======
ComputationPtr FullyConnected::apply(ComputationPtr input) {
>>>>>>> 9b341952
  if (input->dim() != _kernel->getInputDim()) {
    std::stringstream error;
    error << "Cannot apply FullyConnected op with weight matrix of shape ("
          << _kernel->getDim() << ", " << _kernel->getInputDim()
          << ") to input tensor with dim " << input->dim() << ".";

    throw std::invalid_argument(error.str());
  }
  return Computation::make(shared_from_this(), {std::move(input)});
}

uint32_t FullyConnected::inputDim() const { return _kernel->getInputDim(); }

const float* FullyConnected::weightsPtr() const {
  return _kernel->getWeightsPtr();
}

const float* FullyConnected::biasesPtr() const {
  return _kernel->getBiasesPtr();
}

std::shared_ptr<FullyConnectedLayer> FullyConnected::kernel() const {
  return _kernel;
}

void FullyConnected::freezeHashTables(bool insert_labels_if_not_found) {
  _kernel->freezeHashTables(insert_labels_if_not_found);
}

void FullyConnected::unfreezeHashTables() { _kernel->unfreezeHashTables(); }

void FullyConnected::setWeights(const float* weights) {
  _kernel->setWeights(weights);
}

void FullyConnected::setBiases(const float* new_biases) {
  _kernel->setBiases(new_biases);
}

std::pair<hashing::HashFunctionPtr, hashtable::SampledHashTablePtr>
FullyConnected::getHashTable() const {
  return _kernel->getHashTable();
}

void FullyConnected::setHashTable(hashing::HashFunctionPtr hash_fn,
                                  hashtable::SampledHashTablePtr hash_table) {
  return _kernel->setHashTable(std::move(hash_fn), std::move(hash_table));
}

void FullyConnected::autotuneRehashRebuild(uint32_t num_batches,
                                           uint32_t batch_size) {
  // TODO(Someone): Revisit this autotuning. It seems like for some datasets it
  // will update too frequently, for instance 50 batches with a batch size of 2K
  // will lead to updates every batch.
  _reconstruct_hash_functions = std::max(num_batches / 4, 1U);

  if (num_batches * batch_size >= 100000) {
    _rebuild_hash_tables = std::max(num_batches / 100, 1U);
  } else {
    _rebuild_hash_tables = std::max(num_batches / 20, 1U);
  }
}

void FullyConnected::setSparsity(float sparsity, bool rebuild_hash_tables,
                                 bool experimental_autotune) {
  _kernel->setSparsity(sparsity, rebuild_hash_tables, experimental_autotune);

  // We need to the state to be reallocated after updating the sparsity. If a
  // sparsity is increased between processing batches of the same batch size,
  // both using sparsity. Then there will otherwise be no reallocation of state
  // for activations, and the existing allocated state will not be large enough
  // for the increased sparsity.
  for (auto& model_wp : _models_using_op) {
    if (auto model = model_wp.lock()) {
      model->forceStateReallocation();
    }
  }
}

template void FullyConnected::save(cereal::BinaryOutputArchive&) const;

template <class Archive>
void FullyConnected::save(Archive& archive) const {
  archive(cereal::base_class<Op>(this), _kernel, _rebuild_hash_tables,
          _reconstruct_hash_functions, _updates_since_rebuild_hash_tables,
          _updates_since_reconstruct_hash_functions);
}

template void FullyConnected::load(cereal::BinaryInputArchive&);

template <class Archive>
void FullyConnected::load(Archive& archive) {
  archive(cereal::base_class<Op>(this), _kernel, _rebuild_hash_tables,
          _reconstruct_hash_functions, _updates_since_rebuild_hash_tables,
          _updates_since_reconstruct_hash_functions);

  _kernel->initOptimizer();
}

}  // namespace thirdai::bolt

namespace cereal {

/**
 * This is because the Op base class only uses a serialize function, whereas
 * this Op uses a load/save pair. This tells cereal to use the load save pair
 * instead of the serialize method of the parent class. See docs here:
 * https://uscilab.github.io/cereal/serialization_functions.html#inheritance
 */
template <class Archive>
struct specialize<Archive, thirdai::bolt::FullyConnected,
                  cereal::specialization::member_load_save> {};

}  // namespace cereal

CEREAL_REGISTER_TYPE_WITH_NAME(thirdai::bolt::FullyConnected,
                               "thirdai::bolt::nn::ops::FullyConnected")<|MERGE_RESOLUTION|>--- conflicted
+++ resolved
@@ -60,19 +60,8 @@
       rebuild_hash_tables, reconstruct_hash_functions));
 }
 
-<<<<<<< HEAD
-std::shared_ptr<FullyConnected> FullyConnected::fromProto(
-    const std::string& name, const proto::bolt::FullyConnected& fc_proto) {
-  return std::shared_ptr<FullyConnected>(new FullyConnected(name, fc_proto));
-}
-
-void FullyConnected::forward(const autograd::ComputationList& inputs,
-                             tensor::TensorPtr& output, uint32_t index_in_batch,
-                             bool training) {
-=======
 void FullyConnected::forward(const ComputationList& inputs, TensorPtr& output,
                              uint32_t index_in_batch, bool training) {
->>>>>>> 9b341952
   assert(inputs.size() == 1 || inputs.size() == 2);
   // If the op is an output pass in labels during training to ensure labels are
   // in active neuron set.
@@ -140,23 +129,6 @@
 
 std::vector<std::vector<float>*> FullyConnected::parameters() {
   return {&_kernel->weights(), &_kernel->biases()};
-}
-
-proto::bolt::Op* FullyConnected::toProto(bool with_optimizer) const {
-  proto::bolt::Op* op = new proto::bolt::Op();
-  op->set_name(name());
-
-  // TODO(Nicholas) move everything into this class so we don't have to deal
-  // with the kernel stuff. This will be easier to do once protobufs are added
-  // so it doesn't break compatability.
-  auto* fc = _kernel->toProto(with_optimizer);
-
-  fc->set_rebuild_hash_tables(_rebuild_hash_tables);
-  fc->set_reconstruct_hash_functions(_reconstruct_hash_functions);
-
-  op->set_allocated_fully_connected(fc);
-
-  return op;
 }
 
 void FullyConnected::summary(std::ostream& summary,
@@ -206,9 +178,7 @@
   }
 }
 
-<<<<<<< HEAD
-autograd::ComputationPtr FullyConnected::apply(
-    const autograd::ComputationList& inputs) {
+ComputationPtr FullyConnected::apply(const ComputationList& inputs) {
   // If the layer is a sparse output then it has a second input which are the
   // labels, so that it can always select the label neurons. This is stored as
   // part of the computation graph and thus may be passed in here when loading a
@@ -221,11 +191,7 @@
   return applyUnary(inputs.at(0));
 }
 
-autograd::ComputationPtr FullyConnected::applyUnary(
-    autograd::ComputationPtr input) {
-=======
-ComputationPtr FullyConnected::apply(ComputationPtr input) {
->>>>>>> 9b341952
+ComputationPtr FullyConnected::applyUnary(ComputationPtr input) {
   if (input->dim() != _kernel->getInputDim()) {
     std::stringstream error;
     error << "Cannot apply FullyConnected op with weight matrix of shape ("
@@ -235,6 +201,28 @@
     throw std::invalid_argument(error.str());
   }
   return Computation::make(shared_from_this(), {std::move(input)});
+}
+
+proto::bolt::Op* FullyConnected::toProto(bool with_optimizer) const {
+  proto::bolt::Op* op = new proto::bolt::Op();
+  op->set_name(name());
+
+  // TODO(Nicholas) move everything into this class so we don't have to deal
+  // with the kernel stuff. This will be easier to do once protobufs are added
+  // so it doesn't break compatability.
+  auto* fc = _kernel->toProto(with_optimizer);
+
+  fc->set_rebuild_hash_tables(_rebuild_hash_tables);
+  fc->set_reconstruct_hash_functions(_reconstruct_hash_functions);
+
+  op->set_allocated_fully_connected(fc);
+
+  return op;
+}
+
+std::shared_ptr<FullyConnected> FullyConnected::fromProto(
+    const std::string& name, const proto::bolt::FullyConnected& fc_proto) {
+  return std::shared_ptr<FullyConnected>(new FullyConnected(name, fc_proto));
 }
 
 uint32_t FullyConnected::inputDim() const { return _kernel->getInputDim(); }
