--- conflicted
+++ resolved
@@ -157,15 +157,12 @@
   _kernel->freezeHashTables(insert_labels_if_not_found);
 }
 
-<<<<<<< HEAD
-=======
 void FullyConnected::setWeightsAndBiases(const float* weights,
                                          const float* biases) {
   _kernel->setWeights(weights);
   _kernel->setBiases(biases);
 }
 
->>>>>>> 86bc2bb4
 void FullyConnected::autotuneRehashRebuild(uint32_t num_batches,
                                            uint32_t batch_size) {
   // TODO(Someone): Revisit this autotuning. It seems like for some datasets it
