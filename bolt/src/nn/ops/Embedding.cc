--- conflicted
+++ resolved
@@ -195,8 +195,10 @@
     _embedding_optimizer = optimizer_factory->makeOptimizer(_input_dim, _dim);
     _bias_optimizer = optimizer_factory->makeOptimizer(/* rows= */ 1, _dim);
   }
-<<<<<<< HEAD
-=======
+
+  _embedding_gradients.assign(_embeddings.size(), 0.0);
+  _bias_gradients.assign(_biases.size(), 0.0);
+  _embeddings_used.assign(_input_dim, false);
 }
 
 ComputationPtr Embedding::applyToInputs(const ComputationList& inputs) {
@@ -222,12 +224,9 @@
 
   if (with_optimizer && _embedding_optimizer && _bias_optimizer) {
     map->set("embedding_optimizer",
-             optimizerToArchive(*_embedding_optimizer, shared_from_this(),
-                                _input_dim, _dim));
-
-    map->set("bias_optimizer",
-             optimizerToArchive(*_bias_optimizer, shared_from_this(),
-                                /*rows=*/1, _dim));
+             _embedding_optimizer->toArchive(shared_from_this()));
+
+    map->set("bias_optimizer", _bias_optimizer->toArchive(shared_from_this()));
   }
 
   map->set("disable_sparse_parameter_updates",
@@ -255,49 +254,11 @@
 
   if (archive.contains("embedding_optimizer")) {
     _embedding_optimizer =
-        optimizerFromArchive(*archive.get("embedding_optimizer"));
+        Optimizer::fromArchive(*archive.get("embedding_optimizer"));
   }
   if (archive.contains("bias_optimizer")) {
-    _bias_optimizer = optimizerFromArchive(*archive.get("bias_optimizer"));
-  }
-}
-
-void Embedding::sparseEmbeddingUpdate(float learning_rate,
-                                      uint32_t train_steps) {
-  float B1_bias_corrected = static_cast<float>(1 - pow(BETA1, train_steps));
-  float B2_bias_corrected = static_cast<float>(1 - pow(BETA2, train_steps));
-
-#pragma omp parallel for default(none) \
-    shared(B1_bias_corrected, B2_bias_corrected, learning_rate)
-  for (size_t n = 0; n < _input_dim; n++) {
-    if (!_embeddings_used[n]) {
-      continue;
-    }
-    _embeddings_used[n] = false;
-    for (size_t i = 0; i < _dim; i++) {
-      size_t index = n * _dim + i;
-      float grad = _embedding_optimizer->gradients[index];
-
-      _embedding_optimizer->momentum[index] =
-          momentumUpdate(_embedding_optimizer->momentum[index], grad);
-
-      _embedding_optimizer->velocity[index] =
-          velocityUpdate(_embedding_optimizer->velocity[index], grad);
-
-      assert(!std::isnan(_embedding_optimizer->momentum[index]));
-      assert(!std::isnan(_embedding_optimizer->velocity[index]));
-
-      _embeddings[index] +=
-          adam(_embedding_optimizer->momentum[index],
-               _embedding_optimizer->velocity[index], learning_rate,
-               B1_bias_corrected, B2_bias_corrected);
-
-      assert(!std::isnan(_embeddings[index]));
->>>>>>> 93457ff4
-
-  _embedding_gradients.assign(_embeddings.size(), 0.0);
-  _bias_gradients.assign(_biases.size(), 0.0);
-  _embeddings_used.assign(_input_dim, false);
+    _bias_optimizer = Optimizer::fromArchive(*archive.get("bias_optimizer"));
+  }
 }
 
 void Embedding::summary(std::ostream& summary, const ComputationList& inputs,
