#include "DlrmAttention.h"
#include "bolt/src/nn/autograd/Computation.h"
#include <bolt/src/nn/ops/Op.h>
#include <bolt_vector/src/BoltVector.h>
#include <archive/src/Map.h>
#include <memory>
#include <stdexcept>

namespace thirdai::bolt {

std::shared_ptr<DlrmAttention> DlrmAttention::make() {
  return std::shared_ptr<DlrmAttention>(new DlrmAttention());
}

void DlrmAttention::forward(const ComputationList& inputs, TensorPtr& output,
                            uint32_t index_in_batch, bool training) {
  assert(inputs.size() == 2);
  (void)training;

  const BoltVector& fc_input =
      inputs.at(0)->tensor()->getVector(index_in_batch);
  const BoltVector& emb_input =
      inputs.at(1)->tensor()->getVector(index_in_batch);

  BoltVector& output_vec = output->getVector(index_in_batch);

  // Compute interactions between outputs of fully connected layer and
  // embeddings.
  uint32_t output_idx = 0;
  for (uint32_t emb_idx = 0; emb_idx < _n_emb_chunks; emb_idx++) {
    if (fc_input.isDense()) {
      output_vec.activations[output_idx++] =
          fcOutputEmbeddingDotProduct</* FC_OUTPUT_DENSE= */ true>(
              fc_input, emb_input.activations + emb_idx * _emb_chunk_size);
    } else {
      output_vec.activations[output_idx++] =
          fcOutputEmbeddingDotProduct</* FC_OUTPUT_DENSE= */ false>(
              fc_input, emb_input.activations + emb_idx * _emb_chunk_size);
    }
  }

  // Compute pairwise interactions between embeddings.
  for (uint32_t emb_idx_1 = 0; emb_idx_1 < _n_emb_chunks; emb_idx_1++) {
    for (uint32_t emb_idx_2 = emb_idx_1 + 1; emb_idx_2 < _n_emb_chunks;
         emb_idx_2++) {
      output_vec.activations[output_idx++] = embeddingDotProduct(
          emb_input.activations + emb_idx_1 * _emb_chunk_size,
          emb_input.activations + emb_idx_2 * _emb_chunk_size, _emb_chunk_size);
    }
  }
}

void DlrmAttention::backpropagate(ComputationList& inputs, TensorPtr& output,
                                  uint32_t index_in_batch) {
  BoltVector& fc_input = inputs.at(0)->tensor()->getVector(index_in_batch);
  BoltVector& emb_input = inputs.at(1)->tensor()->getVector(index_in_batch);

  const BoltVector& output_vec = output->getVector(index_in_batch);

  uint32_t output_idx = 0;
  for (uint32_t emb_idx = 0; emb_idx < _n_emb_chunks; emb_idx++) {
    float dot_product_gradient = output_vec.gradients[output_idx++];

    uint64_t embedding_offset = emb_idx * _emb_chunk_size;
    const float* embedding = emb_input.activations + embedding_offset;
    float* embedding_grad = emb_input.gradients + embedding_offset;

    if (fc_input.isDense()) {
      fcOutputEmbeddingDotProductBackward</* FC_OUTPUT_DENSE= */ true>(
          dot_product_gradient, fc_input, embedding, embedding_grad);
    } else {
      fcOutputEmbeddingDotProductBackward</* FC_OUTPUT_DENSE= */ false>(
          dot_product_gradient, fc_input, embedding, embedding_grad);
    }
  }

  for (uint32_t emb_idx_1 = 0; emb_idx_1 < _n_emb_chunks; emb_idx_1++) {
    for (uint32_t emb_idx_2 = emb_idx_1 + 1; emb_idx_2 < _n_emb_chunks;
         emb_idx_2++) {
      float dot_product_gradient = output_vec.gradients[output_idx++];

      uint64_t emb_1_offset = emb_idx_1 * _emb_chunk_size;
      const float* emb_1 = emb_input.activations + emb_1_offset;
      float* emb_1_grad = emb_input.gradients + emb_1_offset;

      uint64_t emb_2_offset = emb_idx_2 * _emb_chunk_size;
      const float* emb_2 = emb_input.activations + emb_2_offset;
      float* emb_2_grad = emb_input.gradients + emb_2_offset;

      embeddingDotProductBackward(dot_product_gradient, emb_1, emb_1_grad,
                                  emb_2, emb_2_grad, _emb_chunk_size);
    }
  }
}

uint32_t DlrmAttention::dim() const {
  return (_n_emb_chunks + 1) * _n_emb_chunks / 2;
}

std::optional<uint32_t> DlrmAttention::nonzeros(const ComputationList& inputs,
                                                bool use_sparsity) const {
  (void)inputs;
  (void)use_sparsity;

  return dim();
}

<<<<<<< HEAD
=======
void DlrmAttention::initOptimizer() {}

ComputationPtr DlrmAttention::applyToInputs(const ComputationList& inputs) {
  if (inputs.size() != 2) {
    throw std::invalid_argument(
        "Expected DlrmAttention op to have two inputs.");
  }
  return apply(inputs.at(0), inputs.at(1));
}

ar::ConstArchivePtr DlrmAttention::toArchive(bool with_optimizer) const {
  (void)with_optimizer;

  auto map = baseArchive();
  map->set("type", ar::str(type()));
  return map;
}

std::shared_ptr<DlrmAttention> DlrmAttention::fromArchive(
    const ar::Archive& archive) {
  assertOpType(archive, type());

  auto op = DlrmAttention::make();
  op->setName(archive.str("name"));
  return op;
}

>>>>>>> 93457ff4
void DlrmAttention::summary(std::ostream& summary,
                            const ComputationList& inputs,
                            const Computation* output) const {
  summary << "DlrmAttention(" << name() << "): " << inputs.at(0)->name() << ", "
          << inputs.at(1)->name() << ") -> " << output->name()
          << "[n_emb_chunks=" << _n_emb_chunks
          << ", emb_chunk_size=" << _emb_chunk_size << "]";
}

template <bool FC_OUTPUT_DENSE>
float DlrmAttention::fcOutputEmbeddingDotProduct(const BoltVector& fc_output,
                                                 const float* embedding) {
  float total = 0.0;
  for (uint32_t i = 0; i < fc_output.len; i++) {
    total += fc_output.activations[i] *
             embedding[fc_output.activeNeuronAtIndex<FC_OUTPUT_DENSE>(i)];
  }
  return total;
}

template <bool FC_OUTPUT_DENSE>
void DlrmAttention::fcOutputEmbeddingDotProductBackward(
    float dot_product_gradient, const BoltVector& fc_output,
    const float* embedding, float* emb_gradient) {
  for (uint32_t i = 0; i < fc_output.len; i++) {
    uint32_t active_neuron = fc_output.activeNeuronAtIndex<FC_OUTPUT_DENSE>(i);
    fc_output.gradients[i] += dot_product_gradient * embedding[active_neuron];
    emb_gradient[active_neuron] +=
        dot_product_gradient * fc_output.activations[i];
  }
}

float DlrmAttention::embeddingDotProduct(const float* emb_1, const float* emb_2,
                                         uint32_t dim) {
  float total = 0.0;
  for (uint32_t i = 0; i < dim; i++) {
    total += emb_1[i] * emb_2[i];
  }
  return total;
}

void DlrmAttention::embeddingDotProductBackward(
    float dot_product_gradient, const float* emb_1, float* emb_1_grad,
    const float* emb_2, float* emb_2_grad, uint32_t dim) {
  for (uint32_t i = 0; i < dim; i++) {
    emb_1_grad[i] += dot_product_gradient * emb_2[i];
    emb_2_grad[i] += dot_product_gradient * emb_1[i];
  }
}

ComputationPtr DlrmAttention::apply(ComputationPtr fc_input,
                                    ComputationPtr emb_input) {
  uint32_t fc_dim = fc_input->dim();
  uint32_t emb_dim = emb_input->dim();

  if ((emb_dim % fc_dim) != 0) {
    throw std::invalid_argument(
        "Embedding dimension must be a multiple of the fully connected label "
        "dimension.");
  }

  if (emb_input->dim() != emb_input->nonzeros(/* use_sparsity= */ true)) {
    throw std::invalid_argument("Expected embedding to be dense.");
  }

  uint32_t n_emb_chunks = emb_dim / fc_dim;
  uint32_t emb_chunk_size = emb_dim / n_emb_chunks;

  if (_n_emb_chunks == 0) {
    _n_emb_chunks = n_emb_chunks;
    _emb_chunk_size = emb_chunk_size;
  } else if (n_emb_chunks != _emb_chunk_size ||
             emb_chunk_size != _emb_chunk_size) {
    std::stringstream error;

    error << "Expected DlrmAttention op to be applied to inputs "
             "yielding "
          << _n_emb_chunks << " chunks, each with dimension " << _emb_chunk_size
          << " but received inputs yielding " << n_emb_chunks
          << " chunks with dimension " << emb_chunk_size << ".";

    throw std::invalid_argument(error.str());
  }

  return Computation::make(shared_from_this(),
                           {std::move(fc_input), std::move(emb_input)});
}

}  // namespace thirdai::bolt<|MERGE_RESOLUTION|>--- conflicted
+++ resolved
@@ -105,10 +105,6 @@
   return dim();
 }
 
-<<<<<<< HEAD
-=======
-void DlrmAttention::initOptimizer() {}
-
 ComputationPtr DlrmAttention::applyToInputs(const ComputationList& inputs) {
   if (inputs.size() != 2) {
     throw std::invalid_argument(
@@ -134,7 +130,6 @@
   return op;
 }
 
->>>>>>> 93457ff4
 void DlrmAttention::summary(std::ostream& summary,
                             const ComputationList& inputs,
                             const Computation* output) const {
