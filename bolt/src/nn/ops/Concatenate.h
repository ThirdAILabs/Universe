#pragma once

#include <bolt/src/nn/ops/Op.h>
#include <memory>

namespace thirdai::bolt {

class Concatenate final : public Op,
                          public std::enable_shared_from_this<Concatenate> {
 public:
  static std::shared_ptr<Concatenate> make();

<<<<<<< HEAD
  static std::shared_ptr<Concatenate> fromProto(
      const std::string& name, const proto::bolt::Concatenate& concat_proto);

  void forward(const autograd::ComputationList& inputs,
               tensor::TensorPtr& output, uint32_t index_in_batch,
               bool training) final;
=======
  void forward(const ComputationList& inputs, TensorPtr& output,
               uint32_t index_in_batch, bool training) final;
>>>>>>> 9b341952

  void backpropagate(ComputationList& inputs, TensorPtr& output,
                     uint32_t index_in_batch) final;

  void updateParameters(float learning_rate, uint32_t train_steps) final {
    (void)learning_rate;
    (void)train_steps;
  }

  uint32_t dim() const final;

  std::optional<uint32_t> nonzeros(const ComputationList& inputs,
                                   bool use_sparsity) const final;

  void disableSparseParameterUpdates() final {}

  void enableSparseParameterUpdates() final {}

  std::vector<std::vector<float>*> gradients() final { return {}; };

  std::vector<std::vector<float>*> parameters() final { return {}; };

<<<<<<< HEAD
  proto::bolt::Op* toProto(bool with_optimizer) const final;

  void summary(std::ostream& summary, const autograd::ComputationList& inputs,
               const autograd::Computation* output) const final;

  autograd::ComputationPtr apply(const autograd::ComputationList& inputs) final;
=======
  void summary(std::ostream& summary, const ComputationList& inputs,
               const Computation* output) const final;

  ComputationPtr apply(const ComputationList& inputs);
>>>>>>> 9b341952

 private:
  Concatenate();

  Concatenate(const std::string& name,
              const proto::bolt::Concatenate& concat_proto);

  std::vector<uint32_t> _input_dims;
  std::vector<uint32_t> _neuron_offsets;

  friend class cereal::access;
  template <class Archive>
  void serialize(Archive& archive);
};

using ConcatenatePtr = std::shared_ptr<Concatenate>;

}  // namespace thirdai::bolt<|MERGE_RESOLUTION|>--- conflicted
+++ resolved
@@ -10,17 +10,8 @@
  public:
   static std::shared_ptr<Concatenate> make();
 
-<<<<<<< HEAD
-  static std::shared_ptr<Concatenate> fromProto(
-      const std::string& name, const proto::bolt::Concatenate& concat_proto);
-
-  void forward(const autograd::ComputationList& inputs,
-               tensor::TensorPtr& output, uint32_t index_in_batch,
-               bool training) final;
-=======
   void forward(const ComputationList& inputs, TensorPtr& output,
                uint32_t index_in_batch, bool training) final;
->>>>>>> 9b341952
 
   void backpropagate(ComputationList& inputs, TensorPtr& output,
                      uint32_t index_in_batch) final;
@@ -43,19 +34,15 @@
 
   std::vector<std::vector<float>*> parameters() final { return {}; };
 
-<<<<<<< HEAD
-  proto::bolt::Op* toProto(bool with_optimizer) const final;
-
-  void summary(std::ostream& summary, const autograd::ComputationList& inputs,
-               const autograd::Computation* output) const final;
-
-  autograd::ComputationPtr apply(const autograd::ComputationList& inputs) final;
-=======
   void summary(std::ostream& summary, const ComputationList& inputs,
                const Computation* output) const final;
 
-  ComputationPtr apply(const ComputationList& inputs);
->>>>>>> 9b341952
+  ComputationPtr apply(const ComputationList& inputs) final;
+
+  proto::bolt::Op* toProto(bool with_optimizer) const final;
+
+  static std::shared_ptr<Concatenate> fromProto(
+      const std::string& name, const proto::bolt::Concatenate& concat_proto);
 
  private:
   Concatenate();
