--- conflicted
+++ resolved
@@ -147,19 +147,11 @@
 
   void setName(std::string name) { _name = std::move(name); }
 
-<<<<<<< HEAD
-  void set_trainable(bool flag) { trainable = flag; }
-
-  bool is_trainable() const { return trainable; }
-=======
   void setTrainable(bool flag) { _trainable = flag; }
 
   bool isTrainable() const { return _trainable; }
->>>>>>> 39a874bb
 
   virtual ~Op() = default;
-
-  bool trainable = true;
 
  protected:
   Op() : Op("unnamed-op") {}
