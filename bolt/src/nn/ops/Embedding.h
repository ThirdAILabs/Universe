#pragma once

#include <bolt/src/layers/LayerUtils.h>
#include <bolt/src/layers/Optimizer.h>
#include <bolt/src/nn/ops/Op.h>
#include <memory>
#include <stdexcept>

namespace thirdai::bolt {

class Embedding final : public Op,
                        public std::enable_shared_from_this<Embedding> {
 private:
  Embedding(size_t dim, size_t input_dim, const std::string& activation,
            bool bias);

  Embedding(const std::string& name, const proto::bolt::Embedding& emb_proto);

 public:
  static auto make(size_t dim, size_t input_dim, const std::string& activation,
                   bool bias = true) {
    return std::shared_ptr<Embedding>(
        new Embedding(dim, input_dim, activation, bias));
  }

<<<<<<< HEAD
  static auto fromProto(const std::string& name,
                        const proto::bolt::Embedding& emb_proto) {
    return std::shared_ptr<Embedding>(new Embedding(name, emb_proto));
  }

  void forward(const autograd::ComputationList& inputs,
               tensor::TensorPtr& output, uint32_t index_in_batch,
               bool training) final;
=======
  void forward(const ComputationList& inputs, TensorPtr& output,
               uint32_t index_in_batch, bool training) final;
>>>>>>> 9b341952

  void backpropagate(ComputationList& inputs, TensorPtr& output,
                     uint32_t index_in_batch) final;

  void updateParameters(float learning_rate, uint32_t train_steps) final;

  uint32_t dim() const final { return _dim; }

  std::optional<uint32_t> nonzeros(const ComputationList& inputs,
                                   bool use_sparsity) const final {
    (void)inputs;
    (void)use_sparsity;
    return dim();
  }

  void disableSparseParameterUpdates() final {
    _disable_sparse_parameter_updates = true;
  }

  void enableSparseParameterUpdates() final {
    _disable_sparse_parameter_updates = false;
  }

  std::vector<std::vector<float>*> gradients() final {
    return {&_embedding_optimizer->gradients, &_bias_optimizer->gradients};
  }

  std::vector<std::vector<float>*> parameters() final {
    return {&_embeddings, &_biases};
  }

<<<<<<< HEAD
  proto::bolt::Op* toProto(bool with_optimizer) const final;

  void summary(std::ostream& summary, const autograd::ComputationList& inputs,
               const autograd::Computation* output) const final;
=======
  void summary(std::ostream& summary, const ComputationList& inputs,
               const Computation* output) const final;
>>>>>>> 9b341952

  void setSerializeOptimizer(bool should_serialize_optimizer) final {
    _should_serialize_optimizer = should_serialize_optimizer;
  }

<<<<<<< HEAD
  autograd::ComputationPtr apply(const autograd::ComputationList& inputs) final;

  autograd::ComputationPtr applyUnary(autograd::ComputationPtr input);
=======
  ComputationPtr apply(ComputationPtr input);
>>>>>>> 9b341952

  uint32_t inputDim() const { return _input_dim; }

  ActivationFunction activation() const { return _act_func; }

  bool useBias() const { return _bias; }

  const float* embeddingsPtr() const { return _embeddings.data(); }

  const float* biasesPtr() const { return _biases.data(); }

  void setEmbeddings(const float* embeddings) {
    std::copy(embeddings, embeddings + _dim * _input_dim, _embeddings.begin());
  }

  void setBiases(const float* biases) {
    std::copy(biases, biases + _dim, _biases.begin());
  }

  static auto cast(const OpPtr& op) {
    return std::dynamic_pointer_cast<Embedding>(op);
  }

 private:
  void applyActivationFunction(float* activations);

  void applyActivationFunctionGrad(const float* activations, float* gradients);

  inline const float* embedding(size_t token) {
    return _embeddings.data() + token * _dim;
  }

  inline float* gradients(size_t token) {
    return _embedding_optimizer->gradients.data() + token * _dim;
  }

  void sparseEmbeddingUpdate(float learning_rate, uint32_t train_steps);

  size_t _dim, _input_dim;
  bool _bias;
  ActivationFunction _act_func;

  std::vector<float> _embeddings;
  std::vector<float> _biases;

  bool _disable_sparse_parameter_updates;
  bool _should_serialize_optimizer;

  std::optional<AdamOptimizer> _embedding_optimizer = std::nullopt;
  std::optional<AdamOptimizer> _bias_optimizer = std::nullopt;
  std::vector<bool> _embeddings_used;

  Embedding() {}

  friend class cereal::access;

  template <class Archive>
  void save(Archive& archive) const;

  template <class Archive>
  void load(Archive& archive);
};

using EmbeddingPtr = std::shared_ptr<Embedding>;

}  // namespace thirdai::bolt<|MERGE_RESOLUTION|>--- conflicted
+++ resolved
@@ -23,19 +23,8 @@
         new Embedding(dim, input_dim, activation, bias));
   }
 
-<<<<<<< HEAD
-  static auto fromProto(const std::string& name,
-                        const proto::bolt::Embedding& emb_proto) {
-    return std::shared_ptr<Embedding>(new Embedding(name, emb_proto));
-  }
-
-  void forward(const autograd::ComputationList& inputs,
-               tensor::TensorPtr& output, uint32_t index_in_batch,
-               bool training) final;
-=======
   void forward(const ComputationList& inputs, TensorPtr& output,
                uint32_t index_in_batch, bool training) final;
->>>>>>> 9b341952
 
   void backpropagate(ComputationList& inputs, TensorPtr& output,
                      uint32_t index_in_batch) final;
@@ -67,27 +56,23 @@
     return {&_embeddings, &_biases};
   }
 
-<<<<<<< HEAD
-  proto::bolt::Op* toProto(bool with_optimizer) const final;
-
-  void summary(std::ostream& summary, const autograd::ComputationList& inputs,
-               const autograd::Computation* output) const final;
-=======
   void summary(std::ostream& summary, const ComputationList& inputs,
                const Computation* output) const final;
->>>>>>> 9b341952
 
   void setSerializeOptimizer(bool should_serialize_optimizer) final {
     _should_serialize_optimizer = should_serialize_optimizer;
   }
 
-<<<<<<< HEAD
-  autograd::ComputationPtr apply(const autograd::ComputationList& inputs) final;
+  ComputationPtr apply(const ComputationList& inputs) final;
 
-  autograd::ComputationPtr applyUnary(autograd::ComputationPtr input);
-=======
-  ComputationPtr apply(ComputationPtr input);
->>>>>>> 9b341952
+  ComputationPtr applyUnary(ComputationPtr input);
+
+  proto::bolt::Op* toProto(bool with_optimizer) const final;
+
+  static auto fromProto(const std::string& name,
+                        const proto::bolt::Embedding& emb_proto) {
+    return std::shared_ptr<Embedding>(new Embedding(name, emb_proto));
+  }
 
   uint32_t inputDim() const { return _input_dim; }
 
