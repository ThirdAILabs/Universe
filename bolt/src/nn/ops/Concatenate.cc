--- conflicted
+++ resolved
@@ -106,10 +106,6 @@
   return total_num_nonzeros;
 }
 
-<<<<<<< HEAD
-=======
-void Concatenate::initOptimizer() {}
-
 ComputationPtr Concatenate::applyToInputs(const ComputationList& inputs) {
   return apply(inputs);
 }
@@ -131,7 +127,6 @@
   return op;
 }
 
->>>>>>> 93457ff4
 void Concatenate::summary(std::ostream& summary, const ComputationList& inputs,
                           const Computation* output) const {
   summary << "Concatenate(" << name() << "): (";
