#pragma once

#include <bolt_vector/src/BoltVector.h>
#include <array>
#include <stdexcept>
#include <vector>

namespace thirdai::bolt::nn::tensor {

using Dims = std::vector<uint32_t>;

/**
 * A tensor represents a collection of vectors that are either the inputs to
 * a model or produced by one of its ops.
 */
class Tensor {
 public:
  Tensor(Dims dims, uint32_t nonzeros, bool with_grad);

  Tensor(const uint32_t* indices, const float* values, tensor::Dims dims,
         uint32_t nonzeros, bool with_grad);

  Tensor(const BoltBatch& batch, uint32_t dim);

  static std::shared_ptr<Tensor> dense(Dims dims);

  static std::shared_ptr<Tensor> sparse(Dims dims, uint32_t nonzeros);

  static std::shared_ptr<Tensor> fromArray(const uint32_t* indices,
                                           const float* values,
                                           tensor::Dims dims, uint32_t nonzeros,
                                           bool with_grad);

  static std::shared_ptr<Tensor> convert(const BoltBatch& batch, uint32_t dim);

  static std::shared_ptr<Tensor> convert(const BoltVector& vector,
                                         uint32_t dim);

  /**
   * Returns the dimensions of the tensor.
   */
  const Dims& dims() const { return _dims; }

  /**
   * Returns the dimensions of the tensor if the tensor is reshaped as 2D while
   * preserving the last dimension. For example given a tensor with dimensions
   * (2, 3, 4) this method would return (6, 4)
   */
  const auto& dims2d() const { return _dims_2d; }

  /**
   * Returns the dimensions of the tensor if the tensor is reshaped as 3D while
   * preserving the first and last dimensions. For example given a tensor with
   * dimensions (2, 3, 4, 5) this method would return (2, 12, 5)
   */
  const auto& dims3d() const { return _dims_3d; }

  /**
   * Returns the number of nonzeros in each vector in the tensor. If this is not
   * fixed (e.g. for a sparse input tensor) it will return std::nullopt. If the
   * output is dense then this is equivalent to calling dim().
   */
  std::optional<uint32_t> nonzeros() const { return _nonzeros; }

  /**
   * Returns if the tensor is sparse.
   */
  bool isSparse() const { return !_vectors.front().isDense(); }

  /**
   * Accesses the i-th vector of the tensor, treating the tensor as if it is 2d.
   */
  BoltVector& at_2d(uint32_t i);

  /**
   * Accesses the (i,j)-th vector of the tensor, treating the tensor as if it is
   * 3d.
   */
  BoltVector& at_3d(uint32_t i, uint32_t j);

  /**
   * Treats the tensor as 3d. Performs indexing on the outer dimension and
   * returns a pointer to the indices. Throws if the tensor is dense or if the
   * indices are not continuously activated.
   */
  uint32_t* indicesAtIndex3d(uint32_t i);

  /**
   * Treats the tensor as 3d. Performs indexing on the outer dimension and
   * returns a pointer to the indices. Throws if the tensor if the values are
   * not continuously activated.
   */
  float* valuesAtIndex3d(uint32_t i);

  /**
   * Treats the tensor as 3d. Performs indexing on the outer dimension and
   * returns a pointer to the gradients. Throws if the tensor does not have
   * gradients or if the gradients are not continuously activated.
   */
  float* gradientsAtIndex3d(uint32_t i);

<<<<<<< HEAD
  float* gradientsAtIndex3d(uint32_t index_in_batch) {
    assert(index_in_batch < batchSize());
    return _gradients.data() + index_in_batch * innerDim3d() * _dims.back();
  }

=======
>>>>>>> 15529c62
  /**
   * Returns the number of vectors in the tensor.
   */
  uint32_t batchSize() const { return _dims.front(); }

  const uint32_t* indicesPtr() const;
  const float* valuesPtr() const;
  const float* gradientsPtr() const;

  const auto& indices() const { return _indices; }
  auto& indices() { return _indices; }

  const auto& values() const { return _values; }
  auto& values() { return _values; }

  const auto& gradients() const { return _gradients; }
  auto& gradients() { return _gradients; }

 private:
  Dims _dims;
  std::optional<uint32_t> _nonzeros;

  std::array<uint32_t, 2> _dims_2d;

  std::array<uint32_t, 3> _dims_3d;

  std::vector<BoltVector> _vectors;

  std::vector<uint32_t> _indices;
  std::vector<float> _values;
  std::vector<float> _gradients;
};

using TensorPtr = std::shared_ptr<Tensor>;

using TensorList = std::vector<TensorPtr>;

inline bool areDimsEq(const Dims& a, const Dims& b,
                      bool include_last_dim = true) {
  if (a.size() != b.size()) {
    return false;
  }

  uint32_t end = include_last_dim ? a.size() : a.size() - 1;
  for (uint32_t i = 0; i < end; i++) {
    if (a.at(i) != b.at(i)) {
      return false;
    }
  }

  return true;
}

inline std::string toString(const Dims& dims) {
  std::string str = "(";
  for (uint32_t d : dims) {
    str += std::to_string(d) + ", ";
  }

  str.pop_back();  // Remove last ', '
  str.pop_back();

  return str + ")";
}

}  // namespace thirdai::bolt::nn::tensor<|MERGE_RESOLUTION|>--- conflicted
+++ resolved
@@ -99,14 +99,6 @@
    */
   float* gradientsAtIndex3d(uint32_t i);
 
-<<<<<<< HEAD
-  float* gradientsAtIndex3d(uint32_t index_in_batch) {
-    assert(index_in_batch < batchSize());
-    return _gradients.data() + index_in_batch * innerDim3d() * _dims.back();
-  }
-
-=======
->>>>>>> 15529c62
   /**
    * Returns the number of vectors in the tensor.
    */
