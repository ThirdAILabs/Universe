#pragma once

#include <bolt_vector/src/BoltVector.h>
#include <vector>

namespace thirdai::bolt::nn::tensor {

using Dims = std::vector<uint32_t>;

/**
 * A tensor represents a collection of vectors that are either the inputs to
 * a model or produced by one of its ops.
 */
class Tensor {
 public:
  Tensor(Dims dims, uint32_t nonzeros, bool with_grad);

  Tensor(const uint32_t* indices, const float* values, tensor::Dims dims,
         uint32_t nonzeros, bool with_grad);

  Tensor(const BoltBatch& batch, uint32_t dim);

  static std::shared_ptr<Tensor> dense(Dims dims);

  static std::shared_ptr<Tensor> sparse(Dims dims, uint32_t nonzeros);

  static std::shared_ptr<Tensor> fromArray(const uint32_t* indices,
                                           const float* values,
                                           tensor::Dims dims, uint32_t nonzeros,
                                           bool with_grad);

  static std::shared_ptr<Tensor> convert(const BoltBatch& batch, uint32_t dim);

  static std::shared_ptr<Tensor> convert(const BoltVector& vector,
                                         uint32_t dim);

  /**
   * Returns the dimension of the vectors in the tensor.
   */
  const Dims& dims() const;

  /**
   * Returns the number of nonzeros in each vector in the tensor. If this is not
   * fixed (e.g. for a sparse input tensor) it will return std::nullopt. If the
   * output is dense then this is equivalent to calling dim().
   */
  std::optional<uint32_t> nonzeros() const;

  bool isSparse() const;

  /**
   * Returns the ith vector in the tensor.
   */
  BoltVector& getVector(uint32_t index);

  constexpr uint32_t innerDim3d() const { return _inner_dim_3d; }

  constexpr uint32_t rangeStart(uint32_t index_in_batch) const {
    assert(index_in_batch < batchSize());
    return index_in_batch * innerDim3d();
  }

  constexpr uint32_t rangeEnd(uint32_t index_in_batch) const {
    assert(index_in_batch < batchSize());
    return (index_in_batch + 1) * innerDim3d();
  }

  float* activationsAtIndex3d(uint32_t index_in_batch) {
    return _activations.data() + index_in_batch * innerDim3d() * _dims.back();
  }

  float* gradientsAtIndex3d(uint32_t index_in_batch) {
    return _gradients.data() + index_in_batch * innerDim3d() * _dims.back();
  }
<<<<<<< HEAD

=======
>>>>>>> 979503ab
  /**
   * Returns the number of vectors in the tensor.
   */
  uint32_t batchSize() const;

  const uint32_t* activeNeuronsPtr() const;

  const float* activationsPtr() const;

  const float* gradientsPtr() const;

  const auto& activeNeurons() const { return _active_neurons; }

  auto& activeNeurons() { return _active_neurons; }

  const auto& activations() const { return _activations; }

  auto& activations() { return _activations; }

  const auto& gradients() const { return _gradients; }

  auto& gradients() { return _gradients; }

 private:
  Dims _dims;
  std::optional<uint32_t> _nonzeros;
  uint32_t _inner_dim_3d;

  std::vector<BoltVector> _vectors;

  std::vector<uint32_t> _active_neurons;
  std::vector<float> _activations;
  std::vector<float> _gradients;
};

using TensorPtr = std::shared_ptr<Tensor>;

using TensorList = std::vector<TensorPtr>;

inline bool areDimsEq(const Dims& a, const Dims& b,
                      bool include_last_dim = true) {
  if (a.size() != b.size()) {
    return false;
  }

  uint32_t end = include_last_dim ? a.size() : a.size() - 1;
  for (uint32_t i = 0; i < end; i++) {
    if (a.at(i) != b.at(i)) {
      return false;
    }
  }

  return true;
}

inline std::string toString(const Dims& dims) {
  std::string str = "(";
  for (uint32_t d : dims) {
    str += std::to_string(d) + ", ";
  }

  str.pop_back();  // Remove last ', '
  str.pop_back();

  return str + ")";
}

}  // namespace thirdai::bolt::nn::tensor<|MERGE_RESOLUTION|>--- conflicted
+++ resolved
@@ -72,10 +72,7 @@
   float* gradientsAtIndex3d(uint32_t index_in_batch) {
     return _gradients.data() + index_in_batch * innerDim3d() * _dims.back();
   }
-<<<<<<< HEAD
 
-=======
->>>>>>> 979503ab
   /**
    * Returns the number of vectors in the tensor.
    */
