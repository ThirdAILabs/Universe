#include "Tensor.h"
#include <bolt_vector/src/BoltVector.h>
<<<<<<< HEAD
#include <functional>
#include <numeric>
=======
#include <cstddef>
>>>>>>> eec88e9d
#include <optional>
#include <stdexcept>

namespace thirdai::bolt::nn::tensor {

<<<<<<< HEAD
Tensor::Tensor(Dims dims, uint32_t nonzeros, bool with_grad)
    : _dims(std::move(dims)), _nonzeros(nonzeros) {
  uint32_t num_vectors =
      std::reduce(_dims.begin(), _dims.end() - 1, 1, std::multiplies<>());

  uint32_t inner_dim_3d =
      std::reduce(_dims.begin() + 1, _dims.end() - 1, 1, std::multiplies<>());

  _dims_2d = {num_vectors, _dims.back()};
  _dims_3d = {_dims.front(), inner_dim_3d, _dims.back()};

  bool sparse = nonzeros < _dims.back();

  if (sparse) {
    _indices.assign(num_vectors * nonzeros, 0);
  } else if (nonzeros > _dims.back()) {
    throw std::invalid_argument(
        "The number of nonzeros cannot be larger than the final dimension.");
=======
Tensor::Tensor(uint32_t batch_size, uint32_t dim, uint32_t nonzeros)
    : _dim(dim), _nonzeros(nonzeros) {
  if (nonzeros == 0) {
    throw std::invalid_argument("Cannot allocate tensor with 0 nonzeros.");
  }

  if (nonzeros < dim) {
    _active_neurons.assign(batch_size * nonzeros, 0);
>>>>>>> eec88e9d
  }

  _values.assign(num_vectors * nonzeros, 0.0);
  if (with_grad) {
    _gradients.assign(num_vectors * nonzeros, 0.0);
  }

  _vectors.reserve(num_vectors);

  for (uint32_t offset = 0; offset < num_vectors * nonzeros;
       offset += nonzeros) {
    uint32_t* active_neurons = nullptr;
    if (sparse) {
      active_neurons = _indices.data() + offset;
    }

    float* gradients = nullptr;
    if (with_grad) {
      gradients = _gradients.data() + offset;
    }

    _vectors.emplace_back(
        /* active_neurons= */ active_neurons,
        /* activations= */ _values.data() + offset,
        /* gradients= */ gradients, /* len= */ nonzeros);
  }
}

Tensor::Tensor(const uint32_t* indices, const float* values, tensor::Dims dims,
               uint32_t nonzeros, bool with_grad)
    : Tensor(std::move(dims), nonzeros, with_grad) {
  if (isSparse() && !indices) {
    throw std::invalid_argument(
        "Must specify tensor indices if nonzeros is less than the last "
        "dimension.");
  }

  if (!isSparse() && indices) {
    throw std::invalid_argument("Cannot specify indices for a dense tensor.");
  }

  if (isSparse()) {
    std::copy(indices, indices + _indices.size(), _indices.begin());
  }
  std::copy(values, values + _values.size(), _values.begin());
}

Tensor::Tensor(const BoltBatch& batch, uint32_t dim)
<<<<<<< HEAD
    : _dims({batch.getBatchSize(), dim}),
      _nonzeros(std::nullopt),
      _dims_2d({batch.getBatchSize(), dim}),
      _dims_3d({batch.getBatchSize(), 1, dim}) {
  if (batch.getBatchSize() == 0) {
    throw std::invalid_argument("Cannot convert empty batch to tensor.");
=======
    : _dim(dim), _nonzeros(std::nullopt) {
  checkBatchContents(batch, _dim);

  uint64_t total_dim = 0;
  for (const auto& vec : batch) {
    total_dim += vec.len;
>>>>>>> eec88e9d
  }

  bool is_sparse = !batch.begin()->isDense();

<<<<<<< HEAD
  for (const auto& vec : batch) {
    if (vec.isDense() != is_dense) {
      throw std::invalid_argument(
          "All vectors in batch must have same sparsity to convert to tensor.");
    }
    // Since this constructor is intended to be used to convert inputs we don't
    // need to handle the case where there are gradients.
    if (vec.hasGradients()) {
      throw std::invalid_argument(
          "Cannot convert vector with gradients to tensor.");
    }
    if (is_dense && vec.len != dim) {
      throw std::invalid_argument(
          "All dense vectors must have the same length to convert to tensor.");
    }

    for (uint32_t i = 0; i < vec.len; i++) {
      if (!is_dense) {
        if (vec.active_neurons[i] >= dim) {
          throw std::invalid_argument(
              "Found sparse index " + std::to_string(vec.active_neurons[i]) +
              " that exceeded dimension " + std::to_string(dim) + ".");
        }
        _indices.push_back(vec.active_neurons[i]);
      }
      _values.push_back(vec.activations[i]);
=======
  if (is_sparse) {
    _active_neurons.reserve(total_dim);
  }
  _activations.reserve(total_dim);
  _vectors.reserve(batch.getBatchSize());

  for (const auto& vec : batch) {
    if (is_sparse) {
      _active_neurons.insert(_active_neurons.end(), vec.active_neurons,
                             vec.active_neurons + vec.len);
>>>>>>> eec88e9d
    }
    _activations.insert(_activations.end(), vec.activations,
                        vec.activations + vec.len);
  }

  uint32_t offset = 0;
  for (const auto& vec : batch) {
<<<<<<< HEAD
    uint32_t* active_neurons = is_dense ? nullptr : _indices.data() + offset;
=======
    uint32_t* active_neurons =
        is_sparse ? _active_neurons.data() + offset : nullptr;
>>>>>>> eec88e9d

    _vectors.emplace_back(/* active_neurons= */ active_neurons,
                          /* activations= */ _values.data() + offset,
                          /* gradients= */ nullptr, /* len= */ vec.len);
    offset += vec.len;
  }
}

<<<<<<< HEAD
std::shared_ptr<Tensor> Tensor::dense(Dims dims) {
  return std::make_shared<Tensor>(/* dims= */ dims,
                                  /* nonzeros= */ dims.back(),
                                  /* with_grad= */ true);
}

std::shared_ptr<Tensor> Tensor::sparse(Dims dims, uint32_t nonzeros) {
  return std::make_shared<Tensor>(/* dims= */ std::move(dims),
                                  /* nonzeros= */ nonzeros,
                                  /* with_grad= */ true);
=======
Tensor::Tensor(BoltBatch&& batch, uint32_t dim)
    : _dim(dim), _nonzeros(std::nullopt) {
  checkBatchContents(batch, _dim);

  // NOLINTNEXTLINE clang tidy wants this in the intitializer list.
  _vectors = std::move(batch.vectors());

  for (auto& vec : _vectors) {
    if (!vec.ownsMemory()) {
      vec = vec.copy();
    }
  }
}

std::shared_ptr<Tensor> Tensor::dense(uint32_t batch_size, uint32_t dim) {
  return std::make_shared<Tensor>(/* batch_size= */ batch_size, /* dim= */ dim,
                                  /* nonzeros= */ dim);
>>>>>>> eec88e9d
}

std::shared_ptr<Tensor> Tensor::fromArray(const uint32_t* indices,
                                          const float* values,
                                          tensor::Dims dims, uint32_t nonzeros,
                                          bool with_grad) {
  return std::make_shared<Tensor>(indices, values, std::move(dims), nonzeros,
                                  with_grad);
}

std::shared_ptr<Tensor> Tensor::copy(const BoltBatch& batch, uint32_t dim) {
  return std::make_shared<Tensor>(batch, dim);
}

std::shared_ptr<Tensor> Tensor::convert(BoltBatch&& batch, uint32_t dim) {
  return std::make_shared<Tensor>(std::move(batch), dim);
}

std::shared_ptr<Tensor> Tensor::convert(BoltVector&& vector, uint32_t dim) {
  BoltBatch batch({std::move(vector)});
  return convert(std::move(batch), dim);
}

BoltVector& Tensor::index2d(uint32_t i) {
  assert(i < _dims_2d.at(0));
  return _vectors[i];
}

BoltVector& Tensor::index3d(uint32_t i, uint32_t j) {
  assert(i < _dims_3d.at(0) && j < _dims_3d.at(1));
  return _vectors[i * _dims_3d.at(1) + j];
}

uint32_t* Tensor::indicesAtIndex3d(uint32_t i) {
  assert(index_in_batch < batchSize());
  if (!_nonzeros) {
    throw std::runtime_error("Cannot access sub array of ragged tensor.");
  }
  if (_indices.empty()) {
    throw std::runtime_error("Cannot access indices of dense tensor.");
  }
  return _indices.data() + i * _dims_3d.at(1) * (*_nonzeros);
}

float* Tensor::valuesAtIndex3d(uint32_t i) {
  assert(index_in_batch < batchSize());
  if (!_nonzeros) {
    throw std::runtime_error("Cannot access sub array of ragged tensor.");
  }
  return _values.data() + i * _dims_3d.at(1) * (*_nonzeros);
}

float* Tensor::gradientsAtIndex3d(uint32_t i) {
  assert(index_in_batch < batchSize());
  if (!_nonzeros) {
    throw std::runtime_error("Cannot access sub array of ragged tensor.");
  }
  if (_gradients.empty()) {
    throw std::runtime_error(
        "Cannot access gradients of a tensor without grad.");
  }
  return _gradients.data() + i * _dims_3d.at(1) * (*_nonzeros);
}

const uint32_t* Tensor::indicesPtr() const {
  return _indices.empty() ? nullptr : _indices.data();
}

<<<<<<< HEAD
const float* Tensor::valuesPtr() const { return _values.data(); }
=======
const float* Tensor::activationsPtr() const {
  return _activations.empty() ? nullptr : _activations.data();
}
>>>>>>> eec88e9d

const float* Tensor::gradientsPtr() const {
  return _gradients.empty() ? nullptr : _gradients.data();
}

void Tensor::checkBatchContents(const BoltBatch& batch, uint32_t dim) {
  if (batch.getBatchSize() == 0) {
    throw std::invalid_argument("Cannot convert empty batch to tensor.");
  }

  bool is_dense = batch.begin()->isDense();

  for (const auto& vec : batch) {
    if (vec.len == 0) {
      throw std::invalid_argument("Cannot convert empty vector to tensor.");
    }
    if (vec.isDense() != is_dense) {
      throw std::invalid_argument(
          "All vectors in batch must have same sparsity to convert to tensor.");
    }
    // Since this constructor is intended to be used to convert inputs we don't
    // need to handle the case where there are gradients.
    if (vec.hasGradients()) {
      throw std::invalid_argument(
          "Cannot convert vector with gradients to tensor.");
    }
    if (is_dense && vec.len != dim) {
      throw std::invalid_argument(
          "All dense vectors must have the same length to convert to tensor.");
    }

    for (uint32_t i = 0; i < vec.len; i++) {
      if (!is_dense) {
        if (vec.active_neurons[i] >= dim) {
          throw std::invalid_argument(
              "Found sparse index " + std::to_string(vec.active_neurons[i]) +
              " that exceeded dimension " + std::to_string(dim) + ".");
        }
      }
    }
  }
}

}  // namespace thirdai::bolt::nn::tensor<|MERGE_RESOLUTION|>--- conflicted
+++ resolved
@@ -1,19 +1,21 @@
 #include "Tensor.h"
 #include <bolt_vector/src/BoltVector.h>
-<<<<<<< HEAD
-#include <functional>
 #include <numeric>
-=======
-#include <cstddef>
->>>>>>> eec88e9d
 #include <optional>
 #include <stdexcept>
 
 namespace thirdai::bolt::nn::tensor {
 
-<<<<<<< HEAD
 Tensor::Tensor(Dims dims, uint32_t nonzeros, bool with_grad)
     : _dims(std::move(dims)), _nonzeros(nonzeros) {
+  if (nonzeros == 0) {
+    throw std::invalid_argument("Cannot allocate tensor with 0 nonzeros.");
+  }
+
+  if (nonzeros < dim) {
+    _active_neurons.assign(batch_size * nonzeros, 0);
+  }
+
   uint32_t num_vectors =
       std::reduce(_dims.begin(), _dims.end() - 1, 1, std::multiplies<>());
 
@@ -30,16 +32,6 @@
   } else if (nonzeros > _dims.back()) {
     throw std::invalid_argument(
         "The number of nonzeros cannot be larger than the final dimension.");
-=======
-Tensor::Tensor(uint32_t batch_size, uint32_t dim, uint32_t nonzeros)
-    : _dim(dim), _nonzeros(nonzeros) {
-  if (nonzeros == 0) {
-    throw std::invalid_argument("Cannot allocate tensor with 0 nonzeros.");
-  }
-
-  if (nonzeros < dim) {
-    _active_neurons.assign(batch_size * nonzeros, 0);
->>>>>>> eec88e9d
   }
 
   _values.assign(num_vectors * nonzeros, 0.0);
@@ -88,53 +80,23 @@
 }
 
 Tensor::Tensor(const BoltBatch& batch, uint32_t dim)
-<<<<<<< HEAD
     : _dims({batch.getBatchSize(), dim}),
       _nonzeros(std::nullopt),
       _dims_2d({batch.getBatchSize(), dim}),
       _dims_3d({batch.getBatchSize(), 1, dim}) {
   if (batch.getBatchSize() == 0) {
     throw std::invalid_argument("Cannot convert empty batch to tensor.");
-=======
-    : _dim(dim), _nonzeros(std::nullopt) {
+  }
+
   checkBatchContents(batch, _dim);
 
   uint64_t total_dim = 0;
   for (const auto& vec : batch) {
     total_dim += vec.len;
->>>>>>> eec88e9d
   }
 
   bool is_sparse = !batch.begin()->isDense();
 
-<<<<<<< HEAD
-  for (const auto& vec : batch) {
-    if (vec.isDense() != is_dense) {
-      throw std::invalid_argument(
-          "All vectors in batch must have same sparsity to convert to tensor.");
-    }
-    // Since this constructor is intended to be used to convert inputs we don't
-    // need to handle the case where there are gradients.
-    if (vec.hasGradients()) {
-      throw std::invalid_argument(
-          "Cannot convert vector with gradients to tensor.");
-    }
-    if (is_dense && vec.len != dim) {
-      throw std::invalid_argument(
-          "All dense vectors must have the same length to convert to tensor.");
-    }
-
-    for (uint32_t i = 0; i < vec.len; i++) {
-      if (!is_dense) {
-        if (vec.active_neurons[i] >= dim) {
-          throw std::invalid_argument(
-              "Found sparse index " + std::to_string(vec.active_neurons[i]) +
-              " that exceeded dimension " + std::to_string(dim) + ".");
-        }
-        _indices.push_back(vec.active_neurons[i]);
-      }
-      _values.push_back(vec.activations[i]);
-=======
   if (is_sparse) {
     _active_neurons.reserve(total_dim);
   }
@@ -145,7 +107,6 @@
     if (is_sparse) {
       _active_neurons.insert(_active_neurons.end(), vec.active_neurons,
                              vec.active_neurons + vec.len);
->>>>>>> eec88e9d
     }
     _activations.insert(_activations.end(), vec.activations,
                         vec.activations + vec.len);
@@ -153,12 +114,8 @@
 
   uint32_t offset = 0;
   for (const auto& vec : batch) {
-<<<<<<< HEAD
-    uint32_t* active_neurons = is_dense ? nullptr : _indices.data() + offset;
-=======
     uint32_t* active_neurons =
         is_sparse ? _active_neurons.data() + offset : nullptr;
->>>>>>> eec88e9d
 
     _vectors.emplace_back(/* active_neurons= */ active_neurons,
                           /* activations= */ _values.data() + offset,
@@ -167,7 +124,20 @@
   }
 }
 
-<<<<<<< HEAD
+Tensor::Tensor(BoltBatch&& batch, uint32_t dim)
+    : _dim(dim), _nonzeros(std::nullopt) {
+  checkBatchContents(batch, _dim);
+
+  // NOLINTNEXTLINE clang tidy wants this in the intitializer list.
+  _vectors = std::move(batch.vectors());
+
+  for (auto& vec : _vectors) {
+    if (!vec.ownsMemory()) {
+      vec = vec.copy();
+    }
+  }
+}
+
 std::shared_ptr<Tensor> Tensor::dense(Dims dims) {
   return std::make_shared<Tensor>(/* dims= */ dims,
                                   /* nonzeros= */ dims.back(),
@@ -178,25 +148,12 @@
   return std::make_shared<Tensor>(/* dims= */ std::move(dims),
                                   /* nonzeros= */ nonzeros,
                                   /* with_grad= */ true);
-=======
-Tensor::Tensor(BoltBatch&& batch, uint32_t dim)
-    : _dim(dim), _nonzeros(std::nullopt) {
-  checkBatchContents(batch, _dim);
-
-  // NOLINTNEXTLINE clang tidy wants this in the intitializer list.
-  _vectors = std::move(batch.vectors());
-
-  for (auto& vec : _vectors) {
-    if (!vec.ownsMemory()) {
-      vec = vec.copy();
-    }
-  }
 }
 
 std::shared_ptr<Tensor> Tensor::dense(uint32_t batch_size, uint32_t dim) {
-  return std::make_shared<Tensor>(/* batch_size= */ batch_size, /* dim= */ dim,
+  return std::make_shared<Tensor>(/* batch_size= */ batch_size,
+                                  /* dim= */ dim,
                                   /* nonzeros= */ dim);
->>>>>>> eec88e9d
 }
 
 std::shared_ptr<Tensor> Tensor::fromArray(const uint32_t* indices,
@@ -265,13 +222,9 @@
   return _indices.empty() ? nullptr : _indices.data();
 }
 
-<<<<<<< HEAD
-const float* Tensor::valuesPtr() const { return _values.data(); }
-=======
-const float* Tensor::activationsPtr() const {
-  return _activations.empty() ? nullptr : _activations.data();
-}
->>>>>>> eec88e9d
+const float* Tensor::valuesPtr() const {
+  return _values.empty() ? nullptr : _activations.data();
+}
 
 const float* Tensor::gradientsPtr() const {
   return _gradients.empty() ? nullptr : _gradients.data();
@@ -290,17 +243,19 @@
     }
     if (vec.isDense() != is_dense) {
       throw std::invalid_argument(
-          "All vectors in batch must have same sparsity to convert to tensor.");
-    }
-    // Since this constructor is intended to be used to convert inputs we don't
-    // need to handle the case where there are gradients.
+          "All vectors in batch must have same sparsity to convert to "
+          "tensor.");
+    }
+    // Since this constructor is intended to be used to convert inputs we
+    // don't need to handle the case where there are gradients.
     if (vec.hasGradients()) {
       throw std::invalid_argument(
           "Cannot convert vector with gradients to tensor.");
     }
     if (is_dense && vec.len != dim) {
       throw std::invalid_argument(
-          "All dense vectors must have the same length to convert to tensor.");
+          "All dense vectors must have the same length to convert to "
+          "tensor.");
     }
 
     for (uint32_t i = 0; i < vec.len; i++) {
