--- conflicted
+++ resolved
@@ -46,14 +46,6 @@
 inline std::tuple<std::vector<std::string>, std::vector<float>,
                   std::vector<std::string>>
 getPercentExplanationWithColumnNames(
-<<<<<<< HEAD
-    const std::vector<float>& gradients_ratio,
-    std::vector<uint32_t> gradients_indices,
-    const std::shared_ptr<dataset::GenericBatchProcessor>&
-        generic_batch_processor,
-    const std::optional<std::unordered_map<uint32_t, std::string>>&
-        col_num_to_name = std::nullopt) {
-=======
     const BoltGraphPtr& model, const BoltVector& input_vector,
     const std::vector<std::string_view>& columnar_sample,
     const std::unordered_map<uint32_t, std::string>& col_num_to_name,
@@ -61,7 +53,6 @@
         generic_batch_processor) {
   auto [gradients_indices, gradients_ratio] =
       model->getInputGradientSingle({input_vector});
->>>>>>> 21557971
   std::vector<std::pair<float, uint32_t>> gradients_ratio_with_indices =
       sortGradientsBySignificance(gradients_ratio,
                                   std::move(*gradients_indices));
