--- conflicted
+++ resolved
@@ -60,15 +60,7 @@
 
 void TextClassifier::train(const std::string& filename, uint32_t epochs,
                            float learning_rate) {
-<<<<<<< HEAD
-  std::shared_ptr<dataset::DataLoader> data_loader =
-      std::make_shared<dataset::SimpleFileDataLoader>(filename, 256);
-
-  auto dataset = std::make_shared<dataset::StreamingDataset<BoltBatch>>(
-      data_loader, _batch_processor);
-=======
   auto dataset = loadStreamingDataset(filename);
->>>>>>> ac9b4a49
 
   CategoricalCrossEntropyLoss loss;
 
@@ -78,14 +70,7 @@
       _model->trainOnStream(dataset, loss, learning_rate);
 
       // Create new stream for next epoch with new data loader.
-<<<<<<< HEAD
-      data_loader =
-          std::make_shared<dataset::SimpleFileDataLoader>(filename, 256);
-      dataset = std::make_shared<dataset::StreamingDataset<BoltBatch>>(
-          data_loader, _batch_processor);
-=======
       dataset = loadStreamingDataset(filename);
->>>>>>> ac9b4a49
     }
 
   } else {
@@ -100,15 +85,7 @@
 void TextClassifier::predict(
     const std::string& filename,
     const std::optional<std::string>& output_filename) {
-<<<<<<< HEAD
-  std::shared_ptr<dataset::DataLoader> data_loader =
-      std::make_shared<dataset::SimpleFileDataLoader>(filename, 256);
-
-  auto dataset = std::make_shared<dataset::StreamingDataset<BoltBatch>>(
-      data_loader, _batch_processor);
-=======
   auto dataset = loadStreamingDataset(filename);
->>>>>>> ac9b4a49
 
   std::optional<std::ofstream> output_file;
   if (output_filename) {
@@ -291,11 +268,7 @@
   // https://docs.microsoft.com/en-us/cpp/c-runtime-library/reference/stat-functions?redirectedfrom=MSDN&view=msvc-170
 
   struct _stat64 file_stats;
-<<<<<<< HEAD
-  if (!_wstat64(filename.c_str(), &file_stats)) {
-=======
   if (!_stat64(filename.c_str(), &file_stats)) {
->>>>>>> ac9b4a49
     uint64_t file_size = file_stats.st_size;
     return total_ram / 2 >= file_size;
   }
