#include "FullyConnectedNetwork.h"
#include <bolt/src/loss_functions/LossFunctions.h>
#include <bolt/src/utils/ProgressBar.h>
#include <algorithm>
#include <atomic>
#include <chrono>
#include <iostream>
#include <limits>
#include <stdexcept>

namespace thirdai::bolt {

FullyConnectedNetwork::FullyConnectedNetwork(
    std::vector<FullyConnectedLayerConfig> configs, uint32_t input_dim)
    : _input_dim(input_dim),
      _num_layers(configs.size()),
      _sparse_inference_enabled(false) {
  auto start = std::chrono::high_resolution_clock::now();

  std::cout << "====== Building Fully Connected Network ======" << std::endl;

  for (uint32_t i = 0; i < _num_layers; i++) {
    uint64_t prev_dim = (i > 0) ? configs[i - 1].dim : _input_dim;
    if (i < _num_layers - 1) {
      if (configs[i].act_func == ActivationFunction::Softmax) {
        throw std::invalid_argument(
            "Softmax activation function is not supported for hidden layers.");
      }
    }

    std::cout << configs[i] << std::endl;
    _layers.push_back(
        std::make_shared<FullyConnectedLayer>(configs[i], prev_dim));
  }

  auto end = std::chrono::high_resolution_clock::now();

  std::cout
      << "Initialized Network in "
      << std::chrono::duration_cast<std::chrono::seconds>(end - start).count()
      << " seconds" << std::endl;
  std::cout << "==============================" << std::endl;
}

<<<<<<< HEAD
template std::vector<int64_t>
FullyConnectedNetwork::train<dataset::SparseBatch>(
    const dataset::InMemoryDataset<dataset::SparseBatch>& train_data,
    float learning_rate, uint32_t epochs, uint32_t rehash_in,
    uint32_t rebuild_in);

template std::vector<int64_t> FullyConnectedNetwork::train<dataset::DenseBatch>(
    const dataset::InMemoryDataset<dataset::DenseBatch>& train_data,
    float learning_rate, uint32_t epochs, uint32_t rehash_in,
    uint32_t rebuild_in);

template <typename BATCH_T>
std::vector<int64_t> FullyConnectedNetwork::train(
    const dataset::InMemoryDataset<BATCH_T>& train_data, float learning_rate,
    uint32_t epochs, uint32_t rehash_in, uint32_t rebuild_in) {
  uint32_t rehash = rehash_in;
  if (rehash_in == 0) {
    if (train_data.len() < RehashAutoTuneThreshold) {
      rehash = train_data.len() / RehashAutoTuneFactor2;
    } else {
      rehash = train_data.len() / RehashAutoTuneFactor1;
    }
  }
  uint32_t rebuild = rebuild_in != 0 ? rebuild_in : (train_data.len() / 4);

  uint32_t batch_size = train_data[0].getBatchSize();

  std::cout << "\nTraining Parameters: batch_size=" << batch_size
            << ", learning_rate=" << learning_rate << ", epochs=" << epochs
            << ", rehash=" << rehash << ", rebuild=" << rebuild << std::endl;

  // Take max with 1 so that we don't get 0 causing a floating point error.
  uint32_t rebuild_batch = std::max<uint32_t>(rebuild / batch_size, 1);
  uint32_t rehash_batch = std::max<uint32_t>(rehash / batch_size, 1);

  uint64_t num_train_batches = train_data.numBatches();

  // Because of how the datasets are read we know that all batches will not have
  // a batch size larger than this so we can just set the batch size here.
  this->createBatchStates(batch_size, false);

  std::vector<int64_t> time_per_epoch;

  BoltBatch outputs = _layers[_num_layers - 1]->createBatchState(batch_size);

  SparseCategoricalCrossEntropyLoss loss;

  for (uint32_t epoch = 0; epoch < epochs; epoch++) {
    std::cout << "\nEpoch " << (_epoch_count + 1) << ':' << std::endl;
    ProgressBar bar(num_train_batches);
    auto train_start = std::chrono::high_resolution_clock::now();

    for (uint32_t batch = 0; batch < num_train_batches; batch++) {
      if (_iter % 1000 == 999) {
        shuffleRandomNeurons();
      }

      const BATCH_T& input_batch = train_data[batch];

#pragma omp parallel for default(none) shared(input_batch, outputs, loss)
      for (uint32_t i = 0; i < input_batch.getBatchSize(); i++) {
        BoltVector input =
            BoltVector::makeInputStateFromBatch<BATCH_T>(input_batch, i);

        this->forward(i, input, outputs[i], input_batch.labels(i).data(),
                      input_batch.labels(i).size());

        loss(outputs[i], input_batch.getBatchSize(),
             input_batch.labels(i).data(), input_batch.labels(i).size());

        this->backpropagate<true>(i, input, outputs[i]);
      }

      this->updateParameters(learning_rate);

      if (!_sparse_inference) {
        if (_iter % rebuild_batch == (rebuild_batch - 1)) {
          reBuildHashFunctions();
          buildHashTables();
        } else if (_iter % rehash_batch == (rehash_batch - 1)) {
          buildHashTables();
        }
      }

      bar.increment();
    }

    auto train_end = std::chrono::high_resolution_clock::now();
    int64_t epoch_time = std::chrono::duration_cast<std::chrono::seconds>(
                             train_end - train_start)
                             .count();

    time_per_epoch.push_back(epoch_time);
    std::cout << std::endl
              << "Processed " << num_train_batches << " training batches in "
              << epoch_time << " seconds" << std::endl;
    _epoch_count++;
  }
  return time_per_epoch;
}

template float FullyConnectedNetwork::predict<dataset::SparseBatch>(
    const dataset::InMemoryDataset<dataset::SparseBatch>& test_data,
    uint32_t batch_limit);

template float FullyConnectedNetwork::predict<dataset::DenseBatch>(
    const dataset::InMemoryDataset<dataset::DenseBatch>& test_data,
    uint32_t batch_limit);

template <typename BATCH_T>
float FullyConnectedNetwork::predict(
    const dataset::InMemoryDataset<BATCH_T>& test_data, uint32_t batch_limit) {
  uint32_t batch_size = test_data[0].getBatchSize();

  uint64_t num_test_batches = std::min(test_data.numBatches(), batch_limit);

  // Because of how the datasets are read we know that all batches will not have
  // a batch size larger than this so we can just set the batch size here.
  this->createBatchStates(batch_size, !this->_sparse_inference);

  BoltBatch outputs = _layers[_num_layers - 1]->createBatchState(
      batch_size, !_layers[_num_layers - 1]->isForceSparsity());

  std::atomic<uint32_t> correct{0};
  ProgressBar bar(num_test_batches);

  auto test_start = std::chrono::high_resolution_clock::now();
  for (uint32_t batch = 0; batch < num_test_batches; batch++) {
    const BATCH_T& input_batch = test_data[batch];

#pragma omp parallel for default(none) shared(input_batch, outputs, correct)
    for (uint32_t i = 0; i < input_batch.getBatchSize(); i++) {
      BoltVector input = BoltVector::makeInputStateFromBatch(input_batch, i);

      this->forward(i, input, outputs[i], nullptr, 0);

      const float* activations = outputs[i].activations;
      float max_act = std::numeric_limits<float>::min();
      uint32_t pred = 0;
      for (uint32_t k = 0; k < outputs[i].len; k++) {
        if (activations[k] > max_act) {
          max_act = activations[k];
          // Since sparsity is set to 1.0, the layer is dense and we can use i
          // instead of indices[i]
          if (_layers[_num_layers - 1]->isForceSparsity()) {
            pred = outputs[i].active_neurons[k];
          } else {
            pred = k;
          }
        }
      }

      if (std::find(input_batch.labels(i).begin(), input_batch.labels(i).end(),
                    pred) != input_batch.labels(i).end()) {
        correct++;
      }
    }

    bar.increment();
  }

  auto test_end = std::chrono::high_resolution_clock::now();
  // Anshu: Inference times in milliseconds
  int64_t test_time = std::chrono::duration_cast<std::chrono::milliseconds>(
                          test_end - test_start)
                          .count();
  std::cout << std::endl
            << "Processed " << num_test_batches << " test batches in "
            << test_time << " milliseconds" << std::endl;

  uint32_t num_vecs = std::min(num_test_batches * batch_size, test_data.len());
  float accuracy = static_cast<float>(correct) / num_vecs;
  std::cout << "Accuracy: " << accuracy << " (" << correct << "/" << num_vecs
            << ")" << std::endl;

  return accuracy;
}

=======
>>>>>>> 266b35a4
void FullyConnectedNetwork::forward(uint32_t batch_index,
                                    const BoltVector& input, BoltVector& output,
                                    const BoltVector* labels) {
  for (uint32_t i = 0; i < _num_layers; i++) {
    if (i == 0 && _num_layers == 1) {  // First and last layer
      _layers[0]->forward(input, output, labels);
    } else if (i == 0) {  // First layer
      _layers[0]->forward(input, _states[0][batch_index]);
    } else if (i == _num_layers - 1) {  // Last layer
      _layers[i]->forward(_states[i - 1][batch_index], output, labels);
    } else {  // Middle layer
      _layers[i]->forward(_states[i - 1][batch_index], _states[i][batch_index]);
    }
  }
}

template void FullyConnectedNetwork::backpropagate<true>(uint32_t, BoltVector&,
                                                         BoltVector&);
template void FullyConnectedNetwork::backpropagate<false>(uint32_t, BoltVector&,
                                                          BoltVector&);

template <bool FROM_INPUT>
void FullyConnectedNetwork::backpropagate(uint32_t batch_index,
                                          BoltVector& input,
                                          BoltVector& output) {
  for (uint32_t i = _num_layers; i > 0; i--) {
    uint32_t layer = i - 1;
    if (layer == 0 && _num_layers == 1) {  // First and last layer
      if (FROM_INPUT) {
        _layers[0]->backpropagateInputLayer(input, output);
      } else {
        _layers[0]->backpropagate(input, output);
      }
    } else if (layer == 0) {  // First layer
      if (FROM_INPUT) {
        _layers[0]->backpropagateInputLayer(input, _states[0][batch_index]);
      } else {
        _layers[0]->backpropagate(input, _states[0][batch_index]);
      }
    } else if (layer == _num_layers - 1) {  // Last layer
      _layers[layer]->backpropagate(_states[layer - 1][batch_index], output);
    } else {  // Middle layer
      _layers[layer]->backpropagate(_states[layer - 1][batch_index],
                                    _states[layer][batch_index]);
    }
  }
}

void FullyConnectedNetwork::initializeNetworkState(uint32_t batch_size,
                                                   bool force_dense) {
  _states.clear();
  for (uint32_t l = 0; l < _num_layers - 1; l++) {
    _states.push_back(_layers[l]->createBatchState(
        batch_size, useDenseComputations(force_dense)));
  }
}

}  // namespace thirdai::bolt<|MERGE_RESOLUTION|>--- conflicted
+++ resolved
@@ -42,187 +42,6 @@
   std::cout << "==============================" << std::endl;
 }
 
-<<<<<<< HEAD
-template std::vector<int64_t>
-FullyConnectedNetwork::train<dataset::SparseBatch>(
-    const dataset::InMemoryDataset<dataset::SparseBatch>& train_data,
-    float learning_rate, uint32_t epochs, uint32_t rehash_in,
-    uint32_t rebuild_in);
-
-template std::vector<int64_t> FullyConnectedNetwork::train<dataset::DenseBatch>(
-    const dataset::InMemoryDataset<dataset::DenseBatch>& train_data,
-    float learning_rate, uint32_t epochs, uint32_t rehash_in,
-    uint32_t rebuild_in);
-
-template <typename BATCH_T>
-std::vector<int64_t> FullyConnectedNetwork::train(
-    const dataset::InMemoryDataset<BATCH_T>& train_data, float learning_rate,
-    uint32_t epochs, uint32_t rehash_in, uint32_t rebuild_in) {
-  uint32_t rehash = rehash_in;
-  if (rehash_in == 0) {
-    if (train_data.len() < RehashAutoTuneThreshold) {
-      rehash = train_data.len() / RehashAutoTuneFactor2;
-    } else {
-      rehash = train_data.len() / RehashAutoTuneFactor1;
-    }
-  }
-  uint32_t rebuild = rebuild_in != 0 ? rebuild_in : (train_data.len() / 4);
-
-  uint32_t batch_size = train_data[0].getBatchSize();
-
-  std::cout << "\nTraining Parameters: batch_size=" << batch_size
-            << ", learning_rate=" << learning_rate << ", epochs=" << epochs
-            << ", rehash=" << rehash << ", rebuild=" << rebuild << std::endl;
-
-  // Take max with 1 so that we don't get 0 causing a floating point error.
-  uint32_t rebuild_batch = std::max<uint32_t>(rebuild / batch_size, 1);
-  uint32_t rehash_batch = std::max<uint32_t>(rehash / batch_size, 1);
-
-  uint64_t num_train_batches = train_data.numBatches();
-
-  // Because of how the datasets are read we know that all batches will not have
-  // a batch size larger than this so we can just set the batch size here.
-  this->createBatchStates(batch_size, false);
-
-  std::vector<int64_t> time_per_epoch;
-
-  BoltBatch outputs = _layers[_num_layers - 1]->createBatchState(batch_size);
-
-  SparseCategoricalCrossEntropyLoss loss;
-
-  for (uint32_t epoch = 0; epoch < epochs; epoch++) {
-    std::cout << "\nEpoch " << (_epoch_count + 1) << ':' << std::endl;
-    ProgressBar bar(num_train_batches);
-    auto train_start = std::chrono::high_resolution_clock::now();
-
-    for (uint32_t batch = 0; batch < num_train_batches; batch++) {
-      if (_iter % 1000 == 999) {
-        shuffleRandomNeurons();
-      }
-
-      const BATCH_T& input_batch = train_data[batch];
-
-#pragma omp parallel for default(none) shared(input_batch, outputs, loss)
-      for (uint32_t i = 0; i < input_batch.getBatchSize(); i++) {
-        BoltVector input =
-            BoltVector::makeInputStateFromBatch<BATCH_T>(input_batch, i);
-
-        this->forward(i, input, outputs[i], input_batch.labels(i).data(),
-                      input_batch.labels(i).size());
-
-        loss(outputs[i], input_batch.getBatchSize(),
-             input_batch.labels(i).data(), input_batch.labels(i).size());
-
-        this->backpropagate<true>(i, input, outputs[i]);
-      }
-
-      this->updateParameters(learning_rate);
-
-      if (!_sparse_inference) {
-        if (_iter % rebuild_batch == (rebuild_batch - 1)) {
-          reBuildHashFunctions();
-          buildHashTables();
-        } else if (_iter % rehash_batch == (rehash_batch - 1)) {
-          buildHashTables();
-        }
-      }
-
-      bar.increment();
-    }
-
-    auto train_end = std::chrono::high_resolution_clock::now();
-    int64_t epoch_time = std::chrono::duration_cast<std::chrono::seconds>(
-                             train_end - train_start)
-                             .count();
-
-    time_per_epoch.push_back(epoch_time);
-    std::cout << std::endl
-              << "Processed " << num_train_batches << " training batches in "
-              << epoch_time << " seconds" << std::endl;
-    _epoch_count++;
-  }
-  return time_per_epoch;
-}
-
-template float FullyConnectedNetwork::predict<dataset::SparseBatch>(
-    const dataset::InMemoryDataset<dataset::SparseBatch>& test_data,
-    uint32_t batch_limit);
-
-template float FullyConnectedNetwork::predict<dataset::DenseBatch>(
-    const dataset::InMemoryDataset<dataset::DenseBatch>& test_data,
-    uint32_t batch_limit);
-
-template <typename BATCH_T>
-float FullyConnectedNetwork::predict(
-    const dataset::InMemoryDataset<BATCH_T>& test_data, uint32_t batch_limit) {
-  uint32_t batch_size = test_data[0].getBatchSize();
-
-  uint64_t num_test_batches = std::min(test_data.numBatches(), batch_limit);
-
-  // Because of how the datasets are read we know that all batches will not have
-  // a batch size larger than this so we can just set the batch size here.
-  this->createBatchStates(batch_size, !this->_sparse_inference);
-
-  BoltBatch outputs = _layers[_num_layers - 1]->createBatchState(
-      batch_size, !_layers[_num_layers - 1]->isForceSparsity());
-
-  std::atomic<uint32_t> correct{0};
-  ProgressBar bar(num_test_batches);
-
-  auto test_start = std::chrono::high_resolution_clock::now();
-  for (uint32_t batch = 0; batch < num_test_batches; batch++) {
-    const BATCH_T& input_batch = test_data[batch];
-
-#pragma omp parallel for default(none) shared(input_batch, outputs, correct)
-    for (uint32_t i = 0; i < input_batch.getBatchSize(); i++) {
-      BoltVector input = BoltVector::makeInputStateFromBatch(input_batch, i);
-
-      this->forward(i, input, outputs[i], nullptr, 0);
-
-      const float* activations = outputs[i].activations;
-      float max_act = std::numeric_limits<float>::min();
-      uint32_t pred = 0;
-      for (uint32_t k = 0; k < outputs[i].len; k++) {
-        if (activations[k] > max_act) {
-          max_act = activations[k];
-          // Since sparsity is set to 1.0, the layer is dense and we can use i
-          // instead of indices[i]
-          if (_layers[_num_layers - 1]->isForceSparsity()) {
-            pred = outputs[i].active_neurons[k];
-          } else {
-            pred = k;
-          }
-        }
-      }
-
-      if (std::find(input_batch.labels(i).begin(), input_batch.labels(i).end(),
-                    pred) != input_batch.labels(i).end()) {
-        correct++;
-      }
-    }
-
-    bar.increment();
-  }
-
-  auto test_end = std::chrono::high_resolution_clock::now();
-  // Anshu: Inference times in milliseconds
-  int64_t test_time = std::chrono::duration_cast<std::chrono::milliseconds>(
-                          test_end - test_start)
-                          .count();
-  std::cout << std::endl
-            << "Processed " << num_test_batches << " test batches in "
-            << test_time << " milliseconds" << std::endl;
-
-  uint32_t num_vecs = std::min(num_test_batches * batch_size, test_data.len());
-  float accuracy = static_cast<float>(correct) / num_vecs;
-  std::cout << "Accuracy: " << accuracy << " (" << correct << "/" << num_vecs
-            << ")" << std::endl;
-
-  return accuracy;
-}
-
-=======
->>>>>>> 266b35a4
 void FullyConnectedNetwork::forward(uint32_t batch_index,
                                     const BoltVector& input, BoltVector& output,
                                     const BoltVector* labels) {
