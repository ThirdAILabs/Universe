#include "FullyConnectedNetwork.h"
#include <bolt/src/layers/ConvLayer.h>
#include <bolt/src/layers/FullyConnectedLayer.h>
#include <bolt/src/loss_functions/LossFunctions.h>
#include <bolt/src/utils/ProgressBar.h>
#include <algorithm>
#include <atomic>
#include <chrono>
#include <cstdlib>
#include <iostream>
#include <limits>
#include <sstream>
#include <stdexcept>

namespace thirdai::bolt {

FullyConnectedNetwork::FullyConnectedNetwork(SequentialConfigList configs,
<<<<<<< HEAD
                                             uint32_t input_dim,
                                             bool is_distributed)
    : _input_dim(input_dim),
      _num_layers(configs.size()),
      _sparse_inference_enabled(false),
      _is_distributed(is_distributed) {
=======
                                             uint32_t input_dim)
    : _input_dim(input_dim), _num_layers(configs.size()) {
>>>>>>> d4d75a99
  auto start = std::chrono::high_resolution_clock::now();

  std::cout << "Initializing Bolt network..." << std::endl;

  for (uint32_t i = 0; i < _num_layers; i++) {
    uint64_t prev_dim = i == 0 ? input_dim : configs[i - 1]->getDim();

    // if FullyConnectedConfig
    if (auto fully_connected_config =
            std::dynamic_pointer_cast<FullyConnectedLayerConfig>(configs[i])) {
      _layers.push_back(std::make_shared<FullyConnectedLayer>(
          *fully_connected_config, prev_dim, _is_distributed));
      // if ConvConfig
    } else if (auto conv_config =
                   std::dynamic_pointer_cast<ConvLayerConfig>(configs[i])) {
      if (i == _num_layers - 1) {
        throw std::invalid_argument("ConvLayer not supported as final layer.");
      }
      uint64_t prev_channels;
      uint64_t prev_sparse_channels;
      if (i == 0) {
        // TODO(david): handle 3d input, change hardcoded input channels
        prev_channels = 3;
        prev_sparse_channels = 3;
      } else {
        if (auto prev_conv_config =
                std::dynamic_pointer_cast<ConvLayerConfig>(configs[i - 1])) {
          prev_channels = prev_conv_config->num_filters;
          prev_sparse_channels =
              prev_conv_config->num_filters * prev_conv_config->sparsity;
        } else {
          throw std::invalid_argument(
              "ConvLayer can only come after input or another ConvLayer");
        }
      }
      auto next_conv_config =
          std::dynamic_pointer_cast<ConvLayerConfig>(configs[i + 1]);
      std::pair<uint32_t, uint32_t> next_kernel_size =
          next_conv_config ? next_conv_config->kernel_size
                           : std::pair<uint32_t, uint32_t>(1, 1);

      _layers.push_back(
          std::make_shared<ConvLayer>(*conv_config, prev_dim, prev_channels,
                                      prev_sparse_channels, next_kernel_size));
    }
  }

  auto end = std::chrono::high_resolution_clock::now();

  this->printSummary();

  std::cout
      << "Initialized Network in "
      << std::chrono::duration_cast<std::chrono::seconds>(end - start).count()
      << " seconds" << std::endl;
}

void FullyConnectedNetwork::forward(uint32_t batch_index,
                                    const BoltVector& input, BoltVector& output,
                                    const BoltVector* labels) {
  for (uint32_t i = 0; i < _num_layers; i++) {
    if (i == 0 && _num_layers == 1) {  // First and last layer
      _layers[0]->forward(input, output, labels);
    } else if (i == 0) {  // First layer
      _layers[0]->forward(input, _states[0][batch_index], nullptr);
    } else if (i == _num_layers - 1) {  // Last layer
      _layers[i]->forward(_states[i - 1][batch_index], output, labels);
    } else {  // Middle layer
      _layers[i]->forward(_states[i - 1][batch_index], _states[i][batch_index],
                          nullptr);
    }
  }
}

template void FullyConnectedNetwork::backpropagate<true>(uint32_t, BoltVector&,
                                                         BoltVector&);
template void FullyConnectedNetwork::backpropagate<false>(uint32_t, BoltVector&,
                                                          BoltVector&);

template <bool FROM_INPUT>
void FullyConnectedNetwork::backpropagate(uint32_t batch_index,
                                          BoltVector& input,
                                          BoltVector& output) {
  for (uint32_t i = _num_layers; i > 0; i--) {
    uint32_t layer = i - 1;
    if (layer == 0 && _num_layers == 1) {  // First and last layer
      if (FROM_INPUT) {
        _layers[0]->backpropagateInputLayer(input, output);
      } else {
        _layers[0]->backpropagate(input, output);
      }
    } else if (layer == 0) {  // First layer
      if (FROM_INPUT) {
        _layers[0]->backpropagateInputLayer(input, _states[0][batch_index]);
      } else {
        _layers[0]->backpropagate(input, _states[0][batch_index]);
      }
    } else if (layer == _num_layers - 1) {  // Last layer
      _layers[layer]->backpropagate(_states[layer - 1][batch_index], output);
    } else {  // Middle layer
      _layers[layer]->backpropagate(_states[layer - 1][batch_index],
                                    _states[layer][batch_index]);
    }
  }
}

void FullyConnectedNetwork::initializeNetworkState(uint32_t batch_size,
                                                   bool use_sparsity) {
  _states.clear();
  for (uint32_t l = 0; l < _num_layers - 1; l++) {
    _states.push_back(_layers[l]->createBatchState(
        batch_size, /* use_sparsity= */ use_sparsity));
  }
}

}  // namespace thirdai::bolt<|MERGE_RESOLUTION|>--- conflicted
+++ resolved
@@ -15,17 +15,12 @@
 namespace thirdai::bolt {
 
 FullyConnectedNetwork::FullyConnectedNetwork(SequentialConfigList configs,
-<<<<<<< HEAD
                                              uint32_t input_dim,
                                              bool is_distributed)
-    : _input_dim(input_dim),
-      _num_layers(configs.size()),
-      _sparse_inference_enabled(false),
-      _is_distributed(is_distributed) {
-=======
-                                             uint32_t input_dim)
-    : _input_dim(input_dim), _num_layers(configs.size()) {
->>>>>>> d4d75a99
+    
+    :_input_dim(input_dim), 
+    _num_layers(configs.size()), 
+    _is_distributed(is_distributed) {
   auto start = std::chrono::high_resolution_clock::now();
 
   std::cout << "Initializing Bolt network..." << std::endl;
