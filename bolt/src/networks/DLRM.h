--- conflicted
+++ resolved
@@ -22,11 +22,7 @@
 
  private:
   void forward(uint32_t batch_index, const dataset::ClickThroughBatch& inputs,
-<<<<<<< HEAD
-               BoltVector& output) final;
-=======
                BoltVector& output, bool train) final;
->>>>>>> d72ab14c
 
   void backpropagate(uint32_t batch_index, dataset::ClickThroughBatch& inputs,
                      BoltVector& output) final;
