--- conflicted
+++ resolved
@@ -50,16 +50,11 @@
     _top_mlp.buildHashTables();
   }
 
-<<<<<<< HEAD
-  BoltBatch getOutputs(uint32_t batch_size, bool force_dense) final {
-    return _top_mlp.getOutputs(batch_size, force_dense);
-=======
   uint32_t outputDim() const final { return _top_mlp.outputDim(); }
 
   BoltBatch getOutputs(uint32_t batch_size, bool force_dense, int layer_no) final {
     (void) layer_no;
     return _top_mlp.getOutputs(batch_size, force_dense, -1);
->>>>>>> 14fd7439
   }
 
   EmbeddingLayer _embedding_layer;
