--- conflicted
+++ resolved
@@ -88,17 +88,10 @@
 template <typename BATCH_T>
 MetricData Model<BATCH_T>::trainOnStream(
     std::shared_ptr<dataset::StreamingDataset<BATCH_T>>& train_data,
-<<<<<<< HEAD
     std::shared_ptr<LossFunction>& loss_fn, float learning_rate,
     uint32_t rehash_batch, uint32_t rebuild_batch,
     const std::vector<std::string>& metric_names,uint32_t metric_log_batch_interval, bool verbose) {
   MetricAggregator metrics(metric_names, loss_fn, verbose);
-=======
-    const LossFunction& loss_fn, float learning_rate, uint32_t rehash_batch,
-    uint32_t rebuild_batch, const std::vector<std::string>& metric_names,
-    uint32_t metric_log_batch_interval, bool verbose) {
-  MetricAggregator metrics(metric_names, verbose);
->>>>>>> ff413cd2
 
   uint32_t batch_size = train_data->getMaxBatchSize();
   initializeNetworkState(batch_size, /* force_dense=*/false);
@@ -254,11 +247,7 @@
     std::optional<std::function<void(const bolt::BoltBatch&, uint32_t)>>
         batch_callback,
     bool verbose) {
-<<<<<<< HEAD
   MetricAggregator metrics(metric_names, /* loss_fn= */ nullptr, verbose);
-=======
-  MetricAggregator metrics(metric_names, verbose);
->>>>>>> ff413cd2
 
   uint32_t batch_size = test_data->getMaxBatchSize();
   initializeNetworkState(batch_size, metrics.forceDenseInference());
