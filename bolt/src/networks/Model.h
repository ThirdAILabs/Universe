#pragma once

#include <bolt/src/layers/BoltVector.h>
#include <bolt/src/loss_functions/LossFunctions.h>
#include <bolt/src/metrics/Metric.h>
#include <dataset/src/Dataset.h>
#include <algorithm>
#include <limits>
#include <memory>
#include <string>
#include <unordered_map>

namespace thirdai::bolt {

template <typename BATCH_T>
class Model {
 public:
  Model() : _epoch_count(0), _batch_iter(0) {}
  /**
   * This function takes in a dataset and training parameters and trains the
   * network for the specified number of epochs with the given parameters. Note
   * that it can be called multiple times to train a network. Returns a map that
   * gives access to the times per epoch and any metrics that were computed
   * during training.
   */
  MetricData train(
      // Train dataset
      const dataset::InMemoryDataset<BATCH_T>& train_data,
      // Loss function to use
      const LossFunction& loss_fn,
      // Learning rate for training
      float learning_rate,
      // Number of training epochs
      uint32_t epochs,
      // Rehash, rebuild parameters for hash functions/tables
      uint32_t rehash = 0, uint32_t rebuild = 0,
      // Metrics to compute during training
      const std::vector<std::string>& metric_names = {},
      // Restrict printouts
      bool verbose = true);

  /**
   * This function takes in a test dataset and uses it to evaluate the model. It
   * returns the final accuracy. The batch_limit parameter limits the number of
   * test batches used, this is intended for intermediate accuracy checks during
   * training with large datasets. Metrics can be passed in to be computed for
   * the test set, and the function optionally store the activations for the
   * output layer in the output_activations array.
   */
  MetricData predict(
      // Test dataset
      const dataset::InMemoryDataset<BATCH_T>& test_data,
      // Array to store output activations in, will not return activations if
      // this is null
      float* output_activations,
      // Metrics to compute
      const std::vector<std::string>& metric_names = {},
      // Restrict printouts
      bool verbose = true,
      // Limit the number of batches used in the dataset
      uint32_t batch_limit = std::numeric_limits<uint32_t>::max());

  float* getEmbeddings(uint32_t layer_no, const BATCH_T& input_batch, uint32_t test_batch_size);

  // Computes forward path through the network.
  virtual void forward(uint32_t batch_index, const BATCH_T& input,
                       BoltVector& output, int layer_no = -1) = 0;

  // Backpropagates gradients through the network
  virtual void backpropagate(uint32_t batch_index, BATCH_T& input,
                             BoltVector& output) = 0;

  // Performs parameter updates for the network.
  virtual void updateParameters(float learning_rate, uint32_t iter) = 0;

  // Called for network to allocate any necessary state to store activations and
  // gradients.
  virtual void initializeNetworkState(uint32_t batch_size,
                                      bool force_dense) = 0;

  // Construct new hash functions (primarly for fully connected layers).
  virtual void reBuildHashFunctions() = 0;

  // Rebuild any hash tables (primarly for fully connected layers).
  virtual void buildHashTables() = 0;

  // Shuffles neurons for random sampling.
  virtual void shuffleRandomNeurons() = 0;

  // Allocates storage for activations and gradients for output layer.
  virtual BoltBatch getOutputs(uint32_t batch_size, bool force_dense, int layer_no) = 0;

  // Gets the dimension of the output layer.
  virtual uint32_t outputDim() const = 0;

<<<<<<< HEAD
  virtual ~Model() = default;
=======
  virtual void setWeights(int layer_no, float* weights, int weightsLen) = 0;

  virtual void setBias(int layer_no, float* biases, int biasesLen) = 0;
>>>>>>> 14fd7439

 private:
  uint32_t getRehashBatch(uint32_t rehash, uint32_t batch_size,
                          uint32_t data_len);

  uint32_t getRebuildBatch(uint32_t rebuild, uint32_t batch_size,
                           uint32_t data_len);

  uint32_t _epoch_count;

 protected:
  uint32_t _batch_iter;
};

}  // namespace thirdai::bolt<|MERGE_RESOLUTION|>--- conflicted
+++ resolved
@@ -93,13 +93,12 @@
   // Gets the dimension of the output layer.
   virtual uint32_t outputDim() const = 0;
 
-<<<<<<< HEAD
   virtual ~Model() = default;
-=======
+
   virtual void setWeights(int layer_no, float* weights, int weightsLen) = 0;
 
   virtual void setBias(int layer_no, float* biases, int biasesLen) = 0;
->>>>>>> 14fd7439
+
 
  private:
   uint32_t getRehashBatch(uint32_t rehash, uint32_t batch_size,
