--- conflicted
+++ resolved
@@ -54,11 +54,7 @@
    */
   MetricData trainOnStream(
       // Train dataset
-<<<<<<< HEAD
-      std::shared_ptr<dataset::StreamingDataset<BATCH_T>> train_data,
-=======
       std::shared_ptr<dataset::StreamingDataset<BATCH_T, BoltBatch>> train_data,
->>>>>>> 0601616d
       // Loss function to use
       const LossFunction& loss_fn,
       // Learning rate for training
@@ -111,11 +107,7 @@
    */
   InferenceMetricData predictOnStream(
       // Test dataset
-<<<<<<< HEAD
-      std::shared_ptr<dataset::StreamingDataset<BATCH_T>> test_data,
-=======
       std::shared_ptr<dataset::StreamingDataset<BATCH_T, BoltBatch>> test_data,
->>>>>>> 0601616d
       // Use sparse inference
       bool use_sparse_inference = false,
       // Metrics to compute
