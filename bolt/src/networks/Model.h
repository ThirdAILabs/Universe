--- conflicted
+++ resolved
@@ -58,11 +58,7 @@
       // Train dataset
       std::shared_ptr<dataset::StreamingDataset<BATCH_T>>& train_data,
       // Loss function to use
-<<<<<<< HEAD
       std::shared_ptr<LossFunction>& loss_fn,
-=======
-      const LossFunction& loss_fn,
->>>>>>> ff413cd2
       // Learning rate for training
       float learning_rate,
       // After how many batches to rebuild hash tables
@@ -115,15 +111,10 @@
       // Metrics to compute
       const std::vector<std::string>& metric_names = {},
       // We choose not to store final layer activations for a streaming dataset
-<<<<<<< HEAD
-      // as streaming datasets, so instead we provide the ability to have a
-      // callback which is called with the output activations after every batch.
-=======
       // as streaming datasets could be large enough that storing all of the
       // activation is not possible and the size of the dataset is not known at
       // the beginning, so instead we provide the ability to have a callback
       // which is called with the output activations after every batch.
->>>>>>> ff413cd2
       std::optional<std::function<void(const bolt::BoltBatch&, uint32_t)>>
           batch_callback = std::nullopt,
       // Restrict printouts
