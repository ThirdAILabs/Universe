--- conflicted
+++ resolved
@@ -54,12 +54,7 @@
    */
   MetricData trainOnStream(
       // Train dataset
-<<<<<<< HEAD
-      std::shared_ptr<dataset::StreamingDataset<BATCH_T>> train_data,
-=======
-      std::shared_ptr<dataset::StreamingDataset<BATCH_T, BoltBatch>>&
-          train_data,
->>>>>>> a726e12b
+      std::shared_ptr<dataset::StreamingDataset<BATCH_T, BoltBatch>> train_data,
       // Loss function to use
       const LossFunction& loss_fn,
       // Learning rate for training
@@ -112,12 +107,8 @@
    */
   InferenceMetricData predictOnStream(
       // Test dataset
-<<<<<<< HEAD
-      std::shared_ptr<dataset::StreamingDataset<BATCH_T>> test_data,
-=======
-      const std::shared_ptr<dataset::StreamingDataset<BATCH_T, BoltBatch>>&
+      std::shared_ptr<dataset::StreamingDataset<BATCH_T, BoltBatch>>
           test_data,
->>>>>>> a726e12b
       // Use sparse inference
       bool use_sparse_inference = false,
       // Metrics to compute
