#include <bolt/src/layers/LayerConfig.h>
#include <bolt/src/layers/LayerUtils.h>
#include <bolt/src/networks/FullyConnectedNetwork.h>
#include <gtest/gtest.h>
#include <dataset/src/Dataset.h>
#include <dataset/src/bolt_datasets/BoltDatasets.h>
#include <algorithm>
#include <optional>
#include <random>
#include <vector>

namespace thirdai::bolt::tests {

static const uint32_t n_classes = 100, n_batches = 100, batch_size = 100;

class FullyConnectedClassificationNetworkTestFixture : public testing::Test {
 public:
  static dataset::DatasetWithLabels genDataset(bool add_noise) {
    std::mt19937 gen(892734);
    std::uniform_int_distribution<uint32_t> label_dist(0, n_classes - 1);
    std::normal_distribution<float> data_dist(0, add_noise ? 1.0 : 0.1);

    std::vector<bolt::BoltBatch> data_batches;
    std::vector<bolt::BoltBatch> label_batches;
    for (uint32_t b = 0; b < n_batches; b++) {
      std::vector<bolt::BoltVector> labels;
      std::vector<bolt::BoltVector> vectors;
      for (uint32_t i = 0; i < batch_size; i++) {
        uint32_t label = label_dist(gen);
        bolt::BoltVector v(n_classes, true, false);
        std::generate(v.activations, v.activations + n_classes,
                      [&]() { return data_dist(gen); });
        if (!add_noise) {
          v.activations[label] += 1.0;
        }
        vectors.push_back(std::move(v));
        labels.push_back(BoltVector::makeSparseVector({label}, {1.0}));
      }
      data_batches.push_back(bolt::BoltBatch(std::move(vectors)));
      label_batches.push_back(bolt::BoltBatch(std::move(labels)));
    }

    return dataset::DatasetWithLabels(
        dataset::BoltDataset(std::move(data_batches), n_batches * batch_size),
        dataset::BoltDataset(std::move(label_batches), n_batches * batch_size));
  }
};

TEST_F(FullyConnectedClassificationNetworkTestFixture,
       TrainSimpleDatasetSingleLayerNetwork) {
  FullyConnectedNetwork network({std::make_shared<FullyConnectedLayerConfig>(
                                    n_classes, ActivationFunction::Softmax)},
                                n_classes);

  auto data = genDataset(false);

  network.train(data.data, data.labels, CategoricalCrossEntropyLoss(),
                /* learning_rate= */ 0.001, /* epochs= */ 5,
                /* rehash= */ 0, /* rebuild= */ 0, /* metric_names= */ {},
                /* verbose= */ false);
  auto test_metrics = network.predict(
      data.data, data.labels, /* output_active_neurons= */ nullptr,
      /* output_activations= */ nullptr,
      /* metric_names= */ {"categorical_accuracy"},
      /* verbose= */ false);
  ASSERT_GE(test_metrics["categorical_accuracy"], 0.98);
}

TEST_F(FullyConnectedClassificationNetworkTestFixture,
       TrainNoisyDatasetSingleLayerNetwork) {
  FullyConnectedNetwork network({std::make_shared<FullyConnectedLayerConfig>(
                                    n_classes, ActivationFunction::Softmax)},
                                n_classes);

  auto data = genDataset(true);

  network.train(data.data, data.labels, CategoricalCrossEntropyLoss(),
                /* learning_rate= */ 0.001, /* epochs= */ 5,
                /* rehash= */ 0, /* rebuild= */ 0, /* metric_names= */ {},
                /* verbose= */ false);
  auto test_metrics = network.predict(
      data.data, data.labels, /* output_active_neurons= */ nullptr,
      /* output_activations= */ nullptr,
      /* metric_names= */ {"categorical_accuracy"},
      /* verbose= */ false);
  ASSERT_LE(test_metrics["categorical_accuracy"], 0.2);
}

static void testSimpleDatasetMultiLayerNetworkActivation(
    ActivationFunction act) {
  FullyConnectedNetwork network(
      {std::make_shared<FullyConnectedLayerConfig>(10000, 0.1, act),
       std::make_shared<FullyConnectedLayerConfig>(
           n_classes, ActivationFunction::Softmax)},
      n_classes);

  auto data = FullyConnectedClassificationNetworkTestFixture::genDataset(false);

  network.train(data.data, data.labels, CategoricalCrossEntropyLoss(),
                /* learning_rate */ 0.001, /* epochs */ 2,
                /* rehash= */ 0, /* rebuild= */ 0, /* metric_names= */ {},
                /* verbose= */ false);
  auto test_metrics = network.predict(
      data.data, data.labels, /* output_active_neurons= */ nullptr,
      /* output_activations= */ nullptr,
      /* metric_names= */ {"categorical_accuracy"},
      /* verbose= */ false);
  ASSERT_GE(test_metrics["categorical_accuracy"], 0.99);
}

TEST_F(FullyConnectedClassificationNetworkTestFixture,
       TrainSimpleDatasetMultiLayerNetwork) {
  testSimpleDatasetMultiLayerNetworkActivation(ActivationFunction::ReLU);
}

TEST_F(FullyConnectedClassificationNetworkTestFixture,
       TrainSimpleDatasetMultiLayerNetworkTanh) {
  testSimpleDatasetMultiLayerNetworkActivation(ActivationFunction::Tanh);
}

TEST_F(FullyConnectedClassificationNetworkTestFixture,
       TrainSimpleDatasetMultiLayerNetworkSigmoid) {
  FullyConnectedNetwork network({std::make_shared<FullyConnectedLayerConfig>(
                                     10000, 0.1, ActivationFunction::ReLU),
                                 std::make_shared<FullyConnectedLayerConfig>(
                                     n_classes, ActivationFunction::Sigmoid)},
                                n_classes);

  auto data = FullyConnectedClassificationNetworkTestFixture::genDataset(false);

<<<<<<< HEAD
  network.train(data.data, data.labels, BinaryCrossEntropyLoss(), 0.001, 2,
=======
  network.train(data.data, data.labels, BinaryCrossEntropyLoss(),
                /* learning_rate= */ 0.001, /* epochs= */ 2,
>>>>>>> b060de33
                /* rehash= */ 0, /* rebuild= */ 0, /* metric_names= */ {},
                /* verbose= */ true);
  auto test_metrics = network.predict(
      data.data, data.labels, /* output_active_neurons= */ nullptr,
      /* output_activations= */ nullptr,
      /* metric_names= */ {"categorical_accuracy"},
      /* verbose= */ true);
  // Lower accuracy threshold to 0.6 because Sigmoid/BCE converges slower than
  // ReLU/Tanh.
  ASSERT_GE(test_metrics["categorical_accuracy"], 0.6);
}

TEST_F(FullyConnectedClassificationNetworkTestFixture,
       TrainNoisyDatasetMultiLayerNetwork) {
  FullyConnectedNetwork network({std::make_shared<FullyConnectedLayerConfig>(
                                     10000, 0.1, ActivationFunction::ReLU),
                                 std::make_shared<FullyConnectedLayerConfig>(
                                     n_classes, ActivationFunction::Softmax)},
                                n_classes);

  auto data = genDataset(true);

  network.train(data.data, data.labels, CategoricalCrossEntropyLoss(),
                /* learning_rate= */ 0.001, /* epochs= */ 2,
                /* rehash= */ 0, /* rebuild=*/0, /* metric_names= */ {},
                /* verbose= */ false);
  auto test_metrics = network.predict(
      data.data, data.labels, /* output_active_neurons= */ nullptr,
      /* output_activations= */ nullptr,
      /* metric_names= */ {"categorical_accuracy"},
      /* verbose= */ false);
  ASSERT_LE(test_metrics["categorical_accuracy"], 0.2);
}

}  // namespace thirdai::bolt::tests<|MERGE_RESOLUTION|>--- conflicted
+++ resolved
@@ -128,12 +128,8 @@
 
   auto data = FullyConnectedClassificationNetworkTestFixture::genDataset(false);
 
-<<<<<<< HEAD
-  network.train(data.data, data.labels, BinaryCrossEntropyLoss(), 0.001, 2,
-=======
   network.train(data.data, data.labels, BinaryCrossEntropyLoss(),
                 /* learning_rate= */ 0.001, /* epochs= */ 2,
->>>>>>> b060de33
                 /* rehash= */ 0, /* rebuild= */ 0, /* metric_names= */ {},
                 /* verbose= */ true);
   auto test_metrics = network.predict(
