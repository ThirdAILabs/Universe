#include <bolt/src/layers/LayerConfig.h>
#include <bolt/src/layers/LayerUtils.h>
#include <bolt/src/networks/FullyConnectedNetwork.h>
#include <gtest/gtest.h>
#include <dataset/src/Dataset.h>
#include <dataset/src/bolt_datasets/BatchProcessor.h>
#include <dataset/src/bolt_datasets/BoltDatasets.h>
#include <dataset/src/bolt_datasets/DataLoader.h>
#include <dataset/src/bolt_datasets/StreamingDataset.h>
#include <algorithm>
#include <optional>
#include <random>
#include <sstream>
#include <vector>

namespace thirdai::bolt::tests {

static const uint32_t n_classes = 100, n_batches = 100, batch_size = 100;

class FullyConnectedClassificationNetworkTestFixture : public testing::Test {
 public:
  static dataset::DatasetWithLabels genDataset(bool add_noise) {
    std::mt19937 gen(892734);
    std::uniform_int_distribution<uint32_t> label_dist(0, n_classes - 1);
    std::normal_distribution<float> data_dist(0, add_noise ? 1.0 : 0.1);

    std::vector<bolt::BoltBatch> data_batches;
    std::vector<bolt::BoltBatch> label_batches;
    for (uint32_t b = 0; b < n_batches; b++) {
      std::vector<bolt::BoltVector> labels;
      std::vector<bolt::BoltVector> vectors;
      for (uint32_t i = 0; i < batch_size; i++) {
        uint32_t label = label_dist(gen);
        bolt::BoltVector v(n_classes, true, false);
        std::generate(v.activations, v.activations + n_classes,
                      [&]() { return data_dist(gen); });
        if (!add_noise) {
          v.activations[label] += 1.0;
        }
        vectors.push_back(std::move(v));
        labels.push_back(BoltVector::makeSparseVector({label}, {1.0}));
      }
      data_batches.push_back(bolt::BoltBatch(std::move(vectors)));
      label_batches.push_back(bolt::BoltBatch(std::move(labels)));
    }

    return dataset::DatasetWithLabels(
        dataset::BoltDataset(std::move(data_batches), n_batches * batch_size),
        dataset::BoltDataset(std::move(label_batches), n_batches * batch_size));
  }
};

TEST_F(FullyConnectedClassificationNetworkTestFixture,
       TrainSimpleDatasetSingleLayerNetwork) {
  FullyConnectedNetwork network({std::make_shared<FullyConnectedLayerConfig>(
                                    n_classes, ActivationFunction::Softmax)},
                                n_classes);

  auto data = genDataset(false);

  network.train(data.data, data.labels, CategoricalCrossEntropyLoss(),
                /* learning_rate= */ 0.001, /* epochs= */ 5,
                /* rehash= */ 0, /* rebuild= */ 0, /* metric_names= */ {},
                /* verbose= */ false);
  auto test_metrics = network.predict(
      data.data, data.labels, /* output_active_neurons= */ nullptr,
      /* output_activations= */ nullptr,
      /* metric_names= */ {"categorical_accuracy"},
      /* verbose= */ false);
  ASSERT_GE(test_metrics["categorical_accuracy"], 0.98);
}

TEST_F(FullyConnectedClassificationNetworkTestFixture,
       TrainNoisyDatasetSingleLayerNetwork) {
  FullyConnectedNetwork network({std::make_shared<FullyConnectedLayerConfig>(
                                    n_classes, ActivationFunction::Softmax)},
                                n_classes);

  auto data = genDataset(true);

  network.train(data.data, data.labels, CategoricalCrossEntropyLoss(),
                /* learning_rate= */ 0.001, /* epochs= */ 5,
                /* rehash= */ 0, /* rebuild= */ 0, /* metric_names= */ {},
                /* verbose= */ false);
  auto test_metrics = network.predict(
      data.data, data.labels, /* output_active_neurons= */ nullptr,
      /* output_activations= */ nullptr,
      /* metric_names= */ {"categorical_accuracy"},
      /* verbose= */ false);
  ASSERT_LE(test_metrics["categorical_accuracy"], 0.2);
}

static void testSimpleDatasetMultiLayerNetworkActivation(
    ActivationFunction act) {
  FullyConnectedNetwork network(
      {std::make_shared<FullyConnectedLayerConfig>(10000, 0.1, act),
       std::make_shared<FullyConnectedLayerConfig>(
           n_classes, ActivationFunction::Softmax)},
      n_classes);

  auto data = FullyConnectedClassificationNetworkTestFixture::genDataset(false);

  network.train(data.data, data.labels, CategoricalCrossEntropyLoss(),
                /* learning_rate */ 0.001, /* epochs */ 2,
                /* rehash= */ 0, /* rebuild= */ 0, /* metric_names= */ {},
                /* verbose= */ false);
  auto test_metrics = network.predict(
      data.data, data.labels, /* output_active_neurons= */ nullptr,
      /* output_activations= */ nullptr,
      /* metric_names= */ {"categorical_accuracy"},
      /* verbose= */ false);
  ASSERT_GE(test_metrics["categorical_accuracy"], 0.99);
}

TEST_F(FullyConnectedClassificationNetworkTestFixture,
       TrainSimpleDatasetMultiLayerNetwork) {
  testSimpleDatasetMultiLayerNetworkActivation(ActivationFunction::ReLU);
}

TEST_F(FullyConnectedClassificationNetworkTestFixture,
       TrainSimpleDatasetMultiLayerNetworkTanh) {
  testSimpleDatasetMultiLayerNetworkActivation(ActivationFunction::Tanh);
}

TEST_F(FullyConnectedClassificationNetworkTestFixture,
       TrainSimpleDatasetMultiLayerNetworkSigmoid) {
  FullyConnectedNetwork network({std::make_shared<FullyConnectedLayerConfig>(
                                     10000, 0.1, ActivationFunction::ReLU),
                                 std::make_shared<FullyConnectedLayerConfig>(
                                     n_classes, ActivationFunction::Sigmoid)},
                                n_classes);

  auto data = FullyConnectedClassificationNetworkTestFixture::genDataset(false);

  network.train(data.data, data.labels, BinaryCrossEntropyLoss(),
                /* learning_rate= */ 0.001, /* epochs= */ 2,
                /* rehash= */ 0, /* rebuild= */ 0, /* metric_names= */ {},
                /* verbose= */ true);
  auto test_metrics = network.predict(
      data.data, data.labels, /* output_active_neurons= */ nullptr,
      /* output_activations= */ nullptr,
      /* metric_names= */ {"categorical_accuracy"},
      /* verbose= */ true);
  // Lower accuracy threshold to 0.6 because Sigmoid/BCE converges slower than
  // ReLU/Tanh.
  ASSERT_GE(test_metrics["categorical_accuracy"], 0.6);
}

TEST_F(FullyConnectedClassificationNetworkTestFixture,
       TrainNoisyDatasetMultiLayerNetwork) {
  FullyConnectedNetwork network({std::make_shared<FullyConnectedLayerConfig>(
                                     10000, 0.1, ActivationFunction::ReLU),
                                 std::make_shared<FullyConnectedLayerConfig>(
                                     n_classes, ActivationFunction::Softmax)},
                                n_classes);

  auto data = genDataset(true);

  network.train(data.data, data.labels, CategoricalCrossEntropyLoss(),
                /* learning_rate= */ 0.001, /* epochs= */ 2,
                /* rehash= */ 0, /* rebuild=*/0, /* metric_names= */ {},
                /* verbose= */ false);
  auto test_metrics = network.predict(
      data.data, data.labels, /* output_active_neurons= */ nullptr,
      /* output_activations= */ nullptr,
      /* metric_names= */ {"categorical_accuracy"},
      /* verbose= */ false);
  ASSERT_LE(test_metrics["categorical_accuracy"], 0.2);
}

<<<<<<< HEAD
=======
TEST_F(FullyConnectedClassificationNetworkTestFixture,
       MultiLayerNetworkToString) {
  FullyConnectedNetwork network(
      {/* layer1= */ std::make_shared<FullyConnectedLayerConfig>(
           /* dim= */ 10000, /* sparsity= */ 0.1,
           /* act_func= */ ActivationFunction::ReLU),
       /* layer2= */ std::make_shared<FullyConnectedLayerConfig>(
           /* dim= */ n_classes, /* act_func= */ ActivationFunction::Softmax)},
      /* input_dim= */ n_classes);

  std::stringstream summary;
  network.buildNetworkSummary(summary);

  std::string expected =
      "========= Bolt Network =========\n"
      "InputLayer (Layer 0): dim=100\n"
      "FullyConnectedLayer (Layer 1): dim=10000, sparsity=0.1, act_func=ReLU\n"
      "FullyConnectedLayer (Layer 2): dim=100, sparsity=1, act_func=Softmax\n"
      "================================";
  std::string actual = summary.str();

  std::cout << actual << std::endl;

  ASSERT_EQ(expected, actual);
}

// This doesn't need to do anything, just needs to implement the DataLoader
// interface so that we can construct a mock streaming dataset. See comment
// below for more details on how this test works.
>>>>>>> ac9b4a49
class DummyDataLoader final : public dataset::DataLoader {
 public:
  DummyDataLoader() : DataLoader(batch_size) {}

  std::optional<std::vector<std::string>> nextBatch() final { return {{}}; }

  std::optional<std::string> getHeader() final { return ""; }

  std::string resourceName() const final { return ""; }
};

<<<<<<< HEAD
// Mock batch processor that consumes an InMemoryDataset and returns its
// batches.
=======
/*
  Mock batch processor that consumes an InMemoryDataset and returns its
  batches. The idea behind the batch processor is that it will receive raw rows
  from the dataset and convert them into the given batch type to be processed
  by bolt. In these tests we are not interested in testing the data
  loader/batch processer functionality as this is handled seperately, and soley
  interested in testing that bolt trains correctly on streaming datasets. Thus
  we create a mock batch processor that instead of processing actual rows and
  returning batches, just returns already created batches in order from an in
  memory dataset. Having the functionality to return a batch when nextBatch() is
  called is sufficient to construct a streaming dataset, in addition to the
  DummDataLoader defined above.
*/
>>>>>>> ac9b4a49
class MockBatchProcessor final : public dataset::BatchProcessor<BoltBatch> {
 public:
  MockBatchProcessor(dataset::BoltDatasetPtr data,
                     dataset::BoltDatasetPtr labels)
      : _data(std::move(data)), _labels(std::move(labels)), _batch_counter(0) {}

  std::optional<dataset::BoltDataLabelPair<BoltBatch>> createBatch(
      const std::vector<std::string>& rows) final {
    (void)rows;

    if (_batch_counter >= _data->numBatches()) {
      return std::nullopt;
    }

    std::pair<BoltBatch, BoltBatch> batch_pair = {
        std::move(_data->at(_batch_counter)),
        std::move(_labels->at(_batch_counter))};
    _batch_counter++;

    return batch_pair;
  }

  bool expectsHeader() const final { return false; }

  void processHeader(const std::string& header) final { (void)header; }

 private:
  dataset::BoltDatasetPtr _data;
  dataset::BoltDatasetPtr _labels;
  uint32_t _batch_counter;
};

std::shared_ptr<dataset::StreamingDataset<BoltBatch>> getMockStreamingDataset(
    dataset::DatasetWithLabels&& dataset) {
  std::shared_ptr<dataset::DataLoader> mock_loader =
      std::make_shared<DummyDataLoader>();

  std::shared_ptr<dataset::BatchProcessor<BoltBatch>> mock_processor =
      std::make_shared<MockBatchProcessor>(dataset.data, dataset.labels);

  return std::make_shared<dataset::StreamingDataset<BoltBatch>>(mock_loader,
                                                                mock_processor);
}

void testFullyConnectedNetworkOnStream(FullyConnectedNetwork& network,
                                       uint32_t epochs, float acc_threshold) {
  for (uint32_t e = 0; e < epochs; e++) {
    auto in_mem_data =
        FullyConnectedClassificationNetworkTestFixture::genDataset(false);
    auto stream_data = getMockStreamingDataset(std::move(in_mem_data));

    network.trainOnStream(stream_data, CategoricalCrossEntropyLoss(),
                          /* learning_rate= */ 0.001,
                          /* rehash_batch= */ 10, /* rebuild_batch= */ 50,
                          /* metric_names= */ {},
                          /* metric_log_batch_interval=*/0,
                          /* verbose= */ false);
  }

  auto in_mem_data =
      FullyConnectedClassificationNetworkTestFixture::genDataset(false);
  auto stream_data = getMockStreamingDataset(std::move(in_mem_data));

  auto test_metrics =
      network.predictOnStream(stream_data,
                              /* metric_names= */ {"categorical_accuracy"},
                              /* batch_callback= */ std::nullopt,
                              /* verbose= */ false);
  ASSERT_GE(test_metrics["categorical_accuracy"], acc_threshold);
}

TEST_F(FullyConnectedClassificationNetworkTestFixture,
       TrainSimpleDatasetSingleLayerNetworkStreamingData) {
  FullyConnectedNetwork network({std::make_shared<FullyConnectedLayerConfig>(
                                    n_classes, ActivationFunction::Softmax)},
                                n_classes);

<<<<<<< HEAD
  testFullyConnectedNetworkOnStream(network, 5, 0.98);
=======
  testFullyConnectedNetworkOnStream(network, /* epochs= */ 5,
                                    /* acc_threshold= */ 0.98);
>>>>>>> ac9b4a49
}

TEST_F(FullyConnectedClassificationNetworkTestFixture,
       TrainSimpleDatasetMultiLayerNetworkStreamingData) {
<<<<<<< HEAD
  FullyConnectedNetwork network({std::make_shared<FullyConnectedLayerConfig>(
                                     10000, 0.1, ActivationFunction::ReLU),
                                 std::make_shared<FullyConnectedLayerConfig>(
                                     n_classes, ActivationFunction::Softmax)},
                                n_classes);

  testFullyConnectedNetworkOnStream(network, 2, 0.99);
=======
  FullyConnectedNetwork network(
      {std::make_shared<FullyConnectedLayerConfig>(
           /* dim=*/10000, /* sparsity= */ 0.1, ActivationFunction::ReLU),
       std::make_shared<FullyConnectedLayerConfig>(
           n_classes, ActivationFunction::Softmax)},
      n_classes);

  testFullyConnectedNetworkOnStream(network, /* epochs= */ 2,
                                    /* acc_threshold= */ 0.99);
>>>>>>> ac9b4a49
}

}  // namespace thirdai::bolt::tests<|MERGE_RESOLUTION|>--- conflicted
+++ resolved
@@ -168,8 +168,6 @@
   ASSERT_LE(test_metrics["categorical_accuracy"], 0.2);
 }
 
-<<<<<<< HEAD
-=======
 TEST_F(FullyConnectedClassificationNetworkTestFixture,
        MultiLayerNetworkToString) {
   FullyConnectedNetwork network(
@@ -199,7 +197,6 @@
 // This doesn't need to do anything, just needs to implement the DataLoader
 // interface so that we can construct a mock streaming dataset. See comment
 // below for more details on how this test works.
->>>>>>> ac9b4a49
 class DummyDataLoader final : public dataset::DataLoader {
  public:
   DummyDataLoader() : DataLoader(batch_size) {}
@@ -211,10 +208,6 @@
   std::string resourceName() const final { return ""; }
 };
 
-<<<<<<< HEAD
-// Mock batch processor that consumes an InMemoryDataset and returns its
-// batches.
-=======
 /*
   Mock batch processor that consumes an InMemoryDataset and returns its
   batches. The idea behind the batch processor is that it will receive raw rows
@@ -228,7 +221,6 @@
   called is sufficient to construct a streaming dataset, in addition to the
   DummDataLoader defined above.
 */
->>>>>>> ac9b4a49
 class MockBatchProcessor final : public dataset::BatchProcessor<BoltBatch> {
  public:
   MockBatchProcessor(dataset::BoltDatasetPtr data,
@@ -306,25 +298,12 @@
                                     n_classes, ActivationFunction::Softmax)},
                                 n_classes);
 
-<<<<<<< HEAD
-  testFullyConnectedNetworkOnStream(network, 5, 0.98);
-=======
   testFullyConnectedNetworkOnStream(network, /* epochs= */ 5,
                                     /* acc_threshold= */ 0.98);
->>>>>>> ac9b4a49
 }
 
 TEST_F(FullyConnectedClassificationNetworkTestFixture,
        TrainSimpleDatasetMultiLayerNetworkStreamingData) {
-<<<<<<< HEAD
-  FullyConnectedNetwork network({std::make_shared<FullyConnectedLayerConfig>(
-                                     10000, 0.1, ActivationFunction::ReLU),
-                                 std::make_shared<FullyConnectedLayerConfig>(
-                                     n_classes, ActivationFunction::Softmax)},
-                                n_classes);
-
-  testFullyConnectedNetworkOnStream(network, 2, 0.99);
-=======
   FullyConnectedNetwork network(
       {std::make_shared<FullyConnectedLayerConfig>(
            /* dim=*/10000, /* sparsity= */ 0.1, ActivationFunction::ReLU),
@@ -334,7 +313,6 @@
 
   testFullyConnectedNetworkOnStream(network, /* epochs= */ 2,
                                     /* acc_threshold= */ 0.99);
->>>>>>> ac9b4a49
 }
 
 }  // namespace thirdai::bolt::tests