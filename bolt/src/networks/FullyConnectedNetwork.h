--- conflicted
+++ resolved
@@ -158,11 +158,7 @@
   std::vector<std::shared_ptr<SequentialLayer>> _layers;
   std::vector<BoltBatch> _states;
   uint32_t _num_layers;
-<<<<<<< HEAD
-  bool _sparse_inference_enabled;
   bool _is_distributed;
-=======
->>>>>>> d4d75a99
 
  private:
   // Tell Cereal what to serialize. See https://uscilab.github.io/cereal/
