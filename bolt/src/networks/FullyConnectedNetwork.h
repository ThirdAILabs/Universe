#pragma once

#include <cereal/types/polymorphic.hpp>
#include <cereal/types/vector.hpp>
#include "Model.h"
#include <bolt/src/layers/BoltVector.h>
#include <bolt/src/layers/LayerConfig.h>
#include <bolt/src/layers/SequentialLayer.h>
#include <dataset/src/StreamingGenericDatasetLoader.h>
#include <cmath>
#include <iostream>
#include <limits>
#include <memory>
#include <stdexcept>
#include <string>
#include <vector>

namespace thirdai::bolt {

class DLRM;

namespace python {
class SentimentClassifier;
}  // namespace python

class FullyConnectedNetwork : public Model<bolt::BoltBatch> {
  friend class DLRM;
  friend class TextClassifier;
  friend class python::SentimentClassifier;

 public:
  FullyConnectedNetwork(SequentialConfigList configs, uint32_t input_dim,
                        bool is_distributed = false);

  void initializeNetworkState(uint32_t batch_size, bool use_sparsity) final;

  void forward(uint32_t batch_index, const bolt::BoltBatch& inputs,
               BoltVector& output, const BoltVector* labels) final {
    forward(batch_index, inputs[batch_index], output, labels);
  }

  void backpropagate(uint32_t batch_index, bolt::BoltBatch& inputs,
                     BoltVector& output) final {
    backpropagate<true>(batch_index, inputs[batch_index], output);
  }

  void backpropagateInputForGradients(uint32_t batch_index,
                                      bolt::BoltBatch& input,
                                      BoltVector& output) {
    backpropagate<false>(batch_index, input[batch_index], output);
  };

<<<<<<< HEAD
  void getInputGradientsForBatch(
      BoltBatch& batch_input, BoltBatch& output, const LossFunction& loss_fn,
      bool best_index, uint32_t batch_id,
      const std::vector<uint32_t>& required_labels,
      std::vector<std::vector<float>>& concatenated_grad,
      bool want_ratios = false,
      std::vector<std::vector<float>>& ratios =
          std::vector<std::vector<float>>().operator=(
              std::vector<std::vector<float>>()));

  std::vector<std::vector<float>> getInputGradients(
      std::shared_ptr<dataset::InMemoryDataset<BoltBatch>>& batch_input,
      const LossFunction& loss_fn, bool best_index,
      const std::vector<uint32_t>& required_labels);

  std::pair<std::vector<std::vector<float>>, std::vector<std::vector<float>>>
  getInputGradientsFromStream(
      const std::shared_ptr<dataset::StreamingGenericDatasetLoader>& test_data,
      const LossFunction& loss_fn, bool best_index, uint32_t label_id,
      bool label_given);

=======
  std::pair<std::vector<std::vector<float>>,
            std::optional<std::vector<std::vector<uint32_t>>>>
  getInputGradients(
      std::shared_ptr<dataset::InMemoryDataset<BoltBatch>>& input_dataset,
      const LossFunction& loss_fn, bool best_index,
      const std::vector<uint32_t>& required_labels);

>>>>>>> 8fdb04b8
  void updateParameters(float learning_rate, uint32_t iter) final {
    for (auto& layer : _layers) {
      layer->updateParameters(learning_rate, iter, BETA1, BETA2, EPS);
    }
  }

  void reBuildHashFunctions() final {
    for (auto& layer : _layers) {
      layer->reBuildHashFunction();
    }
  }

  void buildHashTables() final {
    for (auto& layer : _layers) {
      layer->buildHashTables();
    }
  }

  void buildNetworkSummary(std::stringstream& summary,
                           bool detailed = false) const {
    summary << "========= Bolt Network =========\n";
    summary << "InputLayer (Layer 0): dim=" << _input_dim << "\n";
    uint32_t layerNum = 1;
    for (const auto& layer : _layers) {
      summary << "FullyConnectedLayer (Layer " << layerNum << "): ";
      layer->buildLayerSummary(summary, detailed);
      ++layerNum;
    }
    summary << "================================";
  }

  void printSummary(bool detailed = false) const {
    std::stringstream summary;
    this->buildNetworkSummary(summary, detailed);
    std::cout << summary.str() << std::endl;
  }

  BoltBatch getOutputs(uint32_t batch_size, bool use_sparsity) final {
    return _layers.back()->createBatchState(batch_size, use_sparsity);
  }

  uint32_t getOutputDim() const final { return _layers.back()->getDim(); }

  uint32_t getInferenceOutputDim(bool using_sparsity) const final {
    if (using_sparsity) {
      return _layers.back()->getSparseDim();
    }
    return _layers.back()->getDim();
  }

  uint32_t getInputDim() const { return _layers.front()->getInputDim(); }

  void freezeHashTables() {
    for (uint32_t i = 0; i < _layers.size(); i++) {
      // We want to insert labels when not found in hash tables for the last
      // layer only.
      _layers[i]->freezeHashTables(
          /* insert_labels_if_not_found= */ i == _layers.size() - 1);
    }
  }

  void setLayerSparsity(uint32_t layer_index, float sparsity) {
    checkLayerIndex(layer_index);
    _layers.at(layer_index)->setSparsity(sparsity);
  }

  float getLayerSparsity(uint32_t layer_index) {
    checkLayerIndex(layer_index);
    return _layers.at(layer_index)->getSparsity();
  }

 private:
  void forward(uint32_t batch_index, const BoltVector& input,
               BoltVector& output, const BoltVector* labels);

  template <bool FROM_INPUT>
  void backpropagate(uint32_t batch_index, BoltVector& input,
                     BoltVector& output);

  void checkLayerIndex(uint32_t layer_index) {
    if (layer_index >= _layers.size()) {
      throw std::invalid_argument(
          "Layer index of " + std::to_string(layer_index) +
          " is larger than the maximum layer index of " +
          std::to_string(layer_index - 1));
    }
  }

 protected:
  uint64_t _input_dim;
  std::vector<std::shared_ptr<SequentialLayer>> _layers;
  std::vector<BoltBatch> _states;
  uint32_t _num_layers;

 private:
  // Tell Cereal what to serialize. See https://uscilab.github.io/cereal/
  friend class cereal::access;
  template <class Archive>
  void serialize(Archive& archive) {
    archive(cereal::base_class<Model<bolt::BoltBatch>>(this), _input_dim,
            _layers, _num_layers);
  }

 protected:
  // Private constructor for Cereal. See https://uscilab.github.io/cereal/
  FullyConnectedNetwork(){};
};

}  // namespace thirdai::bolt

CEREAL_REGISTER_TYPE(thirdai::bolt::FullyConnectedNetwork)<|MERGE_RESOLUTION|>--- conflicted
+++ resolved
@@ -50,21 +50,14 @@
     backpropagate<false>(batch_index, input[batch_index], output);
   };
 
-<<<<<<< HEAD
   void getInputGradientsForBatch(
-      BoltBatch& batch_input, BoltBatch& output, const LossFunction& loss_fn,
-      bool best_index, uint32_t batch_id,
-      const std::vector<uint32_t>& required_labels,
-      std::vector<std::vector<float>>& concatenated_grad,
-      bool want_ratios = false,
-      std::vector<std::vector<float>>& ratios =
-          std::vector<std::vector<float>>().operator=(
-              std::vector<std::vector<float>>()));
-
-  std::vector<std::vector<float>> getInputGradients(
-      std::shared_ptr<dataset::InMemoryDataset<BoltBatch>>& batch_input,
-      const LossFunction& loss_fn, bool best_index,
-      const std::vector<uint32_t>& required_labels);
+       BoltBatch& input_dataset, BoltBatch& output, const LossFunction& loss_fn,
+    bool best_index, uint32_t batch_id, uint32_t general_batch_size,
+    const std::vector<uint32_t>& required_labels,
+    std::vector<std::vector<float>>& input_dataset_grad, bool want_ratios = false,
+    std::vector<std::vector<float>>& ratios = std::vector<std::vector<float>>().operator=(
+              std::vector<std::vector<float>>()),std::vector<std::vector<uint32_t>>& input_dataset_indices = std::vector<std::vector<uint32_t>>().operator=(
+              std::vector<std::vector<uint32_t>>()));
 
   std::pair<std::vector<std::vector<float>>, std::vector<std::vector<float>>>
   getInputGradientsFromStream(
@@ -72,7 +65,6 @@
       const LossFunction& loss_fn, bool best_index, uint32_t label_id,
       bool label_given);
 
-=======
   std::pair<std::vector<std::vector<float>>,
             std::optional<std::vector<std::vector<uint32_t>>>>
   getInputGradients(
@@ -80,7 +72,6 @@
       const LossFunction& loss_fn, bool best_index,
       const std::vector<uint32_t>& required_labels);
 
->>>>>>> 8fdb04b8
   void updateParameters(float learning_rate, uint32_t iter) final {
     for (auto& layer : _layers) {
       layer->updateParameters(learning_rate, iter, BETA1, BETA2, EPS);
