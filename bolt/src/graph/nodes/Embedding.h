#pragma once

#include <cereal/access.hpp>
#include <cereal/types/base_class.hpp>
#include <cereal/types/memory.hpp>
#include "Input.h"
#include <bolt/src/graph/Node.h>
#include <bolt/src/layers/EmbeddingLayer.h>
#include <bolt/src/layers/LayerConfig.h>
#include <bolt_vector/src/BoltVector.h>
#include <exceptions/src/Exceptions.h>
#include <memory>
#include <optional>
#include <stdexcept>

namespace thirdai::bolt {

class EmbeddingNode final : public Node,
                            public std::enable_shared_from_this<EmbeddingNode> {
 private:
  EmbeddingNode(uint32_t num_embedding_lookups, uint32_t lookup_size,
                uint32_t log_embedding_block_size, const std::string& reduction,
<<<<<<< HEAD
                std::optional<uint32_t> num_tokens_per_input = std::nullopt)
=======
                std::optional<uint32_t> num_tokens_per_input)
>>>>>>> 29341562
      : _embedding_layer(nullptr),
        _config(EmbeddingLayerConfig(
            /* num_embedding_lookups= */ num_embedding_lookups,
            /* lookup_size= */ lookup_size,
            /* log_embedding_block_size= */ log_embedding_block_size,
            /* reduction= */ reduction,
            /* num_tokens_per_input= */ num_tokens_per_input)),
        _outputs(std::nullopt),
        _token_input(nullptr) {}

 public:
  static std::shared_ptr<EmbeddingNode> make(
      uint32_t num_embedding_lookups, uint32_t lookup_size,
      uint32_t log_embedding_block_size, const std::string& reduction,
      std::optional<uint32_t> num_tokens_per_input = std::nullopt) {
    return std::shared_ptr<EmbeddingNode>(new EmbeddingNode(
        num_embedding_lookups, lookup_size, log_embedding_block_size, reduction,
        num_tokens_per_input));
  }

  uint32_t outputDim() const final {
    NodeState node_state = getState();
    if (node_state == NodeState::Constructed ||
        node_state == NodeState::PredecessorsSet) {
<<<<<<< HEAD
      return _config->numEmbeddingLookups() * _config->lookupSize();
=======
      return _config->getOutputDim();
>>>>>>> 29341562
    }
    return _embedding_layer->getOutputDim();
  }

  std::shared_ptr<EmbeddingNode> addInput(InputPtr input) {
    if (getState() != NodeState::Constructed) {
      throw exceptions::NodeStateMachineError(
          "EmbeddingNodes have exactly one TokenInput node as input and the "
          "addInput function cannot be called more than once.");
    }

    _token_input = std::move(input);

    return shared_from_this();
  }

  bool isInputNode() const final { return false; }

  void initOptimizer() final { _embedding_layer->initOptimizer(); }

  std::string type() const final { return "embedding"; }

  NodeState getState() const final {
    if (_token_input == nullptr && _embedding_layer == nullptr &&
        !_outputs.has_value()) {
      return NodeState::Constructed;
    }
    if (_token_input != nullptr && _embedding_layer == nullptr &&
        !_outputs.has_value()) {
      return NodeState::PredecessorsSet;
    }
    if (_token_input != nullptr && _embedding_layer != nullptr &&
        !_outputs.has_value()) {
      return NodeState::Compiled;
    }
    if (_token_input != nullptr && _embedding_layer != nullptr &&
        _outputs.has_value()) {
      return NodeState::PreparedForBatchProcessing;
    }
    throw exceptions::NodeStateMachineError(
        "EmbeddingNode is in an invalid internal state");
  }

 private:
  void compileImpl() final {
    assert(_config.has_value());
    _embedding_layer = std::make_shared<EmbeddingLayer>(_config.value());
    _config = std::nullopt;
  }

  void prepareForBatchProcessingImpl(uint32_t batch_size,
                                     bool use_sparsity) final {
    (void)use_sparsity;

    _embedding_layer->initializeLayer(batch_size);
    _outputs = _embedding_layer->createBatchState(batch_size);
  }

  void forwardImpl(uint32_t vec_index, const BoltVector* labels) final {
    (void)labels;

    _embedding_layer->forward(
        /* vec_index= */ vec_index,
        /* tokens= */ _token_input->getOutputVector(vec_index),
        /* output= */ (*_outputs)[vec_index]);
  }

  void backpropagateImpl(uint32_t vec_index) final {
    _embedding_layer->backpropagate(
        /* vec_index= */ vec_index,
        /* output= */ (*_outputs)[vec_index]);
  }

  void updateParametersImpl(float learning_rate, uint32_t batch_cnt) final {
    _embedding_layer->updateParameters(learning_rate, batch_cnt, BETA1, BETA2,
                                       EPS);
  }

  BoltVector& getOutputVectorImpl(uint32_t vec_index) final {
    assert(getState() == NodeState::PreparedForBatchProcessing);

    return (*_outputs)[vec_index];
  }

  void cleanupAfterBatchProcessingImpl() final { _outputs = std::nullopt; }

  uint32_t numNonzerosInOutputImpl() const final {
    // The embedding is dense so we can just return the result of outputDim.
    return outputDim();
  }

  std::vector<NodePtr> getPredecessorsImpl() const final {
    return {_token_input};
  }

  std::vector<std::shared_ptr<FullyConnectedLayer>>
  getInternalFullyConnectedLayersImpl() const final {
    return {};
  }

  void summarizeImpl(std::stringstream& summary, bool detailed) const final {
    (void)detailed;
    summary << _token_input->name() << " -> " << name() << ": (Embedding):";
    _embedding_layer->buildLayerSummary(summary);
  }

  // Private constructor for cereal.
  EmbeddingNode() : _config(std::nullopt), _outputs(std::nullopt) {}

  friend class cereal::access;
  template <class Archive>
  void serialize(Archive& archive) {
    archive(cereal::base_class<Node>(this), _embedding_layer, _config,
            _token_input);
  }

  // This field will be a nullptr except for when the node is in the
  // PrepareForBatchProcessing state.
  std::shared_ptr<EmbeddingLayer> _embedding_layer;

  std::optional<EmbeddingLayerConfig> _config;

  // This field will be std::nullopt except for when the node is in the
  // PrepareForBatchProcessing state.
  std::optional<BoltBatch> _outputs;

  InputPtr _token_input;
};

using EmbeddingNodePtr = std::shared_ptr<EmbeddingNode>;

}  // namespace thirdai::bolt

CEREAL_REGISTER_TYPE(thirdai::bolt::EmbeddingNode)<|MERGE_RESOLUTION|>--- conflicted
+++ resolved
@@ -20,11 +20,7 @@
  private:
   EmbeddingNode(uint32_t num_embedding_lookups, uint32_t lookup_size,
                 uint32_t log_embedding_block_size, const std::string& reduction,
-<<<<<<< HEAD
-                std::optional<uint32_t> num_tokens_per_input = std::nullopt)
-=======
                 std::optional<uint32_t> num_tokens_per_input)
->>>>>>> 29341562
       : _embedding_layer(nullptr),
         _config(EmbeddingLayerConfig(
             /* num_embedding_lookups= */ num_embedding_lookups,
@@ -49,11 +45,7 @@
     NodeState node_state = getState();
     if (node_state == NodeState::Constructed ||
         node_state == NodeState::PredecessorsSet) {
-<<<<<<< HEAD
-      return _config->numEmbeddingLookups() * _config->lookupSize();
-=======
       return _config->getOutputDim();
->>>>>>> 29341562
     }
     return _embedding_layer->getOutputDim();
   }
