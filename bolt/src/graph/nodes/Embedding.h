#pragma once

#include <cereal/access.hpp>
#include <cereal/types/base_class.hpp>
#include <cereal/types/memory.hpp>
#include "Input.h"
#include <bolt/src/graph/Node.h>
#include <bolt/src/layers/EmbeddingLayer.h>
#include <bolt/src/layers/LayerConfig.h>
#include <bolt_vector/src/BoltVector.h>
#include <exceptions/src/Exceptions.h>
#include <memory>
#include <optional>
#include <stdexcept>

namespace thirdai::bolt {

class EmbeddingNode final : public Node,
                            public std::enable_shared_from_this<EmbeddingNode> {
 private:
  EmbeddingNode(uint64_t num_embedding_lookups, uint64_t lookup_size,
<<<<<<< HEAD
                uint64_t log_embedding_block_size, uint64_t update_chunk_size,
                const std::string& reduction,
=======
                uint64_t log_embedding_block_size, const std::string& reduction,
>>>>>>> c4d44d82
                std::optional<uint64_t> num_tokens_per_input);

 public:
  static std::shared_ptr<EmbeddingNode> make(
      uint64_t num_embedding_lookups, uint32_t lookup_size,
<<<<<<< HEAD
      uint64_t log_embedding_block_size, uint64_t update_chunk_size,
      const std::string& reduction,
=======
      uint64_t log_embedding_block_size, const std::string& reduction,
>>>>>>> c4d44d82
      std::optional<uint64_t> num_tokens_per_input = std::nullopt) {
    return std::shared_ptr<EmbeddingNode>(new EmbeddingNode(
        num_embedding_lookups, lookup_size, log_embedding_block_size,
        update_chunk_size, reduction, num_tokens_per_input));
  }

  uint32_t outputDim() const final;

  std::shared_ptr<EmbeddingNode> addInput(InputPtr input);

  bool isInputNode() const final { return false; }

  void initOptimizer() final { _embedding_layer->initOptimizer(); }

  std::string type() const final { return "embedding"; }

  NodeState getState() const final;

  void disableSparseParameterUpdates() final;

  std::vector<float>& getRawEmbeddingBlock() {
    return _embedding_layer->getRawEmbeddingBlock();
  }

  std::vector<float>& getRawEmbeddingBlockGradient() {
    return _embedding_layer->getRawEmbeddingBlockGradient();
  }

  bool hasParameters() final { return true; }

 private:
  void compileImpl() final;

  void prepareForBatchProcessingImpl(uint32_t batch_size,
                                     bool use_sparsity) final;

  void forwardImpl(uint32_t vec_index, const BoltVector* labels) final;

  void backpropagateImpl(uint32_t vec_index) final;

  void updateParametersImpl(float learning_rate, uint32_t batch_cnt) final;

  BoltVector& getOutputVectorImpl(uint32_t vec_index) final {
    return (*_outputs)[vec_index];
  }

  uint32_t numNonzerosInOutputImpl() const final {
    // The embedding is dense so we can just return the result of outputDim.
    return outputDim();
  }

  std::vector<NodePtr> getPredecessorsImpl() const final {
    return {_token_input};
  }

  std::vector<std::shared_ptr<FullyConnectedLayer>>
  getInternalFullyConnectedLayersImpl() const final {
    return {};
  }

  void summarizeImpl(std::stringstream& summary, bool detailed) const final;

  // Private constructor for cereal.
  EmbeddingNode() : _config(std::nullopt), _outputs(std::nullopt) {}

  friend class cereal::access;
  template <class Archive>
  void serialize(Archive& archive) {
    archive(cereal::base_class<Node>(this), _embedding_layer, _config,
            _token_input);
  }

  // This field will be a nullptr except for when the node is in the
  // PrepareForBatchProcessing state.
  std::shared_ptr<EmbeddingLayer> _embedding_layer;

  std::optional<EmbeddingLayerConfig> _config;

  // This field will be std::nullopt except for when the node is in the
  // PrepareForBatchProcessing state.
  std::optional<BoltBatch> _outputs;

  InputPtr _token_input;
};

using EmbeddingNodePtr = std::shared_ptr<EmbeddingNode>;

}  // namespace thirdai::bolt<|MERGE_RESOLUTION|>--- conflicted
+++ resolved
@@ -19,27 +19,17 @@
                             public std::enable_shared_from_this<EmbeddingNode> {
  private:
   EmbeddingNode(uint64_t num_embedding_lookups, uint64_t lookup_size,
-<<<<<<< HEAD
-                uint64_t log_embedding_block_size, uint64_t update_chunk_size,
-                const std::string& reduction,
-=======
                 uint64_t log_embedding_block_size, const std::string& reduction,
->>>>>>> c4d44d82
                 std::optional<uint64_t> num_tokens_per_input);
 
  public:
   static std::shared_ptr<EmbeddingNode> make(
       uint64_t num_embedding_lookups, uint32_t lookup_size,
-<<<<<<< HEAD
-      uint64_t log_embedding_block_size, uint64_t update_chunk_size,
-      const std::string& reduction,
-=======
       uint64_t log_embedding_block_size, const std::string& reduction,
->>>>>>> c4d44d82
       std::optional<uint64_t> num_tokens_per_input = std::nullopt) {
     return std::shared_ptr<EmbeddingNode>(new EmbeddingNode(
-        num_embedding_lookups, lookup_size, log_embedding_block_size,
-        update_chunk_size, reduction, num_tokens_per_input));
+        num_embedding_lookups, lookup_size, log_embedding_block_size, reduction,
+        num_tokens_per_input));
   }
 
   uint32_t outputDim() const final;
