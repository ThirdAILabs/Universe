#pragma once

#include <cereal/access.hpp>
#include <cereal/types/polymorphic.hpp>
#include <bolt/src/graph/Node.h>
#include <bolt_vector/src/BoltVector.h>
#include <exceptions/src/Exceptions.h>
#include <cstddef>
#include <iomanip>
#include <memory>
#include <optional>
#include <sstream>
#include <stdexcept>
#include <string>

namespace thirdai::bolt {

// A node subclass for input layers. The input batch will be stored in this
// layer so that subsequent layers can access the inputs through its getOutput()
// method. This makes the interface simplier by generalizing the forward pass so
// that other layers always just access the outputs of the previous layer rather
// than have to worry if they they need to access an input directly or access
// the outputs of a previous layer.
class Input final : public Node {
 private:
  explicit Input(uint32_t expected_input_dim,
                 std::optional<std::pair<uint32_t, uint32_t>>
                     num_nonzeros_range = std::nullopt);

 public:
  static std::shared_ptr<Input> make(uint32_t expected_dim) {
    return std::shared_ptr<Input>(new Input(expected_dim));
  }

  static std::shared_ptr<Input> makeTokenInput(
      uint32_t expected_dim, std::pair<uint32_t, uint32_t> num_tokens_range) {
    return std::shared_ptr<Input>(new Input(expected_dim, num_tokens_range));
  }

  // This class does not own this memory, but we pass it in as a pointer that
  // will be stored as a field so it can be used in future method calls. This
  // class will assume it is valid memory until setInputs is called again with a
  // new current input; the caller should ensure that this is the case.
  void setInputs(BoltBatch* inputs);

  uint32_t expectedInputDim() const { return _expected_input_dim; }

  std::optional<std::pair<uint32_t, uint32_t>> numNonZerosRange() const {
    return _num_nonzeros_range;
  }

  uint32_t outputDim() const final { return _expected_input_dim; }

  bool isInputNode() const final { return true; }

  void initOptimizer() final {
    throw std::logic_error("Should not call initOptimizer() on Input node");
  }

  bool hasParameters() final { return false; }

 private:
  void compileImpl() final;

  std::vector<std::shared_ptr<FullyConnectedLayer>>
  getInternalFullyConnectedLayersImpl() const final {
    return {};
  }

  void prepareForBatchProcessingImpl(uint32_t batch_size,
                                     bool use_sparsity) final;

  uint32_t numNonzerosInOutputImpl() const final {
    throw std::logic_error(
        "Cannot know ahead of time the number of nonzeros "
        "in the output of an Input layer.");
  }

  void forwardImpl(uint32_t vec_index, const BoltVector* labels) final {
    (void)labels;
    (void)vec_index;
  }

  void backpropagateImpl(uint32_t vec_index) final { (void)vec_index; }

  void updateParametersImpl(float learning_rate, uint32_t batch_cnt) final {
    (void)learning_rate;
    (void)batch_cnt;
  }

  BoltVector& getOutputVectorImpl(uint32_t vec_index) final {
    return (*_input_batch)[vec_index];
  }

<<<<<<< HEAD
  void nodeSaveType(bool whether_hard_save) final { (void)whether_hard_save; };

  void cleanupAfterBatchProcessingImpl() final { _input_batch = nullptr; }

=======
>>>>>>> 24362202
  void summarizeImpl(std::stringstream& summary, bool detailed) const final;

  std::string type() const final { return "input"; }

  std::vector<NodePtr> getPredecessorsImpl() const final { return {}; }

  NodeState getState() const final;

  void checkDimForInput(const BoltVector& vec) const;

  // Private constructor for cereal.
  Input() : _num_nonzeros_range(std::nullopt) {}

  friend class cereal::access;
  template <class Archive>
  void serialize(Archive& archive);

  bool _compiled;
  BoltBatch* _input_batch;
  uint32_t _expected_input_dim;
  std::optional<std::pair<uint32_t, uint32_t>> _num_nonzeros_range;
};

using InputPtr = std::shared_ptr<Input>;

}  // namespace thirdai::bolt<|MERGE_RESOLUTION|>--- conflicted
+++ resolved
@@ -92,13 +92,8 @@
     return (*_input_batch)[vec_index];
   }
 
-<<<<<<< HEAD
   void nodeSaveType(bool whether_hard_save) final { (void)whether_hard_save; };
 
-  void cleanupAfterBatchProcessingImpl() final { _input_batch = nullptr; }
-
-=======
->>>>>>> 24362202
   void summarizeImpl(std::stringstream& summary, bool detailed) const final;
 
   std::string type() const final { return "input"; }
