#pragma once

#include <cereal/types/polymorphic.hpp>
#include <bolt/src/graph/Node.h>
#include <bolt_vector/src/BoltVector.h>
#include <exceptions/src/Exceptions.h>
#include <cstddef>
#include <iomanip>
#include <memory>
#include <optional>
#include <sstream>
#include <stdexcept>
#include <string>

namespace thirdai::bolt {

// A node subclass for input layers. The input batch will be stored in this
// layer so that subsequent layers can access the inputs through its getOutput()
// method. This makes the interface simplier by generalizing the forward pass so
// that other layers always just access the outputs of the previous layer rather
// than have to worry if they they need to access an input directly or access
// the outputs of a previous layer.
class Input final : public Node {
 private:
  explicit Input(uint32_t expected_input_dim,
                 std::optional<std::pair<uint32_t, uint32_t>>
                     num_nonzeros_range = std::nullopt)
      : _compiled(false),
        _input_batch(nullptr),
        _expected_input_dim(expected_input_dim),
        _num_nonzeros_range(std::move(num_nonzeros_range)) {}

 public:
  static std::shared_ptr<Input> make(uint32_t expected_dim) {
    return std::shared_ptr<Input>(new Input(expected_dim));
  }

  static std::shared_ptr<Input> makeTokenInput(
      uint32_t expected_dim, std::pair<uint32_t, uint32_t> num_tokens_range) {
    return std::shared_ptr<Input>(new Input(expected_dim, num_tokens_range));
  }

  // This class does not own this memory, but we pass it in as a pointer that
  // will be stored as a field so it can be used in future method calls. It is
  // only valid until the next time cleanupAfterBatchProcessing is called.
  void setInputs(BoltBatch* inputs) {
    assert(inputs != nullptr);
    inputs->verifyExpectedDimension(
        /* expected_dimension = */ _expected_input_dim,
        /* num_nonzeros_range = */ _num_nonzeros_range,
        /* origin_string = */
        "We found an Input BoltVector larger than the expected input dim");
    _input_batch = inputs;
  }

  uint32_t expectedInputDim() const { return _expected_input_dim; }

  std::optional<std::pair<uint32_t, uint32_t>> numNonZerosRange() const {
    return _num_nonzeros_range;
  }

  uint32_t outputDim() const final { return _expected_input_dim; }

  bool isInputNode() const final { return true; }

  void initOptimizer() final {
    throw std::logic_error("Should not call initOptimizer() on Input node");
  }

<<<<<<< HEAD
  void enableDistributedTraining() final {
    // NOOP since the Input node doesn't have any paramters
  }

  bool trainable(bool flag) final {
    // No-op, since we don't have update anyway.
    (void)flag;
    return false;
  }

=======
>>>>>>> 606fa822
 private:
  void compileImpl() final {
    if (_expected_input_dim == 0) {
      throw exceptions::GraphCompilationFailure(
          "Cannot have input layer with dimension 0.");
    }
    _compiled = true;
  }

  std::vector<std::shared_ptr<FullyConnectedLayer>>
  getInternalFullyConnectedLayersImpl() const final {
    return {};
  }

  void prepareForBatchProcessingImpl(uint32_t batch_size,
                                     bool use_sparsity) final {
    (void)batch_size;
    (void)use_sparsity;
    throw exceptions::NodeStateMachineError(
        "Should never call prepareForBatchProcessing on Input (instead should "
        "call setInputs).");
  }

  uint32_t numNonzerosInOutputImpl() const final {
    throw std::logic_error(
        "Cannot know ahead of time the number of nonzeros "
        "in the output of an Input layer.");
  }

  void forwardImpl(uint32_t vec_index, const BoltVector* labels) final {
    (void)labels;
    (void)vec_index;
  }

  void backpropagateImpl(uint32_t vec_index) final { (void)vec_index; }

  void updateParametersImpl(float learning_rate, uint32_t batch_cnt) final {
    (void)learning_rate;
    (void)batch_cnt;
  }

  BoltVector& getOutputVectorImpl(uint32_t vec_index) final {
    return (*_input_batch)[vec_index];
  }

  void cleanupAfterBatchProcessingImpl() final { _input_batch = nullptr; }

  void summarizeImpl(std::stringstream& summary, bool detailed) const final {
    (void)detailed;
    summary << name() << " (Input): dim=" << _expected_input_dim;
    if (_num_nonzeros_range) {
      summary << ", num_nonzeros_range=[" << _num_nonzeros_range->first << ","
              << _num_nonzeros_range->second << "]";
    }
    summary << "\n";
  }

  std::string type() const final { return "input"; }

  std::vector<NodePtr> getPredecessorsImpl() const final { return {}; }

  NodeState getState() const final {
    if (!_compiled && _input_batch == nullptr) {
      return NodeState::PredecessorsSet;
    }
    if (_compiled && _input_batch == nullptr) {
      return NodeState::Compiled;
    }
    if (_compiled && _input_batch != nullptr) {
      return NodeState::PreparedForBatchProcessing;
    }
    throw exceptions::NodeStateMachineError(
        "InputNode is in an invalid internal state");
  }

  void checkDimForInput(const BoltVector& vec) const {
    if (vec.isDense()) {
      if (vec.len != _expected_input_dim) {
        throw std::invalid_argument(
            "Received dense BoltVector with dimension=" +
            std::to_string(vec.len) + " in input layer with dimension=" +
            std::to_string(_expected_input_dim));
      }
    } else {
      for (uint32_t i = 0; i < vec.len; i++) {
        uint32_t active_neuron = vec.active_neurons[i];
        if (active_neuron >= _expected_input_dim) {
          throw std::invalid_argument(
              "Received sparse BoltVector with active_neuron=" +
              std::to_string(active_neuron) +
              " in input layer with dimension=" +
              std::to_string(_expected_input_dim));
        }
      }
    }
  }

  // Private constructor for cereal.
  Input() : _num_nonzeros_range(std::nullopt) {}

  friend class cereal::access;
  template <class Archive>
  void serialize(Archive& archive) {
    archive(cereal::base_class<Node>(this), _compiled, _expected_input_dim);
  }

  bool _compiled;
  BoltBatch* _input_batch;
  uint32_t _expected_input_dim;
  std::optional<std::pair<uint32_t, uint32_t>> _num_nonzeros_range;
};

using InputPtr = std::shared_ptr<Input>;

}  // namespace thirdai::bolt

CEREAL_REGISTER_TYPE(thirdai::bolt::Input)<|MERGE_RESOLUTION|>--- conflicted
+++ resolved
@@ -67,19 +67,12 @@
     throw std::logic_error("Should not call initOptimizer() on Input node");
   }
 
-<<<<<<< HEAD
-  void enableDistributedTraining() final {
-    // NOOP since the Input node doesn't have any paramters
-  }
-
   bool trainable(bool flag) final {
     // No-op, since we don't have update anyway.
     (void)flag;
     return false;
   }
 
-=======
->>>>>>> 606fa822
  private:
   void compileImpl() final {
     if (_expected_input_dim == 0) {
