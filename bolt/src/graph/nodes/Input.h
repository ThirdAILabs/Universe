#pragma once

#include <bolt/src/graph/Node.h>
#include <bolt/src/layers/BoltVector.h>
#include <exceptions/src/Exceptions.h>
#include <iomanip>
#include <sstream>
#include <stdexcept>
#include <string>

namespace thirdai::bolt {

// A node subclass for input layers. The input batch will be stored in this
// layer so that subsequent layers can access the inputs through its getOutput()
// method. This makes the interface simplier by generalizing the forward pass so
// that other layers always just access the outputs of the previous layer rather
// than have to worry if they they need to access an input directly or access
// the outputs of a previous layer.
class Input final : public Node {
 public:
  explicit Input(uint32_t expected_input_dim)
<<<<<<< HEAD
      : _expected_input_dim(expected_input_dim) {}

  void compile(LayerNameManager& name_manager) final {
    if (_expected_input_dim == 0) {
      throw exceptions::GraphCompilationFailure(
          "Cannot have input layer with dimension 0.");
    }
    _name = name_manager.registerNodeAndGetName(/* node_type = */ "input");
  }

  void forward(uint32_t vec_index, const BoltVector* labels) final {
    (void)labels;
    (void)vec_index;
  }

  void backpropagate(uint32_t vec_index) final { (void)vec_index; }

  void updateParameters(float learning_rate, uint32_t batch_cnt) final {
    (void)learning_rate;
    (void)batch_cnt;
  }
=======
      : _input_batch(nullptr), _expected_input_dim(expected_input_dim) {}
>>>>>>> 3e5f0dcd

  void setInputs(BoltBatch* inputs) {
    for (uint32_t i = 0; i < inputs->getBatchSize(); i++) {
      checkDimForInput((*inputs)[i]);
    }

    _input_batch = inputs;
  }

  uint32_t expectedInputDim() const { return _expected_input_dim; }

  uint32_t outputDim() const final { return _expected_input_dim; }

  uint32_t numNonzerosInOutput() const final {
    throw std::logic_error(
        "Cannot know ahead of time the number of nonzeros "
        "in the output of an Input layer.");
  }

  std::vector<NodePtr> getPredecessors() const final { return {}; }

  std::vector<std::shared_ptr<FullyConnectedLayer>>
  getInternalFullyConnectedLayers() const final {
    return {};
  }

  bool isInputNode() const final { return true; }

  void summarize(std::stringstream& summary, bool detailed) const final {
    (void)detailed;
    summary << name() << " (Input) : dim=" << _expected_input_dim << "\n";
  }

  const std::string& name() const final { return _name; }

 private:
  void initializeParametersImpl() final {
    if (_expected_input_dim == 0) {
      throw exceptions::GraphCompilationFailure(
          "Cannot have input layer with dimension 0.");
    }
  }

  void prepareForBatchProcessingImpl(uint32_t batch_size,
                                     bool use_sparsity) final {
    (void)batch_size;
    (void)use_sparsity;

    if (preparedForBatchProcessing()) {
      throw exceptions::NodeStateMachineError(
          "Input should have setBatch called before "
          "prepareForBatchProcessing.");
    }
  }

  void forwardImpl(uint32_t vec_index, const BoltVector* labels) final {
    (void)labels;
    (void)vec_index;
  }

  void backpropagateImpl(uint32_t vec_index) final { (void)vec_index; }

  void updateParametersImpl(float learning_rate, uint32_t batch_cnt) final {
    (void)learning_rate;
    (void)batch_cnt;
  }

  BoltVector& getOutputVectorImpl(uint32_t vec_index) final {
    assert(preparedForBatchProcessing());

    return (*_input_batch)[vec_index];
  }

  void cleanupAfterBatchProcessingImpl() final {}

  bool predecessorsSet() const final { return true; }

  bool parametersInitialized() const final { return true; }

  bool preparedForBatchProcessing() const final {
    return _input_batch != nullptr;
  }

  void checkDimForInput(const BoltVector& vec) const {
    if (vec.isDense()) {
      if (vec.len != _expected_input_dim) {
        throw std::invalid_argument(
            "Received dense BoltVector with dimension=" +
            std::to_string(vec.len) + " in input layer with dimension=" +
            std::to_string(_expected_input_dim));
      }
    } else {
      for (uint32_t i = 0; i < vec.len; i++) {
        uint32_t active_neuron = vec.active_neurons[i];
        if (active_neuron >= _expected_input_dim) {
          throw std::invalid_argument(
              "Received sparse BoltVector with active_neuron=" +
              std::to_string(active_neuron) +
              " in input layer with dimension=" +
              std::to_string(_expected_input_dim));
        }
      }
    }
  }

  BoltBatch* _input_batch;
  uint32_t _expected_input_dim;
  std::string _name;
};

}  // namespace thirdai::bolt<|MERGE_RESOLUTION|>--- conflicted
+++ resolved
@@ -3,6 +3,7 @@
 #include <bolt/src/graph/Node.h>
 #include <bolt/src/layers/BoltVector.h>
 #include <exceptions/src/Exceptions.h>
+#include <cstddef>
 #include <iomanip>
 #include <sstream>
 #include <stdexcept>
@@ -19,32 +20,11 @@
 class Input final : public Node {
  public:
   explicit Input(uint32_t expected_input_dim)
-<<<<<<< HEAD
-      : _expected_input_dim(expected_input_dim) {}
+      : _input_batch(nullptr), _expected_input_dim(expected_input_dim) {}
 
-  void compile(LayerNameManager& name_manager) final {
-    if (_expected_input_dim == 0) {
-      throw exceptions::GraphCompilationFailure(
-          "Cannot have input layer with dimension 0.");
-    }
-    _name = name_manager.registerNodeAndGetName(/* node_type = */ "input");
-  }
-
-  void forward(uint32_t vec_index, const BoltVector* labels) final {
-    (void)labels;
-    (void)vec_index;
-  }
-
-  void backpropagate(uint32_t vec_index) final { (void)vec_index; }
-
-  void updateParameters(float learning_rate, uint32_t batch_cnt) final {
-    (void)learning_rate;
-    (void)batch_cnt;
-  }
-=======
-      : _input_batch(nullptr), _expected_input_dim(expected_input_dim) {}
->>>>>>> 3e5f0dcd
-
+  // This class does not own this memory, but we pass it in as a pointer that
+  // will be stored as a field so it can be used in future method calls. It is
+  // only valid until the next time cleanupAfterBatchProcessing is called.
   void setInputs(BoltBatch* inputs) {
     for (uint32_t i = 0; i < inputs->getBatchSize(); i++) {
       checkDimForInput((*inputs)[i]);
@@ -72,19 +52,13 @@
 
   bool isInputNode() const final { return true; }
 
-  void summarize(std::stringstream& summary, bool detailed) const final {
-    (void)detailed;
-    summary << name() << " (Input) : dim=" << _expected_input_dim << "\n";
-  }
-
-  const std::string& name() const final { return _name; }
-
  private:
-  void initializeParametersImpl() final {
+  void compileImpl(LayerNameManager& name_manager) final {
     if (_expected_input_dim == 0) {
       throw exceptions::GraphCompilationFailure(
           "Cannot have input layer with dimension 0.");
     }
+    _name = name_manager.registerNodeAndGetName(/* node_type = */ "input");
   }
 
   void prepareForBatchProcessingImpl(uint32_t batch_size,
@@ -92,9 +66,10 @@
     (void)batch_size;
     (void)use_sparsity;
 
-    if (preparedForBatchProcessing()) {
+    // TODO(josh): Fix this
+    if (getState() != NodeState::PreparedForBatchProcessing) {
       throw exceptions::NodeStateMachineError(
-          "Input should have setBatch called before "
+          "The input node is unique, and need to have setBatch called before "
           "prepareForBatchProcessing.");
     }
   }
@@ -117,14 +92,27 @@
     return (*_input_batch)[vec_index];
   }
 
-  void cleanupAfterBatchProcessingImpl() final {}
+  void cleanupAfterBatchProcessingImpl() final { _input_batch = nullptr; }
 
-  bool predecessorsSet() const final { return true; }
+  void summarizeImpl(std::stringstream& summary, bool detailed) const final {
+    (void)detailed;
+    summary << name() << " (Input) : dim=" << _expected_input_dim << "\n";
+  }
 
-  bool parametersInitialized() const final { return true; }
+  const std::string& nameImpl() const final { return *_name; }
 
-  bool preparedForBatchProcessing() const final {
-    return _input_batch != nullptr;
+  NodeState getState() const final {
+    if (!_name.has_value() && _input_batch == nullptr) {
+      return NodeState::PredecessorsSet;
+    }
+    if (_name.has_value() && _input_batch == nullptr) {
+      return NodeState::Compiled;
+    }
+    if (_name.has_value() && _input_batch != nullptr) {
+      return NodeState::PreparedForBatchProcessing;
+    }
+    throw exceptions::NodeStateMachineError(
+        "Node is in an invalid internal state");
   }
 
   void checkDimForInput(const BoltVector& vec) const {
@@ -151,7 +139,7 @@
 
   BoltBatch* _input_batch;
   uint32_t _expected_input_dim;
-  std::string _name;
+  std::optional<std::string> _name;
 };
 
 }  // namespace thirdai::bolt