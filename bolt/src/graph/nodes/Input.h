--- conflicted
+++ resolved
@@ -67,19 +67,12 @@
     throw std::logic_error("Should not call initOptimizer() on Input node");
   }
 
-<<<<<<< HEAD
-  void enableDistributedTraining() final {
-    // NOOP since the Input node doesn't have any paramters
-  }
-
   bool trainable(bool flag) final {
     // No-op, since we don't have update anyway.
     (void)flag;
     return false;
   }
 
-=======
->>>>>>> c2ad21d9
  private:
   void compileImpl() final {
     if (_expected_input_dim == 0) {
