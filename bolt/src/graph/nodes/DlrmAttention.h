#pragma once

#include "Embedding.h"
#include "FullyConnected.h"
#include <bolt/src/graph/Node.h>
#include <exceptions/src/Exceptions.h>
#include <memory>
#include <optional>

namespace thirdai::bolt {

/**
 * This layer computes the pairwise dot products between the output of a fully
 * connected layers and an embedding. The embedding is broken into chunks of
 * dimension the same as the fuly connected output. Then the following dot
 * products are computed.
 *
 *            | fc_output | emb_1 | emb_2 | ... | emb_n
 *  fc_output |               X       X      X      X
 *      emb_1 |                       X      X      X
 *      emb_2 |                              X      X
 *       ...                                        X
 *      emb_n |
 *
 * If the embedding layer uses concatenation then ideally the fully connected
 * layer will have a dimension that is the same as the dimension of the
 * embedding for each token.
 *
 * The the number of pairwise combinations of interest is (n+1)n/2, meaning the
 * output of the layer is (n+1)n/2.
 */
class DlrmAttentionNode final
    : public Node,
      public std::enable_shared_from_this<DlrmAttentionNode> {
 public:
  DlrmAttentionNode() : _compiled_state(std::nullopt), _compiled(false) {}

  uint32_t outputDim() const final {
    if (getState() == NodeState::Constructed) {
      throw exceptions::NodeStateMachineError(
          "Cannot get the output dimension of DlrmAttentionNode before "
          "setting predecessors.");
    }

    return _compiled_state->_output_dim;
  }

  bool isInputNode() const final { return false; }

  std::shared_ptr<DlrmAttentionNode> setPredecessors(
      FullyConnectedNodePtr fully_connected_node,
      EmbeddingNodePtr embedding_node) {
    _fully_connected_node = std::move(fully_connected_node);
    _embedding_node = std::move(embedding_node);

    if ((_embedding_node->outputDim() % _fully_connected_node->outputDim()) !=
        0) {
      throw exceptions::GraphCompilationFailure(
          "Output dimension of EmbeddingNode must be a multiple of the output "
          "dimension of FullyConnectedNode in DLRMFeatureInteractionNode");
    }

    uint32_t num_embedding_chunks =
        _embedding_node->outputDim() / _fully_connected_node->outputDim();

    uint32_t output_dim = (num_embedding_chunks + 1) * num_embedding_chunks / 2;

    uint32_t embedding_chunk_size =
        _embedding_node->outputDim() / num_embedding_chunks;

    _compiled_state = CompiledState(
        /* num_embedding_chunks= */ num_embedding_chunks,
        /* output_dim= */ output_dim,
        /* embedding_chunk_size= */ embedding_chunk_size);

    return shared_from_this();
  }

 protected:
  void compileImpl() final { _compiled = true; }

  std::vector<std::shared_ptr<FullyConnectedLayer>>
  getInternalFullyConnectedLayersImpl() const final {
    return {};
  }

  void prepareForBatchProcessingImpl(uint32_t batch_size,
                                     bool use_sparsity) final {
    (void)use_sparsity;
    _outputs = BoltBatch(/* dim= */ _compiled_state->_output_dim,
                         /* batch_size= */ batch_size,
                         /* is_dense= */ true);
  }

  uint32_t numNonzerosInOutputImpl() const final { return outputDim(); }

  void forwardImpl(uint32_t vec_index, const BoltVector* labels) final {
    (void)labels;

    BoltVector& fc_output = _fully_connected_node->getOutputVector(vec_index);

    BoltVector& embedding_output = _embedding_node->getOutputVector(vec_index);

    BoltVector& output_vector = (*_outputs)[vec_index];

    // Compute interactions between outputs of fully connected layer and
    // embeddings.

    uint32_t embedding_chunk_size = _compiled_state->_embedding_chunk_size;

    for (uint32_t emb_idx = 0; emb_idx < _compiled_state->_num_embedding_chunks;
         emb_idx++) {
      if (fc_output.isDense()) {
        output_vector.activations[emb_idx] =
            fcOutputEmbeddingDotProduct</* FC_OUTPUT_DENSE= */ true>(
                fc_output,
                embedding_output.activations + emb_idx * embedding_chunk_size);
      } else {
        output_vector.activations[emb_idx] =
            fcOutputEmbeddingDotProduct</* FC_OUTPUT_DENSE= */ false>(
                fc_output,
                embedding_output.activations + emb_idx * embedding_chunk_size);
      }
    }

    // Compute pairwise interactions between embeddings.

    // TODO(Nicholas): is it faster to use eigen here since its more optimized
    // for dense computations, however it requires computing every pairwise dot
    // product twice?

    uint32_t output_idx = _compiled_state->_num_embedding_chunks;
    for (uint32_t emb_idx_1 = 0;
         emb_idx_1 < _compiled_state->_num_embedding_chunks; emb_idx_1++) {
      for (uint32_t emb_idx_2 = emb_idx_1 + 1;
           emb_idx_2 < _compiled_state->_num_embedding_chunks; emb_idx_2++) {
        output_vector.activations[output_idx++] = embeddingDotProduct(
            embedding_output.activations + emb_idx_1 * embedding_chunk_size,
            embedding_output.activations + emb_idx_2 * embedding_chunk_size,
            embedding_chunk_size);
      }
    }
  }

  void backpropagateImpl(uint32_t vec_index) final {
    BoltVector& fc_output = _fully_connected_node->getOutputVector(vec_index);

    BoltVector& embedding_output = _embedding_node->getOutputVector(vec_index);

    BoltVector& output_vector = (*_outputs)[vec_index];

    uint32_t embedding_chunk_size = _compiled_state->_embedding_chunk_size;

    for (uint32_t emb_idx = 0; emb_idx < _compiled_state->_num_embedding_chunks;
         emb_idx++) {
      float dot_product_gradient = output_vector.gradients[emb_idx];

      uint64_t embedding_offset = emb_idx * embedding_chunk_size;
      const float* embedding = embedding_output.activations + embedding_offset;
      float* embedding_grad = embedding_output.gradients + embedding_offset;

      if (fc_output.isDense()) {
        fcOutputEmbeddingDotProductBackward</* FC_OUTPUT_DENSE= */ true>(
            dot_product_gradient, fc_output, embedding, embedding_grad);
      } else {
        fcOutputEmbeddingDotProductBackward</* FC_OUTPUT_DENSE= */ false>(
            dot_product_gradient, fc_output, embedding, embedding_grad);
      }
    }

    uint32_t output_idx = _compiled_state->_num_embedding_chunks;
    for (uint32_t emb_idx_1 = 0;
         emb_idx_1 < _compiled_state->_num_embedding_chunks; emb_idx_1++) {
      for (uint32_t emb_idx_2 = emb_idx_1 + 1;
           emb_idx_2 < _compiled_state->_num_embedding_chunks; emb_idx_2++) {
        float dot_product_gradient = output_vector.gradients[output_idx++];

        uint64_t emb_1_offset = emb_idx_1 * embedding_chunk_size;
        const float* emb_1 = embedding_output.activations + emb_1_offset;
        float* emb_1_grad = embedding_output.gradients + emb_1_offset;

        uint64_t emb_2_offset = emb_idx_2 * embedding_chunk_size;
        const float* emb_2 = embedding_output.activations + emb_2_offset;
        float* emb_2_grad = embedding_output.gradients + emb_2_offset;

        embeddingDotProductBackward(dot_product_gradient, emb_1, emb_1_grad,
                                    emb_2, emb_2_grad, embedding_chunk_size);
      }
    }
  }

  void initOptimizer() final {}

  void updateParametersImpl(float learning_rate, uint32_t batch_cnt) final {
    (void)learning_rate;
    (void)batch_cnt;
  }

  BoltVector& getOutputVectorImpl(uint32_t vec_index) final {
    return (*_outputs)[vec_index];
  }

  void cleanupAfterBatchProcessingImpl() final { _outputs = std::nullopt; }

  std::vector<NodePtr> getPredecessorsImpl() const final {
    return {_fully_connected_node, _embedding_node};
  }

  void summarizeImpl(std::stringstream& summary, bool detailed) const final {
    (void)detailed;
    summary << "(" << _fully_connected_node->name() << ", "
            << _embedding_node->name() << ") -> " << name()
            << "(DLRMDotProductFeatureInteraction): output_dim="
            << _compiled_state->_output_dim << " num_embedding_chunks="
            << _compiled_state->_num_embedding_chunks << "\n";
  }

  // Return a short all lowercase string representing the type of this node for
  // use in printing the graph, e.g. concat, fc, input
  std::string type() const final { return "dlrm_feature_interaction"; }

  NodeState getState() const final {
    bool predecessors_set = _fully_connected_node && _embedding_node;
    if (!predecessors_set && !_compiled_state && !_compiled && !_outputs) {
      return NodeState::Constructed;
    }
    if (predecessors_set && _compiled_state && !_compiled && !_outputs) {
      return NodeState::PredecessorsSet;
    }
    if (predecessors_set && _compiled_state && _compiled && !_outputs) {
      return NodeState::Compiled;
    }
    if (predecessors_set && _compiled_state && _compiled && _outputs) {
      return NodeState::PreparedForBatchProcessing;
    }
    throw exceptions::NodeStateMachineError(
        "DLRMFeatureInteractionNode is in an invalid internal state");
  }

<<<<<<< HEAD
  void enableDistributedTraining() final {
    // NOOP since the DlrmAttention node doesn't have any paramters
  }

  bool trainable(bool flag) final {
    (void)flag;
    return false;
  }

=======
>>>>>>> 606fa822
 private:
  template <bool FC_OUTPUT_DENSE>
  static float fcOutputEmbeddingDotProduct(const BoltVector& fc_output,
                                           const float* const embedding) {
    float total = 0.0;
    for (uint32_t i = 0; i < fc_output.len; i++) {
      total += fc_output.activations[i] *
               embedding[fc_output.activeNeuronAtIndex<FC_OUTPUT_DENSE>(i)];
    }
    return total;
  }

  template <bool FC_OUTPUT_DENSE>
  static void fcOutputEmbeddingDotProductBackward(float dot_product_gradient,
                                                  const BoltVector& fc_output,
                                                  const float* const embedding,
                                                  float* const emb_gradient) {
    for (uint32_t i = 0; i < fc_output.len; i++) {
      uint32_t active_neuron =
          fc_output.activeNeuronAtIndex<FC_OUTPUT_DENSE>(i);
      fc_output.gradients[i] += dot_product_gradient * embedding[active_neuron];
      emb_gradient[active_neuron] +=
          dot_product_gradient * fc_output.activations[i];
    }
  }

  static float embeddingDotProduct(const float* const emb_1,
                                   const float* const emb_2, uint32_t dim) {
    float total = 0.0;
    for (uint32_t i = 0; i < dim; i++) {
      total += emb_1[i] * emb_2[i];
    }
    return total;
  }

  static void embeddingDotProductBackward(float dot_product_gradient,
                                          const float* const emb_1,
                                          float* const emb_1_grad,
                                          const float* const emb_2,
                                          float* const emb_2_grad,
                                          uint32_t dim) {
    for (uint32_t i = 0; i < dim; i++) {
      emb_1_grad[i] += dot_product_gradient * emb_2[i];
      emb_2_grad[i] += dot_product_gradient * emb_1[i];
    }
  }

  FullyConnectedNodePtr _fully_connected_node;
  EmbeddingNodePtr _embedding_node;

  struct CompiledState {
    explicit CompiledState(uint32_t num_embedding_chunks, uint32_t output_dim,
                           uint32_t embedding_chunk_size)
        : _num_embedding_chunks(num_embedding_chunks),
          _output_dim(output_dim),
          _embedding_chunk_size(embedding_chunk_size) {}

    uint32_t _num_embedding_chunks;
    uint32_t _output_dim;
    uint32_t _embedding_chunk_size;
  };
  std::optional<CompiledState> _compiled_state;

  bool _compiled;
  std::optional<BoltBatch> _outputs;
};

using DlrmAttentionNodePtr = std::shared_ptr<DlrmAttentionNode>;

}  // namespace thirdai::bolt<|MERGE_RESOLUTION|>--- conflicted
+++ resolved
@@ -237,18 +237,11 @@
         "DLRMFeatureInteractionNode is in an invalid internal state");
   }
 
-<<<<<<< HEAD
-  void enableDistributedTraining() final {
-    // NOOP since the DlrmAttention node doesn't have any paramters
-  }
-
   bool trainable(bool flag) final {
     (void)flag;
     return false;
   }
 
-=======
->>>>>>> 606fa822
  private:
   template <bool FC_OUTPUT_DENSE>
   static float fcOutputEmbeddingDotProduct(const BoltVector& fc_output,
