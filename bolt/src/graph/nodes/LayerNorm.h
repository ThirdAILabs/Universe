#pragma once

#include <cereal/archives/binary.hpp>
#include <cereal/types/base_class.hpp>
#include <cereal/types/memory.hpp>
#include <cereal/types/optional.hpp>
#include <bolt/src/graph/Node.h>
#include <bolt/src/layers/LayerConfig.h>
#include <bolt_vector/src/BoltVector.h>
#include <exceptions/src/Exceptions.h>
#include <cmath>
#include <memory>
#include <optional>
#include <stdexcept>
#include <utility>

namespace thirdai::bolt {

/*
  This class normalizes the activations of the previous layer for each sample
  independently rather than applying a normalization across a batch of samples.
  The transformation sets the activations' means and variances close to 0 and
  1 respectively.
  If the `scale` and `center` parameters are set, the corresponding z-scores
  are linearly transformed according to the parameters specified by the beta and
  gamma regularizers.
 */

// Fixed constant to guard against dividing by zero in the
// gradient computation in the rare cases when the standard deviation
// evaluates to zero.
constexpr float DIV_BY_ZERO_GUARD = 0.00000001;

class LayerNormNode final : public Node,
                            public std::enable_shared_from_this<LayerNormNode> {
 private:
  LayerNormNode()
      : _config(std::make_shared<NormalizationLayerConfig>()),
        _batch(std::nullopt),
        _node_to_normalize(nullptr),
        _compiled(false) {}

  explicit LayerNormNode(const NormalizationLayerConfig& config)
      : _config(std::make_shared<NormalizationLayerConfig>(config)),
        _batch(std::nullopt),
        _node_to_normalize(nullptr),
        _compiled(false) {}

 public:
  static std::shared_ptr<LayerNormNode> make() {
    return std::shared_ptr<LayerNormNode>(new LayerNormNode());
  }

  static std::shared_ptr<LayerNormNode> makeWithConfig(
      const NormalizationLayerConfig& config) {
    return std::shared_ptr<LayerNormNode>(new LayerNormNode(config));
  }

  std::shared_ptr<LayerNormNode> addPredecessor(NodePtr node) {
    if (getState() != NodeState::Constructed) {
      throw exceptions::NodeStateMachineError(
          "Predecessor Node has already been set for this "
          "Normalization Layer. ");
    }
    assert(!node->isInputNode());

    _node_to_normalize = std::move(node);

    return shared_from_this();
  }

  uint32_t outputDim() const final { return _node_to_normalize->outputDim(); }

  bool isInputNode() const final {
    // This should not be an input node
    return false;
  }

  void initOptimizer() final {}

<<<<<<< HEAD
  void enableDistributedTraining() final {
    // NOOP since the LayerNorm node doesn't have any paramters
  }

  bool trainable(bool flag) override {
    (void)flag;
    return false;
  }

=======
>>>>>>> c2ad21d9
 private:
  void compileImpl() final { _compiled = true; }

  std::vector<std::shared_ptr<FullyConnectedLayer>>
  getInternalFullyConnectedLayersImpl() const final {
    return {};
  }

  void prepareForBatchProcessingImpl(uint32_t batch_size,
                                     bool use_sparsity) final {
    (void)use_sparsity;
    bool is_dense = _node_to_normalize->numNonzerosInOutput() ==
                    _node_to_normalize->outputDim();

    auto dim = _node_to_normalize->numNonzerosInOutput();

    _batch = BoltBatch(/* dim=*/dim, /* batch_size= */ batch_size,
                       /* is_dense= */ is_dense);
  }

  // Computes the first and second moments {mean, variance} required
  // to normalize the input to this layer.
  static std::tuple<float, float> computeNormalizationMoments(
      const BoltVector& bolt_vector) {
    uint32_t len = bolt_vector.len;
    float mean = 0, variance = 0;

    for (uint32_t neuron_index = 0; neuron_index < len; neuron_index++) {
      mean += bolt_vector.activations[neuron_index];
    }
    mean /= len;
    for (uint32_t neuron_index = 0; neuron_index < len; neuron_index++) {
      float activation = bolt_vector.activations[neuron_index];

      variance += (activation - mean) * (activation - mean);
    }
    variance /= len;

    return {mean, variance};
  }

  void forwardImpl(uint32_t vec_index, const BoltVector* labels) final {
    (void)labels;

    const BoltVector& input_vector =
        _node_to_normalize->getOutputVector(vec_index);

    auto& output = getOutputVectorImpl(vec_index);

    auto [mean, variance] = computeNormalizationMoments(input_vector);

    assert(!std::isnan(mean));
    assert(!std::isnan(variance));

    for (uint32_t neuron_index = 0; neuron_index < input_vector.len;
         neuron_index++) {
      float activation = input_vector.activations[neuron_index];

      // The epsilon factor is to guard against division by zero.
      auto z_score =
          (activation - mean) / (sqrt(variance) + _config->epsilon());

      // apply a linear transformation to the z_score using gamma and beta
      // regularizers.
      z_score += _config->beta();
      z_score *= _config->gamma();
      output.activations[neuron_index] = z_score;
    }
  }

  // Computes the derivative of the normalization function
  // For activation x, the normalization is given by
  // f(x) = [(x - mu)/(sigma + epsilon)] * gamma + beta
  // For a layer with n activations, the expression for the partial derivative
  // can be found here
  // https://www.notion.so/Bolt-DAG-API-Proposal-8d2d72d13df94f64b7829f80ab080def#0d4ec531c9f64e83a460bd56dfe04320
  float normDerivative(float activation, float mean, float variance,
                       uint32_t vec_length) {
    assert(getState() == NodeState::PreparedForBatchProcessing);

    float centered_activation = (activation - mean) * (activation - mean);
    float std_deviation = sqrt(variance);
    auto denominator = (vec_length * vec_length) * std_deviation *
                       (std_deviation + _config->epsilon()) *
                       (std_deviation + _config->epsilon());

    // additive term to avoid division by zero
    denominator += DIV_BY_ZERO_GUARD;

    auto gradient =
        vec_length * std_deviation * (std_deviation + _config->epsilon()) -
        centered_activation;
    gradient /= denominator;
    gradient *= _config->gamma() * (vec_length - 1);

    return gradient;
  }

  void backpropagateImpl(uint32_t vec_index) final {
    BoltVector& input_vector = _node_to_normalize->getOutputVector(vec_index);
    BoltVector& output_vector = getOutputVectorImpl(vec_index);

    auto [mean, variance] = computeNormalizationMoments(input_vector);

    uint32_t len = input_vector.len;

    for (uint32_t neuron_index = 0; neuron_index < input_vector.len;
         neuron_index++) {
      float grad = normDerivative(input_vector.activations[neuron_index], mean,
                                  variance, len);

      assert(!std::isnan(grad));

      assert(!std::isnan(output_vector.gradients[neuron_index]));

      if (grad == 0.0 || output_vector.gradients[neuron_index] == 0) {
        continue;
      }

      input_vector.gradients[neuron_index] +=
          output_vector.gradients[neuron_index] * grad;
    }
  }

  void updateParametersImpl(float learning_rate, uint32_t batch_cnt) final {
    // TODO(blaise): Since _gamma_regularizer and _beta_regularizer are
    // trainable parameters, we should add an implementation for updating these
    // parameters
    (void)learning_rate;
    (void)batch_cnt;
  }

  BoltVector& getOutputVectorImpl(uint32_t vec_index) final {
    return (*_batch)[vec_index];
  }

  void cleanupAfterBatchProcessingImpl() final { _batch = std::nullopt; }

  uint32_t numNonzerosInOutputImpl() const final {
    return _node_to_normalize->numNonzerosInOutput();
  }

  std::vector<NodePtr> getPredecessorsImpl() const final {
    return {_node_to_normalize};
  }

  void summarizeImpl(std::stringstream& summary, bool detailed) const final {
    summary << _node_to_normalize->name() << " -> " << name()
            << " (LayerNorm) ";
    if (detailed) {
      summary << ", epsilon=" << _config->epsilon()
              << ", beta_regularizer=" << _config->beta();
      summary << ", gamma_regularizer=" << _config->gamma();
      summary << ")";
    }
    summary << "\n";
  }

  std::string type() const final { return std::string("layer_norm"); }

  NodeState getState() const final {
    if (!_node_to_normalize && !_compiled && !_batch) {
      return NodeState::Constructed;
    }
    if (_node_to_normalize && !_compiled && !_batch) {
      return NodeState::PredecessorsSet;
    }
    if (_node_to_normalize && _compiled && !_batch) {
      return NodeState::Compiled;
    }
    if (_node_to_normalize && _compiled && _batch) {
      return NodeState::PreparedForBatchProcessing;
    }
    throw exceptions::NodeStateMachineError(
        "LayerNormNode is in an invalid internal state");
  }

  friend class cereal::access;
  template <class Archive>
  void serialize(Archive& archive) {
    archive(cereal::base_class<Node>(this), _config, _node_to_normalize,
            _compiled);
  }

  std::shared_ptr<NormalizationLayerConfig> _config;

  // This private field is std::nullopt until after the node enters the
  // prepared for batch processing state
  std::optional<BoltBatch> _batch;
  NodePtr _node_to_normalize;
  bool _compiled;
};

}  // namespace thirdai::bolt

CEREAL_REGISTER_TYPE(thirdai::bolt::LayerNormNode)<|MERGE_RESOLUTION|>--- conflicted
+++ resolved
@@ -78,18 +78,11 @@
 
   void initOptimizer() final {}
 
-<<<<<<< HEAD
-  void enableDistributedTraining() final {
-    // NOOP since the LayerNorm node doesn't have any paramters
-  }
-
   bool trainable(bool flag) override {
     (void)flag;
     return false;
   }
 
-=======
->>>>>>> c2ad21d9
  private:
   void compileImpl() final { _compiled = true; }
 
