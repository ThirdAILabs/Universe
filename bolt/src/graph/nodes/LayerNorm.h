--- conflicted
+++ resolved
@@ -78,18 +78,11 @@
 
   void initOptimizer() final {}
 
-<<<<<<< HEAD
-  void enableDistributedTraining() final {
-    // NOOP since the LayerNorm node doesn't have any paramters
-  }
-
   bool trainable(bool flag) override {
     (void)flag;
     return false;
   }
 
-=======
->>>>>>> 606fa822
  private:
   void compileImpl() final { _compiled = true; }
 
