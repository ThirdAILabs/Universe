#pragma once

#include <cereal/access.hpp>
#include <bolt/src/graph/Node.h>
#include <dataset/src/batch_types/BoltTokenBatch.h>
#include <stdexcept>
#include <vector>

namespace thirdai::bolt {

/**
 * This class does not implement the Node interface because it is not
 * replaceable for other types of nodes like the regular Input node is. If a
 * node requires token input then it must take in a TokenInput node directly,
 * since no other node type will output tokens.
 */
class TokenInput : public Node {
 public:
  TokenInput() : _tokens(nullptr), _compiled(false) {}

  void setTokenInputs(dataset::BoltTokenBatch* tokens) { _tokens = tokens; }

  const std::vector<uint32_t>& getTokens(uint32_t vec_index) {
    return (*_tokens)[vec_index];
  }

  uint32_t outputDim() const final {
    throw std::logic_error("Cannot call outputDim() on TokenInput node");
  }

  bool isInputNode() const final { return true; }

<<<<<<< HEAD
  void checkpointInMemory() {
    throw std::invalid_argument(
        "Should not call checkpointInMemory() in an TokenInput node");
  }

  void loadCheckpointFromMemory() {
    throw std::invalid_argument(
        "Should not call loadCheckpointFromMemory() in an TokenInput node");
=======
  void initOptimizer() {
    throw std::logic_error(
        "Should not call initOptimizer() on TokenInput node");
>>>>>>> 53b748c2
  }

 private:
  void compileImpl() final { _compiled = true; }

  std::vector<std::shared_ptr<FullyConnectedLayer>>
  getInternalFullyConnectedLayersImpl() const final {
    return {};
  }

  void prepareForBatchProcessingImpl(uint32_t batch_size,
                                     bool use_sparsity) final {
    (void)batch_size;
    (void)use_sparsity;
    throw exceptions::NodeStateMachineError(
        "Should never call prepareForBatchProcessing on TokenInput (instead "
        "should call setInputs).");
  }

  uint32_t numNonzerosInOutputImpl() const final {
    throw std::logic_error(
        "Cannot call numNonzerosInOutput() on TokenInput node.");
  }

  void forwardImpl(uint32_t vec_index, const BoltVector* labels) final {
    (void)labels;
    (void)vec_index;
  }

  void backpropagateImpl(uint32_t vec_index) final { (void)vec_index; }

  void updateParametersImpl(float learning_rate, uint32_t batch_cnt) final {
    (void)learning_rate;
    (void)batch_cnt;
  }

  BoltVector& getOutputVectorImpl(uint32_t vec_index) final {
    (void)vec_index;
    throw std::logic_error("Cannot call getOutputVector() on TokenInput node.");
  }

  void cleanupAfterBatchProcessingImpl() final { _tokens = nullptr; }

  void summarizeImpl(std::stringstream& summary, bool detailed) const final {
    (void)detailed;
    summary << name() << " (TokenInput)\n";
  }

  std::string type() const final { return "token_input"; }

  std::vector<NodePtr> getPredecessorsImpl() const final { return {}; }

  NodeState getState() const final {
    if (!_compiled && _tokens == nullptr) {
      return NodeState::PredecessorsSet;
    }
    if (_compiled && _tokens == nullptr) {
      return NodeState::Compiled;
    }
    if (_compiled && _tokens != nullptr) {
      return NodeState::PreparedForBatchProcessing;
    }
    throw exceptions::NodeStateMachineError(
        "TokenInputNode is in an invalid internal state");
  }

  friend class cereal::access;
  template <class Archive>
  void serialize(Archive& archive) {
    archive(cereal::base_class<Node>(this), _compiled);
  }

  dataset::BoltTokenBatch* _tokens;
  bool _compiled;
};

using TokenInputPtr = std::shared_ptr<TokenInput>;

}  // namespace thirdai::bolt

CEREAL_REGISTER_TYPE(thirdai::bolt::TokenInput)<|MERGE_RESOLUTION|>--- conflicted
+++ resolved
@@ -30,7 +30,6 @@
 
   bool isInputNode() const final { return true; }
 
-<<<<<<< HEAD
   void checkpointInMemory() {
     throw std::invalid_argument(
         "Should not call checkpointInMemory() in an TokenInput node");
@@ -39,88 +38,88 @@
   void loadCheckpointFromMemory() {
     throw std::invalid_argument(
         "Should not call loadCheckpointFromMemory() in an TokenInput node");
-=======
-  void initOptimizer() {
-    throw std::logic_error(
-        "Should not call initOptimizer() on TokenInput node");
->>>>>>> 53b748c2
-  }
 
- private:
-  void compileImpl() final { _compiled = true; }
+    void initOptimizer() {
+      throw std::logic_error(
+          "Should not call initOptimizer() on TokenInput node");
+    }
 
-  std::vector<std::shared_ptr<FullyConnectedLayer>>
-  getInternalFullyConnectedLayersImpl() const final {
-    return {};
-  }
+   private:
+    void compileImpl() final { _compiled = true; }
 
-  void prepareForBatchProcessingImpl(uint32_t batch_size,
-                                     bool use_sparsity) final {
-    (void)batch_size;
-    (void)use_sparsity;
-    throw exceptions::NodeStateMachineError(
-        "Should never call prepareForBatchProcessing on TokenInput (instead "
-        "should call setInputs).");
-  }
+    std::vector<std::shared_ptr<FullyConnectedLayer>>
+    getInternalFullyConnectedLayersImpl() const final {
+      return {};
+    }
 
-  uint32_t numNonzerosInOutputImpl() const final {
-    throw std::logic_error(
-        "Cannot call numNonzerosInOutput() on TokenInput node.");
-  }
+    void prepareForBatchProcessingImpl(uint32_t batch_size, bool use_sparsity)
+        final {
+      (void)batch_size;
+      (void)use_sparsity;
+      throw exceptions::NodeStateMachineError(
+          "Should never call prepareForBatchProcessing on TokenInput (instead "
+          "should call setInputs).");
+    }
 
-  void forwardImpl(uint32_t vec_index, const BoltVector* labels) final {
-    (void)labels;
-    (void)vec_index;
-  }
+    uint32_t numNonzerosInOutputImpl() const final {
+      throw std::logic_error(
+          "Cannot call numNonzerosInOutput() on TokenInput node.");
+    }
 
-  void backpropagateImpl(uint32_t vec_index) final { (void)vec_index; }
+    void forwardImpl(uint32_t vec_index, const BoltVector* labels) final {
+      (void)labels;
+      (void)vec_index;
+    }
 
-  void updateParametersImpl(float learning_rate, uint32_t batch_cnt) final {
-    (void)learning_rate;
-    (void)batch_cnt;
-  }
+    void backpropagateImpl(uint32_t vec_index) final { (void)vec_index; }
 
-  BoltVector& getOutputVectorImpl(uint32_t vec_index) final {
-    (void)vec_index;
-    throw std::logic_error("Cannot call getOutputVector() on TokenInput node.");
-  }
+    void updateParametersImpl(float learning_rate, uint32_t batch_cnt) final {
+      (void)learning_rate;
+      (void)batch_cnt;
+    }
 
-  void cleanupAfterBatchProcessingImpl() final { _tokens = nullptr; }
+    BoltVector& getOutputVectorImpl(uint32_t vec_index) final {
+      (void)vec_index;
+      throw std::logic_error(
+          "Cannot call getOutputVector() on TokenInput node.");
+    }
 
-  void summarizeImpl(std::stringstream& summary, bool detailed) const final {
-    (void)detailed;
-    summary << name() << " (TokenInput)\n";
-  }
+    void cleanupAfterBatchProcessingImpl() final { _tokens = nullptr; }
 
-  std::string type() const final { return "token_input"; }
+    void summarizeImpl(std::stringstream & summary, bool detailed) const final {
+      (void)detailed;
+      summary << name() << " (TokenInput)\n";
+    }
 
-  std::vector<NodePtr> getPredecessorsImpl() const final { return {}; }
+    std::string type() const final { return "token_input"; }
 
-  NodeState getState() const final {
-    if (!_compiled && _tokens == nullptr) {
-      return NodeState::PredecessorsSet;
+    std::vector<NodePtr> getPredecessorsImpl() const final { return {}; }
+
+    NodeState getState() const final {
+      if (!_compiled && _tokens == nullptr) {
+        return NodeState::PredecessorsSet;
+      }
+      if (_compiled && _tokens == nullptr) {
+        return NodeState::Compiled;
+      }
+      if (_compiled && _tokens != nullptr) {
+        return NodeState::PreparedForBatchProcessing;
+      }
+      throw exceptions::NodeStateMachineError(
+          "TokenInputNode is in an invalid internal state");
     }
-    if (_compiled && _tokens == nullptr) {
-      return NodeState::Compiled;
+
+    friend class cereal::access;
+    template <class Archive>
+    void serialize(Archive & archive) {
+      archive(cereal::base_class<Node>(this), _compiled);
     }
-    if (_compiled && _tokens != nullptr) {
-      return NodeState::PreparedForBatchProcessing;
-    }
-    throw exceptions::NodeStateMachineError(
-        "TokenInputNode is in an invalid internal state");
-  }
 
-  friend class cereal::access;
-  template <class Archive>
-  void serialize(Archive& archive) {
-    archive(cereal::base_class<Node>(this), _compiled);
-  }
+    dataset::BoltTokenBatch* _tokens;
+    bool _compiled;
+  };
 
-  dataset::BoltTokenBatch* _tokens;
-  bool _compiled;
-};
-
-using TokenInputPtr = std::shared_ptr<TokenInput>;
+  using TokenInputPtr = std::shared_ptr<TokenInput>;
 
 }  // namespace thirdai::bolt
 
