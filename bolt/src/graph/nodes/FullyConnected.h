#pragma once

#include <bolt/src/graph/Node.h>
#include <bolt/src/layers/LayerUtils.h>
#include <exceptions/src/Exceptions.h>
#include <memory>
<<<<<<< HEAD
#include <string>
#include <unordered_map>
=======
#include <optional>
>>>>>>> 3e5f0dcd
#include <utility>

namespace thirdai::bolt {

class FullyConnectedNode final
    : public Node,
      public std::enable_shared_from_this<FullyConnectedNode> {
 public:
  // This pattern means that any valid constructor for a
  // FullyConnectedLayerConfig can be used to initialize the
  // FullyConnectedLayerNode, and that the args are directly forwarded to the
  // constructor for the config.
  template <typename... Args>
  explicit FullyConnectedNode(Args&&... args)
      : _layer(nullptr),
        _config(std::forward<Args>(args)...),
        _predecessor(nullptr) {}

<<<<<<< HEAD
  void compile(LayerNameManager& name_manager) final {
    if (_predecessor == nullptr) {
      throw std::invalid_argument(
          "FullyConnected layer expected to have exactly one predecessor.");
    }
    _name = name_manager.registerNodeAndGetName(/* node_type = */ "full");

    _layer = std::make_shared<FullyConnectedLayer>(_config,
                                                   _predecessor->outputDim());
  }

  std::shared_ptr<FullyConnectedLayerNode> addPredecessor(NodePtr node) {
    if (_predecessor != nullptr) {
      throw std::invalid_argument(
          "FullyConnected layer expected to have exactly one predecessor, and "
=======
  std::shared_ptr<FullyConnectedNode> addPredecessor(NodePtr node) {
    if (predecessorsSet()) {
      throw exceptions::NodeStateMachineError(
          "FullyConnectedNode expected to have exactly one predecessor, and "
>>>>>>> 3e5f0dcd
          "addPredecessor cannot be called twice.");
    }
    _predecessor = std::move(node);

    return shared_from_this();
  }

  uint32_t outputDim() const final { return _config.dim; }

  uint32_t numNonzerosInOutput() const final {
    if (!preparedForBatchProcessing()) {
      throw exceptions::NodeStateMachineError(
          "Cannot call numNonzerosInOutput before prepareForBatchProcessing in "
          "FullyConnectedNode.");
    }

    return (*_outputs)[0].len;
  }

  std::vector<NodePtr> getPredecessors() const final {
    if (!predecessorsSet()) {
      throw exceptions::NodeStateMachineError(
          "Cannot call getPredecessors before "
          "setting predecessors in FullyConnectedNode.");
    }

    return {_predecessor};
  }

  std::vector<std::shared_ptr<FullyConnectedLayer>>
  getInternalFullyConnectedLayers() const final {
    if (!parametersInitialized()) {
      throw exceptions::NodeStateMachineError(
          "Cannot call getInternalFullyConnectedLayers before "
          "initializeParameters in FullyConnectedNode.");
    }

    return {_layer};
  }

  bool isInputNode() const final { return false; }

  ActivationFunction getActivationFunction() const { return _config.act_func; }

 private:
  void initializeParametersImpl() final {
    _layer = std::make_shared<FullyConnectedLayer>(_config,
                                                   _predecessor->outputDim());
  }

  void prepareForBatchProcessingImpl(uint32_t batch_size,
                                     bool use_sparsity) final {
    // TODO(Nicholas): rename createBatchState
    _outputs =
        _layer->createBatchState(batch_size, /* use_sparsity=*/use_sparsity);
  }

  void forwardImpl(uint32_t vec_index, const BoltVector* labels) final {
    _layer->forward(_predecessor->getOutputVector(vec_index),
                    this->getOutputVectorImpl(vec_index), labels);
  }

  void backpropagateImpl(uint32_t vec_index) final {
    // TODO(Nicholas, Josh): Change to avoid having this check
    if (_predecessor->isInputNode()) {
      _layer->backpropagateInputLayer(_predecessor->getOutputVector(vec_index),
                                      this->getOutputVectorImpl(vec_index));
    } else {
      _layer->backpropagate(_predecessor->getOutputVector(vec_index),
                            this->getOutputVectorImpl(vec_index));
    }
  }

  void updateParametersImpl(float learning_rate, uint32_t batch_cnt) final {
    // TODO(Nicholas): Abstract away these constants
    _layer->updateParameters(learning_rate, batch_cnt, BETA1, BETA2, EPS);
  }

  BoltVector& getOutputVectorImpl(uint32_t vec_index) final {
    return (*_outputs)[vec_index];
  }

<<<<<<< HEAD
  void summarize(std::stringstream& summary, bool detailed) const final {
    summary << _predecessor->name() << " -> " << name()
            << " (FullyConnected): ";
    _layer->buildLayerSummary(summary, detailed);
  }

  const std::string& name() const final { return _name; }

  ActivationFunction getActivationFunction() const { return _config.act_func; }

 private:
  inline static const std::string LAYER_TYPE_NAME = "full";

  std::shared_ptr<FullyConnectedLayer> _layer;
  FullyConnectedLayerConfig _config;
  BoltBatch _outputs;
=======
  void cleanupAfterBatchProcessingImpl() final { _outputs = std::nullopt; }

  bool predecessorsSet() const final { return _predecessor != nullptr; }

  bool parametersInitialized() const final { return _layer != nullptr; }

  bool preparedForBatchProcessing() const final { return _outputs.has_value(); }

  std::shared_ptr<FullyConnectedLayer> _layer;
  FullyConnectedLayerConfig _config;
  std::optional<BoltBatch> _outputs;

>>>>>>> 3e5f0dcd
  NodePtr _predecessor;
  std::string _name;
};

}  // namespace thirdai::bolt<|MERGE_RESOLUTION|>--- conflicted
+++ resolved
@@ -3,13 +3,9 @@
 #include <bolt/src/graph/Node.h>
 #include <bolt/src/layers/LayerUtils.h>
 #include <exceptions/src/Exceptions.h>
+#include <cstddef>
 #include <memory>
-<<<<<<< HEAD
-#include <string>
-#include <unordered_map>
-=======
 #include <optional>
->>>>>>> 3e5f0dcd
 #include <utility>
 
 namespace thirdai::bolt {
@@ -24,32 +20,12 @@
   // constructor for the config.
   template <typename... Args>
   explicit FullyConnectedNode(Args&&... args)
-      : _layer(nullptr),
-        _config(std::forward<Args>(args)...),
-        _predecessor(nullptr) {}
+      : _config(std::forward<Args>(args)...), _predecessor(nullptr) {}
 
-<<<<<<< HEAD
-  void compile(LayerNameManager& name_manager) final {
-    if (_predecessor == nullptr) {
-      throw std::invalid_argument(
-          "FullyConnected layer expected to have exactly one predecessor.");
-    }
-    _name = name_manager.registerNodeAndGetName(/* node_type = */ "full");
-
-    _layer = std::make_shared<FullyConnectedLayer>(_config,
-                                                   _predecessor->outputDim());
-  }
-
-  std::shared_ptr<FullyConnectedLayerNode> addPredecessor(NodePtr node) {
-    if (_predecessor != nullptr) {
-      throw std::invalid_argument(
-          "FullyConnected layer expected to have exactly one predecessor, and "
-=======
   std::shared_ptr<FullyConnectedNode> addPredecessor(NodePtr node) {
-    if (predecessorsSet()) {
+    if (getState() != NodeState::Constructed) {
       throw exceptions::NodeStateMachineError(
           "FullyConnectedNode expected to have exactly one predecessor, and "
->>>>>>> 3e5f0dcd
           "addPredecessor cannot be called twice.");
     }
     _predecessor = std::move(node);
@@ -60,7 +36,7 @@
   uint32_t outputDim() const final { return _config.dim; }
 
   uint32_t numNonzerosInOutput() const final {
-    if (!preparedForBatchProcessing()) {
+    if (getState() != NodeState::PreparedForBatchProcessing) {
       throw exceptions::NodeStateMachineError(
           "Cannot call numNonzerosInOutput before prepareForBatchProcessing in "
           "FullyConnectedNode.");
@@ -70,7 +46,7 @@
   }
 
   std::vector<NodePtr> getPredecessors() const final {
-    if (!predecessorsSet()) {
+    if (getState() == NodeState::Constructed) {
       throw exceptions::NodeStateMachineError(
           "Cannot call getPredecessors before "
           "setting predecessors in FullyConnectedNode.");
@@ -81,13 +57,14 @@
 
   std::vector<std::shared_ptr<FullyConnectedLayer>>
   getInternalFullyConnectedLayers() const final {
-    if (!parametersInitialized()) {
+    if (getState() == NodeState::Constructed ||
+        getState() == NodeState::PredecessorsSet) {
       throw exceptions::NodeStateMachineError(
           "Cannot call getInternalFullyConnectedLayers before "
-          "initializeParameters in FullyConnectedNode.");
+          "compile in FullyConnectedNode.");
     }
 
-    return {_layer};
+    return {_compile_state->layer};
   }
 
   bool isInputNode() const final { return false; }
@@ -95,76 +72,100 @@
   ActivationFunction getActivationFunction() const { return _config.act_func; }
 
  private:
-  void initializeParametersImpl() final {
-    _layer = std::make_shared<FullyConnectedLayer>(_config,
-                                                   _predecessor->outputDim());
+  void compileImpl(LayerNameManager& name_manager) final {
+    if (_predecessor == nullptr) {
+      throw std::invalid_argument(
+          "FullyConnected layer expected to have exactly one predecessor.");
+    }
+    auto name = name_manager.registerNodeAndGetName(/* node_type = */ "full");
+
+    auto layer = std::make_shared<FullyConnectedLayer>(
+        _config, _predecessor->outputDim());
+
+    _compile_state = CompileState(/* name = */ name, /* layer = */ layer);
   }
 
   void prepareForBatchProcessingImpl(uint32_t batch_size,
                                      bool use_sparsity) final {
     // TODO(Nicholas): rename createBatchState
-    _outputs =
-        _layer->createBatchState(batch_size, /* use_sparsity=*/use_sparsity);
+    _outputs = _compile_state->layer->createBatchState(
+        batch_size, /* use_sparsity=*/use_sparsity);
   }
 
   void forwardImpl(uint32_t vec_index, const BoltVector* labels) final {
-    _layer->forward(_predecessor->getOutputVector(vec_index),
-                    this->getOutputVectorImpl(vec_index), labels);
+    _compile_state->layer->forward(_predecessor->getOutputVector(vec_index),
+                                   this->getOutputVectorImpl(vec_index),
+                                   labels);
   }
 
   void backpropagateImpl(uint32_t vec_index) final {
     // TODO(Nicholas, Josh): Change to avoid having this check
     if (_predecessor->isInputNode()) {
-      _layer->backpropagateInputLayer(_predecessor->getOutputVector(vec_index),
-                                      this->getOutputVectorImpl(vec_index));
+      _compile_state->layer->backpropagateInputLayer(
+          _predecessor->getOutputVector(vec_index),
+          this->getOutputVectorImpl(vec_index));
     } else {
-      _layer->backpropagate(_predecessor->getOutputVector(vec_index),
-                            this->getOutputVectorImpl(vec_index));
+      _compile_state->layer->backpropagate(
+          _predecessor->getOutputVector(vec_index),
+          this->getOutputVectorImpl(vec_index));
     }
   }
 
   void updateParametersImpl(float learning_rate, uint32_t batch_cnt) final {
     // TODO(Nicholas): Abstract away these constants
-    _layer->updateParameters(learning_rate, batch_cnt, BETA1, BETA2, EPS);
+    _compile_state->layer->updateParameters(learning_rate, batch_cnt, BETA1,
+                                            BETA2, EPS);
   }
 
   BoltVector& getOutputVectorImpl(uint32_t vec_index) final {
     return (*_outputs)[vec_index];
   }
 
-<<<<<<< HEAD
-  void summarize(std::stringstream& summary, bool detailed) const final {
+  void cleanupAfterBatchProcessingImpl() final { _outputs = std::nullopt; }
+
+  void summarizeImpl(std::stringstream& summary, bool detailed) const final {
     summary << _predecessor->name() << " -> " << name()
             << " (FullyConnected): ";
-    _layer->buildLayerSummary(summary, detailed);
+    _compile_state->layer->buildLayerSummary(summary, detailed);
   }
 
-  const std::string& name() const final { return _name; }
+  const std::string& nameImpl() const final { return _compile_state->name; }
 
-  ActivationFunction getActivationFunction() const { return _config.act_func; }
+  NodeState getState() const final {
+    if (_predecessor == nullptr && !_compile_state.has_value() &&
+        !_outputs.has_value()) {
+      return NodeState::Constructed;
+    }
+    if (_predecessor != nullptr && !_compile_state.has_value() &&
+        !_outputs.has_value()) {
+      return NodeState::PredecessorsSet;
+    }
+    if (_predecessor != nullptr && _compile_state.has_value() &&
+        !_outputs.has_value()) {
+      return NodeState::Compiled;
+    }
+    if (_predecessor != nullptr && _compile_state.has_value() &&
+        _outputs.has_value()) {
+      return NodeState::PreparedForBatchProcessing;
+    }
+    throw exceptions::NodeStateMachineError(
+        "Node is in an invalid internal state");
+  }
 
- private:
-  inline static const std::string LAYER_TYPE_NAME = "full";
+  struct CompileState {
+    // We have this constructor so clang tidy can check variable names
+    CompileState(std::string name, std::shared_ptr<FullyConnectedLayer> layer)
+        : name(std::move(name)), layer(std::move(layer)) {}
 
-  std::shared_ptr<FullyConnectedLayer> _layer;
-  FullyConnectedLayerConfig _config;
-  BoltBatch _outputs;
-=======
-  void cleanupAfterBatchProcessingImpl() final { _outputs = std::nullopt; }
+    std::string name;
+    std::shared_ptr<FullyConnectedLayer> layer;
+  };
 
-  bool predecessorsSet() const final { return _predecessor != nullptr; }
-
-  bool parametersInitialized() const final { return _layer != nullptr; }
-
-  bool preparedForBatchProcessing() const final { return _outputs.has_value(); }
-
-  std::shared_ptr<FullyConnectedLayer> _layer;
   FullyConnectedLayerConfig _config;
   std::optional<BoltBatch> _outputs;
+  std::optional<CompileState> _compile_state;
 
->>>>>>> 3e5f0dcd
   NodePtr _predecessor;
-  std::string _name;
 };
 
 }  // namespace thirdai::bolt