#pragma once

#include <cereal/archives/binary.hpp>
#include <cereal/types/base_class.hpp>
#include <cereal/types/memory.hpp>
#include <cereal/types/optional.hpp>
#include <bolt/src/graph/Node.h>
#include <bolt/src/layers/LayerConfig.h>
#include <bolt/src/layers/LayerUtils.h>
#include <bolt/src/layers/SamplingConfig.h>
#include <dataset/src/utils/SafeFileIO.h>
#include <exceptions/src/Exceptions.h>
#include <cstddef>
#include <memory>
#include <optional>
#include <sstream>
#include <stdexcept>
#include <utility>

namespace thirdai::bolt {

class SwitchNode;

class FullyConnectedNode final
    : public Node,
      public std::enable_shared_from_this<FullyConnectedNode> {
  friend class SwitchNode;

 private:
  FullyConnectedNode(uint64_t dim, const std::string& activation)
      : _layer(nullptr),
        _config(FullyConnectedLayerConfig(dim, activation)),
        _predecessor(nullptr) {}

  FullyConnectedNode(uint64_t dim, float sparsity,
                     const std::string& activation)
      : _layer(nullptr),
        _config(FullyConnectedLayerConfig(dim, sparsity, activation)),
        _predecessor(nullptr) {}

  FullyConnectedNode(uint64_t dim, float sparsity,
                     const std::string& activation,
                     SamplingConfigPtr sampling_config)
      : _layer(nullptr),
        _config(FullyConnectedLayerConfig(dim, sparsity, activation,
                                          std::move(sampling_config))),
        _predecessor(nullptr) {}

 public:
  static std::shared_ptr<FullyConnectedNode> makeDense(
      uint32_t dim, const std::string& activation) {
    return std::shared_ptr<FullyConnectedNode>(
        new FullyConnectedNode(dim, activation));
  }

  static std::shared_ptr<FullyConnectedNode> makeAutotuned(
      uint32_t dim, float sparsity, const std::string& activation) {
    return std::shared_ptr<FullyConnectedNode>(
        new FullyConnectedNode(dim, sparsity, activation));
  }

  static std::shared_ptr<FullyConnectedNode> make(
      uint32_t dim, float sparsity, const std::string& activation,
      SamplingConfigPtr sampling_config) {
    return std::shared_ptr<FullyConnectedNode>(new FullyConnectedNode(
        dim, sparsity, activation, std::move(sampling_config)));
  }

  static std::shared_ptr<FullyConnectedNode> makeExplicitSamplingConfig(
      uint32_t dim, float sparsity, const std::string& activation,
      uint32_t num_tables, uint32_t hashes_per_table, uint32_t reservoir_size) {
    auto sampling_config = std::make_shared<DWTASamplingConfig>(
        num_tables, hashes_per_table, reservoir_size);
    return make(dim, sparsity, activation, sampling_config);
  }

  std::shared_ptr<FullyConnectedNode> addPredecessor(NodePtr node) {
    if (getState() != NodeState::Constructed) {
      throw exceptions::NodeStateMachineError(
          "FullyConnectedNode expected to have exactly one predecessor, and "
          "addPredecessor cannot be called twice.");
    }
    _predecessor = std::move(node);

    return shared_from_this();
  }

  uint32_t outputDim() const final {
    NodeState node_state = getState();
    if (node_state == NodeState::Constructed ||
        node_state == NodeState::PredecessorsSet) {
      return _config->getDim();
    }
    return _layer->getDim();
  }

  bool isInputNode() const final { return false; }

  void initOptimizer() final { _layer->initOptimizer(); }

  ActivationFunction getActivationFunction() const {
    NodeState node_state = getState();
    if (node_state == NodeState::Constructed ||
        node_state == NodeState::PredecessorsSet) {
      return _config->getActFunc();
    }
    return _layer->getActivationFunction();
  }

  void saveParameters(const std::string& filename) const {
    std::ofstream filestream =
        dataset::SafeFileIO::ofstream(filename, std::ios::binary);
    cereal::BinaryOutputArchive oarchive(filestream);
    oarchive(*_layer);
  }

  void enableDistributedTraining() { _layer->enableDistributedTraining(); }

  void loadParameters(const std::string& filename) {
    std::ifstream filestream =
        dataset::SafeFileIO::ifstream(filename, std::ios::binary);
    cereal::BinaryInputArchive iarchive(filestream);
    auto loaded_parameters = std::make_shared<FullyConnectedLayer>();
    iarchive(*loaded_parameters);

    if (loaded_parameters->getDim() != _layer->getDim()) {
      std::stringstream error_msg;
      error_msg << "Cannot load parameters from FullyConnected layer with dim="
                << loaded_parameters->getDim()
                << "into FullyConnected layer with dim=" << _layer->getDim()
                << ".";
      throw std::logic_error(error_msg.str());
    }
    if (loaded_parameters->getInputDim() != _layer->getInputDim()) {
      std::stringstream error_msg;
      error_msg
          << "Cannot load parameters from FullyConnected layer with input_dim="
          << loaded_parameters->getInputDim()
          << "into FullyConnected layer with input_dim="
          << _layer->getInputDim() << ".";
      throw std::logic_error(error_msg.str());
    }

    if (loaded_parameters->getActivationFunction() !=
        _layer->getActivationFunction()) {
      std::stringstream error_msg;
      error_msg << "Cannot load parameters from FullyConnected layer with "
                   "activation ="
                << activationFunctionToStr(
                       loaded_parameters->getActivationFunction())
                << "into FullyConnected layer with activation="
                << activationFunctionToStr(_layer->getActivationFunction())
                << ".";
      throw std::logic_error(error_msg.str());
    }

    _layer = loaded_parameters;
  }

  float getSparsity() {
    NodeState node_state = getState();
    if (node_state == NodeState::Constructed ||
        node_state == NodeState::PredecessorsSet) {
      return _config->getSparsity();
    }
    return _layer->getSparsity();
  }

  std::shared_ptr<FullyConnectedNode> setSparsity(float sparsity) {
    if (getState() != NodeState::Compiled) {
      throw exceptions::NodeStateMachineError(
          "FullyConnectedNode must be in a compiled state to call setSparsity");
    }
    _layer->setSparsity(sparsity);
    return shared_from_this();
  }

  float* getWeightsPtr() {
    if (getState() != NodeState::PreparedForBatchProcessing &&
        getState() != NodeState::Compiled) {
      throw exceptions::NodeStateMachineError(
          "FullyConnectedNode must be in a compiled state to call "
          "getWeightsPtr.");
    }
    return _layer->getWeightsPtr();
  }

  float* getBiasesPtr() {
    if (getState() != NodeState::PreparedForBatchProcessing &&
        getState() != NodeState::Compiled) {
      throw exceptions::NodeStateMachineError(
          "FullyConnectedNode must be in a compiled state to call "
          "getBiasesPtr.");
    }
    return _layer->getBiasesPtr();
  }

  float* getWeightGradientsPtr() {
    if (getState() != NodeState::PreparedForBatchProcessing &&
        getState() != NodeState::Compiled) {
      throw exceptions::NodeStateMachineError(
          "FullyConnectedNode must be in a compiled state to call "
          "getWeightGradientsPtr.");
    }
    return _layer->getWeightGradientsPtr();
  }

  float* getBiasGradientsPtr() {
    if (getState() != NodeState::PreparedForBatchProcessing &&
        getState() != NodeState::Compiled) {
      throw exceptions::NodeStateMachineError(
          "FullyConnectedNode must be in a compiled state to call "
          "getBiasGradientsPtr.");
    }
    return _layer->getBiasGradientsPtr();
  }

<<<<<<< HEAD
=======
  void enableSparseSparseOptimization() {
    // Exactly one of _config and _layer is guarenteed to have a value.
    // Implementing an enableSparseSparseOptimization method in both places
    // allows us to set it at any time (even before compilation).
    if (_config.has_value()) {
      _config->enableSparseSparseOptimization();
    } else {
      _layer->enableSparseSparseOptimization();
    }
  }

  static std::shared_ptr<FullyConnectedNode> make(uint32_t dim,
                                                  std::string activation) {
    return std::make_shared<FullyConnectedNode>(dim, std::move(activation));
  }

  static std::shared_ptr<FullyConnectedNode> make(uint32_t dim, float sparsity,
                                                  std::string activation) {
    return std::make_shared<FullyConnectedNode>(dim, sparsity,
                                                std::move(activation));
  }

  static std::shared_ptr<FullyConnectedNode> make(uint32_t dim, float sparsity,
                                                  std::string activation,
                                                  uint32_t num_tables,
                                                  uint32_t hashes_per_table,
                                                  uint32_t reservoir_size) {
    auto sampling_config = std::make_shared<DWTASamplingConfig>(
        num_tables, hashes_per_table, reservoir_size);
    return std::make_shared<FullyConnectedNode>(dim, sparsity, activation,
                                                sampling_config);
  }

>>>>>>> 58a591f2
 private:
  void compileImpl() final {
    assert(_config.has_value());
    _layer = std::make_shared<FullyConnectedLayer>(_config.value(),
                                                   _predecessor->outputDim());
    _config = std::nullopt;
  }

  std::vector<std::shared_ptr<FullyConnectedLayer>>
  getInternalFullyConnectedLayersImpl() const final {
    return {_layer};
  }

  void prepareForBatchProcessingImpl(uint32_t batch_size,
                                     bool use_sparsity) final {
    // TODO(Nicholas): rename createBatchState
    _outputs =
        _layer->createBatchState(batch_size, /* use_sparsity=*/use_sparsity);
  }

  uint32_t numNonzerosInOutputImpl() const final { return (*_outputs)[0].len; }

  void forwardImpl(uint32_t vec_index, const BoltVector* labels) final {
    _layer->forward(_predecessor->getOutputVector(vec_index),
                    this->getOutputVectorImpl(vec_index), labels);
  }

  void backpropagateImpl(uint32_t vec_index) final {
    // We are checking whether predecessor has gradients or not rather than its
    // an input ot not because,this way will be helpful to calculate gradients
    // for input in getInputGradientsSingle.
    if (!_predecessor->getOutputVector(vec_index).gradients) {
      _layer->backpropagateInputLayer(_predecessor->getOutputVector(vec_index),
                                      this->getOutputVectorImpl(vec_index));
    } else {
      _layer->backpropagate(_predecessor->getOutputVector(vec_index),
                            this->getOutputVectorImpl(vec_index));
    }
  }

  void updateParametersImpl(float learning_rate, uint32_t batch_cnt) final {
    // TODO(Nicholas): Abstract away these constants
    _layer->updateParameters(learning_rate, batch_cnt, BETA1, BETA2, EPS);
  }

  BoltVector& getOutputVectorImpl(uint32_t vec_index) final {
    return (*_outputs)[vec_index];
  }

  void cleanupAfterBatchProcessingImpl() final { _outputs = std::nullopt; }

  std::vector<NodePtr> getPredecessorsImpl() const final {
    return {_predecessor};
  }

  void summarizeImpl(std::stringstream& summary, bool detailed) const final {
    summary << _predecessor->name() << " -> " << name()
            << " (FullyConnected): ";
    _layer->buildLayerSummary(summary, detailed);
  }

  std::string type() const final { return "fc"; }

  NodeState getState() const final {
    if (_predecessor == nullptr && _layer == nullptr && !_outputs.has_value()) {
      return NodeState::Constructed;
    }
    if (_predecessor != nullptr && _layer == nullptr && !_outputs.has_value()) {
      return NodeState::PredecessorsSet;
    }
    if (_predecessor != nullptr && _layer != nullptr && !_outputs.has_value()) {
      return NodeState::Compiled;
    }
    if (_predecessor != nullptr && _layer != nullptr && _outputs.has_value()) {
      return NodeState::PreparedForBatchProcessing;
    }
    throw exceptions::NodeStateMachineError(
        "FullyConnectedNode is in an invalid internal state");
  }

  // Private constructor for cereal. Must create dummy config since no default
  // constructor exists for layer config.
  FullyConnectedNode() : _config(std::nullopt) {}

  friend class cereal::access;
  template <class Archive>
  void serialize(Archive& archive) {
    archive(cereal::base_class<Node>(this), _layer, _config, _predecessor);
  }
  // One of _layer and _config will always be nullptr/nullopt while the
  // other will contain data
  std::shared_ptr<FullyConnectedLayer> _layer;
  std::optional<FullyConnectedLayerConfig> _config;
  std::optional<BoltBatch> _outputs;

  NodePtr _predecessor;
};

using FullyConnectedNodePtr = std::shared_ptr<FullyConnectedNode>;

}  // namespace thirdai::bolt

CEREAL_REGISTER_TYPE(thirdai::bolt::FullyConnectedNode)<|MERGE_RESOLUTION|>--- conflicted
+++ resolved
@@ -215,8 +215,6 @@
     return _layer->getBiasGradientsPtr();
   }
 
-<<<<<<< HEAD
-=======
   void enableSparseSparseOptimization() {
     // Exactly one of _config and _layer is guarenteed to have a value.
     // Implementing an enableSparseSparseOptimization method in both places
@@ -228,29 +226,6 @@
     }
   }
 
-  static std::shared_ptr<FullyConnectedNode> make(uint32_t dim,
-                                                  std::string activation) {
-    return std::make_shared<FullyConnectedNode>(dim, std::move(activation));
-  }
-
-  static std::shared_ptr<FullyConnectedNode> make(uint32_t dim, float sparsity,
-                                                  std::string activation) {
-    return std::make_shared<FullyConnectedNode>(dim, sparsity,
-                                                std::move(activation));
-  }
-
-  static std::shared_ptr<FullyConnectedNode> make(uint32_t dim, float sparsity,
-                                                  std::string activation,
-                                                  uint32_t num_tables,
-                                                  uint32_t hashes_per_table,
-                                                  uint32_t reservoir_size) {
-    auto sampling_config = std::make_shared<DWTASamplingConfig>(
-        num_tables, hashes_per_table, reservoir_size);
-    return std::make_shared<FullyConnectedNode>(dim, sparsity, activation,
-                                                sampling_config);
-  }
-
->>>>>>> 58a591f2
  private:
   void compileImpl() final {
     assert(_config.has_value());
