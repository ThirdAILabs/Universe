--- conflicted
+++ resolved
@@ -48,7 +48,6 @@
 
   ActivationFunction getActivationFunction() const { return _config.act_func; }
 
-<<<<<<< HEAD
   void saveParameters(const std::string& filename) const {
     std::ofstream filestream =
         dataset::SafeFileIO::ofstream(filename, std::ios::binary);
@@ -96,9 +95,8 @@
 
     _layer = loaded_parameters;
   }
-=======
+
   float getSparsity() { return _config.getSparsity(); }
->>>>>>> 3882f42f
 
  private:
   void compileImpl() final {
