--- conflicted
+++ resolved
@@ -45,29 +45,15 @@
 
   static std::shared_ptr<FullyConnectedNode> makeExplicitSamplingConfig(
       uint32_t dim, float sparsity, const std::string& activation,
-<<<<<<< HEAD
       uint32_t num_tables, uint32_t hashes_per_table, uint32_t reservoir_size);
-=======
-      uint32_t num_tables, uint32_t hashes_per_table, uint32_t reservoir_size) {
-    auto sampling_config = std::make_shared<DWTASamplingConfig>(
-        num_tables, hashes_per_table, reservoir_size);
-    return make(dim, sparsity, activation, sampling_config);
-  }
->>>>>>> bdcb3cf4
 
   std::shared_ptr<FullyConnectedNode> addPredecessor(NodePtr node);
 
   uint32_t outputDim() const final;
 
-<<<<<<< HEAD
   bool isInputNode() const final;
 
   void initOptimizer() final;
-=======
-  bool isInputNode() const final { return false; }
-
-  void initOptimizer() final { _layer->initOptimizer(); }
->>>>>>> bdcb3cf4
 
   ActivationFunction getActivationFunction() const;
 
@@ -86,7 +72,6 @@
   float* getWeightGradientsPtr();
 
   float* getBiasGradientsPtr();
-
   void disableSparseParameterUpdates() final;
 
  private:
@@ -98,11 +83,7 @@
   void prepareForBatchProcessingImpl(uint32_t batch_size,
                                      bool use_sparsity) final;
 
-<<<<<<< HEAD
   uint32_t numNonzerosInOutputImpl() const final;
-=======
-  uint32_t numNonzerosInOutputImpl() const final { return (*_outputs)[0].len; }
->>>>>>> bdcb3cf4
 
   void forwardImpl(uint32_t vec_index, const BoltVector* labels) final;
 
@@ -110,7 +91,6 @@
 
   void updateParametersImpl(float learning_rate, uint32_t batch_cnt) final;
 
-<<<<<<< HEAD
   BoltVector& getOutputVectorImpl(uint32_t vec_index) final;
 
   void cleanupAfterBatchProcessingImpl() final;
@@ -120,21 +100,6 @@
   void summarizeImpl(std::stringstream& summary, bool detailed) const final;
 
   std::string type() const final;
-=======
-  BoltVector& getOutputVectorImpl(uint32_t vec_index) final {
-    return (*_outputs)[vec_index];
-  }
-
-  void cleanupAfterBatchProcessingImpl() final { _outputs = std::nullopt; }
-
-  std::vector<NodePtr> getPredecessorsImpl() const final {
-    return {_predecessor};
-  }
-
-  void summarizeImpl(std::stringstream& summary, bool detailed) const final;
-
-  std::string type() const final { return "fc"; }
->>>>>>> bdcb3cf4
 
   NodeState getState() const final;
 
