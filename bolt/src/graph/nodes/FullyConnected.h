--- conflicted
+++ resolved
@@ -103,11 +103,6 @@
 
   void summarizeImpl(std::stringstream& summary, bool detailed) const final;
 
-<<<<<<< HEAD
-  std::string type() const final;
-
-=======
->>>>>>> 31c70ac8
   NodeState getState() const final;
 
   // Private constructor for cereal. Must create dummy config since no default
