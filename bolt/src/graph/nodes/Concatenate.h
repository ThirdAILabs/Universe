--- conflicted
+++ resolved
@@ -70,18 +70,11 @@
 
   void initOptimizer() final {}
 
-<<<<<<< HEAD
-  void enableDistributedTraining() final {
-    // NOOP since the Concatenate node doesn't have any paramters
-  }
-
   bool trainable(bool flag) final {
     (void)flag;
     return false;
   }
 
-=======
->>>>>>> 606fa822
  private:
   void compileImpl() final { _compiled = true; }
 
