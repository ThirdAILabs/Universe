--- conflicted
+++ resolved
@@ -54,7 +54,6 @@
 
   bool isInputNode() const final { return false; }
 
-<<<<<<< HEAD
   void checkpointInMemory() {
     for (auto& layer : _layers) {
       layer->checkpointInMemory();
@@ -64,127 +63,130 @@
   void loadCheckpointFromMemory() {
     for (auto& layer : _layers) {
       layer->loadCheckpointFromMemory();
-=======
-  void initOptimizer() final {
-    for (auto& layer : _layers) {
-      layer->initOptimizer();
->>>>>>> 53b748c2
-    }
-  }
 
-  std::shared_ptr<SwitchNode> addPredecessors(NodePtr predecessor,  // NOLINT
-                                              TokenInputPtr token_input) {
-    for (auto& layer : _layers) {
-      layer->addPredecessor(predecessor);
-    }
+      void initOptimizer() final {
+        for (auto& layer : _layers) {
+          layer->initOptimizer();
+        }
+      }
 
-    _token_input = std::move(token_input);
+      std::shared_ptr<SwitchNode> addPredecessors(
+          NodePtr predecessor,  // NOLINT
+          TokenInputPtr token_input) {
+        for (auto& layer : _layers) {
+          layer->addPredecessor(predecessor);
+        }
 
-    return shared_from_this();
-  }
+        _token_input = std::move(token_input);
 
- private:
-  void compileImpl() final {
-    for (auto& layer : _layers) {
-      // We use compile impl because the state is checked when compile() is
-      // called on the switch node and we don't want to name each individual
-      // sub-layer.
-      layer->compileImpl();
-    }
-  }
+        return shared_from_this();
+      }
 
-  std::vector<std::shared_ptr<FullyConnectedLayer>>
-  getInternalFullyConnectedLayersImpl() const final {
-    std::vector<std::shared_ptr<FullyConnectedLayer>> fc_layers;
-    for (const auto& layer : _layers) {
-      // Each layer only has one internal FullyConnectedLayer.
-      fc_layers.push_back(layer->getInternalFullyConnectedLayers().at(0));
-    }
-    return fc_layers;
-  }
+     private:
+      void compileImpl() final {
+        for (auto& layer : _layers) {
+          // We use compile impl because the state is checked when compile() is
+          // called on the switch node and we don't want to name each individual
+          // sub-layer.
+          layer->compileImpl();
+        }
+      }
 
-  void prepareForBatchProcessingImpl(uint32_t batch_size,
-                                     bool use_sparsity) final {
-    for (auto& layer : _layers) {
-      layer->prepareForBatchProcessing(batch_size, use_sparsity);
-    }
-  }
+      std::vector<std::shared_ptr<FullyConnectedLayer>>
+      getInternalFullyConnectedLayersImpl() const final {
+        std::vector<std::shared_ptr<FullyConnectedLayer>> fc_layers;
+        for (const auto& layer : _layers) {
+          // Each layer only has one internal FullyConnectedLayer.
+          fc_layers.push_back(layer->getInternalFullyConnectedLayers().at(0));
+        }
+        return fc_layers;
+      }
 
-  uint32_t numNonzerosInOutputImpl() const final {
-    // All layers are constructed identically so we can use _layers[0] here.
-    return _layers.at(0)->numNonzerosInOutput();
-  }
+      void prepareForBatchProcessingImpl(uint32_t batch_size, bool use_sparsity)
+          final {
+        for (auto& layer : _layers) {
+          layer->prepareForBatchProcessing(batch_size, use_sparsity);
+        }
+      }
 
-  void forwardImpl(uint32_t vec_index, const BoltVector* labels) final {
-    uint32_t active_layer = getActiveLayer(vec_index);
-    _layers.at(active_layer)->forward(vec_index, labels);
-  }
+      uint32_t numNonzerosInOutputImpl() const final {
+        // All layers are constructed identically so we can use _layers[0] here.
+        return _layers.at(0)->numNonzerosInOutput();
+      }
 
-  void backpropagateImpl(uint32_t vec_index) final {
-    uint32_t active_layer = getActiveLayer(vec_index);
-    _layers_used[active_layer] = true;
-    _layers.at(active_layer)->backpropagate(vec_index);
-  }
+      void forwardImpl(uint32_t vec_index, const BoltVector* labels) final {
+        uint32_t active_layer = getActiveLayer(vec_index);
+        _layers.at(active_layer)->forward(vec_index, labels);
+      }
 
-  void updateParametersImpl(float learning_rate, uint32_t batch_cnt) final {
-    for (uint32_t i = 0; i < _layers.size(); i++) {
-      if (_layers_used[i]) {
-        _layers[i]->updateParameters(learning_rate, batch_cnt);
-        _layers_used[i] = false;
+      void backpropagateImpl(uint32_t vec_index) final {
+        uint32_t active_layer = getActiveLayer(vec_index);
+        _layers_used[active_layer] = true;
+        _layers.at(active_layer)->backpropagate(vec_index);
       }
-    }
-  }
 
-  BoltVector& getOutputVectorImpl(uint32_t vec_index) final {
-    uint32_t active_layer = getActiveLayer(vec_index);
-    return _layers.at(active_layer)->getOutputVector(vec_index);
-  }
+      void updateParametersImpl(float learning_rate, uint32_t batch_cnt) final {
+        for (uint32_t i = 0; i < _layers.size(); i++) {
+          if (_layers_used[i]) {
+            _layers[i]->updateParameters(learning_rate, batch_cnt);
+            _layers_used[i] = false;
+          }
+        }
+      }
 
-  void cleanupAfterBatchProcessingImpl() final {
-    for (auto& layer : _layers) {
-      layer->cleanupAfterBatchProcessing();
-    }
-  }
+      BoltVector& getOutputVectorImpl(uint32_t vec_index) final {
+        uint32_t active_layer = getActiveLayer(vec_index);
+        return _layers.at(active_layer)->getOutputVector(vec_index);
+      }
 
-  void summarizeImpl(std::stringstream& summary, bool detailed) const final {
-    summary << _layers.at(0)->getPredecessorsImpl().at(0)->name();
-    summary << " -> " << name() << " (SwitchLayer): n_layers=";
-    summary << _layers.size() << ", ";
-    _layers.at(0)->getInternalFullyConnectedLayers().at(0)->buildLayerSummary(
-        summary, detailed);
-  }
+      void cleanupAfterBatchProcessingImpl() final {
+        for (auto& layer : _layers) {
+          layer->cleanupAfterBatchProcessing();
+        }
+      }
 
-  std::string type() const final { return "switch"; }
+      void summarizeImpl(std::stringstream & summary, bool detailed)
+          const final {
+        summary << _layers.at(0)->getPredecessorsImpl().at(0)->name();
+        summary << " -> " << name() << " (SwitchLayer): n_layers=";
+        summary << _layers.size() << ", ";
+        _layers.at(0)
+            ->getInternalFullyConnectedLayers()
+            .at(0)
+            ->buildLayerSummary(summary, detailed);
+      }
 
-  std::vector<NodePtr> getPredecessorsImpl() const final {
-    // All layers are constructed identically so we can use _layers[0] here.
-    auto predecessors = _layers.at(0)->getPredecessors();
-    predecessors.push_back(_token_input);
-    return predecessors;
-  }
+      std::string type() const final { return "switch"; }
 
-  NodeState getState() const final {
-    // All layers are constructed identically and all method are called on all
-    // layers, so we can use _layers[0] here.
-    return _layers.at(0)->getState();
-  }
+      std::vector<NodePtr> getPredecessorsImpl() const final {
+        // All layers are constructed identically so we can use _layers[0] here.
+        auto predecessors = _layers.at(0)->getPredecessors();
+        predecessors.push_back(_token_input);
+        return predecessors;
+      }
 
-  uint32_t getActiveLayer(uint32_t vec_index) {
-    // There will only be one token indicating which layer to use.
-    assert(_token_input->getTokens(vec_index).size() == 1);
-    return _token_input->getTokens(vec_index).at(0);
-  }
+      NodeState getState() const final {
+        // All layers are constructed identically and all method are called on
+        // all layers, so we can use _layers[0] here.
+        return _layers.at(0)->getState();
+      }
 
-  friend class cereal::access;
-  template <class Archive>
-  void serialize(Archive& archive) {
-    archive(cereal::base_class<Node>(this), _layers, _layers_used,
-            _token_input);
-  }
+      uint32_t getActiveLayer(uint32_t vec_index) {
+        // There will only be one token indicating which layer to use.
+        assert(_token_input->getTokens(vec_index).size() == 1);
+        return _token_input->getTokens(vec_index).at(0);
+      }
 
-  std::vector<std::shared_ptr<FullyConnectedNode>> _layers;
-  std::vector<bool> _layers_used;
-  TokenInputPtr _token_input;
-};
+      friend class cereal::access;
+      template <class Archive>
+      void serialize(Archive & archive) {
+        archive(cereal::base_class<Node>(this), _layers, _layers_used,
+                _token_input);
+      }
 
-}  // namespace thirdai::bolt+      std::vector<std::shared_ptr<FullyConnectedNode>> _layers;
+      std::vector<bool> _layers_used;
+      TokenInputPtr _token_input;
+    };
+
+  }  // namespace thirdai::bolt