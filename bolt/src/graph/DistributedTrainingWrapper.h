#pragma once

#include "Graph.h"
#include <bolt/src/graph/DatasetContext.h>
#include <bolt/src/graph/ExecutionConfig.h>
#include <bolt/src/graph/InferenceOutputTracker.h>
#include <bolt/src/graph/callbacks/Callback.h>
#include <bolt/src/graph/nodes/FullyConnected.h>
#include <bolt/src/loss_functions/LossFunctions.h>
#include <bolt/src/metrics/MetricAggregator.h>
#include <optional>
#include <stdexcept>
#include <utility>
#include <vector>

namespace thirdai::bolt {

class DistributedTrainingWrapper {
 public:
  DistributedTrainingWrapper(BoltGraphPtr bolt_graph, TrainConfig train_config)
      : _bolt_graph(std::move(bolt_graph)),
        _train_context(std::nullopt),
        _train_config(std::move(train_config)),
        _metric_aggregator(_train_config.getMetricAggregator()) {
<<<<<<< HEAD
    _bolt_graph->verifyCanTrain(_train_context);
    _bolt_graph->prepareToProcessBatches(_train_context.batchSize(),
                                         /* use_sparsity=*/true);
    _bolt_graph->disableSparseParameterUpdates();
=======
    _bolt_graph->enableDistributedTraining();
>>>>>>> e1385b74
  }

  void computeAndStoreBatchGradients(uint32_t batch_idx) {
    requireTrainContext();
    _train_context->setInputs(batch_idx, _bolt_graph->_inputs);
    const BoltBatch& batch_labels = _train_context->labels()->at(batch_idx);
    _bolt_graph->processTrainingBatch(batch_labels, _metric_aggregator);
  }

  void updateParameters() {
    requireTrainContext();
    _bolt_graph->updateParametersAndSampling(
        /* learning_rate = */ _train_config.learningRate(),
        /* rebuild_hash_tables_batch = */
        _train_config.getRebuildHashTablesBatchInterval(
            _train_context->batchSize(), _train_context->len()),
        /* reconstruct_hash_functions_batch = */
        _train_config.getReconstructHashFunctionsBatchInterval(
            _train_context->batchSize(), _train_context->len()));
    _bolt_graph->logValidateAndSave(_train_context->batchSize(), _train_config,
                                    _metric_aggregator);
  }

  BoltGraphPtr getModel() { return _bolt_graph; }

  void finishTraining() {
    requireTrainContext();
    _bolt_graph->cleanupAfterBatchProcessing();
  }

  uint64_t numBatches() {
    if (!_train_context.has_value()) {
      return 0;
    }
    return _train_context->numBatches();
  }

  void setDatasets(const dataset::BoltDatasetList& train_data,
                   const dataset::BoltDatasetPtr& train_labels) {
    DatasetContext new_context(train_data, train_labels);
    _bolt_graph->verifyCanTrain(new_context);

    if (!_train_context.has_value()) {
      _bolt_graph->prepareToProcessBatches(new_context.batchSize(),
                                           /* use_sparsity=*/true);
      _train_context = new_context;
      return;
    }

    if (new_context.batchSize() != _train_context->batchSize()) {
      throw std::invalid_argument(
          "New datasets must have the same batch size as the original "
          "datasets");
    }

    // Since we have verified that the new DatasetContext has the same batch
    // size as the original, we don't need to call prepareToProcessBatches
    // again.
    _train_context = new_context;
  }

 private:
  void requireTrainContext() {
    if (!_train_context.has_value()) {
      throw std::runtime_error(
          "You must call setNewDataasets before you can train the wrapped "
          "model");
    }
  }

  BoltGraphPtr _bolt_graph;
  std::optional<DatasetContext> _train_context;
  TrainConfig _train_config;
  MetricAggregator _metric_aggregator;
};

}  // namespace thirdai::bolt<|MERGE_RESOLUTION|>--- conflicted
+++ resolved
@@ -22,14 +22,7 @@
         _train_context(std::nullopt),
         _train_config(std::move(train_config)),
         _metric_aggregator(_train_config.getMetricAggregator()) {
-<<<<<<< HEAD
-    _bolt_graph->verifyCanTrain(_train_context);
-    _bolt_graph->prepareToProcessBatches(_train_context.batchSize(),
-                                         /* use_sparsity=*/true);
     _bolt_graph->disableSparseParameterUpdates();
-=======
-    _bolt_graph->enableDistributedTraining();
->>>>>>> e1385b74
   }
 
   void computeAndStoreBatchGradients(uint32_t batch_idx) {
