#pragma once

#include "Graph.h"
#include <bolt/src/graph/DatasetContext.h>
#include <bolt/src/graph/ExecutionConfig.h>
#include <bolt/src/graph/InferenceOutputTracker.h>
#include <bolt/src/graph/callbacks/Callback.h>
#include <bolt/src/graph/nodes/FullyConnected.h>
#include <bolt/src/loss_functions/LossFunctions.h>
#include <bolt/src/metrics/MetricAggregator.h>
#include <optional>
#include <stdexcept>
#include <utility>
#include <vector>

namespace thirdai::bolt {

class DistributedTrainingWrapper {
 public:
  DistributedTrainingWrapper(BoltGraphPtr bolt_graph, TrainConfig train_config)
      : _bolt_graph(std::move(bolt_graph)),
        _train_context(std::nullopt),
        _train_config(std::move(train_config)),
        _metric_aggregator(_train_config.getMetricAggregator()) {
    _bolt_graph->enableDistributedTraining();
  }

  void computeAndSaveBatchGradients(uint32_t batch_idx) {
    requireTrainContext();
    _train_context->setInputs(batch_idx, _bolt_graph->_inputs);
    const BoltBatch& batch_labels = _train_context->labels()->at(batch_idx);
    _bolt_graph->processTrainingBatch(batch_labels, _metric_aggregator);
  }

  void updateParameters() {
    requireTrainContext();
    _bolt_graph->updateParametersAndSampling(
        /* learning_rate = */ _train_config.learningRate(),
        /* rebuild_hash_tables_batch = */
        _train_config.getRebuildHashTablesBatchInterval(
            _train_context->batchSize(), _train_context->len()),
        /* reconstruct_hash_functions_batch = */
        _train_config.getReconstructHashFunctionsBatchInterval(
<<<<<<< HEAD
            _train_context->batchSize(), _train_context->len()));
=======
            _train_context.batchSize(), _train_context.len()));
    _bolt_graph->log_validate_and_save(_train_context.batchSize(),
                                       _train_config, _metric_aggregator);
>>>>>>> 6caec397
  }

  BoltGraphPtr getModel() { return _bolt_graph; }

  void finishTraining() {
    requireTrainContext();
    _bolt_graph->cleanupAfterBatchProcessing();
  }

  uint64_t numBatches() {
    if (!_train_context.has_value()) {
      return 0;
    }
    return _train_context->numBatches();
  }

  void setNewDatasets(const dataset::BoltDatasetList& train_data,
                      const dataset::BoltDatasetPtr& train_labels) {
    DatasetContext new_context(train_data, train_labels);
    _bolt_graph->verifyCanTrain(new_context);

    if (!_train_context.has_value()) {
      _bolt_graph->prepareToProcessBatches(new_context.batchSize(),
                                           /* use_sparsity=*/true);
      _train_context = new_context;
      return;
    }

    if (new_context.batchSize() != _train_context->batchSize()) {
      throw std::invalid_argument(
          "New datasets must have the same batch size as the original "
          "datasets");
    }

    // Since we have verified that the new DatasetContext has the same batch
    // size as the original, we don't need to call prepareToProcessBatches
    // again.
    _train_context = new_context;
  }

 private:
  void requireTrainContext() {
    if (!_train_context.has_value()) {
      throw std::runtime_error(
          "You must call setNewDataasets before you can train the wrapped "
          "model");
    }
  }

  BoltGraphPtr _bolt_graph;
  std::optional<DatasetContext> _train_context;
  TrainConfig _train_config;
  MetricAggregator _metric_aggregator;
};

}  // namespace thirdai::bolt<|MERGE_RESOLUTION|>--- conflicted
+++ resolved
@@ -41,13 +41,9 @@
             _train_context->batchSize(), _train_context->len()),
         /* reconstruct_hash_functions_batch = */
         _train_config.getReconstructHashFunctionsBatchInterval(
-<<<<<<< HEAD
             _train_context->batchSize(), _train_context->len()));
-=======
-            _train_context.batchSize(), _train_context.len()));
-    _bolt_graph->log_validate_and_save(_train_context.batchSize(),
-                                       _train_config, _metric_aggregator);
->>>>>>> 6caec397
+    _bolt_graph->logValidateAndSave(_train_context->batchSize(), _train_config,
+                                    _metric_aggregator);
   }
 
   BoltGraphPtr getModel() { return _bolt_graph; }
