--- conflicted
+++ resolved
@@ -45,11 +45,7 @@
         /* reconstruct_hash_functions_batch = */
         _train_config.getReconstructHashFunctionsBatchInterval(
             _train_context.batchSize(), _train_context.len()));
-<<<<<<< HEAD
-    _bolt_graph->log_validate_and_save(_validation, _train_context.batchSize(),
-=======
     _bolt_graph->log_validate_and_save(_train_context.batchSize(),
->>>>>>> 6caec397
                                        _train_config, _metric_aggregator);
   }
 
