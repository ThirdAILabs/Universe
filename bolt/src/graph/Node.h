--- conflicted
+++ resolved
@@ -271,19 +271,14 @@
 
   virtual NodeState getState() const = 0;
 
-<<<<<<< HEAD
-  // Returns true if the node is in state 4.
-  virtual bool preparedForBatchProcessing() const = 0;
-
  private:
   friend class cereal::access;
   template <class Archive>
   void serialize(Archive& archive) {
-    (void)archive;
-  }
-=======
+    archive(_name);
+  }
+
   std::optional<std::string> _name;
->>>>>>> ca9d2627
 };
 
 }  // namespace thirdai::bolt