#include "Graph.h"
#include <cereal/types/memory.hpp>
#include <cereal/types/optional.hpp>
#include <cereal/types/vector.hpp>
#include "GraphPropertyChecks.h"
#include "nodes/FullyConnected.h"
#include <bolt/src/graph/DatasetContext.h>
#include <bolt/src/graph/Node.h>
#include <bolt/src/graph/nodes/Input.h>
#include <bolt/src/loss_functions/LossFunctions.h>
#include <bolt/src/metrics/MetricAggregator.h>
#include <bolt/src/utils/ProgressBar.h>
#include <bolt/src/utils/logging.h>
#include <bolt_vector/src/BoltVector.h>
#include <exceptions/src/Exceptions.h>
#include <algorithm>
#include <chrono>
#include <csignal>
#include <exception>
#include <optional>
#include <ostream>
#include <queue>
#include <sstream>
#include <stdexcept>
#include <string>
#include <type_traits>
#include <unordered_set>

namespace thirdai::bolt {

void BoltGraph::compile(std::shared_ptr<LossFunction> loss,
                        bool print_when_done) {
  if (_output == nullptr) {
    throw exceptions::GraphCompilationFailure(
        "Output NodePtr cannot be a nullptr.");
  }

  _loss = std::move(loss);

  verifyGraphProperties();

  traverseGraph();

  LayerNameManager name_manager;
  for (auto& node : getNodeTraversalOrder()) {
    node->compile(name_manager);
  }

  std::unordered_map<std::string, uint32_t> layer_type_name_to_count;
  for (auto& node : _nodes) {
    auto node_layers = node->getInternalFullyConnectedLayers();
    _internal_fully_connected_layers.insert(
        _internal_fully_connected_layers.end(), node_layers.begin(),
        node_layers.end());
  }

  if (print_when_done) {
    summarize(/* print = */ true, /* detailed = */ false);
  }
}

MetricData BoltGraph::train(
    const std::vector<dataset::BoltDatasetPtr>& train_data,
    const dataset::BoltDatasetPtr& train_labels,
    const TrainConfig& train_config) {
<<<<<<< HEAD
  DatasetContext train_context(train_data, train_tokens, train_labels);
  log::info("BoltGraph::train");
=======
  DatasetContext train_context(train_data, train_labels);
>>>>>>> 10206566

  verifyCanTrain(train_context);

  uint32_t rebuild_hash_tables_batch =
      train_config.getRebuildHashTablesBatchInterval(train_context.batchSize(),
                                                     train_context.len());

  uint32_t reconstruct_hash_functions_batch =
      train_config.getReconstructHashFunctionsBatchInterval(
          train_context.batchSize(), train_context.len());

  /*
    Because of how the datasets are read we know that all batches will not have
    a batch size larger than the first batch_size. We will be using the same
    datastructures to store the activations for every batch during training so
    we need this to be able to support the largest batch size.
   */
  prepareToProcessBatches(train_context.batchSize(), /* use_sparsity=*/true);

  std::vector<double> time_per_epoch;

  MetricAggregator metrics = train_config.getMetricAggregator();

  // TODO(josh/Nick): This try catch is kind of a hack, we should really use
  // some sort of RAII training context object whose destructor will
  // automatically delete the training state
  try {
    for (uint32_t epoch = 0; epoch < train_config.epochs(); epoch++) {
      // ProgressBar bar(train_context.numBatches(), train_config.verbose());
      auto train_start = std::chrono::high_resolution_clock::now();

      for (uint64_t batch_idx = 0; batch_idx < train_context.numBatches();
           batch_idx++) {
        train_context.setInputs(batch_idx, _inputs);

        const BoltBatch& batch_labels = train_context.labels()->at(batch_idx);
        processTrainingBatch(batch_labels, metrics);
        updateParametersAndSampling(train_config.learningRate(),
                                    rebuild_hash_tables_batch,
                                    reconstruct_hash_functions_batch);

        // bar.increment();

        log::info("epoch {} | batch {} | {}", (_epoch_count), batch_idx,
                  metrics.summary());
      }

      perEpochCallback();

      auto train_end = std::chrono::high_resolution_clock::now();
      int64_t epoch_time = std::chrono::duration_cast<std::chrono::seconds>(
                               train_end - train_start)
                               .count();

      time_per_epoch.push_back(static_cast<double>(epoch_time));
      log::info("epoch {} | full |  batches {} | time {}s | {}", _epoch_count,
                train_context.numBatches(), epoch_time, metrics.summary());
      _epoch_count++;
      metrics.logAndReset();
    }
  } catch (const std::exception& e) {
    cleanupAfterBatchProcessing();
    throw;
  }

  cleanupAfterBatchProcessing();

  auto metric_data = metrics.getOutput();
  metric_data["epoch_times"] = std::move(time_per_epoch);

  return metric_data;
}

void BoltGraph::processTrainingBatch(const BoltBatch& batch_labels,
                                     MetricAggregator& metrics) {
  assert(graphCompiled());
  batch_labels.verifyExpectedDimension(
      /* expected_dimension = */ _output->outputDim(),
      /* num_nonzeros_range = */ std::nullopt,
      /* origin_string = */
      "Passed in label BoltVector is larger than the output dim");

#pragma omp parallel for default(none) shared(batch_labels, metrics)
  for (uint64_t vec_id = 0; vec_id < batch_labels.getBatchSize(); vec_id++) {
    forward(vec_id, &batch_labels[vec_id]);

    resetOutputGradients(vec_id);

    _loss->lossGradients(_output->getOutputVector(vec_id), batch_labels[vec_id],
                         batch_labels.getBatchSize());

    backpropagate(vec_id);

    metrics.processSample(_output->getOutputVector(vec_id),
                          batch_labels[vec_id]);
  }

  perBatchCallback();
}

void BoltGraph::updateParametersAndSampling(
    float learning_rate, uint32_t rebuild_hash_tables_batch,
    uint32_t reconstruct_hash_functions_batch) {
  ++_batch_cnt;
  updateParameters(learning_rate, _batch_cnt);
  updateSampling(
      /* rebuild_hash_tables_batch= */ rebuild_hash_tables_batch,
      /* reconstruct_hash_functions_batch= */
      reconstruct_hash_functions_batch);
}

void BoltGraph::updateSampling(uint32_t rebuild_hash_tables_batch,
                               uint32_t reconstruct_hash_functions_batch) {
  if (checkBatchInterval(reconstruct_hash_functions_batch)) {
    reconstructHashFunctions();
    rebuildHashTables();
  } else if (checkBatchInterval(rebuild_hash_tables_batch)) {
    rebuildHashTables();
  }
}

BoltVector BoltGraph::getLabelVectorExplainPrediction(
    uint32_t vec_id, bool explain_prediction_using_highest_activation) {
  uint32_t required_index;
  forward(vec_id, nullptr);
  if (explain_prediction_using_highest_activation) {
    required_index = _output->getOutputVector(vec_id).getHighestActivationId();
  } else {
    required_index =
        _output->getOutputVector(vec_id).getSecondHighestActivationId();
  }
  return BoltVector::makeSparseVector({required_index}, {1.0});
}

BoltVector BoltGraph::getLabelVectorNeuronsToExplain(uint32_t required_index,
                                                     uint32_t vec_id) {
  if (required_index >= _output->outputDim()) {
    throw std::invalid_argument(
        "Cannot pass required index " + std::to_string(required_index) +
        " to getInputGradients for network with output dim " +
        std::to_string(_output->outputDim()));
  }
  BoltVector label_vector =
      BoltVector::makeSparseVector({required_index}, {1.0});
  forward(vec_id, &label_vector);
  return label_vector;
}

std::pair<std::optional<std::vector<uint32_t>>, std::vector<float>>
BoltGraph::getInputGradientSingle(
    std::vector<BoltVector>&& input_data,
    bool explain_prediction_using_highest_activation,
    std::optional<uint32_t> neuron_to_explain) {
  SingleUnitDatasetContext single_input_gradients_context(
      std::move(input_data));

  prepareToProcessBatches(/*batch_size= */ 1, /* use_sparsity=*/true);

  verifyCanGetInputGradientSingle(single_input_gradients_context,
                                  explain_prediction_using_highest_activation,
                                  _output->numNonzerosInOutput());

  try {
    single_input_gradients_context.setInputs(/* batch_idx = */ 0, _inputs);

    BoltVector& input_vector = _inputs[0]->getOutputVector(/*vec_index= */ 0);

    std::vector<float> vec_grad(input_vector.len, 0.0);

    // Assigning the vec_grad data() to gradients so that we dont have to
    // worry about initializing and then freeing the memory.

    input_vector.gradients = vec_grad.data();
    std::vector<uint32_t> input_vector_indices;

    /*
    If the required_labels are empty, then we have to find the
    required_index by output activations, for that we need to do forward
    pass before creating the batch_label, but if the required_labels are not
    empty and for some ,If the required label position is not present in the
    output active neurons , then calculating the gradients with respect to
    that label doesnot make sense, because loss is only calculated with
    respect to active neurons, to ensure that output has active neuron at
    the position of required label we are creating batch_label before
    forward pass and passing to it, because forward pass ensures to have
    active neurons at the metioned label index.
    */

    BoltVector label_vector;
    if (!neuron_to_explain) {
      label_vector = getLabelVectorExplainPrediction(
          /*vec_id= */ 0, explain_prediction_using_highest_activation);
    } else {
      label_vector = getLabelVectorNeuronsToExplain(
          /*required_index= */ *neuron_to_explain, /*vec_id= */ 0);
    }

    if (!input_vector.isDense()) {
      input_vector_indices.assign(
          input_vector.active_neurons,
          input_vector.active_neurons + input_vector.len);
    }

    resetOutputGradients(/* vec_index= */ 0);
    _loss->lossGradients(_output->getOutputVector(/*vec_index= */ 0),
                         label_vector, /*batch_size= */ 1);
    backpropagate(/*vec_index= */ 0);

    // We reset the gradients to nullptr here to prevent the bolt vector
    // from freeing the memory which is owned by the std::vector we used to
    // store the gradients

    input_vector.gradients = nullptr;
    cleanupAfterBatchProcessing();

    if (input_vector_indices.empty()) {
      return std::make_pair(std::nullopt, vec_grad);
    }
    return std::make_pair(input_vector_indices, vec_grad);
  } catch (const std::exception& e) {
    cleanupAfterBatchProcessing();
    throw;
  }
}

InferenceResult BoltGraph::predict(
    const std::vector<dataset::BoltDatasetPtr>& test_data,
    const dataset::BoltDatasetPtr& test_labels,
    const PredictConfig& predict_config) {
  DatasetContext predict_context(test_data, test_labels);

  bool has_labels = (test_labels != nullptr);

  MetricAggregator metrics = predict_config.getMetricAggregator();

  verifyCanPredict(
      predict_context, has_labels,
      /* returning_activations = */ predict_config.shouldReturnActivations(),
      /* num_metrics_tracked = */ metrics.getNumMetricsTracked());

  /*
   Because of how the datasets are read we know that all batches will not have
   a batch size larger than the first batch_size. We will be using the same
   datastructures to store the activations for every batch during training so
   we need this to be able to support the largest batch size.
  */
  prepareToProcessBatches(predict_context.batchSize(),
                          predict_config.sparseInferenceEnabled());

  InferenceOutputTracker outputTracker(
      _output, predict_config.shouldReturnActivations(),
      /* total_num_samples = */ predict_context.len());

  // ProgressBar bar(predict_context.numBatches(), predict_config.verbose());

  auto test_start = std::chrono::high_resolution_clock::now();

  // TODO(josh/Nick): This try catch is kind of a hack, we should really use
  // some sort of RAII training context object whose destructor will
  // automatically delete the training state
  try {
    for (uint64_t batch_idx = 0; batch_idx < predict_context.numBatches();
         batch_idx++) {
      predict_context.setInputs(batch_idx, _inputs);

      uint64_t batch_size = predict_context.batchSize(batch_idx);
      const BoltBatch* batch_labels =
          has_labels ? &predict_context.labels()->at(batch_idx) : nullptr;

      processInferenceBatch(batch_size, batch_labels, metrics);

      // bar.increment();

      processOutputCallback(predict_config.outputCallback(), batch_size);

      outputTracker.saveOutputBatch(_output, batch_size);
    }
  } catch (const std::exception& e) {
    cleanupAfterBatchProcessing();
    throw;
  }

  cleanupAfterBatchProcessing();

  auto test_end = std::chrono::high_resolution_clock::now();
  int64_t test_time = std::chrono::duration_cast<std::chrono::milliseconds>(
                          test_end - test_start)
                          .count();

  log::info("test | full |  batches {} | time {}s | {}", _epoch_count,
            predict_context.numBatches(), test_time, metrics.summary());

  metrics.logAndReset();
  auto metric_vals = metrics.getOutputFromInference();
  metric_vals["test_time"] = test_time;

  return {std::move(metric_vals), std::move(outputTracker)};
}

// Predicts on a single sample input for performance. Always returns
// activations and doesn't calculate metrics.
BoltVector BoltGraph::predictSingle(std::vector<BoltVector>&& test_data,
                                    bool use_sparse_inference) {
  SingleUnitDatasetContext single_predict_context(std::move(test_data));

  verifyCanPredict(single_predict_context, /* has_labels = */ false,
                   /* returning_activations = */ true,
                   /* num_metrics_tracked = */ 0);

  prepareToProcessBatches(/* batch_size = */ 1, use_sparse_inference);

  // TODO(josh/Nick): This try catch is kind of a hack, we should really use
  // some sort of RAII training context object whose destructor will
  // automatically delete the training state
  try {
    single_predict_context.setInputs(/* batch_idx = */ 0, _inputs);
    forward(/* vec_index = */ 0, nullptr);
    BoltVector output_copy = _output->getOutputVector(
        /* vec_index = */ 0);
    cleanupAfterBatchProcessing();
    return output_copy;
  } catch (const std::exception& e) {
    cleanupAfterBatchProcessing();
    throw;
  }
}

void BoltGraph::processInferenceBatch(uint64_t batch_size,
                                      const BoltBatch* batch_labels,
                                      MetricAggregator& metrics) {
  // Either we shouldn't track any metrics or there need to be labels
  assert((metrics.getNumMetricsTracked() == 0) || (batch_labels != nullptr));

#pragma omp parallel for default(none) shared(batch_size, batch_labels, metrics)
  for (uint64_t vec_id = 0; vec_id < batch_size; vec_id++) {
    // We set labels to nullptr so that they are not used in sampling during
    // inference.
    forward(vec_id, /*labels=*/nullptr);

    const auto& output = _output->getOutputVector(vec_id);

    if (batch_labels) {
      const auto& labels = (*batch_labels)[vec_id];
      metrics.processSample(output, labels);
    }
  }
}

void BoltGraph::processOutputCallback(
    const std::optional<std::function<void(const BoltVector&)>>&
        output_callback,
    uint32_t batch_size) {
  if (output_callback) {
    for (uint32_t vec_id_in_batch = 0; vec_id_in_batch < batch_size;
         vec_id_in_batch++) {
      const auto& current_output_vec =
          _output->getOutputVector(vec_id_in_batch);
      output_callback.value()(current_output_vec);
    }
  }
}

void BoltGraph::forward(uint32_t vec_index, const BoltVector* labels) {
  for (uint32_t i = 0; i < _nodes.size() - 1; i++) {
    _nodes[i]->forward(vec_index, nullptr);
  }
  _nodes.back()->forward(vec_index, labels);
}

void BoltGraph::backpropagate(uint32_t vec_index) {
  for (auto node_itr = _nodes.rbegin(); node_itr != _nodes.rend(); ++node_itr) {
    // std::cout << "NodeName = " << (*node_itr)->name() << std::endl;
    (*node_itr)->backpropagate(vec_index);
  }
}

void BoltGraph::prepareToProcessBatches(uint32_t batch_size,
                                        bool use_sparsity) {
  for (auto& node : _nodes) {
    node->prepareForBatchProcessing(batch_size, use_sparsity);
  }
}

void BoltGraph::cleanupAfterBatchProcessing() {
  for (auto& node : _nodes) {
    node->cleanupAfterBatchProcessing();
  }
}

void BoltGraph::updateParameters(float learning_rate, uint32_t batch_cnt) {
  for (auto& node : _nodes) {
    node->updateParameters(learning_rate, batch_cnt);
  }
}

void BoltGraph::resetOutputGradients(uint32_t vec_index) {
  for (auto& node : _nodes) {
    node->getOutputVector(vec_index).zeroOutGradients();
  }
}

void BoltGraph::enableDistributedTraining() {
  for (NodePtr& node : _nodes) {
    FullyConnectedNode* fc_node = dynamic_cast<FullyConnectedNode*>(node.get());
    if (fc_node != nullptr) {
      fc_node->enableDistributedTraining();
    } else {
      throw thirdai::exceptions::NotImplemented(
          "Only Implemented for Fully Connected Node");
    }
  }
}

void BoltGraph::traverseGraph() {
  std::queue<NodePtr> queue;
  std::unordered_set<NodePtr> visited;

  std::unordered_set<NodePtr> all_inputs;
  all_inputs.insert(_inputs.begin(), _inputs.end());

  std::unordered_map<NodePtr, int32_t> successor_counts = getSuccessorCounts();

  queue.push(_output);

  while (!queue.empty()) {
    auto& next = queue.front();
    if (!visited.count(next) && !next->isInputNode()) {
      _nodes.push_back(next);
      visited.insert(next);

      auto predecessors = next->getPredecessors();
      for (auto& pred : predecessors) {
        successor_counts[pred]--;
        if (successor_counts[pred] == 0) {
          queue.push(pred);
        }
      }
    }
    if (next->isInputNode()) {
      if (!all_inputs.count(next)) {
        throw exceptions::GraphCompilationFailure(
            "Found input that was not provided in list of input nodes.");
      }
      all_inputs.erase(next);
    }
    queue.pop();
  }

  if (!all_inputs.empty()) {
    throw exceptions::GraphCompilationFailure(
        "Not all provided inputs were reached during graph traversal.");
  }

  for (auto [node, cnt] : successor_counts) {
    if (cnt != 0) {
      throw exceptions::GraphCompilationFailure(
          "Cannot compile model from graph containing a cycle.");
    }
  }

  std::reverse(_nodes.begin(), _nodes.end());
}

std::unordered_map<NodePtr, int32_t> BoltGraph::getSuccessorCounts() const {
  std::unordered_map<NodePtr, int32_t> num_successors;

  std::queue<NodePtr> queue;
  std::unordered_set<NodePtr> visited;

  queue.push(_output);

  while (!queue.empty()) {
    auto& next = queue.front();
    if (!visited.count(next)) {
      visited.insert(next);

      auto predecessors = next->getPredecessors();
      for (auto& pred : predecessors) {
        num_successors[pred]++;
        queue.push(pred);
      }
    }

    queue.pop();
  }

  if (num_successors[_output] != 0) {
    throw exceptions::GraphCompilationFailure(
        "Output node cannot have successor nodes.");
  }

  return num_successors;
}

void BoltGraph::verifyCanTrain(const DatasetContext& train_context) {
  if (!graphCompiled()) {
    throw std::logic_error("Graph must be compiled before training");
  }

  if (!train_context.labels()) {
    throw std::invalid_argument("Must pass in labels for training.");
  }

  for (auto& node : _nodes) {
    node->initOptimizer();
  }

  verifyInputForGraph(train_context);
}

void BoltGraph::verifyCanGetInputGradientSingle(
    const DatasetContextBase& single_input_gradients_context,
    bool explain_prediction_using_highest_activation,
    uint32_t num_output_nonzeros) {
  if (!graphCompiled()) {
    throw std::logic_error(
        "Graph must be compiled before getting input gradients");
  }
  if (!explain_prediction_using_highest_activation && num_output_nonzeros < 2) {
    throw std::invalid_argument(
        "The sparse output dimension should be atleast 2 to call "
        "getSecondHighestActivationId.");
  }
  verifyInputForGraph(single_input_gradients_context);
}

void BoltGraph::verifyCanPredict(const DatasetContextBase& predict_context,
                                 bool has_labels, bool returning_activations,
                                 uint32_t num_metrics_tracked) {
  if (!graphCompiled()) {
    throw std::logic_error("Graph must be compiled before inference");
  }

  if (!has_labels && num_metrics_tracked != 0) {
    throw std::invalid_argument("Cannot track accuracy metrics without labels");
  }
  if (!returning_activations && num_metrics_tracked == 0) {
    throw std::invalid_argument(
        "Doing inference without returning activations and no metrics is a "
        "NOOP");
  }

  verifyInputForGraph(predict_context);
}

void BoltGraph::verifyInputForGraph(const DatasetContextBase& context) {
  if (context.numVectorDatasets() != _inputs.size()) {
    throw std::invalid_argument(
        "Wrong number of dataset inputs, expected " +
        std::to_string(_inputs.size()) + " but received " +
        std::to_string(context.numVectorDatasets()) + ".");
  }
}

void BoltGraph::verifyGraphProperties() {
  GraphPropertyChecks::verifyOutputLayerIsValid(_output);

  GraphPropertyChecks::verifySoftmaxIsUsedWithCategoricalCrossEntropy(_output,
                                                                      _loss);

  GraphPropertyChecks::verifySigmoidIsUsedWithBinaryCrossEntropy(_output,
                                                                 _loss);
}

void BoltGraph::rebuildHashTables() {
  for (auto& layer : _internal_fully_connected_layers) {
    layer->buildHashTables();
  }
}

void BoltGraph::reconstructHashFunctions() {
  for (auto& layer : _internal_fully_connected_layers) {
    layer->reBuildHashFunction();
  }
}

void BoltGraph::freezeHashTables(bool insert_labels_if_not_found) {
  for (auto& layer : _internal_fully_connected_layers) {
    layer->freezeHashTables(/* insert_labels_if_not_found= */ false);
  }

  if (insert_labels_if_not_found) {
    for (auto& layer : _output->getInternalFullyConnectedLayers()) {
      layer->freezeHashTables(/* insert_labels_if_not_found= */ true);
    }
  }
}

template void BoltGraph::serialize(cereal::BinaryInputArchive&);
template void BoltGraph::serialize(cereal::BinaryOutputArchive&);

template <class Archive>
void BoltGraph::serialize(Archive& archive) {
  archive(_nodes, _output, _inputs, _internal_fully_connected_layers, _loss,
          _epoch_count, _batch_cnt);
}

void BoltGraph::save(const std::string& filename) {
  if (!graphCompiled()) {
    throw exceptions::NodeStateMachineError(
        "Cannot save graph that is not compiled.");
  }
  std::ofstream filestream =
      dataset::SafeFileIO::ofstream(filename, std::ios::binary);
  cereal::BinaryOutputArchive oarchive(filestream);
  oarchive(*this);
}

std::unique_ptr<BoltGraph> BoltGraph::load(const std::string& filename) {
  std::ifstream filestream =
      dataset::SafeFileIO::ifstream(filename, std::ios::binary);
  cereal::BinaryInputArchive iarchive(filestream);
  std::unique_ptr<BoltGraph> deserialize_into(new BoltGraph());
  iarchive(*deserialize_into);
  return deserialize_into;
}

std::string BoltGraph::summarize(bool print, bool detailed) const {
  if (!graphCompiled()) {
    throw std::logic_error("Cannot summarize the graph before it is compiled.");
  }
  std::stringstream summary;
  summary << "\n";
  summary << "======================= Bolt Model =======================\n";
  for (const auto& node : getNodeTraversalOrder()) {
    node->summarize(summary, detailed);
  }
  summary << "============================================================\n";
  if (print) {
    log::info("{}", summary.str());
  }
  return summary.str();
}

NodePtr BoltGraph::getNodeByName(const std::string& node_name) const {
  if (!graphCompiled()) {
    throw std::logic_error(
        "Cannot get a node by name from the graph before it is compiled.");
  }
  for (const auto& node : getNodeTraversalOrder()) {
    if (node->name() == node_name) {
      return node;
    }
  }
  throw std::invalid_argument("A node with name \"" + node_name +
                              "\" was not found");
}

}  // namespace thirdai::bolt<|MERGE_RESOLUTION|>--- conflicted
+++ resolved
@@ -63,12 +63,8 @@
     const std::vector<dataset::BoltDatasetPtr>& train_data,
     const dataset::BoltDatasetPtr& train_labels,
     const TrainConfig& train_config) {
-<<<<<<< HEAD
-  DatasetContext train_context(train_data, train_tokens, train_labels);
   log::info("BoltGraph::train");
-=======
   DatasetContext train_context(train_data, train_labels);
->>>>>>> 10206566
 
   verifyCanTrain(train_context);
 
