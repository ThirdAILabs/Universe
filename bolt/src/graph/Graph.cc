--- conflicted
+++ resolved
@@ -87,7 +87,6 @@
   // automatically delete the training state
   try {
     for (uint32_t epoch = 0; epoch < train_config.epochs(); epoch++) {
-<<<<<<< HEAD
       /*
         Because of how the datasets are read we know that all batches will not
         have a batch size larger than the first batch_size. We will be using the
@@ -98,9 +97,6 @@
                               /* use_sparsity=*/true);
 
       callbacks->onEpochBegin();
-=======
-      callbacks.onEpochBegin();
->>>>>>> be055d59
 
       if (train_config.verbose()) {
         std::cout << "\nEpoch " << (_epoch_count + 1) << ':' << std::endl;
@@ -122,13 +118,9 @@
 
         bar.increment();
 
-<<<<<<< HEAD
         cleanupAfterBatchProcessing();
 
         callbacks->onBatchEnd();
-=======
-        callbacks.onBatchEnd();
->>>>>>> be055d59
       }
 
       callbacks.onEpochEnd();
