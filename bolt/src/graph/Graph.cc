--- conflicted
+++ resolved
@@ -85,9 +85,7 @@
   // automatically delete the training state
   try {
     for (uint32_t epoch = 0; epoch < train_config.epochs(); epoch++) {
-<<<<<<< HEAD
       callbacks.onEpochBegin(*this);
-=======
       /*
         Because of how the datasets are read we know that all batches will not
         have a batch size larger than the first batch_size. We will be using the
@@ -97,9 +95,6 @@
       prepareToProcessBatches(train_context.batchSize(),
                               /* use_sparsity=*/true);
 
-      callbacks.onEpochBegin(*this, train_config);
->>>>>>> cb5101a1
-
       if (train_config.verbose()) {
         std::cout << "\nEpoch " << (_epoch_count + 1) << ':' << std::endl;
       }
@@ -123,13 +118,10 @@
         callbacks.onBatchEnd(*this);
       }
 
-<<<<<<< HEAD
+      cleanupAfterBatchProcessing();
+
       callbacks.onEpochEnd(*this);
-=======
-      cleanupAfterBatchProcessing();
-
-      callbacks.onEpochEnd(*this, train_config);
->>>>>>> cb5101a1
+
       if (callbacks.shouldStopTraining()) {
         break;
       }
@@ -154,13 +146,7 @@
     throw;
   }
 
-<<<<<<< HEAD
-  cleanupAfterBatchProcessing();
-
   callbacks.onTrainEnd(*this);
-=======
-  callbacks.onTrainEnd(*this, train_config);
->>>>>>> cb5101a1
 
   auto metric_data = metrics.getOutput();
   metric_data["epoch_times"] = std::move(time_per_epoch);
