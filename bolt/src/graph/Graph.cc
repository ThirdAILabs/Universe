--- conflicted
+++ resolved
@@ -84,7 +84,6 @@
   // automatically delete the training state
   try {
     for (uint32_t epoch = 0; epoch < train_config.epochs(); epoch++) {
-<<<<<<< HEAD
       /*
         Because of how the datasets are read we know that all batches will not
         have a batch size larger than the first batch_size. We will be using the
@@ -94,10 +93,7 @@
       prepareToProcessBatches(train_context.batchSize(),
                               /* use_sparsity=*/true);
 
-      callbacks.onEpochBegin();
-=======
       callbacks.onEpochBegin(*this, train_config);
->>>>>>> 69acae6a
 
       if (train_config.verbose()) {
         std::cout << "\nEpoch " << (_epoch_count + 1) << ':' << std::endl;
@@ -119,13 +115,7 @@
 
         bar.increment();
 
-<<<<<<< HEAD
-        cleanupAfterBatchProcessing();
-
-        callbacks.onBatchEnd();
-=======
         callbacks.onBatchEnd(*this, train_config);
->>>>>>> 69acae6a
       }
 
       callbacks.onEpochEnd(*this, train_config);
@@ -148,22 +138,15 @@
       }
       _epoch_count++;
       metrics.logAndReset();
+
+      cleanupAfterBatchProcessing();
     }
   } catch (const std::exception& e) {
     cleanupAfterBatchProcessing();
     throw;
   }
 
-<<<<<<< HEAD
-  callbacks.onTrainEnd();
-  // this will be removed when we refactor BoltGraph to use shared_from_this()
-  // see the comment before the initial setModel() above
-  callbacks.setModel(nullptr);
-=======
-  cleanupAfterBatchProcessing();
-
   callbacks.onTrainEnd(*this, train_config);
->>>>>>> 69acae6a
 
   auto metric_data = metrics.getOutput();
   metric_data["epoch_times"] = std::move(time_per_epoch);
