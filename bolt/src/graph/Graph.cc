#include "Graph.h"
#include <cereal/types/memory.hpp>
#include <cereal/types/optional.hpp>
#include <cereal/types/vector.hpp>
#include "GraphPropertyChecks.h"
#include "nodes/FullyConnected.h"
#include <bolt/src/graph/DatasetContext.h>
#include <bolt/src/graph/Node.h>
#include <bolt/src/graph/nodes/Input.h>
#include <bolt/src/loss_functions/LossFunctions.h>
#include <bolt/src/metrics/MetricAggregator.h>
#include <bolt/src/utils/ProgressBar.h>
#include <bolt_vector/src/BoltVector.h>
#include <exceptions/src/Exceptions.h>
#include <utils/Logging.h>
#include <algorithm>
#include <chrono>
#include <csignal>
#include <exception>
#include <optional>
#include <ostream>
#include <queue>
#include <sstream>
#include <stdexcept>
#include <string>
#include <type_traits>
#include <unordered_set>

namespace thirdai::bolt {

namespace {
template <class... Args>
std::optional<ProgressBar> makeOptionalProgressBar(bool make, Args... args) {
  if (!make) {
    return std::nullopt;
  }
  return std::make_optional<ProgressBar>(args...);
}
}  // namespace

void BoltGraph::compile(std::shared_ptr<LossFunction> loss,
                        bool print_when_done) {
  if (_output == nullptr) {
    throw exceptions::GraphCompilationFailure(
        "Output NodePtr cannot be a nullptr.");
  }

  _loss = std::move(loss);

  verifyGraphProperties();

  traverseGraph();

  LayerNameManager name_manager;
  for (auto& node : getNodeTraversalOrder()) {
    node->compile(name_manager);
  }

  std::unordered_map<std::string, uint32_t> layer_type_name_to_count;
  for (auto& node : _nodes) {
    auto node_layers = node->getInternalFullyConnectedLayers();
    _internal_fully_connected_layers.insert(
        _internal_fully_connected_layers.end(), node_layers.begin(),
        node_layers.end());
  }

  std::string model_summary =
      summarize(/* print = */ print_when_done, /* detailed = */ false);
  log::info(model_summary);
}

MetricData BoltGraph::train(
    const std::vector<dataset::BoltDatasetPtr>& train_data,
    const dataset::BoltDatasetPtr& train_labels,
    const TrainConfig& train_config) {
  DatasetContext train_context(train_data, train_labels);

  verifyCanTrain(train_context);

  uint32_t rebuild_hash_tables_batch =
      train_config.getRebuildHashTablesBatchInterval(train_context.batchSize(),
                                                     train_context.len());

  uint32_t reconstruct_hash_functions_batch =
      train_config.getReconstructHashFunctionsBatchInterval(
          train_context.batchSize(), train_context.len());

  /*
    Because of how the datasets are read we know that all batches will not have
    a batch size larger than the first batch_size. We will be using the same
    datastructures to store the activations for every batch during training so
    we need this to be able to support the largest batch size.
   */
  prepareToProcessBatches(train_context.batchSize(), /* use_sparsity=*/true);

  std::vector<double> time_per_epoch;

  MetricAggregator metrics = train_config.getMetricAggregator();

  CallbackList callbacks = train_config.getCallbacks();
  callbacks.onTrainBegin(*this);

  // TODO(josh/Nick): This try catch is kind of a hack, we should really use
  // some sort of RAII training context object whose destructor will
  // automatically delete the training state
  try {
    for (uint32_t epoch = 0; epoch < train_config.epochs(); epoch++) {
<<<<<<< HEAD
      std::optional<ProgressBar> bar = makeOptionalProgressBar(
          train_config.verbose(), fmt::format("train epoch {}", _epoch_count),
          train_context.numBatches());

=======
      callbacks.onEpochBegin(*this);

      if (train_config.verbose()) {
        std::cout << "\nEpoch " << (_epoch_count + 1) << ':' << std::endl;
      }
      ProgressBar bar(train_context.numBatches(), train_config.verbose());
>>>>>>> 1014e70d
      auto train_start = std::chrono::high_resolution_clock::now();

      for (uint64_t batch_idx = 0; batch_idx < train_context.numBatches();
           batch_idx++) {
        callbacks.onBatchBegin(*this);

        train_context.setInputs(batch_idx, _inputs);

        const BoltBatch& batch_labels = train_context.labels()->at(batch_idx);
        processTrainingBatch(batch_labels, metrics);
        updateParametersAndSampling(train_config.learningRate(),
                                    rebuild_hash_tables_batch,
                                    reconstruct_hash_functions_batch);

<<<<<<< HEAD
        if (bar) {
          bar->increment();
        }

        log::info("epoch {} | batch {} | {}", (_epoch_count), batch_idx,
                  metrics.summary());
=======
        bar.increment();

        callbacks.onBatchEnd(*this);
>>>>>>> 1014e70d
      }

      callbacks.onEpochEnd(*this);
      if (callbacks.shouldStopTraining()) {
        break;
      }
      perEpochCallback();

      auto train_end = std::chrono::high_resolution_clock::now();
      int64_t epoch_time = std::chrono::duration_cast<std::chrono::seconds>(
                               train_end - train_start)
                               .count();

      time_per_epoch.push_back(static_cast<double>(epoch_time));
      std::string logline = fmt::format(
          "train | epoch {} | full |  batches {} | time {}s | {}", _epoch_count,
          train_context.numBatches(), epoch_time, metrics.summary());

      log::info(logline);

      if (bar) {
        bar->close(logline);
      }

      _epoch_count++;
      metrics.logAndReset();
    }
  } catch (const std::exception& e) {
    cleanupAfterBatchProcessing();
    throw;
  }

  cleanupAfterBatchProcessing();

  callbacks.onTrainEnd(*this);

  auto metric_data = metrics.getOutput();
  metric_data["epoch_times"] = std::move(time_per_epoch);

  return metric_data;
}

void BoltGraph::processTrainingBatch(const BoltBatch& batch_labels,
                                     MetricAggregator& metrics) {
  assert(graphCompiled());
  batch_labels.verifyExpectedDimension(
      /* expected_dimension = */ _output->outputDim(),
      /* num_nonzeros_range = */ std::nullopt,
      /* origin_string = */
      "Passed in label BoltVector is larger than the output dim");

#pragma omp parallel for default(none) shared(batch_labels, metrics)
  for (uint64_t vec_id = 0; vec_id < batch_labels.getBatchSize(); vec_id++) {
    forward(vec_id, &batch_labels[vec_id]);

    resetOutputGradients(vec_id);

    _loss->lossGradients(_output->getOutputVector(vec_id), batch_labels[vec_id],
                         batch_labels.getBatchSize());

    backpropagate(vec_id);

    metrics.processSample(_output->getOutputVector(vec_id),
                          batch_labels[vec_id]);
  }

  perBatchCallback();
}

void BoltGraph::updateParametersAndSampling(
    float learning_rate, uint32_t rebuild_hash_tables_batch,
    uint32_t reconstruct_hash_functions_batch) {
  ++_batch_cnt;
  updateParameters(learning_rate, _batch_cnt);
  updateSampling(
      /* rebuild_hash_tables_batch= */ rebuild_hash_tables_batch,
      /* reconstruct_hash_functions_batch= */
      reconstruct_hash_functions_batch);
}

void BoltGraph::updateSampling(uint32_t rebuild_hash_tables_batch,
                               uint32_t reconstruct_hash_functions_batch) {
  if (checkBatchInterval(reconstruct_hash_functions_batch)) {
    reconstructHashFunctions();
    rebuildHashTables();
  } else if (checkBatchInterval(rebuild_hash_tables_batch)) {
    rebuildHashTables();
  }
}

BoltVector BoltGraph::getLabelVectorExplainPrediction(
    uint32_t vec_id, bool explain_prediction_using_highest_activation) {
  uint32_t required_index;
  forward(vec_id, nullptr);
  if (explain_prediction_using_highest_activation) {
    required_index = _output->getOutputVector(vec_id).getHighestActivationId();
  } else {
    required_index =
        _output->getOutputVector(vec_id).getSecondHighestActivationId();
  }
  return BoltVector::makeSparseVector({required_index}, {1.0});
}

BoltVector BoltGraph::getLabelVectorNeuronsToExplain(uint32_t required_index,
                                                     uint32_t vec_id) {
  if (required_index >= _output->outputDim()) {
    throw std::invalid_argument(
        "Cannot pass required index " + std::to_string(required_index) +
        " to getInputGradients for network with output dim " +
        std::to_string(_output->outputDim()));
  }
  BoltVector label_vector =
      BoltVector::makeSparseVector({required_index}, {1.0});
  forward(vec_id, &label_vector);
  return label_vector;
}

std::pair<std::optional<std::vector<uint32_t>>, std::vector<float>>
BoltGraph::getInputGradientSingle(
    std::vector<BoltVector>&& input_data,
    bool explain_prediction_using_highest_activation,
    std::optional<uint32_t> neuron_to_explain) {
  SingleUnitDatasetContext single_input_gradients_context(
      std::move(input_data));

  prepareToProcessBatches(/*batch_size= */ 1, /* use_sparsity=*/true);

  verifyCanGetInputGradientSingle(single_input_gradients_context,
                                  explain_prediction_using_highest_activation,
                                  _output->numNonzerosInOutput());

  try {
    single_input_gradients_context.setInputs(/* batch_idx = */ 0, _inputs);

    BoltVector& input_vector = _inputs[0]->getOutputVector(/*vec_index= */ 0);

    std::vector<float> normalised_vec_grad(input_vector.len, 0.0);

    // Assigning the normalised_vec_grad data() to gradients so that we dont
    // have to worry about initializing and then freeing the memory.

    input_vector.gradients = normalised_vec_grad.data();
    std::vector<uint32_t> input_vector_indices;

    /*
    If the required_labels are empty, then we have to find the
    required_index by output activations, for that we need to do forward
    pass before creating the batch_label, but if the required_labels are not
    empty and for some ,If the required label position is not present in the
    output active neurons , then calculating the gradients with respect to
    that label doesnot make sense, because loss is only calculated with
    respect to active neurons, to ensure that output has active neuron at
    the position of required label we are creating batch_label before
    forward pass and passing to it, because forward pass ensures to have
    active neurons at the metioned label index.
    */

    BoltVector label_vector;
    if (!neuron_to_explain) {
      label_vector = getLabelVectorExplainPrediction(
          /*vec_id= */ 0, explain_prediction_using_highest_activation);
    } else {
      label_vector = getLabelVectorNeuronsToExplain(
          /*required_index= */ *neuron_to_explain, /*vec_id= */ 0);
    }

    if (!input_vector.isDense()) {
      input_vector_indices.assign(
          input_vector.active_neurons,
          input_vector.active_neurons + input_vector.len);
    }

    resetOutputGradients(/* vec_index= */ 0);
    _loss->lossGradients(_output->getOutputVector(/*vec_index= */ 0),
                         label_vector, /*batch_size= */ 1);
    backpropagate(/*vec_index= */ 0);

    // We reset the gradients to nullptr here to prevent the bolt vector
    // from freeing the memory which is owned by the std::vector we used to
    // store the gradients

    input_vector.gradients = nullptr;
    cleanupAfterBatchProcessing();

    for (uint32_t i = 0; i < input_vector.len; i++) {
      normalised_vec_grad[i] /= input_vector.activations[i];
    }

    if (input_vector_indices.empty()) {
      return std::make_pair(std::nullopt, normalised_vec_grad);
    }
    return std::make_pair(input_vector_indices, normalised_vec_grad);
  } catch (const std::exception& e) {
    cleanupAfterBatchProcessing();
    throw;
  }
}

InferenceResult BoltGraph::predict(
    const std::vector<dataset::BoltDatasetPtr>& test_data,
    const dataset::BoltDatasetPtr& test_labels,
    const PredictConfig& predict_config) {
  DatasetContext predict_context(test_data, test_labels);

  bool has_labels = (test_labels != nullptr);

  MetricAggregator metrics = predict_config.getMetricAggregator();

  verifyCanPredict(
      predict_context, has_labels,
      /* returning_activations = */ predict_config.shouldReturnActivations(),
      /* num_metrics_tracked = */ metrics.getNumMetricsTracked());

  /*
   Because of how the datasets are read we know that all batches will not have
   a batch size larger than the first batch_size. We will be using the same
   datastructures to store the activations for every batch during training so
   we need this to be able to support the largest batch size.
  */
  prepareToProcessBatches(predict_context.batchSize(),
                          predict_config.sparseInferenceEnabled());

  InferenceOutputTracker outputTracker(
      _output, predict_config.shouldReturnActivations(),
      /* total_num_samples = */ predict_context.len());

  std::optional<ProgressBar> bar = makeOptionalProgressBar(
      predict_config.verbose(), "test", predict_context.numBatches());

  auto test_start = std::chrono::high_resolution_clock::now();

  // TODO(josh/Nick): This try catch is kind of a hack, we should really use
  // some sort of RAII training context object whose destructor will
  // automatically delete the training state
  try {
    for (uint64_t batch_idx = 0; batch_idx < predict_context.numBatches();
         batch_idx++) {
      predict_context.setInputs(batch_idx, _inputs);

      uint64_t batch_size = predict_context.batchSize(batch_idx);
      const BoltBatch* batch_labels =
          has_labels ? &predict_context.labels()->at(batch_idx) : nullptr;

      processInferenceBatch(batch_size, batch_labels, metrics);

      if (bar) {
        bar->increment();
      }

      processOutputCallback(predict_config.outputCallback(), batch_size);

      outputTracker.saveOutputBatch(_output, batch_size);
    }
  } catch (const std::exception& e) {
    cleanupAfterBatchProcessing();
    throw;
  }

  cleanupAfterBatchProcessing();

  auto test_end = std::chrono::high_resolution_clock::now();
  int64_t test_time = std::chrono::duration_cast<std::chrono::milliseconds>(
                          test_end - test_start)
                          .count();

  std::string logline =
      fmt::format("test | full |  batches {} | time {}s | {}", _epoch_count,
                  predict_context.numBatches(), test_time, metrics.summary());
  log::info(logline);
  if (bar) {
    bar->close(logline);
  }

  metrics.logAndReset();
  auto metric_vals = metrics.getOutputFromInference();
  metric_vals["test_time"] = test_time;

  return {std::move(metric_vals), std::move(outputTracker)};
}

// Predicts on a single sample input for performance. Always returns
// activations and doesn't calculate metrics.
BoltVector BoltGraph::predictSingle(std::vector<BoltVector>&& test_data,
                                    bool use_sparse_inference) {
  SingleUnitDatasetContext single_predict_context(std::move(test_data));

  verifyCanPredict(single_predict_context, /* has_labels = */ false,
                   /* returning_activations = */ true,
                   /* num_metrics_tracked = */ 0);

  prepareToProcessBatches(/* batch_size = */ 1, use_sparse_inference);

  // TODO(josh/Nick): This try catch is kind of a hack, we should really use
  // some sort of RAII training context object whose destructor will
  // automatically delete the training state
  try {
    single_predict_context.setInputs(/* batch_idx = */ 0, _inputs);
    forward(/* vec_index = */ 0, nullptr);
    BoltVector output_copy = _output->getOutputVector(
        /* vec_index = */ 0);
    cleanupAfterBatchProcessing();
    return output_copy;
  } catch (const std::exception& e) {
    cleanupAfterBatchProcessing();
    throw;
  }
}

void BoltGraph::processInferenceBatch(uint64_t batch_size,
                                      const BoltBatch* batch_labels,
                                      MetricAggregator& metrics) {
  // Either we shouldn't track any metrics or there need to be labels
  assert((metrics.getNumMetricsTracked() == 0) || (batch_labels != nullptr));

#pragma omp parallel for default(none) shared(batch_size, batch_labels, metrics)
  for (uint64_t vec_id = 0; vec_id < batch_size; vec_id++) {
    // We set labels to nullptr so that they are not used in sampling during
    // inference.
    forward(vec_id, /*labels=*/nullptr);

    const auto& output = _output->getOutputVector(vec_id);

    if (batch_labels) {
      const auto& labels = (*batch_labels)[vec_id];
      metrics.processSample(output, labels);
    }
  }
}

void BoltGraph::processOutputCallback(
    const std::optional<std::function<void(const BoltVector&)>>&
        output_callback,
    uint32_t batch_size) {
  if (output_callback) {
    for (uint32_t vec_id_in_batch = 0; vec_id_in_batch < batch_size;
         vec_id_in_batch++) {
      const auto& current_output_vec =
          _output->getOutputVector(vec_id_in_batch);
      output_callback.value()(current_output_vec);
    }
  }
}

void BoltGraph::forward(uint32_t vec_index, const BoltVector* labels) {
  for (uint32_t i = 0; i < _nodes.size() - 1; i++) {
    _nodes[i]->forward(vec_index, nullptr);
  }
  _nodes.back()->forward(vec_index, labels);
}

void BoltGraph::backpropagate(uint32_t vec_index) {
  for (auto node_itr = _nodes.rbegin(); node_itr != _nodes.rend(); ++node_itr) {
    // std::cout << "NodeName = " << (*node_itr)->name() << std::endl;
    (*node_itr)->backpropagate(vec_index);
  }
}

void BoltGraph::prepareToProcessBatches(uint32_t batch_size,
                                        bool use_sparsity) {
  for (auto& node : _nodes) {
    node->prepareForBatchProcessing(batch_size, use_sparsity);
  }
}

void BoltGraph::cleanupAfterBatchProcessing() {
  for (auto& node : _nodes) {
    node->cleanupAfterBatchProcessing();
  }
}

void BoltGraph::updateParameters(float learning_rate, uint32_t batch_cnt) {
  for (auto& node : _nodes) {
    node->updateParameters(learning_rate, batch_cnt);
  }
}

void BoltGraph::resetOutputGradients(uint32_t vec_index) {
  for (auto& node : _nodes) {
    node->getOutputVector(vec_index).zeroOutGradients();
  }
}

void BoltGraph::enableDistributedTraining() {
  for (NodePtr& node : _nodes) {
    FullyConnectedNode* fc_node = dynamic_cast<FullyConnectedNode*>(node.get());
    if (fc_node != nullptr) {
      fc_node->enableDistributedTraining();
    } else {
      throw thirdai::exceptions::NotImplemented(
          "Only Implemented for Fully Connected Node");
    }
  }
}

void BoltGraph::traverseGraph() {
  std::queue<NodePtr> queue;
  std::unordered_set<NodePtr> visited;

  std::unordered_set<NodePtr> all_inputs;
  all_inputs.insert(_inputs.begin(), _inputs.end());

  std::unordered_map<NodePtr, int32_t> successor_counts = getSuccessorCounts();

  queue.push(_output);

  while (!queue.empty()) {
    auto& next = queue.front();
    if (!visited.count(next) && !next->isInputNode()) {
      _nodes.push_back(next);
      visited.insert(next);

      auto predecessors = next->getPredecessors();
      for (auto& pred : predecessors) {
        successor_counts[pred]--;
        if (successor_counts[pred] == 0) {
          queue.push(pred);
        }
      }
    }
    if (next->isInputNode()) {
      if (!all_inputs.count(next)) {
        throw exceptions::GraphCompilationFailure(
            "Found input that was not provided in list of input nodes.");
      }
      all_inputs.erase(next);
    }
    queue.pop();
  }

  if (!all_inputs.empty()) {
    throw exceptions::GraphCompilationFailure(
        "Not all provided inputs were reached during graph traversal.");
  }

  for (auto [node, cnt] : successor_counts) {
    if (cnt != 0) {
      throw exceptions::GraphCompilationFailure(
          "Cannot compile model from graph containing a cycle.");
    }
  }

  std::reverse(_nodes.begin(), _nodes.end());
}

std::unordered_map<NodePtr, int32_t> BoltGraph::getSuccessorCounts() const {
  std::unordered_map<NodePtr, int32_t> num_successors;

  std::queue<NodePtr> queue;
  std::unordered_set<NodePtr> visited;

  queue.push(_output);

  while (!queue.empty()) {
    auto& next = queue.front();
    if (!visited.count(next)) {
      visited.insert(next);

      auto predecessors = next->getPredecessors();
      for (auto& pred : predecessors) {
        num_successors[pred]++;
        queue.push(pred);
      }
    }

    queue.pop();
  }

  if (num_successors[_output] != 0) {
    throw exceptions::GraphCompilationFailure(
        "Output node cannot have successor nodes.");
  }

  return num_successors;
}

void BoltGraph::verifyCanTrain(const DatasetContext& train_context) {
  if (!graphCompiled()) {
    throw std::logic_error("Graph must be compiled before training");
  }

  if (!train_context.labels()) {
    throw std::invalid_argument("Must pass in labels for training.");
  }

  for (auto& node : _nodes) {
    node->initOptimizer();
  }

  verifyInputForGraph(train_context);
}

void BoltGraph::verifyCanGetInputGradientSingle(
    const DatasetContextBase& single_input_gradients_context,
    bool explain_prediction_using_highest_activation,
    uint32_t num_output_nonzeros) {
  if (!graphCompiled()) {
    throw std::logic_error(
        "Graph must be compiled before getting input gradients");
  }
  if (!explain_prediction_using_highest_activation && num_output_nonzeros < 2) {
    throw std::invalid_argument(
        "The sparse output dimension should be atleast 2 to call "
        "getSecondHighestActivationId.");
  }
  verifyInputForGraph(single_input_gradients_context);
}

void BoltGraph::verifyCanPredict(const DatasetContextBase& predict_context,
                                 bool has_labels, bool returning_activations,
                                 uint32_t num_metrics_tracked) {
  if (!graphCompiled()) {
    throw std::logic_error("Graph must be compiled before inference");
  }

  if (!has_labels && num_metrics_tracked != 0) {
    throw std::invalid_argument("Cannot track accuracy metrics without labels");
  }
  if (!returning_activations && num_metrics_tracked == 0) {
    throw std::invalid_argument(
        "Doing inference without returning activations and no metrics is a "
        "NOOP");
  }

  verifyInputForGraph(predict_context);
}

void BoltGraph::verifyInputForGraph(const DatasetContextBase& context) {
  if (context.numVectorDatasets() != _inputs.size()) {
    throw std::invalid_argument(
        "Wrong number of dataset inputs, expected " +
        std::to_string(_inputs.size()) + " but received " +
        std::to_string(context.numVectorDatasets()) + ".");
  }
}

void BoltGraph::verifyGraphProperties() {
  GraphPropertyChecks::verifyOutputLayerIsValid(_output);

  GraphPropertyChecks::verifySoftmaxIsUsedWithCategoricalCrossEntropy(_output,
                                                                      _loss);

  GraphPropertyChecks::verifySigmoidIsUsedWithBinaryCrossEntropy(_output,
                                                                 _loss);
}

void BoltGraph::rebuildHashTables() {
  for (auto& layer : _internal_fully_connected_layers) {
    layer->buildHashTables();
  }
}

void BoltGraph::reconstructHashFunctions() {
  for (auto& layer : _internal_fully_connected_layers) {
    layer->reBuildHashFunction();
  }
}

void BoltGraph::freezeHashTables(bool insert_labels_if_not_found) {
  for (auto& layer : _internal_fully_connected_layers) {
    layer->freezeHashTables(/* insert_labels_if_not_found= */ false);
  }

  if (insert_labels_if_not_found) {
    for (auto& layer : _output->getInternalFullyConnectedLayers()) {
      layer->freezeHashTables(/* insert_labels_if_not_found= */ true);
    }
  }
}

template void BoltGraph::serialize(cereal::BinaryInputArchive&);
template void BoltGraph::serialize(cereal::BinaryOutputArchive&);

template <class Archive>
void BoltGraph::serialize(Archive& archive) {
  archive(_nodes, _output, _inputs, _internal_fully_connected_layers, _loss,
          _epoch_count, _batch_cnt);
}

void BoltGraph::save(const std::string& filename) {
  if (!graphCompiled()) {
    throw exceptions::NodeStateMachineError(
        "Cannot save graph that is not compiled.");
  }
  std::ofstream filestream =
      dataset::SafeFileIO::ofstream(filename, std::ios::binary);
  cereal::BinaryOutputArchive oarchive(filestream);
  oarchive(*this);
}

std::unique_ptr<BoltGraph> BoltGraph::load(const std::string& filename) {
  std::ifstream filestream =
      dataset::SafeFileIO::ifstream(filename, std::ios::binary);
  cereal::BinaryInputArchive iarchive(filestream);
  std::unique_ptr<BoltGraph> deserialize_into(new BoltGraph());
  iarchive(*deserialize_into);
  return deserialize_into;
}

std::string BoltGraph::summarize(bool print, bool detailed) const {
  if (!graphCompiled()) {
    throw std::logic_error("Cannot summarize the graph before it is compiled.");
  }
  std::stringstream summary;
  summary << "\n";
  summary << "======================= Bolt Model =======================\n";
  for (const auto& node : getNodeTraversalOrder()) {
    node->summarize(summary, detailed);
  }
  summary << "============================================================\n";
  if (print) {
    std::cout << summary.str() << std::endl;
  }
  return summary.str();
}

NodePtr BoltGraph::getNodeByName(const std::string& node_name) const {
  if (!graphCompiled()) {
    throw std::logic_error(
        "Cannot get a node by name from the graph before it is compiled.");
  }
  for (const auto& node : getNodeTraversalOrder()) {
    if (node->name() == node_name) {
      return node;
    }
  }
  throw std::invalid_argument("A node with name \"" + node_name +
                              "\" was not found");
}

}  // namespace thirdai::bolt<|MERGE_RESOLUTION|>--- conflicted
+++ resolved
@@ -105,19 +105,11 @@
   // automatically delete the training state
   try {
     for (uint32_t epoch = 0; epoch < train_config.epochs(); epoch++) {
-<<<<<<< HEAD
+      callbacks.onEpochBegin(*this);
       std::optional<ProgressBar> bar = makeOptionalProgressBar(
           train_config.verbose(), fmt::format("train epoch {}", _epoch_count),
           train_context.numBatches());
 
-=======
-      callbacks.onEpochBegin(*this);
-
-      if (train_config.verbose()) {
-        std::cout << "\nEpoch " << (_epoch_count + 1) << ':' << std::endl;
-      }
-      ProgressBar bar(train_context.numBatches(), train_config.verbose());
->>>>>>> 1014e70d
       auto train_start = std::chrono::high_resolution_clock::now();
 
       for (uint64_t batch_idx = 0; batch_idx < train_context.numBatches();
@@ -132,18 +124,14 @@
                                     rebuild_hash_tables_batch,
                                     reconstruct_hash_functions_batch);
 
-<<<<<<< HEAD
         if (bar) {
           bar->increment();
         }
 
         log::info("epoch {} | batch {} | {}", (_epoch_count), batch_idx,
                   metrics.summary());
-=======
-        bar.increment();
 
         callbacks.onBatchEnd(*this);
->>>>>>> 1014e70d
       }
 
       callbacks.onEpochEnd(*this);
