--- conflicted
+++ resolved
@@ -87,7 +87,6 @@
     for (uint32_t epoch = 0; epoch < train_config.epochs(); epoch++) {
       callbacks.onEpochBegin(*this);
 
-<<<<<<< HEAD
       /*
         Because of how the datasets are read we know that all batches will not
         have a batch size larger than the first batch_size. We will be using the
@@ -97,8 +96,6 @@
       prepareToProcessBatches(train_context.batchSize(),
                               /* use_sparsity=*/true);
 
-=======
->>>>>>> 94141f04
       if (train_config.verbose()) {
         std::cout << "\nEpoch " << (_epoch_count + 1) << ':' << std::endl;
       }
@@ -122,11 +119,8 @@
         callbacks.onBatchEnd(*this);
       }
 
-<<<<<<< HEAD
       cleanupAfterBatchProcessing();
 
-=======
->>>>>>> 94141f04
       callbacks.onEpochEnd(*this);
       if (callbacks.shouldStopTraining()) {
         break;
