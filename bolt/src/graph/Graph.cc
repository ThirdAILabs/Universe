#include "Graph.h"
#include <cereal/types/memory.hpp>
#include <cereal/types/optional.hpp>
#include <cereal/types/vector.hpp>
#include "GraphPropertyChecks.h"
#include "nodes/FullyConnected.h"
#include <bolt/src/graph/Node.h>
#include <bolt/src/graph/nodes/Input.h>
#include <bolt/src/layers/BoltVector.h>
#include <bolt/src/loss_functions/LossFunctions.h>
#include <bolt/src/metrics/MetricAggregator.h>
#include <bolt/src/utils/ProgressBar.h>
#include <exceptions/src/Exceptions.h>
#include <algorithm>
#include <chrono>
#include <csignal>
#include <exception>
#include <optional>
#include <ostream>
#include <queue>
#include <stdexcept>
#include <string>
#include <type_traits>
#include <unordered_set>

namespace thirdai::bolt {

void BoltGraph::compile(std::shared_ptr<LossFunction> loss,
                        bool print_when_done) {
  if (_output == nullptr) {
    throw exceptions::GraphCompilationFailure(
        "Output NodePtr cannot be a nullptr.");
  }

  _loss = std::move(loss);

  verifyGraphProperties();

  traverseGraph();

  LayerNameManager name_manager;
  for (auto& node : getNodeTraversalOrder()) {
    node->compile(name_manager);
  }

  std::unordered_map<std::string, uint32_t> layer_type_name_to_count;
  for (auto& node : _nodes) {
    auto node_layers = node->getInternalFullyConnectedLayers();
    _internal_fully_connected_layers.insert(
        _internal_fully_connected_layers.end(), node_layers.begin(),
        node_layers.end());
  }

  if (print_when_done) {
    summarize(/* print = */ true, /* detailed = */ false);
  }
}

MetricData BoltGraph::train(
    const std::vector<dataset::BoltDatasetPtr>& train_data,
    const std::vector<dataset::BoltTokenDatasetPtr>& train_tokens,
    const dataset::BoltDatasetPtr& train_labels,
    const TrainConfig& train_config) {
  DatasetContext train_context(train_data, train_tokens, train_labels);

  verifyCanTrain(train_context);

  uint32_t rebuild_hash_tables_batch =
      train_config.getRebuildHashTablesBatchInterval(train_context.batchSize(),
                                                     train_context.len());

  uint32_t reconstruct_hash_functions_batch =
      train_config.getReconstructHashFunctionsBatchInterval(
          train_context.batchSize(), train_context.len());

  /*
    Because of how the datasets are read we know that all batches will not have
    a batch size larger than the first batch_size. We will be using the same
    datastructures to store the activations for every batch during training so
    we need this to be able to support the largest batch size.
   */
  prepareToProcessBatches(train_context.batchSize(), /* use_sparsity=*/true);

  std::vector<double> time_per_epoch;

  MetricAggregator metrics = train_config.getMetricAggregator();

  // TODO(josh/Nick): This try catch is kind of a hack, we should really use
  // some sort of RAII training context object whose destructor will
  // automatically delete the training state
  try {
    for (uint32_t epoch = 0; epoch < train_config.epochs(); epoch++) {
      if (train_config.verbose()) {
        std::cout << "\nEpoch " << (_epoch_count + 1) << ':' << std::endl;
      }
      ProgressBar bar(train_context.numBatches(), train_config.verbose());
      auto train_start = std::chrono::high_resolution_clock::now();

      for (uint64_t batch_idx = 0; batch_idx < train_context.numBatches();
           batch_idx++) {
        train_context.setInputs(batch_idx, _inputs, _token_inputs);

        const BoltBatch& batch_labels = train_context.labels()->at(batch_idx);
        processTrainingBatch(batch_labels, train_config.learningRate(),
                             metrics);

        updateSampling(
            /* rebuild_hash_tables_batch= */ rebuild_hash_tables_batch,
            /* reconstruct_hash_functions_batch= */
            reconstruct_hash_functions_batch);

        bar.increment();
      }

      perEpochCallback();

      auto train_end = std::chrono::high_resolution_clock::now();
      int64_t epoch_time = std::chrono::duration_cast<std::chrono::seconds>(
                               train_end - train_start)
                               .count();

      time_per_epoch.push_back(static_cast<double>(epoch_time));
      if (train_config.verbose()) {
        std::cout << std::endl
                  << "Processed " << train_context.numBatches()
                  << " training batches in " << epoch_time << " seconds"
                  << std::endl;
      }
      _epoch_count++;
      metrics.logAndReset();
    }
  } catch (const std::exception& e) {
    cleanupAfterBatchProcessing();
    throw;
  }

  cleanupAfterBatchProcessing();

  auto metric_data = metrics.getOutput();
  metric_data["epoch_times"] = std::move(time_per_epoch);

  return metric_data;
}

void BoltGraph::processTrainingBatch(const BoltBatch& batch_labels,
                                     float learning_rate,
                                     MetricAggregator& metrics) {
  assert(graphCompiled());
  batch_labels.verifyExpectedDimension(
      /* expected_dimension = */ _output->outputDim(),
      /* origin_string = */
      "Passed in label BoltVector is larger than the output dim");

#pragma omp parallel for default(none) shared(batch_labels, metrics)
  for (uint64_t vec_id = 0; vec_id < batch_labels.getBatchSize(); vec_id++) {
    forward(vec_id, &batch_labels[vec_id]);

    _loss->lossGradients(_output->getOutputVector(vec_id), batch_labels[vec_id],
                         batch_labels.getBatchSize());

    backpropagate(vec_id);

    metrics.processSample(_output->getOutputVector(vec_id),
                          batch_labels[vec_id]);
  }

  perBatchCallback();

  ++_batch_cnt;
  updateParameters(learning_rate, _batch_cnt);
}

void BoltGraph::updateSampling(uint32_t rebuild_hash_tables_batch,
                               uint32_t reconstruct_hash_functions_batch) {
  if (checkBatchInterval(reconstruct_hash_functions_batch)) {
    reconstructHashFunctions();
    rebuildHashTables();
  } else if (checkBatchInterval(rebuild_hash_tables_batch)) {
    rebuildHashTables();
  }
}

InferenceResult BoltGraph::predict(
    const std::vector<dataset::BoltDatasetPtr>& test_data,
    const std::vector<dataset::BoltTokenDatasetPtr>& test_tokens,
    const dataset::BoltDatasetPtr& test_labels,
    const PredictConfig& predict_config,
    std::optional<std::function<void(const BoltVector&)>> output_callback) {
  DatasetContext predict_context(test_data, test_tokens, test_labels);

  bool has_labels = (test_labels != nullptr);

  MetricAggregator metrics = predict_config.getMetricAggregator();

  verifyCanPredict(
      predict_context, has_labels,
      /* returning_activations = */ predict_config.shouldReturnActivations(),
      /* num_metrics_tracked = */ metrics.getNumMetricsTracked());

  /*
   Because of how the datasets are read we know that all batches will not have
   a batch size larger than the first batch_size. We will be using the same
   datastructures to store the activations for every batch during training so
   we need this to be able to support the largest batch size.
  */
  prepareToProcessBatches(predict_context.batchSize(),
                          predict_config.sparseInferenceEnabled());

  InferenceOutputTracker outputTracker(
      _output, predict_config.shouldReturnActivations(),
      /* total_num_samples = */ predict_context.len());

  ProgressBar bar(predict_context.numBatches(), predict_config.verbose());

  auto test_start = std::chrono::high_resolution_clock::now();

  // TODO(josh/Nick): This try catch is kind of a hack, we should really use
  // some sort of RAII training context object whose destructor will
  // automatically delete the training state
  try {
    for (uint64_t batch_idx = 0; batch_idx < predict_context.numBatches();
         batch_idx++) {
      predict_context.setInputs(batch_idx, _inputs, _token_inputs);

      uint64_t batch_size = predict_context.batchSize(batch_idx);
      const BoltBatch* batch_labels =
          has_labels ? &predict_context.labels()->at(batch_idx) : nullptr;

      processInferenceBatch(batch_size, batch_labels, metrics);

      bar.increment();

      processOutputCallback(output_callback, batch_size);

      outputTracker.saveOutputBatch(_output, batch_size);
    }
  } catch (const std::exception& e) {
    cleanupAfterBatchProcessing();
    throw;
  }

  cleanupAfterBatchProcessing();

  auto test_end = std::chrono::high_resolution_clock::now();
  int64_t test_time = std::chrono::duration_cast<std::chrono::milliseconds>(
                          test_end - test_start)
                          .count();

  if (predict_config.verbose()) {
    std::cout << std::endl
              << "Processed " << predict_context.numBatches()
              << " test batches in " << test_time << " milliseconds"
              << std::endl;
  }

  metrics.logAndReset();
  auto metric_vals = metrics.getOutputFromInference();
  metric_vals["test_time"] = test_time;

  return {std::move(metric_vals), std::move(outputTracker)};
}

// Predicts on a single sample input for performance. Always returns
// activations and doesn't calculate metrics.
BoltVector BoltGraph::predictSingle(
<<<<<<< HEAD
    const std::vector<BoltVector>& test_data,
    const std::vector<std::vector<uint32_t>>& test_tokens,
    bool use_sparse_inference) {
  SingleUnitDatasetContext single_predict_context(test_data, test_tokens);
=======
    std::vector<BoltVector>&& test_data,
    std::vector<std::vector<uint32_t>>&& test_tokens,
    bool use_sparse_inference) {
  SingleUnitDatasetContext single_predict_context(std::move(test_data),
                                                  std::move(test_tokens));
>>>>>>> b2097c53

  verifyCanPredict(single_predict_context, /* has_labels = */ false,
                   /* returning_activations = */ true,
                   /* num_metrics_tracked = */ 0);

<<<<<<< HEAD
  prepareToProcessBatches(single_predict_context.batchSize(),
                          use_sparse_inference);
=======
  prepareToProcessBatches(/* batch_size = */ 1, use_sparse_inference);
>>>>>>> b2097c53

  // TODO(josh/Nick): This try catch is kind of a hack, we should really use
  // some sort of RAII training context object whose destructor will
  // automatically delete the training state
  try {
    single_predict_context.setInputs(/* batch_idx = */ 0, _inputs,
                                     _token_inputs);
    forward(/* vec_index = */ 0, nullptr);
<<<<<<< HEAD
    const BoltVector& output_vec = _output->getOutputVector(
        /* vec_index = */ 0);
    BoltVector vector_copy(output_vec);
    cleanupAfterBatchProcessing();
    return vector_copy;
=======
    BoltVector output_copy = _output->getOutputVector(
        /* vec_index = */ 0);
    cleanupAfterBatchProcessing();
    return output_copy;
>>>>>>> b2097c53
  } catch (const std::exception& e) {
    cleanupAfterBatchProcessing();
    throw;
  }
}

void BoltGraph::processInferenceBatch(uint64_t batch_size,
                                      const BoltBatch* batch_labels,
                                      MetricAggregator& metrics) {
  // Either we shouldn't track any metrics or there need to be labels
  assert((metrics.getNumMetricsTracked() == 0) || (batch_labels != nullptr));

#pragma omp parallel for default(none) shared(batch_size, batch_labels, metrics)
  for (uint64_t vec_id = 0; vec_id < batch_size; vec_id++) {
    // We set labels to nullptr so that they are not used in sampling during
    // inference.
    forward(vec_id, /*labels=*/nullptr);

    const auto& output = _output->getOutputVector(vec_id);

    if (batch_labels) {
      const auto& labels = (*batch_labels)[vec_id];
      metrics.processSample(output, labels);
    }
  }
}

void BoltGraph::processOutputCallback(
    std::optional<std::function<void(const BoltVector&)>> output_callback,
    uint32_t batch_size) {
  if (output_callback) {
    for (uint32_t vec_id_in_batch = 0; vec_id_in_batch < batch_size;
         vec_id_in_batch++) {
      const auto& current_output_vec =
          _output->getOutputVector(vec_id_in_batch);
      output_callback.value()(current_output_vec);
    }
  }
}

void BoltGraph::forward(uint32_t vec_index, const BoltVector* labels) {
  for (uint32_t i = 0; i < _nodes.size() - 1; i++) {
    _nodes[i]->forward(vec_index, nullptr);
  }
  _nodes.back()->forward(vec_index, labels);
}

void BoltGraph::backpropagate(uint32_t vec_index) {
  for (auto node_itr = _nodes.rbegin(); node_itr != _nodes.rend(); ++node_itr) {
    (*node_itr)->backpropagate(vec_index);
  }
}

void BoltGraph::prepareToProcessBatches(uint32_t batch_size,
                                        bool use_sparsity) {
  for (auto& node : _nodes) {
    node->prepareForBatchProcessing(batch_size, use_sparsity);
  }
}

void BoltGraph::cleanupAfterBatchProcessing() {
  for (auto& node : _nodes) {
    node->cleanupAfterBatchProcessing();
  }
}

void BoltGraph::updateParameters(float learning_rate, uint32_t batch_cnt) {
  for (auto& node : _nodes) {
    node->updateParameters(learning_rate, batch_cnt);
  }
}

void BoltGraph::traverseGraph() {
  std::queue<NodePtr> queue;
  std::unordered_set<NodePtr> visited;

  std::unordered_set<NodePtr> all_inputs;
  all_inputs.insert(_inputs.begin(), _inputs.end());
  all_inputs.insert(_token_inputs.begin(), _token_inputs.end());

  std::unordered_map<NodePtr, int32_t> successor_counts = getSuccessorCounts();

  queue.push(_output);

  while (!queue.empty()) {
    auto& next = queue.front();
    if (!visited.count(next) && !next->isInputNode()) {
      _nodes.push_back(next);
      visited.insert(next);

      auto predecessors = next->getPredecessors();
      for (auto& pred : predecessors) {
        successor_counts[pred]--;
        if (successor_counts[pred] == 0) {
          queue.push(pred);
        }
      }
    }
    if (next->isInputNode()) {
      if (!all_inputs.count(next)) {
        throw exceptions::GraphCompilationFailure(
            "Found input that was not provided in list of input nodes.");
      }
      all_inputs.erase(next);
    }
    queue.pop();
  }

  if (!all_inputs.empty()) {
    throw exceptions::GraphCompilationFailure(
        "Not all provided inputs were reached during graph traversal.");
  }

  for (auto [node, cnt] : successor_counts) {
    if (cnt != 0) {
      throw exceptions::GraphCompilationFailure(
          "Cannot compile model from graph containing a cycle.");
    }
  }

  std::reverse(_nodes.begin(), _nodes.end());
}

std::unordered_map<NodePtr, int32_t> BoltGraph::getSuccessorCounts() const {
  std::unordered_map<NodePtr, int32_t> num_successors;

  std::queue<NodePtr> queue;
  std::unordered_set<NodePtr> visited;

  queue.push(_output);

  while (!queue.empty()) {
    auto& next = queue.front();
    if (!visited.count(next)) {
      visited.insert(next);

      auto predecessors = next->getPredecessors();
      for (auto& pred : predecessors) {
        num_successors[pred]++;
        queue.push(pred);
      }
    }

    queue.pop();
  }

  if (num_successors[_output] != 0) {
    throw exceptions::GraphCompilationFailure(
        "Output node cannot have successor nodes.");
  }

  return num_successors;
}

void BoltGraph::verifyCanTrain(const DatasetContext& train_context) {
  if (!graphCompiled()) {
    throw std::logic_error("Graph must be compiled before training");
  }

  if (!train_context.labels()) {
    throw std::invalid_argument("Must pass in labels for training.");
  }

  verifyInputForGraph(train_context);
}

void BoltGraph::verifyCanPredict(const DatasetContextBase& predict_context,
                                 bool has_labels, bool returning_activations,
                                 uint32_t num_metrics_tracked) {
  if (!graphCompiled()) {
    throw std::logic_error("Graph must be compiled before inference");
  }

  if (!has_labels && num_metrics_tracked != 0) {
    throw std::invalid_argument("Cannot track accuracy metrics without labels");
  }
  if (!returning_activations && num_metrics_tracked == 0) {
    throw std::invalid_argument(
        "Doing inference without returning activations and no metrics is a "
        "NOOP");
  }

  verifyInputForGraph(predict_context);
}

void BoltGraph::verifyInputForGraph(const DatasetContextBase& context) {
  if (context.numVectorDatasets() != _inputs.size()) {
    throw std::invalid_argument(
        "Wrong number of dataset inputs, expected " +
        std::to_string(_inputs.size()) + " but received " +
        std::to_string(context.numVectorDatasets()) + ".");
  }

  if (context.numTokenDatasets() != _token_inputs.size()) {
    throw std::invalid_argument("Wrong number of token inputs, expected " +
                                std::to_string(_token_inputs.size()) +
                                " but received " +
                                std::to_string(_inputs.size()) + ".");
  }
}

void BoltGraph::verifyGraphProperties() {
  GraphPropertyChecks::verifyOutputIsNotInputLayer(_output);

  GraphPropertyChecks::verifyOutputIsNotConcatLayer(_output);

  GraphPropertyChecks::verifySoftmaxIsUsedWithCategoricalCrossEntropy(_output,
                                                                      _loss);

  GraphPropertyChecks::verifySigmoidIsUsedWithBinaryCrossEntropy(_output,
                                                                 _loss);
}

void BoltGraph::rebuildHashTables() {
  for (auto& layer : _internal_fully_connected_layers) {
    layer->buildHashTables();
  }
}

void BoltGraph::reconstructHashFunctions() {
  for (auto& layer : _internal_fully_connected_layers) {
    layer->reBuildHashFunction();
  }
}

void BoltGraph::freezeHashTables(bool insert_labels_if_not_found) {
  for (auto& layer : _internal_fully_connected_layers) {
    layer->freezeHashTables(/* insert_labels_if_not_found= */ false);
  }

  if (insert_labels_if_not_found) {
    for (auto& layer : _output->getInternalFullyConnectedLayers()) {
      layer->freezeHashTables(/* insert_labels_if_not_found= */ true);
    }
  }
}

template <class Archive>
void BoltGraph::serialize(Archive& archive) {
  archive(_nodes, _output, _inputs, _token_inputs,
          _internal_fully_connected_layers, _loss, _epoch_count, _batch_cnt);
}

void BoltGraph::save(const std::string& filename) {
  if (!graphCompiled()) {
    throw exceptions::NodeStateMachineError(
        "Cannot save graph that is not compiled.");
  }
  std::ofstream filestream =
      dataset::SafeFileIO::ofstream(filename, std::ios::binary);
  cereal::BinaryOutputArchive oarchive(filestream);
  oarchive(*this);
}

std::unique_ptr<BoltGraph> BoltGraph::load(const std::string& filename) {
  std::ifstream filestream =
      dataset::SafeFileIO::ifstream(filename, std::ios::binary);
  cereal::BinaryInputArchive iarchive(filestream);
  std::unique_ptr<BoltGraph> deserialize_into(new BoltGraph());
  iarchive(*deserialize_into);
  return deserialize_into;
}

std::string BoltGraph::summarize(bool print, bool detailed) const {
  if (!graphCompiled()) {
    throw std::logic_error("Cannot summarize the graph before it is compiled.");
  }
  std::stringstream summary;
  summary << "\n";
  summary << "======================= Bolt Model =======================\n";
  for (const auto& node : getNodeTraversalOrder()) {
    node->summarize(summary, detailed);
  }
  summary << "============================================================\n";
  if (print) {
    std::cout << summary.str() << std::flush;
  }
  return summary.str();
}

NodePtr BoltGraph::getNodeByName(const std::string& node_name) const {
  if (!graphCompiled()) {
    throw std::logic_error(
        "Cannot get a node by name from the graph before it is compiled.");
  }
  for (const auto& node : getNodeTraversalOrder()) {
    if (node->name() == node_name) {
      return node;
    }
  }
  throw std::invalid_argument("A node with name \"" + node_name +
                              "\" was not found");
}

}  // namespace thirdai::bolt<|MERGE_RESOLUTION|>--- conflicted
+++ resolved
@@ -263,29 +263,17 @@
 // Predicts on a single sample input for performance. Always returns
 // activations and doesn't calculate metrics.
 BoltVector BoltGraph::predictSingle(
-<<<<<<< HEAD
-    const std::vector<BoltVector>& test_data,
-    const std::vector<std::vector<uint32_t>>& test_tokens,
-    bool use_sparse_inference) {
-  SingleUnitDatasetContext single_predict_context(test_data, test_tokens);
-=======
     std::vector<BoltVector>&& test_data,
     std::vector<std::vector<uint32_t>>&& test_tokens,
     bool use_sparse_inference) {
   SingleUnitDatasetContext single_predict_context(std::move(test_data),
                                                   std::move(test_tokens));
->>>>>>> b2097c53
 
   verifyCanPredict(single_predict_context, /* has_labels = */ false,
                    /* returning_activations = */ true,
                    /* num_metrics_tracked = */ 0);
 
-<<<<<<< HEAD
-  prepareToProcessBatches(single_predict_context.batchSize(),
-                          use_sparse_inference);
-=======
   prepareToProcessBatches(/* batch_size = */ 1, use_sparse_inference);
->>>>>>> b2097c53
 
   // TODO(josh/Nick): This try catch is kind of a hack, we should really use
   // some sort of RAII training context object whose destructor will
@@ -294,18 +282,10 @@
     single_predict_context.setInputs(/* batch_idx = */ 0, _inputs,
                                      _token_inputs);
     forward(/* vec_index = */ 0, nullptr);
-<<<<<<< HEAD
-    const BoltVector& output_vec = _output->getOutputVector(
-        /* vec_index = */ 0);
-    BoltVector vector_copy(output_vec);
-    cleanupAfterBatchProcessing();
-    return vector_copy;
-=======
     BoltVector output_copy = _output->getOutputVector(
         /* vec_index = */ 0);
     cleanupAfterBatchProcessing();
     return output_copy;
->>>>>>> b2097c53
   } catch (const std::exception& e) {
     cleanupAfterBatchProcessing();
     throw;
