#include "Graph.h"
#include <cereal/types/memory.hpp>
#include <cereal/types/optional.hpp>
#include <cereal/types/vector.hpp>
#include "GraphPropertyChecks.h"
#include "nodes/FullyConnected.h"
#include <bolt/src/graph/DatasetContext.h>
#include <bolt/src/graph/Node.h>
#include <bolt/src/graph/nodes/Input.h>
#include <bolt/src/loss_functions/LossFunctions.h>
#include <bolt/src/metrics/MetricAggregator.h>
#include <bolt/src/utils/ProgressBar.h>
#include <bolt_vector/src/BoltVector.h>
#include <exceptions/src/Exceptions.h>
#include <algorithm>
#include <chrono>
#include <csignal>
#include <exception>
#include <optional>
#include <ostream>
#include <queue>
#include <stdexcept>
#include <string>
#include <type_traits>
#include <unordered_set>

namespace thirdai::bolt {

void BoltGraph::compile(std::shared_ptr<LossFunction> loss,
                        bool print_when_done) {
  if (_output == nullptr) {
    throw exceptions::GraphCompilationFailure(
        "Output NodePtr cannot be a nullptr.");
  }

  _loss = std::move(loss);

  verifyGraphProperties();

  traverseGraph();

  LayerNameManager name_manager;
  for (auto& node : getNodeTraversalOrder()) {
    node->compile(name_manager);
  }

  std::unordered_map<std::string, uint32_t> layer_type_name_to_count;
  for (auto& node : _nodes) {
    auto node_layers = node->getInternalFullyConnectedLayers();
    _internal_fully_connected_layers.insert(
        _internal_fully_connected_layers.end(), node_layers.begin(),
        node_layers.end());
  }

  if (print_when_done) {
    summarize(/* print = */ true, /* detailed = */ false);
  }
}

MetricData BoltGraph::train(
    const std::vector<dataset::BoltDatasetPtr>& train_data,
<<<<<<< HEAD
    const std::vector<dataset::BoltTokenDatasetPtr>& train_tokens,
    const dataset::BoltDatasetPtr& train_labels, TrainConfig train_config) {
  DatasetContext train_context(train_data, train_tokens, train_labels);
=======
    const dataset::BoltDatasetPtr& train_labels,
    const TrainConfig& train_config) {
  DatasetContext train_context(train_data, train_labels);
>>>>>>> 71c78436

  verifyCanTrain(train_context);

  uint32_t rebuild_hash_tables_batch =
      train_config.getRebuildHashTablesBatchInterval(train_context.batchSize(),
                                                     train_context.len());

  uint32_t reconstruct_hash_functions_batch =
      train_config.getReconstructHashFunctionsBatchInterval(
          train_context.batchSize(), train_context.len());

  /*
    Because of how the datasets are read we know that all batches will not have
    a batch size larger than the first batch_size. We will be using the same
    datastructures to store the activations for every batch during training so
    we need this to be able to support the largest batch size.
   */
  prepareToProcessBatches(train_context.batchSize(), /* use_sparsity=*/true);

  std::vector<double> time_per_epoch;

  MetricAggregator metrics = train_config.getMetricAggregator();

  CallbackList callbacks = train_config.getCallbacks();
  callbacks.onTrainBegin(*this, train_config);

  // TODO(josh/Nick): This try catch is kind of a hack, we should really use
  // some sort of RAII training context object whose destructor will
  // automatically delete the training state
  try {
    for (uint32_t epoch = 0; epoch < train_config.epochs(); epoch++) {
      callbacks.onEpochBegin(*this, train_config);

      if (train_config.verbose()) {
        std::cout << "\nEpoch " << (_epoch_count + 1) << ':' << std::endl;
      }
      ProgressBar bar(train_context.numBatches(), train_config.verbose());
      auto train_start = std::chrono::high_resolution_clock::now();

      for (uint64_t batch_idx = 0; batch_idx < train_context.numBatches();
           batch_idx++) {
<<<<<<< HEAD
        callbacks.onBatchBegin(*this, train_config);

        train_context.setInputs(batch_idx, _inputs, _token_inputs);
=======
        train_context.setInputs(batch_idx, _inputs);
>>>>>>> 71c78436

        const BoltBatch& batch_labels = train_context.labels()->at(batch_idx);
        processTrainingBatch(batch_labels, metrics);
        updateParametersAndSampling(train_config.learningRate(),
                                    rebuild_hash_tables_batch,
                                    reconstruct_hash_functions_batch);

        bar.increment();

        callbacks.onBatchEnd(*this, train_config);
      }

      callbacks.onEpochEnd(*this, train_config);
      if (callbacks.shouldStopTraining()) {
        break;
      }
      perEpochCallback();

      auto train_end = std::chrono::high_resolution_clock::now();
      int64_t epoch_time = std::chrono::duration_cast<std::chrono::seconds>(
                               train_end - train_start)
                               .count();

      time_per_epoch.push_back(static_cast<double>(epoch_time));
      if (train_config.verbose()) {
        std::cout << std::endl
                  << "Processed " << train_context.numBatches()
                  << " training batches in " << epoch_time << " seconds"
                  << std::endl;
      }
      _epoch_count++;
      metrics.logAndReset();
    }
  } catch (const std::exception& e) {
    cleanupAfterBatchProcessing();
    throw;
  }

  cleanupAfterBatchProcessing();

  callbacks.onTrainEnd(*this, train_config);

  auto metric_data = metrics.getOutput();
  metric_data["epoch_times"] = std::move(time_per_epoch);

  return metric_data;
}

void BoltGraph::processTrainingBatch(const BoltBatch& batch_labels,
                                     MetricAggregator& metrics) {
  assert(graphCompiled());
  batch_labels.verifyExpectedDimension(
      /* expected_dimension = */ _output->outputDim(),
      /* num_nonzeros_range = */ std::nullopt,
      /* origin_string = */
      "Passed in label BoltVector is larger than the output dim");

#pragma omp parallel for default(none) shared(batch_labels, metrics)
  for (uint64_t vec_id = 0; vec_id < batch_labels.getBatchSize(); vec_id++) {
    forward(vec_id, &batch_labels[vec_id]);

    resetOutputGradients(vec_id);

    _loss->lossGradients(_output->getOutputVector(vec_id), batch_labels[vec_id],
                         batch_labels.getBatchSize());

    backpropagate(vec_id);

    metrics.processSample(_output->getOutputVector(vec_id),
                          batch_labels[vec_id]);
  }

  perBatchCallback();
}

void BoltGraph::updateParametersAndSampling(
    float learning_rate, uint32_t rebuild_hash_tables_batch,
    uint32_t reconstruct_hash_functions_batch) {
  ++_batch_cnt;
  updateParameters(learning_rate, _batch_cnt);
  updateSampling(
      /* rebuild_hash_tables_batch= */ rebuild_hash_tables_batch,
      /* reconstruct_hash_functions_batch= */
      reconstruct_hash_functions_batch);
}

void BoltGraph::updateSampling(uint32_t rebuild_hash_tables_batch,
                               uint32_t reconstruct_hash_functions_batch) {
  if (checkBatchInterval(reconstruct_hash_functions_batch)) {
    reconstructHashFunctions();
    rebuildHashTables();
  } else if (checkBatchInterval(rebuild_hash_tables_batch)) {
    rebuildHashTables();
  }
}

BoltVector BoltGraph::getLabelVectorExplainPrediction(
    uint32_t vec_id, bool explain_prediction_using_highest_activation) {
  uint32_t required_index;
  forward(vec_id, nullptr);
  if (explain_prediction_using_highest_activation) {
    required_index = _output->getOutputVector(vec_id).getHighestActivationId();
  } else {
    required_index =
        _output->getOutputVector(vec_id).getSecondHighestActivationId();
  }
  return BoltVector::makeSparseVector({required_index}, {1.0});
}

BoltVector BoltGraph::getLabelVectorNeuronsToExplain(uint32_t required_index,
                                                     uint32_t vec_id) {
  if (required_index >= _output->outputDim()) {
    throw std::invalid_argument(
        "Cannot pass required index " + std::to_string(required_index) +
        " to getInputGradients for network with output dim " +
        std::to_string(_output->outputDim()));
  }
  BoltVector label_vector =
      BoltVector::makeSparseVector({required_index}, {1.0});
  forward(vec_id, &label_vector);
  return label_vector;
}

std::pair<std::optional<std::vector<uint32_t>>, std::vector<float>>
BoltGraph::getInputGradientSingle(
    std::vector<BoltVector>&& input_data,
    bool explain_prediction_using_highest_activation,
    std::optional<uint32_t> neuron_to_explain) {
  SingleUnitDatasetContext single_input_gradients_context(
      std::move(input_data));

  prepareToProcessBatches(/*batch_size= */ 1, /* use_sparsity=*/true);

  verifyCanGetInputGradientSingle(single_input_gradients_context,
                                  explain_prediction_using_highest_activation,
                                  _output->numNonzerosInOutput());

  try {
    single_input_gradients_context.setInputs(/* batch_idx = */ 0, _inputs);

    BoltVector& input_vector = _inputs[0]->getOutputVector(/*vec_index= */ 0);

    std::vector<float> vec_grad(input_vector.len, 0.0);

    // Assigning the vec_grad data() to gradients so that we dont have to
    // worry about initializing and then freeing the memory.

    input_vector.gradients = vec_grad.data();
    std::vector<uint32_t> input_vector_indices;

    /*
    If the required_labels are empty, then we have to find the
    required_index by output activations, for that we need to do forward
    pass before creating the batch_label, but if the required_labels are not
    empty and for some ,If the required label position is not present in the
    output active neurons , then calculating the gradients with respect to
    that label doesnot make sense, because loss is only calculated with
    respect to active neurons, to ensure that output has active neuron at
    the position of required label we are creating batch_label before
    forward pass and passing to it, because forward pass ensures to have
    active neurons at the metioned label index.
    */

    BoltVector label_vector;
    if (!neuron_to_explain) {
      label_vector = getLabelVectorExplainPrediction(
          /*vec_id= */ 0, explain_prediction_using_highest_activation);
    } else {
      label_vector = getLabelVectorNeuronsToExplain(
          /*required_index= */ *neuron_to_explain, /*vec_id= */ 0);
    }

    if (!input_vector.isDense()) {
      input_vector_indices.assign(
          input_vector.active_neurons,
          input_vector.active_neurons + input_vector.len);
    }

    resetOutputGradients(/* vec_index= */ 0);
    _loss->lossGradients(_output->getOutputVector(/*vec_index= */ 0),
                         label_vector, /*batch_size= */ 1);
    backpropagate(/*vec_index= */ 0);

    // We reset the gradients to nullptr here to prevent the bolt vector
    // from freeing the memory which is owned by the std::vector we used to
    // store the gradients

    input_vector.gradients = nullptr;
    cleanupAfterBatchProcessing();

    if (input_vector_indices.empty()) {
      return std::make_pair(std::nullopt, vec_grad);
    }
    return std::make_pair(input_vector_indices, vec_grad);
  } catch (const std::exception& e) {
    cleanupAfterBatchProcessing();
    throw;
  }
}

InferenceResult BoltGraph::predict(
    const std::vector<dataset::BoltDatasetPtr>& test_data,
    const dataset::BoltDatasetPtr& test_labels,
    const PredictConfig& predict_config) {
  DatasetContext predict_context(test_data, test_labels);

  bool has_labels = (test_labels != nullptr);

  MetricAggregator metrics = predict_config.getMetricAggregator();

  verifyCanPredict(
      predict_context, has_labels,
      /* returning_activations = */ predict_config.shouldReturnActivations(),
      /* num_metrics_tracked = */ metrics.getNumMetricsTracked());

  /*
   Because of how the datasets are read we know that all batches will not have
   a batch size larger than the first batch_size. We will be using the same
   datastructures to store the activations for every batch during training so
   we need this to be able to support the largest batch size.
  */
  prepareToProcessBatches(predict_context.batchSize(),
                          predict_config.sparseInferenceEnabled());

  InferenceOutputTracker outputTracker(
      _output, predict_config.shouldReturnActivations(),
      /* total_num_samples = */ predict_context.len());

  ProgressBar bar(predict_context.numBatches(), predict_config.verbose());

  auto test_start = std::chrono::high_resolution_clock::now();

  // TODO(josh/Nick): This try catch is kind of a hack, we should really use
  // some sort of RAII training context object whose destructor will
  // automatically delete the training state
  try {
    for (uint64_t batch_idx = 0; batch_idx < predict_context.numBatches();
         batch_idx++) {
      predict_context.setInputs(batch_idx, _inputs);

      uint64_t batch_size = predict_context.batchSize(batch_idx);
      const BoltBatch* batch_labels =
          has_labels ? &predict_context.labels()->at(batch_idx) : nullptr;

      processInferenceBatch(batch_size, batch_labels, metrics);

      bar.increment();

      processOutputCallback(predict_config.outputCallback(), batch_size);

      outputTracker.saveOutputBatch(_output, batch_size);
    }
  } catch (const std::exception& e) {
    cleanupAfterBatchProcessing();
    throw;
  }

  cleanupAfterBatchProcessing();

  auto test_end = std::chrono::high_resolution_clock::now();
  int64_t test_time = std::chrono::duration_cast<std::chrono::milliseconds>(
                          test_end - test_start)
                          .count();

  if (predict_config.verbose()) {
    std::cout << std::endl
              << "Processed " << predict_context.numBatches()
              << " test batches in " << test_time << " milliseconds"
              << std::endl;
  }

  metrics.logAndReset();
  auto metric_vals = metrics.getOutputFromInference();
  metric_vals["test_time"] = test_time;

  return {std::move(metric_vals), std::move(outputTracker)};
}

// Predicts on a single sample input for performance. Always returns
// activations and doesn't calculate metrics.
BoltVector BoltGraph::predictSingle(std::vector<BoltVector>&& test_data,
                                    bool use_sparse_inference) {
  SingleUnitDatasetContext single_predict_context(std::move(test_data));

  verifyCanPredict(single_predict_context, /* has_labels = */ false,
                   /* returning_activations = */ true,
                   /* num_metrics_tracked = */ 0);

  prepareToProcessBatches(/* batch_size = */ 1, use_sparse_inference);

  // TODO(josh/Nick): This try catch is kind of a hack, we should really use
  // some sort of RAII training context object whose destructor will
  // automatically delete the training state
  try {
    single_predict_context.setInputs(/* batch_idx = */ 0, _inputs);
    forward(/* vec_index = */ 0, nullptr);
    BoltVector output_copy = _output->getOutputVector(
        /* vec_index = */ 0);
    cleanupAfterBatchProcessing();
    return output_copy;
  } catch (const std::exception& e) {
    cleanupAfterBatchProcessing();
    throw;
  }
}

void BoltGraph::processInferenceBatch(uint64_t batch_size,
                                      const BoltBatch* batch_labels,
                                      MetricAggregator& metrics) {
  // Either we shouldn't track any metrics or there need to be labels
  assert((metrics.getNumMetricsTracked() == 0) || (batch_labels != nullptr));

#pragma omp parallel for default(none) shared(batch_size, batch_labels, metrics)
  for (uint64_t vec_id = 0; vec_id < batch_size; vec_id++) {
    // We set labels to nullptr so that they are not used in sampling during
    // inference.
    forward(vec_id, /*labels=*/nullptr);

    const auto& output = _output->getOutputVector(vec_id);

    if (batch_labels) {
      const auto& labels = (*batch_labels)[vec_id];
      metrics.processSample(output, labels);
    }
  }
}

void BoltGraph::processOutputCallback(
    const std::optional<std::function<void(const BoltVector&)>>&
        output_callback,
    uint32_t batch_size) {
  if (output_callback) {
    for (uint32_t vec_id_in_batch = 0; vec_id_in_batch < batch_size;
         vec_id_in_batch++) {
      const auto& current_output_vec =
          _output->getOutputVector(vec_id_in_batch);
      output_callback.value()(current_output_vec);
    }
  }
}

void BoltGraph::forward(uint32_t vec_index, const BoltVector* labels) {
  for (uint32_t i = 0; i < _nodes.size() - 1; i++) {
    _nodes[i]->forward(vec_index, nullptr);
  }
  _nodes.back()->forward(vec_index, labels);
}

void BoltGraph::backpropagate(uint32_t vec_index) {
  for (auto node_itr = _nodes.rbegin(); node_itr != _nodes.rend(); ++node_itr) {
    // std::cout << "NodeName = " << (*node_itr)->name() << std::endl;
    (*node_itr)->backpropagate(vec_index);
  }
}

void BoltGraph::prepareToProcessBatches(uint32_t batch_size,
                                        bool use_sparsity) {
  for (auto& node : _nodes) {
    node->prepareForBatchProcessing(batch_size, use_sparsity);
  }
}

void BoltGraph::cleanupAfterBatchProcessing() {
  for (auto& node : _nodes) {
    node->cleanupAfterBatchProcessing();
  }
}

void BoltGraph::updateParameters(float learning_rate, uint32_t batch_cnt) {
  for (auto& node : _nodes) {
    node->updateParameters(learning_rate, batch_cnt);
  }
}

void BoltGraph::resetOutputGradients(uint32_t vec_index) {
  for (auto& node : _nodes) {
    node->getOutputVector(vec_index).zeroOutGradients();
  }
}

void BoltGraph::enableDistributedTraining() {
  for (NodePtr& node : _nodes) {
    FullyConnectedNode* fc_node = dynamic_cast<FullyConnectedNode*>(node.get());
    if (fc_node != nullptr) {
      fc_node->enableDistributedTraining();
    } else {
      throw thirdai::exceptions::NotImplemented(
          "Only Implemented for Fully Connected Node");
    }
  }
}

void BoltGraph::traverseGraph() {
  std::queue<NodePtr> queue;
  std::unordered_set<NodePtr> visited;

  std::unordered_set<NodePtr> all_inputs;
  all_inputs.insert(_inputs.begin(), _inputs.end());

  std::unordered_map<NodePtr, int32_t> successor_counts = getSuccessorCounts();

  queue.push(_output);

  while (!queue.empty()) {
    auto& next = queue.front();
    if (!visited.count(next) && !next->isInputNode()) {
      _nodes.push_back(next);
      visited.insert(next);

      auto predecessors = next->getPredecessors();
      for (auto& pred : predecessors) {
        successor_counts[pred]--;
        if (successor_counts[pred] == 0) {
          queue.push(pred);
        }
      }
    }
    if (next->isInputNode()) {
      if (!all_inputs.count(next)) {
        throw exceptions::GraphCompilationFailure(
            "Found input that was not provided in list of input nodes.");
      }
      all_inputs.erase(next);
    }
    queue.pop();
  }

  if (!all_inputs.empty()) {
    throw exceptions::GraphCompilationFailure(
        "Not all provided inputs were reached during graph traversal.");
  }

  for (auto [node, cnt] : successor_counts) {
    if (cnt != 0) {
      throw exceptions::GraphCompilationFailure(
          "Cannot compile model from graph containing a cycle.");
    }
  }

  std::reverse(_nodes.begin(), _nodes.end());
}

std::unordered_map<NodePtr, int32_t> BoltGraph::getSuccessorCounts() const {
  std::unordered_map<NodePtr, int32_t> num_successors;

  std::queue<NodePtr> queue;
  std::unordered_set<NodePtr> visited;

  queue.push(_output);

  while (!queue.empty()) {
    auto& next = queue.front();
    if (!visited.count(next)) {
      visited.insert(next);

      auto predecessors = next->getPredecessors();
      for (auto& pred : predecessors) {
        num_successors[pred]++;
        queue.push(pred);
      }
    }

    queue.pop();
  }

  if (num_successors[_output] != 0) {
    throw exceptions::GraphCompilationFailure(
        "Output node cannot have successor nodes.");
  }

  return num_successors;
}

void BoltGraph::verifyCanTrain(const DatasetContext& train_context) {
  if (!graphCompiled()) {
    throw std::logic_error("Graph must be compiled before training");
  }

  if (!train_context.labels()) {
    throw std::invalid_argument("Must pass in labels for training.");
  }

  for (auto& node : _nodes) {
    node->initOptimizer();
  }

  verifyInputForGraph(train_context);
}

void BoltGraph::verifyCanGetInputGradientSingle(
    const DatasetContextBase& single_input_gradients_context,
    bool explain_prediction_using_highest_activation,
    uint32_t num_output_nonzeros) {
  if (!graphCompiled()) {
    throw std::logic_error(
        "Graph must be compiled before getting input gradients");
  }
  if (!explain_prediction_using_highest_activation && num_output_nonzeros < 2) {
    throw std::invalid_argument(
        "The sparse output dimension should be atleast 2 to call "
        "getSecondHighestActivationId.");
  }
  verifyInputForGraph(single_input_gradients_context);
}

void BoltGraph::verifyCanPredict(const DatasetContextBase& predict_context,
                                 bool has_labels, bool returning_activations,
                                 uint32_t num_metrics_tracked) {
  if (!graphCompiled()) {
    throw std::logic_error("Graph must be compiled before inference");
  }

  if (!has_labels && num_metrics_tracked != 0) {
    throw std::invalid_argument("Cannot track accuracy metrics without labels");
  }
  if (!returning_activations && num_metrics_tracked == 0) {
    throw std::invalid_argument(
        "Doing inference without returning activations and no metrics is a "
        "NOOP");
  }

  verifyInputForGraph(predict_context);
}

void BoltGraph::verifyInputForGraph(const DatasetContextBase& context) {
  if (context.numVectorDatasets() != _inputs.size()) {
    throw std::invalid_argument(
        "Wrong number of dataset inputs, expected " +
        std::to_string(_inputs.size()) + " but received " +
        std::to_string(context.numVectorDatasets()) + ".");
  }
}

void BoltGraph::verifyGraphProperties() {
  GraphPropertyChecks::verifyOutputLayerIsValid(_output);

  GraphPropertyChecks::verifySoftmaxIsUsedWithCategoricalCrossEntropy(_output,
                                                                      _loss);

  GraphPropertyChecks::verifySigmoidIsUsedWithBinaryCrossEntropy(_output,
                                                                 _loss);
}

void BoltGraph::rebuildHashTables() {
  for (auto& layer : _internal_fully_connected_layers) {
    layer->buildHashTables();
  }
}

void BoltGraph::reconstructHashFunctions() {
  for (auto& layer : _internal_fully_connected_layers) {
    layer->reBuildHashFunction();
  }
}

void BoltGraph::freezeHashTables(bool insert_labels_if_not_found) {
  for (auto& layer : _internal_fully_connected_layers) {
    layer->freezeHashTables(/* insert_labels_if_not_found= */ false);
  }

  if (insert_labels_if_not_found) {
    for (auto& layer : _output->getInternalFullyConnectedLayers()) {
      layer->freezeHashTables(/* insert_labels_if_not_found= */ true);
    }
  }
}

template void BoltGraph::serialize(cereal::BinaryInputArchive&);
template void BoltGraph::serialize(cereal::BinaryOutputArchive&);

template <class Archive>
void BoltGraph::serialize(Archive& archive) {
  archive(_nodes, _output, _inputs, _internal_fully_connected_layers, _loss,
          _epoch_count, _batch_cnt);
}

void BoltGraph::save(const std::string& filename) {
  if (!graphCompiled()) {
    throw exceptions::NodeStateMachineError(
        "Cannot save graph that is not compiled.");
  }
  std::ofstream filestream =
      dataset::SafeFileIO::ofstream(filename, std::ios::binary);
  cereal::BinaryOutputArchive oarchive(filestream);
  oarchive(*this);
}

std::unique_ptr<BoltGraph> BoltGraph::load(const std::string& filename) {
  std::ifstream filestream =
      dataset::SafeFileIO::ifstream(filename, std::ios::binary);
  cereal::BinaryInputArchive iarchive(filestream);
  std::unique_ptr<BoltGraph> deserialize_into(new BoltGraph());
  iarchive(*deserialize_into);
  return deserialize_into;
}

std::string BoltGraph::summarize(bool print, bool detailed) const {
  if (!graphCompiled()) {
    throw std::logic_error("Cannot summarize the graph before it is compiled.");
  }
  std::stringstream summary;
  summary << "\n";
  summary << "======================= Bolt Model =======================\n";
  for (const auto& node : getNodeTraversalOrder()) {
    node->summarize(summary, detailed);
  }
  summary << "============================================================\n";
  if (print) {
    std::cout << summary.str() << std::flush;
  }
  return summary.str();
}

NodePtr BoltGraph::getNodeByName(const std::string& node_name) const {
  if (!graphCompiled()) {
    throw std::logic_error(
        "Cannot get a node by name from the graph before it is compiled.");
  }
  for (const auto& node : getNodeTraversalOrder()) {
    if (node->name() == node_name) {
      return node;
    }
  }
  throw std::invalid_argument("A node with name \"" + node_name +
                              "\" was not found");
}

}  // namespace thirdai::bolt<|MERGE_RESOLUTION|>--- conflicted
+++ resolved
@@ -59,15 +59,8 @@
 
 MetricData BoltGraph::train(
     const std::vector<dataset::BoltDatasetPtr>& train_data,
-<<<<<<< HEAD
-    const std::vector<dataset::BoltTokenDatasetPtr>& train_tokens,
     const dataset::BoltDatasetPtr& train_labels, TrainConfig train_config) {
-  DatasetContext train_context(train_data, train_tokens, train_labels);
-=======
-    const dataset::BoltDatasetPtr& train_labels,
-    const TrainConfig& train_config) {
   DatasetContext train_context(train_data, train_labels);
->>>>>>> 71c78436
 
   verifyCanTrain(train_context);
 
@@ -109,13 +102,9 @@
 
       for (uint64_t batch_idx = 0; batch_idx < train_context.numBatches();
            batch_idx++) {
-<<<<<<< HEAD
         callbacks.onBatchBegin(*this, train_config);
 
-        train_context.setInputs(batch_idx, _inputs, _token_inputs);
-=======
         train_context.setInputs(batch_idx, _inputs);
->>>>>>> 71c78436
 
         const BoltBatch& batch_labels = train_context.labels()->at(batch_idx);
         processTrainingBatch(batch_labels, metrics);
