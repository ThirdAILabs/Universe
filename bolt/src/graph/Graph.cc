#include "Graph.h"
#include <cereal/types/memory.hpp>
#include <cereal/types/optional.hpp>
#include <cereal/types/vector.hpp>
#include "GraphPropertyChecks.h"
#include "nodes/FullyConnected.h"
#include <bolt/src/graph/DatasetContext.h>
#include <bolt/src/graph/Node.h>
#include <bolt/src/graph/nodes/Input.h>
#include <bolt/src/loss_functions/LossFunctions.h>
#include <bolt/src/metrics/MetricAggregator.h>
#include <bolt/src/utils/ProgressBar.h>
#include <bolt_vector/src/BoltVector.h>
#include <exceptions/src/Exceptions.h>
#include <utils/Logging.h>
#include <algorithm>
#include <chrono>
#include <csignal>
#include <exception>
#include <optional>
#include <ostream>
#include <queue>
#include <sstream>
#include <stdexcept>
#include <string>
#include <type_traits>
#include <unordered_set>

namespace thirdai::bolt {

namespace {
template <class... Args>
std::optional<ProgressBar> makeOptionalProgressBar(bool make, Args... args) {
  if (!make) {
    return std::nullopt;
  }
  return std::make_optional<ProgressBar>(args...);
}
}  // namespace

void BoltGraph::compile(std::shared_ptr<LossFunction> loss,
                        bool print_when_done) {
  if (_output == nullptr) {
    throw exceptions::GraphCompilationFailure(
        "Output NodePtr cannot be a nullptr.");
  }

  _loss = std::move(loss);

  verifyGraphProperties();

  traverseGraph();

  LayerNameManager name_manager;
  for (auto& node : getNodeTraversalOrder()) {
    node->compile(name_manager);
  }

  std::unordered_map<std::string, uint32_t> layer_type_name_to_count;
  for (auto& node : _nodes) {
    auto node_layers = node->getInternalFullyConnectedLayers();
    _internal_fully_connected_layers.insert(
        _internal_fully_connected_layers.end(), node_layers.begin(),
        node_layers.end());
  }

  std::string model_summary =
      summarize(/* print = */ print_when_done, /* detailed = */ false);
  log::info(model_summary);
}

MetricData BoltGraph::train(
    const std::vector<dataset::BoltDatasetPtr>& train_data,
    const dataset::BoltDatasetPtr& train_labels,
    const TrainConfig& train_config) {
  DatasetContext dataset_context(train_data, train_labels);

  verifyCanTrain(dataset_context);

  TrainState train_state(train_config, dataset_context.len(),
                         dataset_context.batchSize());

  std::vector<double> time_per_epoch;

  MetricAggregator metrics = train_config.getMetricAggregator();

  CallbackList callbacks = train_config.getCallbacks();
  callbacks.onTrainBegin(*this, train_state);

  for (uint32_t epoch = 0; epoch < train_config.epochs(); epoch++) {
    callbacks.onEpochBegin(*this, train_state);

    /*
      Because of how the datasets are read we know that all batches will not
      have a batch size larger than the first batch_size. We will be using the
      same datastructures to store the activations for every batch during
      training so we need this to be able to support the largest batch size.

      This is done per epoch so callbacks can call predict during training.
    */
    prepareToProcessBatches(dataset_context.batchSize(),
                            /* use_sparsity=*/true);

    // TODO(josh/Nick): This try catch is kind of a hack, we should really use
    // some sort of RAII training context object whose destructor will
    // automatically delete the training state
    try {
      if (train_config.verbose()) {
        std::cout << "\nEpoch " << (_epoch_count + 1) << ':' << std::endl;
      }
<<<<<<< HEAD
      ProgressBar bar(dataset_context.numBatches(), train_config.verbose());
=======
      std::optional<ProgressBar> bar = makeOptionalProgressBar(
          /*make=*/train_config.verbose(),
          /*description=*/fmt::format("train epoch {}", _epoch_count),
          /*max_steps=*/train_context.numBatches());
>>>>>>> 0c051277
      auto train_start = std::chrono::high_resolution_clock::now();

      for (uint64_t batch_idx = 0; batch_idx < dataset_context.numBatches();
           batch_idx++) {
        callbacks.onBatchBegin(*this, train_state);

        dataset_context.setInputs(batch_idx, _inputs);

        const BoltBatch& batch_labels = dataset_context.labels()->at(batch_idx);
        processTrainingBatch(batch_labels, metrics);
        updateParametersAndSampling(train_config.learningRate(),
                                    rebuild_hash_tables_batch,
                                    reconstruct_hash_functions_batch);

        if (bar) {
          bar->increment();
        }

        log::info("epoch {} | batch {} | {}", (_epoch_count), batch_idx,
                  metrics.summary());

        callbacks.onBatchEnd(*this, train_state);
      }

      auto train_end = std::chrono::high_resolution_clock::now();
      int64_t epoch_time = std::chrono::duration_cast<std::chrono::seconds>(
                               train_end - train_start)
                               .count();

      time_per_epoch.push_back(static_cast<double>(epoch_time));
<<<<<<< HEAD
      if (train_config.verbose()) {
        std::cout << std::endl
                  << "Processed " << dataset_context.numBatches()
                  << " training batches in " << epoch_time << " seconds"
                  << std::endl;
=======
      std::string logline = fmt::format(
          "train | epoch {} | complete |  batches {} | time {}s | {}",
          _epoch_count, train_context.numBatches(), epoch_time,
          metrics.summary());

      log::info(logline);

      if (bar) {
        bar->close(logline);
>>>>>>> 0c051277
      }

      _epoch_count++;
      metrics.logAndReset();
    } catch (const std::exception& e) {
      cleanupAfterBatchProcessing();
      throw;
    }

    cleanupAfterBatchProcessing();

    callbacks.onEpochEnd(*this, train_state);
    if (callbacks.shouldStopTraining()) {
      break;
    }
  }

  callbacks.onTrainEnd(*this, train_state);

  auto metric_data = metrics.getOutput();
  metric_data["epoch_times"] = std::move(time_per_epoch);

  return metric_data;
}

void BoltGraph::processTrainingBatch(const BoltBatch& batch_labels,
                                     MetricAggregator& metrics) {
  assert(graphCompiled());
  batch_labels.verifyExpectedDimension(
      /* expected_dimension = */ _output->outputDim(),
      /* num_nonzeros_range = */ std::nullopt,
      /* origin_string = */
      "Passed in label BoltVector is larger than the output dim");

#pragma omp parallel for default(none) shared(batch_labels, metrics)
  for (uint64_t vec_id = 0; vec_id < batch_labels.getBatchSize(); vec_id++) {
    forward(vec_id, &batch_labels[vec_id]);

    resetOutputGradients(vec_id);

    _loss->lossGradients(_output->getOutputVector(vec_id), batch_labels[vec_id],
                         batch_labels.getBatchSize());

    backpropagate(vec_id);

    metrics.processSample(_output->getOutputVector(vec_id),
                          batch_labels[vec_id]);
  }
}

void BoltGraph::updateParametersAndSampling(
    float learning_rate, uint32_t rebuild_hash_tables_batch,
    uint32_t reconstruct_hash_functions_batch) {
  ++_batch_cnt;
  updateParameters(learning_rate, _batch_cnt);
  updateSampling(
      /* rebuild_hash_tables_batch= */ rebuild_hash_tables_batch,
      /* reconstruct_hash_functions_batch= */
      reconstruct_hash_functions_batch);
}

void BoltGraph::updateSampling(uint32_t rebuild_hash_tables_batch,
                               uint32_t reconstruct_hash_functions_batch) {
  if (checkBatchInterval(reconstruct_hash_functions_batch)) {
    reconstructHashFunctions();
    rebuildHashTables();
  } else if (checkBatchInterval(rebuild_hash_tables_batch)) {
    rebuildHashTables();
  }
}

BoltVector BoltGraph::getLabelVectorExplainPrediction(
    uint32_t vec_id, bool explain_prediction_using_highest_activation) {
  uint32_t required_index;
  forward(vec_id, nullptr);
  if (explain_prediction_using_highest_activation) {
    required_index = _output->getOutputVector(vec_id).getHighestActivationId();
  } else {
    required_index =
        _output->getOutputVector(vec_id).getSecondHighestActivationId();
  }
  return BoltVector::makeSparseVector({required_index}, {1.0});
}

BoltVector BoltGraph::getLabelVectorNeuronsToExplain(uint32_t required_index,
                                                     uint32_t vec_id) {
  if (required_index >= _output->outputDim()) {
    throw std::invalid_argument(
        "Cannot pass required index " + std::to_string(required_index) +
        " to getInputGradients for network with output dim " +
        std::to_string(_output->outputDim()));
  }
  BoltVector label_vector =
      BoltVector::makeSparseVector({required_index}, {1.0});
  forward(vec_id, &label_vector);
  return label_vector;
}

std::pair<std::optional<std::vector<uint32_t>>, std::vector<float>>
BoltGraph::getInputGradientSingle(
    std::vector<BoltVector>&& input_data,
    bool explain_prediction_using_highest_activation,
    std::optional<uint32_t> neuron_to_explain) {
  SingleUnitDatasetContext single_input_gradients_context(
      std::move(input_data));

  prepareToProcessBatches(/*batch_size= */ 1, /* use_sparsity=*/true);

  verifyCanGetInputGradientSingle(single_input_gradients_context,
                                  explain_prediction_using_highest_activation,
                                  _output->numNonzerosInOutput());

  try {
    single_input_gradients_context.setInputs(/* batch_idx = */ 0, _inputs);

    BoltVector& input_vector = _inputs[0]->getOutputVector(/*vec_index= */ 0);

    std::vector<float> normalised_vec_grad(input_vector.len, 0.0);

    // Assigning the normalised_vec_grad data() to gradients so that we dont
    // have to worry about initializing and then freeing the memory.

    input_vector.gradients = normalised_vec_grad.data();
    std::vector<uint32_t> input_vector_indices;

    /*
    If the required_labels are empty, then we have to find the
    required_index by output activations, for that we need to do forward
    pass before creating the batch_label, but if the required_labels are not
    empty and for some ,If the required label position is not present in the
    output active neurons , then calculating the gradients with respect to
    that label doesnot make sense, because loss is only calculated with
    respect to active neurons, to ensure that output has active neuron at
    the position of required label we are creating batch_label before
    forward pass and passing to it, because forward pass ensures to have
    active neurons at the metioned label index.
    */

    BoltVector label_vector;
    if (!neuron_to_explain) {
      label_vector = getLabelVectorExplainPrediction(
          /*vec_id= */ 0, explain_prediction_using_highest_activation);
    } else {
      label_vector = getLabelVectorNeuronsToExplain(
          /*required_index= */ *neuron_to_explain, /*vec_id= */ 0);
    }

    if (!input_vector.isDense()) {
      input_vector_indices.assign(
          input_vector.active_neurons,
          input_vector.active_neurons + input_vector.len);
    }

    resetOutputGradients(/* vec_index= */ 0);
    _loss->lossGradients(_output->getOutputVector(/*vec_index= */ 0),
                         label_vector, /*batch_size= */ 1);
    backpropagate(/*vec_index= */ 0);

    // We reset the gradients to nullptr here to prevent the bolt vector
    // from freeing the memory which is owned by the std::vector we used to
    // store the gradients

    input_vector.gradients = nullptr;
    cleanupAfterBatchProcessing();

    for (uint32_t i = 0; i < input_vector.len; i++) {
      normalised_vec_grad[i] /= input_vector.activations[i];
    }

    if (input_vector_indices.empty()) {
      return std::make_pair(std::nullopt, normalised_vec_grad);
    }
    return std::make_pair(input_vector_indices, normalised_vec_grad);
  } catch (const std::exception& e) {
    cleanupAfterBatchProcessing();
    throw;
  }
}

InferenceResult BoltGraph::predict(
    const std::vector<dataset::BoltDatasetPtr>& test_data,
    const dataset::BoltDatasetPtr& test_labels,
    const PredictConfig& predict_config) {
  DatasetContext predict_context(test_data, test_labels);

  bool has_labels = (test_labels != nullptr);

  MetricAggregator metrics = predict_config.getMetricAggregator();

  verifyCanPredict(
      predict_context, has_labels,
      /* returning_activations = */ predict_config.shouldReturnActivations(),
      /* num_metrics_tracked = */ metrics.getNumMetricsTracked());

  /*
   Because of how the datasets are read we know that all batches will not have
   a batch size larger than the first batch_size. We will be using the same
   datastructures to store the activations for every batch during training so
   we need this to be able to support the largest batch size.
  */
  prepareToProcessBatches(predict_context.batchSize(),
                          predict_config.sparseInferenceEnabled());

  InferenceOutputTracker outputTracker(
      _output, predict_config.shouldReturnActivations(),
      /* total_num_samples = */ predict_context.len());

  std::optional<ProgressBar> bar = makeOptionalProgressBar(
      /*make=*/predict_config.verbose(),
      /*description=*/"test",
      /*max_steps=*/predict_context.numBatches());

  auto test_start = std::chrono::high_resolution_clock::now();

  // TODO(josh/Nick): This try catch is kind of a hack, we should really use
  // some sort of RAII training context object whose destructor will
  // automatically delete the training state
  try {
    for (uint64_t batch_idx = 0; batch_idx < predict_context.numBatches();
         batch_idx++) {
      predict_context.setInputs(batch_idx, _inputs);

      uint64_t batch_size = predict_context.batchSize(batch_idx);
      const BoltBatch* batch_labels =
          has_labels ? &predict_context.labels()->at(batch_idx) : nullptr;

      processInferenceBatch(batch_size, batch_labels, metrics);

      if (bar) {
        bar->increment();
      }

      processOutputCallback(predict_config.outputCallback(), batch_size);

      outputTracker.saveOutputBatch(_output, batch_size);
    }
  } catch (const std::exception& e) {
    cleanupAfterBatchProcessing();
    throw;
  }

  cleanupAfterBatchProcessing();

  auto test_end = std::chrono::high_resolution_clock::now();
  int64_t test_time = std::chrono::duration_cast<std::chrono::milliseconds>(
                          test_end - test_start)
                          .count();

  std::string logline =
      fmt::format("test | complete |  batches {} | time {}s | {}", _epoch_count,
                  predict_context.numBatches(), test_time, metrics.summary());
  log::info(logline);
  if (bar) {
    bar->close(logline);
  }

  metrics.logAndReset();
  auto metric_vals = metrics.getOutputFromInference();
  metric_vals["test_time"] = test_time;

  return {std::move(metric_vals), std::move(outputTracker)};
}

// Predicts on a single sample input for performance. Always returns
// activations and doesn't calculate metrics.
BoltVector BoltGraph::predictSingle(std::vector<BoltVector>&& test_data,
                                    bool use_sparse_inference) {
  SingleUnitDatasetContext single_predict_context(std::move(test_data));

  verifyCanPredict(single_predict_context, /* has_labels = */ false,
                   /* returning_activations = */ true,
                   /* num_metrics_tracked = */ 0);

  prepareToProcessBatches(/* batch_size = */ 1, use_sparse_inference);

  // TODO(josh/Nick): This try catch is kind of a hack, we should really use
  // some sort of RAII training context object whose destructor will
  // automatically delete the training state
  try {
    single_predict_context.setInputs(/* batch_idx = */ 0, _inputs);
    forward(/* vec_index = */ 0, nullptr);
    BoltVector output_copy = _output->getOutputVector(
        /* vec_index = */ 0);
    cleanupAfterBatchProcessing();
    return output_copy;
  } catch (const std::exception& e) {
    cleanupAfterBatchProcessing();
    throw;
  }
}

void BoltGraph::processInferenceBatch(uint64_t batch_size,
                                      const BoltBatch* batch_labels,
                                      MetricAggregator& metrics) {
  // Either we shouldn't track any metrics or there need to be labels
  assert((metrics.getNumMetricsTracked() == 0) || (batch_labels != nullptr));

#pragma omp parallel for default(none) shared(batch_size, batch_labels, metrics)
  for (uint64_t vec_id = 0; vec_id < batch_size; vec_id++) {
    // We set labels to nullptr so that they are not used in sampling during
    // inference.
    forward(vec_id, /*labels=*/nullptr);

    const auto& output = _output->getOutputVector(vec_id);

    if (batch_labels) {
      const auto& labels = (*batch_labels)[vec_id];
      metrics.processSample(output, labels);
    }
  }
}

void BoltGraph::processOutputCallback(
    const std::optional<std::function<void(const BoltVector&)>>&
        output_callback,
    uint32_t batch_size) {
  if (output_callback) {
    for (uint32_t vec_id_in_batch = 0; vec_id_in_batch < batch_size;
         vec_id_in_batch++) {
      const auto& current_output_vec =
          _output->getOutputVector(vec_id_in_batch);
      output_callback.value()(current_output_vec);
    }
  }
}

void BoltGraph::forward(uint32_t vec_index, const BoltVector* labels) {
  for (uint32_t i = 0; i < _nodes.size() - 1; i++) {
    _nodes[i]->forward(vec_index, nullptr);
  }
  _nodes.back()->forward(vec_index, labels);
}

void BoltGraph::backpropagate(uint32_t vec_index) {
  for (auto node_itr = _nodes.rbegin(); node_itr != _nodes.rend(); ++node_itr) {
    // std::cout << "NodeName = " << (*node_itr)->name() << std::endl;
    (*node_itr)->backpropagate(vec_index);
  }
}

void BoltGraph::prepareToProcessBatches(uint32_t batch_size,
                                        bool use_sparsity) {
  for (auto& node : _nodes) {
    node->prepareForBatchProcessing(batch_size, use_sparsity);
  }
}

void BoltGraph::cleanupAfterBatchProcessing() {
  for (auto& node : _nodes) {
    node->cleanupAfterBatchProcessing();
  }
}

void BoltGraph::updateParameters(float learning_rate, uint32_t batch_cnt) {
  for (auto& node : _nodes) {
    node->updateParameters(learning_rate, batch_cnt);
  }
}

void BoltGraph::resetOutputGradients(uint32_t vec_index) {
  for (auto& node : _nodes) {
    node->getOutputVector(vec_index).zeroOutGradients();
  }
}

void BoltGraph::enableDistributedTraining() {
  for (NodePtr& node : _nodes) {
    FullyConnectedNode* fc_node = dynamic_cast<FullyConnectedNode*>(node.get());
    if (fc_node != nullptr) {
      fc_node->enableDistributedTraining();
    } else {
      throw thirdai::exceptions::NotImplemented(
          "Only Implemented for Fully Connected Node");
    }
  }
}

void BoltGraph::traverseGraph() {
  std::queue<NodePtr> queue;
  std::unordered_set<NodePtr> visited;

  std::unordered_set<NodePtr> all_inputs;
  all_inputs.insert(_inputs.begin(), _inputs.end());

  std::unordered_map<NodePtr, int32_t> successor_counts = getSuccessorCounts();

  queue.push(_output);

  while (!queue.empty()) {
    auto& next = queue.front();
    if (!visited.count(next) && !next->isInputNode()) {
      _nodes.push_back(next);
      visited.insert(next);

      auto predecessors = next->getPredecessors();
      for (auto& pred : predecessors) {
        successor_counts[pred]--;
        if (successor_counts[pred] == 0) {
          queue.push(pred);
        }
      }
    }
    if (next->isInputNode()) {
      if (!all_inputs.count(next)) {
        throw exceptions::GraphCompilationFailure(
            "Found input that was not provided in list of input nodes.");
      }
      all_inputs.erase(next);
    }
    queue.pop();
  }

  if (!all_inputs.empty()) {
    throw exceptions::GraphCompilationFailure(
        "Not all provided inputs were reached during graph traversal.");
  }

  for (auto [node, cnt] : successor_counts) {
    if (cnt != 0) {
      throw exceptions::GraphCompilationFailure(
          "Cannot compile model from graph containing a cycle.");
    }
  }

  std::reverse(_nodes.begin(), _nodes.end());
}

std::unordered_map<NodePtr, int32_t> BoltGraph::getSuccessorCounts() const {
  std::unordered_map<NodePtr, int32_t> num_successors;

  std::queue<NodePtr> queue;
  std::unordered_set<NodePtr> visited;

  queue.push(_output);

  while (!queue.empty()) {
    auto& next = queue.front();
    if (!visited.count(next)) {
      visited.insert(next);

      auto predecessors = next->getPredecessors();
      for (auto& pred : predecessors) {
        num_successors[pred]++;
        queue.push(pred);
      }
    }

    queue.pop();
  }

  if (num_successors[_output] != 0) {
    throw exceptions::GraphCompilationFailure(
        "Output node cannot have successor nodes.");
  }

  return num_successors;
}

void BoltGraph::verifyCanTrain(const DatasetContext& train_context) {
  if (!graphCompiled()) {
    throw std::logic_error("Graph must be compiled before training");
  }

  if (!train_context.labels()) {
    throw std::invalid_argument("Must pass in labels for training.");
  }

  for (auto& node : _nodes) {
    node->initOptimizer();
  }

  verifyInputForGraph(train_context);
}

void BoltGraph::verifyCanGetInputGradientSingle(
    const DatasetContextBase& single_input_gradients_context,
    bool explain_prediction_using_highest_activation,
    uint32_t num_output_nonzeros) {
  if (!graphCompiled()) {
    throw std::logic_error(
        "Graph must be compiled before getting input gradients");
  }
  if (!explain_prediction_using_highest_activation && num_output_nonzeros < 2) {
    throw std::invalid_argument(
        "The sparse output dimension should be atleast 2 to call "
        "getSecondHighestActivationId.");
  }
  verifyInputForGraph(single_input_gradients_context);
}

void BoltGraph::verifyCanPredict(const DatasetContextBase& predict_context,
                                 bool has_labels, bool returning_activations,
                                 uint32_t num_metrics_tracked) {
  if (!graphCompiled()) {
    throw std::logic_error("Graph must be compiled before inference");
  }

  if (!has_labels && num_metrics_tracked != 0) {
    throw std::invalid_argument("Cannot track accuracy metrics without labels");
  }
  if (!returning_activations && num_metrics_tracked == 0) {
    throw std::invalid_argument(
        "Doing inference without returning activations and no metrics is a "
        "NOOP");
  }

  verifyInputForGraph(predict_context);
}

void BoltGraph::verifyInputForGraph(const DatasetContextBase& context) {
  if (context.numVectorDatasets() != _inputs.size()) {
    throw std::invalid_argument(
        "Wrong number of dataset inputs, expected " +
        std::to_string(_inputs.size()) + " but received " +
        std::to_string(context.numVectorDatasets()) + ".");
  }
}

void BoltGraph::verifyGraphProperties() {
  GraphPropertyChecks::verifyOutputLayerIsValid(_output);

  GraphPropertyChecks::verifySoftmaxIsUsedWithCategoricalCrossEntropy(_output,
                                                                      _loss);

  GraphPropertyChecks::verifySigmoidIsUsedWithBinaryCrossEntropy(_output,
                                                                 _loss);
}

void BoltGraph::rebuildHashTables() {
  for (auto& layer : _internal_fully_connected_layers) {
    layer->buildHashTables();
  }
}

void BoltGraph::reconstructHashFunctions() {
  for (auto& layer : _internal_fully_connected_layers) {
    layer->reBuildHashFunction();
  }
}

void BoltGraph::freezeHashTables(bool insert_labels_if_not_found) {
  for (auto& layer : _internal_fully_connected_layers) {
    layer->freezeHashTables(/* insert_labels_if_not_found= */ false);
  }

  if (insert_labels_if_not_found) {
    for (auto& layer : _output->getInternalFullyConnectedLayers()) {
      layer->freezeHashTables(/* insert_labels_if_not_found= */ true);
    }
  }
}

template void BoltGraph::serialize(cereal::BinaryInputArchive&);
template void BoltGraph::serialize(cereal::BinaryOutputArchive&);

template <class Archive>
void BoltGraph::serialize(Archive& archive) {
  archive(_nodes, _output, _inputs, _internal_fully_connected_layers, _loss,
          _epoch_count, _batch_cnt);
}

void BoltGraph::save(const std::string& filename) {
  if (!graphCompiled()) {
    throw exceptions::NodeStateMachineError(
        "Cannot save graph that is not compiled.");
  }
  std::ofstream filestream =
      dataset::SafeFileIO::ofstream(filename, std::ios::binary);
  cereal::BinaryOutputArchive oarchive(filestream);
  oarchive(*this);
}

std::unique_ptr<BoltGraph> BoltGraph::load(const std::string& filename) {
  std::ifstream filestream =
      dataset::SafeFileIO::ifstream(filename, std::ios::binary);
  cereal::BinaryInputArchive iarchive(filestream);
  std::unique_ptr<BoltGraph> deserialize_into(new BoltGraph());
  iarchive(*deserialize_into);
  return deserialize_into;
}

std::string BoltGraph::summarize(bool print, bool detailed) const {
  if (!graphCompiled()) {
    throw std::logic_error("Cannot summarize the graph before it is compiled.");
  }
  std::stringstream summary;
  summary << "\n";
  summary << "======================= Bolt Model =======================\n";
  for (const auto& node : getNodeTraversalOrder()) {
    node->summarize(summary, detailed);
  }
  summary << "============================================================\n";
  if (print) {
    std::cout << summary.str() << std::endl;
  }
  return summary.str();
}

NodePtr BoltGraph::getNodeByName(const std::string& node_name) const {
  if (!graphCompiled()) {
    throw std::logic_error(
        "Cannot get a node by name from the graph before it is compiled.");
  }
  for (const auto& node : getNodeTraversalOrder()) {
    if (node->name() == node_name) {
      return node;
    }
  }
  throw std::invalid_argument("A node with name \"" + node_name +
                              "\" was not found");
}

}  // namespace thirdai::bolt<|MERGE_RESOLUTION|>--- conflicted
+++ resolved
@@ -108,14 +108,12 @@
       if (train_config.verbose()) {
         std::cout << "\nEpoch " << (_epoch_count + 1) << ':' << std::endl;
       }
-<<<<<<< HEAD
-      ProgressBar bar(dataset_context.numBatches(), train_config.verbose());
-=======
+
       std::optional<ProgressBar> bar = makeOptionalProgressBar(
           /*make=*/train_config.verbose(),
           /*description=*/fmt::format("train epoch {}", _epoch_count),
           /*max_steps=*/train_context.numBatches());
->>>>>>> 0c051277
+
       auto train_start = std::chrono::high_resolution_clock::now();
 
       for (uint64_t batch_idx = 0; batch_idx < dataset_context.numBatches();
@@ -146,13 +144,7 @@
                                .count();
 
       time_per_epoch.push_back(static_cast<double>(epoch_time));
-<<<<<<< HEAD
-      if (train_config.verbose()) {
-        std::cout << std::endl
-                  << "Processed " << dataset_context.numBatches()
-                  << " training batches in " << epoch_time << " seconds"
-                  << std::endl;
-=======
+
       std::string logline = fmt::format(
           "train | epoch {} | complete |  batches {} | time {}s | {}",
           _epoch_count, train_context.numBatches(), epoch_time,
@@ -162,7 +154,6 @@
 
       if (bar) {
         bar->close(logline);
->>>>>>> 0c051277
       }
 
       _epoch_count++;
