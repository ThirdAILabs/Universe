#include "Graph.h"
#include "GraphPropertyChecks.h"
#include "nodes/FullyConnected.h"
#include <bolt/src/graph/Node.h>
#include <bolt/src/graph/nodes/Input.h>
#include <bolt/src/layers/BoltVector.h>
#include <bolt/src/loss_functions/LossFunctions.h>
#include <bolt/src/metrics/MetricAggregator.h>
#include <bolt/src/utils/ProgressBar.h>
#include <exceptions/src/Exceptions.h>
#include <algorithm>
#include <chrono>
#include <optional>
#include <ostream>
#include <queue>
#include <stdexcept>
#include <type_traits>
#include <unordered_set>

namespace thirdai::bolt {

void BoltGraph::compile(std::shared_ptr<LossFunction> loss,
                        bool print_when_done) {
  if (_output == nullptr) {
    throw exceptions::GraphCompilationFailure(
        "Output NodePtr cannot be a nullptr.");
  }

  _compilation_state = {std::move(loss)};

  verifyGraphProperties();

  traverseGraph();

  LayerNameManager name_manager;
  for (auto& input : _inputs) {
    input->compile(name_manager);
  }
  for (auto& token_input : _token_inputs) {
    token_input->compile(name_manager);
  }
  for (auto& node : _nodes) {
    node->compile(name_manager);
  }

  std::unordered_map<std::string, uint32_t> layer_type_name_to_count;
  for (auto& node : _nodes) {
    auto node_layers = node->getInternalFullyConnectedLayers();
    _internal_fully_connected_layers.insert(
        _internal_fully_connected_layers.end(), node_layers.begin(),
        node_layers.end());
  }

  if (print_when_done) {
    summarize(/* print = */ true, /* detailed = */ false);
  }
}

template MetricData BoltGraph::train(
    std::shared_ptr<dataset::InMemoryDataset<BoltBatch>>&,
    const dataset::BoltDatasetPtr&, const TrainConfig& train_config);

template MetricData BoltGraph::train(
    std::shared_ptr<dataset::InMemoryDataset<dataset::BoltTokenBatch>>&,
    const dataset::BoltDatasetPtr&, const TrainConfig& train_config);

template <typename BATCH_T>
MetricData BoltGraph::train(
    std::shared_ptr<dataset::InMemoryDataset<BATCH_T>>& train_data,
    const dataset::BoltDatasetPtr& train_labels,
    const TrainConfig& train_config) {
  verifyInputForGraph(train_data);
  if (!graphCompiled()) {
    throw std::logic_error("Graph must be compiled before training");
  }

  // TODO(Nicholas): Switch to batch_size property in dataset.
  uint32_t max_batch_size = train_data->at(0).getBatchSize();
  if (max_batch_size == 0) {
    throw std::invalid_argument("Batch size must be greater than 0");
  }

  uint32_t rebuild_hash_tables_batch =
      train_config.getRebuildHashTablesBatchInterval(max_batch_size,
                                                     train_data->len());

  uint32_t reconstruct_hash_functions_batch =
      train_config.getReconstructHashFunctionsBatchInterval(max_batch_size,
                                                            train_data->len());

  uint64_t num_train_batches = train_data->numBatches();

  /*
    Because of how the datasets are read we know that all batches will not have
    a batch size larger than the first batch_size. We will be using the same
    datastructures to store the activations for every batch during training so
    we need this to be able to support the largest batch size.
   */
  prepareToProcessBatches(max_batch_size, /* use_sparsity=*/true);

  std::vector<double> time_per_epoch;

  MetricAggregator metrics = train_config.getMetricAggregator();

  for (uint32_t epoch = 0; epoch < train_config.epochs(); epoch++) {
    if (train_config.verbose()) {
      std::cout << "\nEpoch " << (_epoch_count + 1) << ':' << std::endl;
    }
    ProgressBar bar(num_train_batches, train_config.verbose());
    auto train_start = std::chrono::high_resolution_clock::now();

    for (uint32_t batch = 0; batch < num_train_batches; batch++) {
      BATCH_T& batch_inputs = train_data->at(batch);

      const BoltBatch& batch_labels = train_labels->at(batch);

      processTrainingBatch(batch_inputs, batch_labels,
                           train_config.learningRate(), metrics);

      updateSampling(/* rebuild_hash_tables_batch= */ rebuild_hash_tables_batch,
                     /* reconstruct_hash_functions_batch= */
                     reconstruct_hash_functions_batch);

      bar.increment();
    }

    auto train_end = std::chrono::high_resolution_clock::now();
    int64_t epoch_time = std::chrono::duration_cast<std::chrono::seconds>(
                             train_end - train_start)
                             .count();

    time_per_epoch.push_back(static_cast<double>(epoch_time));
    if (train_config.verbose()) {
      std::cout << std::endl
                << "Processed " << num_train_batches << " training batches in "
                << epoch_time << " seconds" << std::endl;
    }
    _epoch_count++;
    metrics.logAndReset();
  }

  cleanupAfterBatchProcessing();

  auto metric_data = metrics.getOutput();
  metric_data["epoch_times"] = std::move(time_per_epoch);

  return metric_data;
}

template <typename BATCH_T>
void BoltGraph::processTrainingBatch(BATCH_T& batch_inputs,
                                     const BoltBatch& batch_labels,
                                     float learning_rate,
                                     MetricAggregator& metrics) {
  assert(_compilation_state.has_value());
  setInputs(batch_inputs);

#pragma omp parallel for default(none) \
    shared(batch_inputs, batch_labels, metrics)
  for (uint32_t vec_id = 0; vec_id < batch_inputs.getBatchSize(); vec_id++) {
    forward(vec_id, &batch_labels[vec_id]);

    _compilation_state->_loss->lossGradients(_output->getOutputVector(vec_id),
                                             batch_labels[vec_id],
                                             batch_inputs.getBatchSize());

    backpropagate(vec_id);

    metrics.processSample(_output->getOutputVector(vec_id),
                          batch_labels[vec_id]);
  }

  ++_batch_cnt;
  updateParameters(learning_rate, _batch_cnt);
}

void BoltGraph::updateSampling(uint32_t rebuild_hash_tables_batch,
                               uint32_t reconstruct_hash_functions_batch) {
  if (checkBatchInterval(reconstruct_hash_functions_batch)) {
    reconstructHashFunctions();
    rebuildHashTables();
  } else if (checkBatchInterval(rebuild_hash_tables_batch)) {
    rebuildHashTables();
  }
}

template InferenceMetricData BoltGraph::predict(
    const std::shared_ptr<dataset::InMemoryDataset<BoltBatch>>&,
    const dataset::BoltDatasetPtr&, const PredictConfig&);

template InferenceMetricData BoltGraph::predict(
    const std::shared_ptr<dataset::InMemoryDataset<dataset::BoltTokenBatch>>&,
    const dataset::BoltDatasetPtr&, const PredictConfig&);

template <typename BATCH_T>
InferenceMetricData BoltGraph::predict(
    // Test dataset
    const std::shared_ptr<dataset::InMemoryDataset<BATCH_T>>& test_data,
    // Test labels
    const dataset::BoltDatasetPtr& test_labels,
    // Other prediction parameters
    const PredictConfig& predict_config) {
  verifyInputForGraph(test_data);

  if (!graphCompiled()) {
    throw std::logic_error("Graph must be compiled before inference");
  }

  bool compute_metrics = test_labels != nullptr;

  uint32_t max_batch_size = test_data->at(0).getBatchSize();

  uint64_t num_test_batches = test_data->numBatches();

  MetricAggregator metrics = predict_config.getMetricAggregator();

  /*
   Because of how the datasets are read we know that all batches will not have
   a batch size larger than the first batch_size. We will be using the same
   datastructures to store the activations for every batch during training so
   we need this to be able to support the largest batch size.
  */
  prepareToProcessBatches(max_batch_size,
                          predict_config.sparseInferenceEnabled());

  ProgressBar bar(num_test_batches, predict_config.verbose());

  auto test_start = std::chrono::high_resolution_clock::now();
  for (uint32_t batch = 0; batch < num_test_batches; batch++) {
    BATCH_T& inputs = test_data->at(batch);

    const BoltBatch* batch_labels =
        compute_metrics ? &(*test_labels)[batch] : nullptr;

    processInferenceBatch(inputs, batch_labels, metrics, compute_metrics);

    bar.increment();
  }

  cleanupAfterBatchProcessing();

  auto test_end = std::chrono::high_resolution_clock::now();
  int64_t test_time = std::chrono::duration_cast<std::chrono::milliseconds>(
                          test_end - test_start)
                          .count();

  if (predict_config.verbose()) {
    std::cout << std::endl
              << "Processed " << num_test_batches << " test batches in "
              << test_time << " milliseconds" << std::endl;
  }

  metrics.logAndReset();
  auto metric_vals = metrics.getOutputFromInference();
  metric_vals["test_time"] = test_time;

  return metric_vals;
}

<<<<<<< HEAD
template <typename BATCH_T>
void BoltGraph::processInferenceBatch(BATCH_T& batch_inputs,
=======
std::string BoltGraph::summarize(bool print, bool detailed) const {
  if (!graphCompiled()) {
    throw std::logic_error("Cannot summarize the graph before it is compiled.");
  }
  std::stringstream summary;
  summary << "\n";
  summary << "======================= Bolt Model =======================\n";
  for (const auto& input : _inputs) {
    input->summarize(summary, detailed);
  }
  for (const auto& node : _nodes) {
    node->summarize(summary, detailed);
  }
  summary << "============================================================\n";
  if (print) {
    std::cout << summary.str() << std::flush;
  }
  return summary.str();
}

NodePtr BoltGraph::getNodeByName(const std::string& node_name) const {
  if (!graphCompiled()) {
    throw std::logic_error(
        "Cannot get a node by name from the graph before it is compiled.");
  }
  for (const auto& node : _inputs) {
    if (node->name() == node_name) {
      return node;
    }
  }
  for (const auto& node : _nodes) {
    if (node->name() == node_name) {
      return node;
    }
  }
  throw std::invalid_argument("A node with name \"" + node_name +
                              "\" was not found");
}

// This syntax means that we are implementing the template but only for the
// specific case where the template is a BoltBatch, i.e. this version of the
// code will be used iff the template is a BoltBatch.
template <>
void BoltGraph::processInferenceBatch(BoltBatch& batch_inputs,
>>>>>>> 3882f42f
                                      const BoltBatch* batch_labels,
                                      MetricAggregator& metrics,
                                      bool compute_metrics) {
  setInputs(batch_inputs);

#pragma omp parallel for default(none) \
    shared(batch_inputs, batch_labels, metrics, compute_metrics)
  for (uint32_t vec_id = 0; vec_id < batch_inputs.getBatchSize(); vec_id++) {
    // We set labels to nullptr so that they are not used in sampling during
    // inference.
    forward(vec_id, /*labels=*/nullptr);

    if (compute_metrics) {
      metrics.processSample(_output->getOutputVector(vec_id),
                            (*batch_labels)[vec_id]);
    }
  }
}

// This syntax means that we are implmenting the function for the specific case
// in which BATCH_T is equivalent to BoltBatch.
template <>
void BoltGraph::setInputs(BoltBatch& batch_inputs) {
  // If we are using a BoltBatch we assume there is only one input. This is
  // checked in the verifyInputForGraph() function.
  _inputs[0]->setInputs(&batch_inputs);
}

// This syntax means that we are implmenting the function for the specific case
// in which BATCH_T is equivalent to BoltTokenBatch.
template <>
void BoltGraph::setInputs(dataset::BoltTokenBatch& batch_inputs) {
  // If we are using a BoltBatch we assume there is only one token input. This
  // is checked in the verifyInputForGraph() function.
  _token_inputs[0]->setTokenInputs(&batch_inputs);
}

void BoltGraph::forward(uint32_t batch_index, const BoltVector* labels) {
  for (uint32_t i = 0; i < _nodes.size() - 1; i++) {
    _nodes[i]->forward(batch_index, nullptr);
  }
  _nodes.back()->forward(batch_index, labels);
}

void BoltGraph::backpropagate(uint32_t batch_index) {
  for (auto node_itr = _nodes.rbegin(); node_itr != _nodes.rend(); ++node_itr) {
    (*node_itr)->backpropagate(batch_index);
  }
}

void BoltGraph::prepareToProcessBatches(uint32_t batch_size,
                                        bool use_sparsity) {
  for (auto& node : _nodes) {
    node->prepareForBatchProcessing(batch_size, use_sparsity);
  }
}

void BoltGraph::cleanupAfterBatchProcessing() {
  for (auto& node : _nodes) {
    node->cleanupAfterBatchProcessing();
  }
}

void BoltGraph::updateParameters(float learning_rate, uint32_t batch_cnt) {
  for (auto& node : _nodes) {
    node->updateParameters(learning_rate, batch_cnt);
  }
}

void BoltGraph::traverseGraph() {
  std::queue<NodePtr> queue;
  std::unordered_set<NodePtr> visited;

  std::unordered_map<NodePtr, int32_t> successor_counts = getSuccessorCounts();

  queue.push(_output);

  while (!queue.empty()) {
    auto& next = queue.front();
    if (!visited.count(next) && !next->isInputNode()) {
      _nodes.push_back(next);
      visited.insert(next);

      auto predecessors = next->getPredecessors();
      for (auto& pred : predecessors) {
        successor_counts[pred]--;
        if (successor_counts[pred] == 0) {
          queue.push(pred);
        }
      }
    }
    queue.pop();
  }

  for (auto [node, cnt] : successor_counts) {
    if (cnt != 0) {
      throw exceptions::GraphCompilationFailure(
          "Cannot compile model from graph containing a cycle.");
    }
  }

  std::reverse(_nodes.begin(), _nodes.end());
}

std::unordered_map<NodePtr, int32_t> BoltGraph::getSuccessorCounts() const {
  std::unordered_map<NodePtr, int32_t> num_successors;

  std::queue<NodePtr> queue;
  std::unordered_set<NodePtr> visited;

  queue.push(_output);

  while (!queue.empty()) {
    auto& next = queue.front();
    if (!visited.count(next)) {
      visited.insert(next);

      auto predecessors = next->getPredecessors();
      for (auto& pred : predecessors) {
        num_successors[pred]++;
        queue.push(pred);
      }
    }

    queue.pop();
  }

  if (num_successors[_output] != 0) {
    throw exceptions::GraphCompilationFailure(
        "Output node cannot have successor nodes.");
  }

  return num_successors;
}

template <typename BATCH_T>
void BoltGraph::verifyInputForGraph(
    const std::shared_ptr<dataset::InMemoryDataset<BATCH_T>>& dataset) {
  (void)dataset;
  if (std::is_same<BATCH_T, BoltBatch>::value && _inputs.size() != 1 &&
      !_token_inputs.empty()) {
    throw exceptions::GraphCompilationFailure(
        "Only graphs with a single input layer can take in a dataset with "
        "batch type BoltBatch.");
  }

  if (std::is_same<BATCH_T, dataset::BoltTokenBatch>::value &&
      !_inputs.empty() && _token_inputs.size() != 1) {
    throw exceptions::GraphCompilationFailure(
        "Only graphs with a single token input layer can take in a dataset "
        "with batch type BoltTokenBatch.");
  }
}

void BoltGraph::verifyGraphProperties() {
  GraphPropertyChecks::verifyOutputIsNotInputLayer(_output);

  GraphPropertyChecks::verifyOutputIsNotConcatLayer(_output);

  GraphPropertyChecks::verifySoftmaxIsUsedWithCategoricalCrossEntropy(
      _output, _compilation_state->_loss);

  GraphPropertyChecks::verifySigmoidIsUsedWithBinaryCrossEntropy(
      _output, _compilation_state->_loss);
}

void BoltGraph::rebuildHashTables() {
  for (auto& layer : _internal_fully_connected_layers) {
    layer->buildHashTables();
  }
}

void BoltGraph::reconstructHashFunctions() {
  for (auto& layer : _internal_fully_connected_layers) {
    layer->reBuildHashFunction();
  }
}

std::string BoltGraph::summarize(bool print, bool detailed) const {
  if (!graphCompiled()) {
    throw std::logic_error("Cannot summarize the graph before it is compiled.");
  }
  std::stringstream summary;
  summary << "\n";
  summary << "======================= Bolt Model =======================\n";
  for (const auto& input : _inputs) {
    input->summarize(summary, detailed);
  }
  for (const auto& node : _nodes) {
    node->summarize(summary, detailed);
  }
  summary << "============================================================\n";
  if (print) {
    std::cout << summary.str() << std::flush;
  }
  return summary.str();
}

}  // namespace thirdai::bolt<|MERGE_RESOLUTION|>--- conflicted
+++ resolved
@@ -257,55 +257,8 @@
   return metric_vals;
 }
 
-<<<<<<< HEAD
 template <typename BATCH_T>
 void BoltGraph::processInferenceBatch(BATCH_T& batch_inputs,
-=======
-std::string BoltGraph::summarize(bool print, bool detailed) const {
-  if (!graphCompiled()) {
-    throw std::logic_error("Cannot summarize the graph before it is compiled.");
-  }
-  std::stringstream summary;
-  summary << "\n";
-  summary << "======================= Bolt Model =======================\n";
-  for (const auto& input : _inputs) {
-    input->summarize(summary, detailed);
-  }
-  for (const auto& node : _nodes) {
-    node->summarize(summary, detailed);
-  }
-  summary << "============================================================\n";
-  if (print) {
-    std::cout << summary.str() << std::flush;
-  }
-  return summary.str();
-}
-
-NodePtr BoltGraph::getNodeByName(const std::string& node_name) const {
-  if (!graphCompiled()) {
-    throw std::logic_error(
-        "Cannot get a node by name from the graph before it is compiled.");
-  }
-  for (const auto& node : _inputs) {
-    if (node->name() == node_name) {
-      return node;
-    }
-  }
-  for (const auto& node : _nodes) {
-    if (node->name() == node_name) {
-      return node;
-    }
-  }
-  throw std::invalid_argument("A node with name \"" + node_name +
-                              "\" was not found");
-}
-
-// This syntax means that we are implementing the template but only for the
-// specific case where the template is a BoltBatch, i.e. this version of the
-// code will be used iff the template is a BoltBatch.
-template <>
-void BoltGraph::processInferenceBatch(BoltBatch& batch_inputs,
->>>>>>> 3882f42f
                                       const BoltBatch* batch_labels,
                                       MetricAggregator& metrics,
                                       bool compute_metrics) {
@@ -504,4 +457,23 @@
   return summary.str();
 }
 
+NodePtr BoltGraph::getNodeByName(const std::string& node_name) const {
+  if (!graphCompiled()) {
+    throw std::logic_error(
+        "Cannot get a node by name from the graph before it is compiled.");
+  }
+  for (const auto& node : _inputs) {
+    if (node->name() == node_name) {
+      return node;
+    }
+  }
+  for (const auto& node : _nodes) {
+    if (node->name() == node_name) {
+      return node;
+    }
+  }
+  throw std::invalid_argument("A node with name \"" + node_name +
+                              "\" was not found");
+}
+
 }  // namespace thirdai::bolt