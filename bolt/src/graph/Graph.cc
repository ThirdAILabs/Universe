#include "Graph.h"
#include <cereal/types/memory.hpp>
#include <cereal/types/optional.hpp>
#include <cereal/types/vector.hpp>
#include "GraphPropertyChecks.h"
#include "nodes/FullyConnected.h"
#include <bolt/src/graph/DatasetContext.h>
#include <bolt/src/graph/Node.h>
#include <bolt/src/graph/nodes/Input.h>
#include <bolt/src/loss_functions/LossFunctions.h>
#include <bolt/src/metrics/MetricAggregator.h>
#include <bolt/src/utils/ProgressBar.h>
#include <bolt_vector/src/BoltVector.h>
#include <exceptions/src/Exceptions.h>
#include <algorithm>
#include <chrono>
#include <csignal>
#include <exception>
#include <optional>
#include <ostream>
#include <queue>
#include <stdexcept>
#include <string>
#include <type_traits>
#include <unordered_set>

namespace thirdai::bolt {

void BoltGraph::compile(std::shared_ptr<LossFunction> loss,
                        bool print_when_done) {
  if (_output == nullptr) {
    throw exceptions::GraphCompilationFailure(
        "Output NodePtr cannot be a nullptr.");
  }

  _loss = std::move(loss);

  verifyGraphProperties();

  traverseGraph();

  LayerNameManager name_manager;
  for (auto& node : getNodeTraversalOrder()) {
    node->compile(name_manager);
  }

  std::unordered_map<std::string, uint32_t> layer_type_name_to_count;
  for (auto& node : _nodes) {
    auto node_layers = node->getInternalFullyConnectedLayers();
    _internal_fully_connected_layers.insert(
        _internal_fully_connected_layers.end(), node_layers.begin(),
        node_layers.end());
  }

  if (print_when_done) {
    summarize(/* print = */ true, /* detailed = */ false);
  }
}

MetricData BoltGraph::train(
    const std::vector<dataset::BoltDatasetPtr>& train_data,
    const dataset::BoltDatasetPtr& train_labels,
    const TrainConfig& train_config) {
  DatasetContext train_context(train_data, train_labels);

  verifyCanTrain(train_context);

  uint32_t rebuild_hash_tables_batch =
      train_config.getRebuildHashTablesBatchInterval(train_context.batchSize(),
                                                     train_context.len());

  uint32_t reconstruct_hash_functions_batch =
      train_config.getReconstructHashFunctionsBatchInterval(
          train_context.batchSize(), train_context.len());

  std::vector<double> time_per_epoch;

  MetricAggregator metrics = train_config.getMetricAggregator();

  CallbackList callbacks = train_config.getCallbacks();
  callbacks.onTrainBegin(*this);

  // TODO(josh/Nick): This try catch is kind of a hack, we should really use
  // some sort of RAII training context object whose destructor will
  // automatically delete the training state
  try {
    for (uint32_t epoch = 0; epoch < train_config.epochs(); epoch++) {
<<<<<<< HEAD
      /*
        Because of how the datasets are read we know that all batches will not
        have a batch size larger than the first batch_size. We will be using the
        same datastructures to store the activations for every batch during
        training so we need this to be able to support the largest batch size.
      */
      prepareToProcessBatches(train_context.batchSize(),
                              /* use_sparsity=*/true);

      callbacks.onEpochBegin(*this, train_config);
=======
      callbacks.onEpochBegin(*this);
>>>>>>> ace2a5e3

      if (train_config.verbose()) {
        std::cout << "\nEpoch " << (_epoch_count + 1) << ':' << std::endl;
      }
      ProgressBar bar(train_context.numBatches(), train_config.verbose());
      auto train_start = std::chrono::high_resolution_clock::now();

      for (uint64_t batch_idx = 0; batch_idx < train_context.numBatches();
           batch_idx++) {
        callbacks.onBatchBegin(*this);

        train_context.setInputs(batch_idx, _inputs);

        const BoltBatch& batch_labels = train_context.labels()->at(batch_idx);
        processTrainingBatch(batch_labels, metrics);
        updateParametersAndSampling(train_config.learningRate(),
                                    rebuild_hash_tables_batch,
                                    reconstruct_hash_functions_batch);

        bar.increment();

        callbacks.onBatchEnd(*this);
      }

<<<<<<< HEAD
      cleanupAfterBatchProcessing();

      callbacks.onEpochEnd(*this, train_config);
=======
      callbacks.onEpochEnd(*this);
>>>>>>> ace2a5e3
      if (callbacks.shouldStopTraining()) {
        break;
      }
      perEpochCallback();

      auto train_end = std::chrono::high_resolution_clock::now();
      int64_t epoch_time = std::chrono::duration_cast<std::chrono::seconds>(
                               train_end - train_start)
                               .count();

      time_per_epoch.push_back(static_cast<double>(epoch_time));
      if (train_config.verbose()) {
        std::cout << std::endl
                  << "Processed " << train_context.numBatches()
                  << " training batches in " << epoch_time << " seconds"
                  << std::endl;
      }
      _epoch_count++;
      metrics.logAndReset();
    }
  } catch (const std::exception& e) {
    cleanupAfterBatchProcessing();
    throw;
  }

<<<<<<< HEAD
  callbacks.onTrainEnd(*this, train_config);
=======
  cleanupAfterBatchProcessing();

  callbacks.onTrainEnd(*this);
>>>>>>> ace2a5e3

  auto metric_data = metrics.getOutput();
  metric_data["epoch_times"] = std::move(time_per_epoch);

  return metric_data;
}

void BoltGraph::processTrainingBatch(const BoltBatch& batch_labels,
                                     MetricAggregator& metrics) {
  assert(graphCompiled());
  batch_labels.verifyExpectedDimension(
      /* expected_dimension = */ _output->outputDim(),
      /* num_nonzeros_range = */ std::nullopt,
      /* origin_string = */
      "Passed in label BoltVector is larger than the output dim");

#pragma omp parallel for default(none) shared(batch_labels, metrics)
  for (uint64_t vec_id = 0; vec_id < batch_labels.getBatchSize(); vec_id++) {
    forward(vec_id, &batch_labels[vec_id]);

    resetOutputGradients(vec_id);

    _loss->lossGradients(_output->getOutputVector(vec_id), batch_labels[vec_id],
                         batch_labels.getBatchSize());

    backpropagate(vec_id);

    metrics.processSample(_output->getOutputVector(vec_id),
                          batch_labels[vec_id]);
  }

  perBatchCallback();
}

void BoltGraph::updateParametersAndSampling(
    float learning_rate, uint32_t rebuild_hash_tables_batch,
    uint32_t reconstruct_hash_functions_batch) {
  ++_batch_cnt;
  updateParameters(learning_rate, _batch_cnt);
  updateSampling(
      /* rebuild_hash_tables_batch= */ rebuild_hash_tables_batch,
      /* reconstruct_hash_functions_batch= */
      reconstruct_hash_functions_batch);
}

void BoltGraph::updateSampling(uint32_t rebuild_hash_tables_batch,
                               uint32_t reconstruct_hash_functions_batch) {
  if (checkBatchInterval(reconstruct_hash_functions_batch)) {
    reconstructHashFunctions();
    rebuildHashTables();
  } else if (checkBatchInterval(rebuild_hash_tables_batch)) {
    rebuildHashTables();
  }
}

BoltVector BoltGraph::getLabelVectorExplainPrediction(
    uint32_t vec_id, bool explain_prediction_using_highest_activation) {
  uint32_t required_index;
  forward(vec_id, nullptr);
  if (explain_prediction_using_highest_activation) {
    required_index = _output->getOutputVector(vec_id).getHighestActivationId();
  } else {
    required_index =
        _output->getOutputVector(vec_id).getSecondHighestActivationId();
  }
  return BoltVector::makeSparseVector({required_index}, {1.0});
}

BoltVector BoltGraph::getLabelVectorNeuronsToExplain(uint32_t required_index,
                                                     uint32_t vec_id) {
  if (required_index >= _output->outputDim()) {
    throw std::invalid_argument(
        "Cannot pass required index " + std::to_string(required_index) +
        " to getInputGradients for network with output dim " +
        std::to_string(_output->outputDim()));
  }
  BoltVector label_vector =
      BoltVector::makeSparseVector({required_index}, {1.0});
  forward(vec_id, &label_vector);
  return label_vector;
}

std::pair<std::optional<std::vector<uint32_t>>, std::vector<float>>
BoltGraph::getInputGradientSingle(
    std::vector<BoltVector>&& input_data,
    bool explain_prediction_using_highest_activation,
    std::optional<uint32_t> neuron_to_explain) {
  SingleUnitDatasetContext single_input_gradients_context(
      std::move(input_data));

  prepareToProcessBatches(/*batch_size= */ 1, /* use_sparsity=*/true);

  verifyCanGetInputGradientSingle(single_input_gradients_context,
                                  explain_prediction_using_highest_activation,
                                  _output->numNonzerosInOutput());

  try {
    single_input_gradients_context.setInputs(/* batch_idx = */ 0, _inputs);

    BoltVector& input_vector = _inputs[0]->getOutputVector(/*vec_index= */ 0);

    std::vector<float> vec_grad(input_vector.len, 0.0);

    // Assigning the vec_grad data() to gradients so that we dont have to
    // worry about initializing and then freeing the memory.

    input_vector.gradients = vec_grad.data();
    std::vector<uint32_t> input_vector_indices;

    /*
    If the required_labels are empty, then we have to find the
    required_index by output activations, for that we need to do forward
    pass before creating the batch_label, but if the required_labels are not
    empty and for some ,If the required label position is not present in the
    output active neurons , then calculating the gradients with respect to
    that label doesnot make sense, because loss is only calculated with
    respect to active neurons, to ensure that output has active neuron at
    the position of required label we are creating batch_label before
    forward pass and passing to it, because forward pass ensures to have
    active neurons at the metioned label index.
    */

    BoltVector label_vector;
    if (!neuron_to_explain) {
      label_vector = getLabelVectorExplainPrediction(
          /*vec_id= */ 0, explain_prediction_using_highest_activation);
    } else {
      label_vector = getLabelVectorNeuronsToExplain(
          /*required_index= */ *neuron_to_explain, /*vec_id= */ 0);
    }

    if (!input_vector.isDense()) {
      input_vector_indices.assign(
          input_vector.active_neurons,
          input_vector.active_neurons + input_vector.len);
    }

    resetOutputGradients(/* vec_index= */ 0);
    _loss->lossGradients(_output->getOutputVector(/*vec_index= */ 0),
                         label_vector, /*batch_size= */ 1);
    backpropagate(/*vec_index= */ 0);

    // We reset the gradients to nullptr here to prevent the bolt vector
    // from freeing the memory which is owned by the std::vector we used to
    // store the gradients

    input_vector.gradients = nullptr;
    cleanupAfterBatchProcessing();

    if (input_vector_indices.empty()) {
      return std::make_pair(std::nullopt, vec_grad);
    }
    return std::make_pair(input_vector_indices, vec_grad);
  } catch (const std::exception& e) {
    cleanupAfterBatchProcessing();
    throw;
  }
}

InferenceResult BoltGraph::predict(
    const std::vector<dataset::BoltDatasetPtr>& test_data,
    const dataset::BoltDatasetPtr& test_labels,
    const PredictConfig& predict_config) {
  DatasetContext predict_context(test_data, test_labels);

  bool has_labels = (test_labels != nullptr);

  MetricAggregator metrics = predict_config.getMetricAggregator();

  verifyCanPredict(
      predict_context, has_labels,
      /* returning_activations = */ predict_config.shouldReturnActivations(),
      /* num_metrics_tracked = */ metrics.getNumMetricsTracked());

  /*
   Because of how the datasets are read we know that all batches will not have
   a batch size larger than the first batch_size. We will be using the same
   datastructures to store the activations for every batch during training so
   we need this to be able to support the largest batch size.
  */
  prepareToProcessBatches(predict_context.batchSize(),
                          predict_config.sparseInferenceEnabled());

  InferenceOutputTracker outputTracker(
      _output, predict_config.shouldReturnActivations(),
      /* total_num_samples = */ predict_context.len());

  ProgressBar bar(predict_context.numBatches(), predict_config.verbose());

  auto test_start = std::chrono::high_resolution_clock::now();

  // TODO(josh/Nick): This try catch is kind of a hack, we should really use
  // some sort of RAII training context object whose destructor will
  // automatically delete the training state
  try {
    for (uint64_t batch_idx = 0; batch_idx < predict_context.numBatches();
         batch_idx++) {
      predict_context.setInputs(batch_idx, _inputs);

      uint64_t batch_size = predict_context.batchSize(batch_idx);
      const BoltBatch* batch_labels =
          has_labels ? &predict_context.labels()->at(batch_idx) : nullptr;

      processInferenceBatch(batch_size, batch_labels, metrics);

      bar.increment();

      processOutputCallback(predict_config.outputCallback(), batch_size);

      outputTracker.saveOutputBatch(_output, batch_size);
    }
  } catch (const std::exception& e) {
    cleanupAfterBatchProcessing();
    throw;
  }

  cleanupAfterBatchProcessing();

  auto test_end = std::chrono::high_resolution_clock::now();
  int64_t test_time = std::chrono::duration_cast<std::chrono::milliseconds>(
                          test_end - test_start)
                          .count();

  if (predict_config.verbose()) {
    std::cout << std::endl
              << "Processed " << predict_context.numBatches()
              << " test batches in " << test_time << " milliseconds"
              << std::endl;
  }

  metrics.logAndReset();
  auto metric_vals = metrics.getOutputFromInference();
  metric_vals["test_time"] = test_time;

  return {std::move(metric_vals), std::move(outputTracker)};
}

// Predicts on a single sample input for performance. Always returns
// activations and doesn't calculate metrics.
BoltVector BoltGraph::predictSingle(std::vector<BoltVector>&& test_data,
                                    bool use_sparse_inference) {
  SingleUnitDatasetContext single_predict_context(std::move(test_data));

  verifyCanPredict(single_predict_context, /* has_labels = */ false,
                   /* returning_activations = */ true,
                   /* num_metrics_tracked = */ 0);

  prepareToProcessBatches(/* batch_size = */ 1, use_sparse_inference);

  // TODO(josh/Nick): This try catch is kind of a hack, we should really use
  // some sort of RAII training context object whose destructor will
  // automatically delete the training state
  try {
    single_predict_context.setInputs(/* batch_idx = */ 0, _inputs);
    forward(/* vec_index = */ 0, nullptr);
    BoltVector output_copy = _output->getOutputVector(
        /* vec_index = */ 0);
    cleanupAfterBatchProcessing();
    return output_copy;
  } catch (const std::exception& e) {
    cleanupAfterBatchProcessing();
    throw;
  }
}

void BoltGraph::processInferenceBatch(uint64_t batch_size,
                                      const BoltBatch* batch_labels,
                                      MetricAggregator& metrics) {
  // Either we shouldn't track any metrics or there need to be labels
  assert((metrics.getNumMetricsTracked() == 0) || (batch_labels != nullptr));

#pragma omp parallel for default(none) shared(batch_size, batch_labels, metrics)
  for (uint64_t vec_id = 0; vec_id < batch_size; vec_id++) {
    // We set labels to nullptr so that they are not used in sampling during
    // inference.
    forward(vec_id, /*labels=*/nullptr);

    const auto& output = _output->getOutputVector(vec_id);

    if (batch_labels) {
      const auto& labels = (*batch_labels)[vec_id];
      metrics.processSample(output, labels);
    }
  }
}

void BoltGraph::processOutputCallback(
    const std::optional<std::function<void(const BoltVector&)>>&
        output_callback,
    uint32_t batch_size) {
  if (output_callback) {
    for (uint32_t vec_id_in_batch = 0; vec_id_in_batch < batch_size;
         vec_id_in_batch++) {
      const auto& current_output_vec =
          _output->getOutputVector(vec_id_in_batch);
      output_callback.value()(current_output_vec);
    }
  }
}

void BoltGraph::forward(uint32_t vec_index, const BoltVector* labels) {
  for (uint32_t i = 0; i < _nodes.size() - 1; i++) {
    _nodes[i]->forward(vec_index, nullptr);
  }
  _nodes.back()->forward(vec_index, labels);
}

void BoltGraph::backpropagate(uint32_t vec_index) {
  for (auto node_itr = _nodes.rbegin(); node_itr != _nodes.rend(); ++node_itr) {
    // std::cout << "NodeName = " << (*node_itr)->name() << std::endl;
    (*node_itr)->backpropagate(vec_index);
  }
}

void BoltGraph::prepareToProcessBatches(uint32_t batch_size,
                                        bool use_sparsity) {
  for (auto& node : _nodes) {
    node->prepareForBatchProcessing(batch_size, use_sparsity);
  }
}

void BoltGraph::cleanupAfterBatchProcessing() {
  for (auto& node : _nodes) {
    node->cleanupAfterBatchProcessing();
  }
}

void BoltGraph::updateParameters(float learning_rate, uint32_t batch_cnt) {
  for (auto& node : _nodes) {
    node->updateParameters(learning_rate, batch_cnt);
  }
}

void BoltGraph::resetOutputGradients(uint32_t vec_index) {
  for (auto& node : _nodes) {
    node->getOutputVector(vec_index).zeroOutGradients();
  }
}

void BoltGraph::enableDistributedTraining() {
  for (NodePtr& node : _nodes) {
    FullyConnectedNode* fc_node = dynamic_cast<FullyConnectedNode*>(node.get());
    if (fc_node != nullptr) {
      fc_node->enableDistributedTraining();
    } else {
      throw thirdai::exceptions::NotImplemented(
          "Only Implemented for Fully Connected Node");
    }
  }
}

void BoltGraph::traverseGraph() {
  std::queue<NodePtr> queue;
  std::unordered_set<NodePtr> visited;

  std::unordered_set<NodePtr> all_inputs;
  all_inputs.insert(_inputs.begin(), _inputs.end());

  std::unordered_map<NodePtr, int32_t> successor_counts = getSuccessorCounts();

  queue.push(_output);

  while (!queue.empty()) {
    auto& next = queue.front();
    if (!visited.count(next) && !next->isInputNode()) {
      _nodes.push_back(next);
      visited.insert(next);

      auto predecessors = next->getPredecessors();
      for (auto& pred : predecessors) {
        successor_counts[pred]--;
        if (successor_counts[pred] == 0) {
          queue.push(pred);
        }
      }
    }
    if (next->isInputNode()) {
      if (!all_inputs.count(next)) {
        throw exceptions::GraphCompilationFailure(
            "Found input that was not provided in list of input nodes.");
      }
      all_inputs.erase(next);
    }
    queue.pop();
  }

  if (!all_inputs.empty()) {
    throw exceptions::GraphCompilationFailure(
        "Not all provided inputs were reached during graph traversal.");
  }

  for (auto [node, cnt] : successor_counts) {
    if (cnt != 0) {
      throw exceptions::GraphCompilationFailure(
          "Cannot compile model from graph containing a cycle.");
    }
  }

  std::reverse(_nodes.begin(), _nodes.end());
}

std::unordered_map<NodePtr, int32_t> BoltGraph::getSuccessorCounts() const {
  std::unordered_map<NodePtr, int32_t> num_successors;

  std::queue<NodePtr> queue;
  std::unordered_set<NodePtr> visited;

  queue.push(_output);

  while (!queue.empty()) {
    auto& next = queue.front();
    if (!visited.count(next)) {
      visited.insert(next);

      auto predecessors = next->getPredecessors();
      for (auto& pred : predecessors) {
        num_successors[pred]++;
        queue.push(pred);
      }
    }

    queue.pop();
  }

  if (num_successors[_output] != 0) {
    throw exceptions::GraphCompilationFailure(
        "Output node cannot have successor nodes.");
  }

  return num_successors;
}

void BoltGraph::verifyCanTrain(const DatasetContext& train_context) {
  if (!graphCompiled()) {
    throw std::logic_error("Graph must be compiled before training");
  }

  if (!train_context.labels()) {
    throw std::invalid_argument("Must pass in labels for training.");
  }

  for (auto& node : _nodes) {
    node->initOptimizer();
  }

  verifyInputForGraph(train_context);
}

void BoltGraph::verifyCanGetInputGradientSingle(
    const DatasetContextBase& single_input_gradients_context,
    bool explain_prediction_using_highest_activation,
    uint32_t num_output_nonzeros) {
  if (!graphCompiled()) {
    throw std::logic_error(
        "Graph must be compiled before getting input gradients");
  }
  if (!explain_prediction_using_highest_activation && num_output_nonzeros < 2) {
    throw std::invalid_argument(
        "The sparse output dimension should be atleast 2 to call "
        "getSecondHighestActivationId.");
  }
  verifyInputForGraph(single_input_gradients_context);
}

void BoltGraph::verifyCanPredict(const DatasetContextBase& predict_context,
                                 bool has_labels, bool returning_activations,
                                 uint32_t num_metrics_tracked) {
  if (!graphCompiled()) {
    throw std::logic_error("Graph must be compiled before inference");
  }

  if (!has_labels && num_metrics_tracked != 0) {
    throw std::invalid_argument("Cannot track accuracy metrics without labels");
  }
  if (!returning_activations && num_metrics_tracked == 0) {
    throw std::invalid_argument(
        "Doing inference without returning activations and no metrics is a "
        "NOOP");
  }

  verifyInputForGraph(predict_context);
}

void BoltGraph::verifyInputForGraph(const DatasetContextBase& context) {
  if (context.numVectorDatasets() != _inputs.size()) {
    throw std::invalid_argument(
        "Wrong number of dataset inputs, expected " +
        std::to_string(_inputs.size()) + " but received " +
        std::to_string(context.numVectorDatasets()) + ".");
  }
}

void BoltGraph::verifyGraphProperties() {
  GraphPropertyChecks::verifyOutputLayerIsValid(_output);

  GraphPropertyChecks::verifySoftmaxIsUsedWithCategoricalCrossEntropy(_output,
                                                                      _loss);

  GraphPropertyChecks::verifySigmoidIsUsedWithBinaryCrossEntropy(_output,
                                                                 _loss);
}

void BoltGraph::rebuildHashTables() {
  for (auto& layer : _internal_fully_connected_layers) {
    layer->buildHashTables();
  }
}

void BoltGraph::reconstructHashFunctions() {
  for (auto& layer : _internal_fully_connected_layers) {
    layer->reBuildHashFunction();
  }
}

void BoltGraph::freezeHashTables(bool insert_labels_if_not_found) {
  for (auto& layer : _internal_fully_connected_layers) {
    layer->freezeHashTables(/* insert_labels_if_not_found= */ false);
  }

  if (insert_labels_if_not_found) {
    for (auto& layer : _output->getInternalFullyConnectedLayers()) {
      layer->freezeHashTables(/* insert_labels_if_not_found= */ true);
    }
  }
}

template void BoltGraph::serialize(cereal::BinaryInputArchive&);
template void BoltGraph::serialize(cereal::BinaryOutputArchive&);

template <class Archive>
void BoltGraph::serialize(Archive& archive) {
  archive(_nodes, _output, _inputs, _internal_fully_connected_layers, _loss,
          _epoch_count, _batch_cnt);
}

void BoltGraph::save(const std::string& filename) {
  if (!graphCompiled()) {
    throw exceptions::NodeStateMachineError(
        "Cannot save graph that is not compiled.");
  }
  std::ofstream filestream =
      dataset::SafeFileIO::ofstream(filename, std::ios::binary);
  cereal::BinaryOutputArchive oarchive(filestream);
  oarchive(*this);
}

std::unique_ptr<BoltGraph> BoltGraph::load(const std::string& filename) {
  std::ifstream filestream =
      dataset::SafeFileIO::ifstream(filename, std::ios::binary);
  cereal::BinaryInputArchive iarchive(filestream);
  std::unique_ptr<BoltGraph> deserialize_into(new BoltGraph());
  iarchive(*deserialize_into);
  return deserialize_into;
}

std::string BoltGraph::summarize(bool print, bool detailed) const {
  if (!graphCompiled()) {
    throw std::logic_error("Cannot summarize the graph before it is compiled.");
  }
  std::stringstream summary;
  summary << "\n";
  summary << "======================= Bolt Model =======================\n";
  for (const auto& node : getNodeTraversalOrder()) {
    node->summarize(summary, detailed);
  }
  summary << "============================================================\n";
  if (print) {
    std::cout << summary.str() << std::flush;
  }
  return summary.str();
}

NodePtr BoltGraph::getNodeByName(const std::string& node_name) const {
  if (!graphCompiled()) {
    throw std::logic_error(
        "Cannot get a node by name from the graph before it is compiled.");
  }
  for (const auto& node : getNodeTraversalOrder()) {
    if (node->name() == node_name) {
      return node;
    }
  }
  throw std::invalid_argument("A node with name \"" + node_name +
                              "\" was not found");
}

}  // namespace thirdai::bolt<|MERGE_RESOLUTION|>--- conflicted
+++ resolved
@@ -85,7 +85,8 @@
   // automatically delete the training state
   try {
     for (uint32_t epoch = 0; epoch < train_config.epochs(); epoch++) {
-<<<<<<< HEAD
+      callbacks.onEpochBegin(*this);
+
       /*
         Because of how the datasets are read we know that all batches will not
         have a batch size larger than the first batch_size. We will be using the
@@ -95,11 +96,6 @@
       prepareToProcessBatches(train_context.batchSize(),
                               /* use_sparsity=*/true);
 
-      callbacks.onEpochBegin(*this, train_config);
-=======
-      callbacks.onEpochBegin(*this);
->>>>>>> ace2a5e3
-
       if (train_config.verbose()) {
         std::cout << "\nEpoch " << (_epoch_count + 1) << ':' << std::endl;
       }
@@ -123,13 +119,9 @@
         callbacks.onBatchEnd(*this);
       }
 
-<<<<<<< HEAD
       cleanupAfterBatchProcessing();
 
-      callbacks.onEpochEnd(*this, train_config);
-=======
       callbacks.onEpochEnd(*this);
->>>>>>> ace2a5e3
       if (callbacks.shouldStopTraining()) {
         break;
       }
@@ -155,13 +147,9 @@
     throw;
   }
 
-<<<<<<< HEAD
-  callbacks.onTrainEnd(*this, train_config);
-=======
   cleanupAfterBatchProcessing();
 
   callbacks.onTrainEnd(*this);
->>>>>>> ace2a5e3
 
   auto metric_data = metrics.getOutput();
   metric_data["epoch_times"] = std::move(time_per_epoch);
