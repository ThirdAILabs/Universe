#include "Graph.h"
#include <cereal/types/memory.hpp>
#include <cereal/types/optional.hpp>
#include <cereal/types/vector.hpp>
#include "GraphPropertyChecks.h"
#include "nodes/FullyConnected.h"
#include <bolt/src/graph/Node.h>
#include <bolt/src/graph/nodes/Input.h>
#include <bolt/src/layers/BoltVector.h>
#include <bolt/src/loss_functions/LossFunctions.h>
#include <bolt/src/metrics/MetricAggregator.h>
#include <bolt/src/utils/ProgressBar.h>
#include <dataset/src/batch_types/MaskedSentenceBatch.h>
#include <exceptions/src/Exceptions.h>
#include <algorithm>
#include <chrono>
#include <exception>
#include <optional>
#include <ostream>
#include <queue>
#include <stdexcept>
#include <type_traits>
#include <unordered_set>

namespace thirdai::bolt {

void BoltGraph::compile(std::shared_ptr<LossFunction> loss,
                        bool print_when_done) {
  if (_output == nullptr) {
    throw exceptions::GraphCompilationFailure(
        "Output NodePtr cannot be a nullptr.");
  }

  _loss = std::move(loss);

  verifyGraphProperties();

  traverseGraph();

  LayerNameManager name_manager;
  for (auto& node : getNodeTraversalOrder()) {
    node->compile(name_manager);
  }

  std::unordered_map<std::string, uint32_t> layer_type_name_to_count;
  for (auto& node : _nodes) {
    auto node_layers = node->getInternalFullyConnectedLayers();
    _internal_fully_connected_layers.insert(
        _internal_fully_connected_layers.end(), node_layers.begin(),
        node_layers.end());
  }

  if (print_when_done) {
    summarize(/* print = */ true, /* detailed = */ false);
  }
}

template MetricData BoltGraph::train(
    std::shared_ptr<dataset::InMemoryDataset<BoltBatch>>&,
    const dataset::BoltDatasetPtr&, const TrainConfig&);

template MetricData BoltGraph::train(
    std::shared_ptr<dataset::InMemoryDataset<dataset::BoltTokenBatch>>&,
    const dataset::BoltDatasetPtr&, const TrainConfig&);

template MetricData BoltGraph::train(
    std::shared_ptr<dataset::InMemoryDataset<dataset::MaskedSentenceBatch>>&,
    const dataset::BoltDatasetPtr&, const TrainConfig&);

template <typename BATCH_T>
MetricData BoltGraph::train(
    std::shared_ptr<dataset::InMemoryDataset<BATCH_T>>& train_data,
    const dataset::BoltDatasetPtr& train_labels,
    const TrainConfig& train_config) {
  verifyInputForGraph(train_data);
  if (!graphCompiled()) {
    throw std::logic_error("Graph must be compiled before training");
  }

  // TODO(Nicholas): Switch to batch_size property in dataset.
  uint32_t max_batch_size = train_data->at(0).getBatchSize();
  if (max_batch_size == 0) {
    throw std::invalid_argument("Batch size must be greater than 0");
  }

  uint32_t rebuild_hash_tables_batch =
      train_config.getRebuildHashTablesBatchInterval(max_batch_size,
                                                     train_data->len());

  uint32_t reconstruct_hash_functions_batch =
      train_config.getReconstructHashFunctionsBatchInterval(max_batch_size,
                                                            train_data->len());

  uint64_t num_train_batches = train_data->numBatches();

  /*
    Because of how the datasets are read we know that all batches will not have
    a batch size larger than the first batch_size. We will be using the same
    datastructures to store the activations for every batch during training so
    we need this to be able to support the largest batch size.
   */
  prepareToProcessBatches(max_batch_size, /* use_sparsity=*/true);

  std::vector<double> time_per_epoch;

  MetricAggregator metrics = train_config.getMetricAggregator();

  for (uint32_t epoch = 0; epoch < train_config.epochs(); epoch++) {
    if (train_config.verbose()) {
      std::cout << "\nEpoch " << (_epoch_count + 1) << ':' << std::endl;
    }
    ProgressBar bar(num_train_batches, train_config.verbose());
    auto train_start = std::chrono::high_resolution_clock::now();

    for (uint32_t batch = 0; batch < num_train_batches; batch++) {
      BATCH_T& batch_inputs = train_data->at(batch);

      const BoltBatch& batch_labels = train_labels->at(batch);

      processTrainingBatch(batch_inputs, batch_labels,
                           train_config.learningRate(), metrics);

      updateSampling(/* rebuild_hash_tables_batch= */ rebuild_hash_tables_batch,
                     /* reconstruct_hash_functions_batch= */
                     reconstruct_hash_functions_batch);

      bar.increment();
    }

    auto train_end = std::chrono::high_resolution_clock::now();
    int64_t epoch_time = std::chrono::duration_cast<std::chrono::seconds>(
                             train_end - train_start)
                             .count();

    time_per_epoch.push_back(static_cast<double>(epoch_time));
    if (train_config.verbose()) {
      std::cout << std::endl
                << "Processed " << num_train_batches << " training batches in "
                << epoch_time << " seconds" << std::endl;
    }
    _epoch_count++;
    metrics.logAndReset();
  }

  cleanupAfterBatchProcessing();

  auto metric_data = metrics.getOutput();
  metric_data["epoch_times"] = std::move(time_per_epoch);

  return metric_data;
}

template <typename BATCH_T>
void BoltGraph::processTrainingBatch(BATCH_T& batch_inputs,
                                     const BoltBatch& batch_labels,
                                     float learning_rate,
                                     MetricAggregator& metrics) {
  assert(graphCompiled());
  setInputs(batch_inputs);

#pragma omp parallel for default(none) \
    shared(batch_inputs, batch_labels, metrics)
  for (uint32_t vec_id = 0; vec_id < batch_inputs.getBatchSize(); vec_id++) {
    forward(vec_id, &batch_labels[vec_id]);

    _loss->lossGradients(_output->getOutputVector(vec_id), batch_labels[vec_id],
                         batch_inputs.getBatchSize());

    backpropagate(vec_id);

    metrics.processSample(_output->getOutputVector(vec_id),
                          batch_labels[vec_id]);
  }

  ++_batch_cnt;
  updateParameters(learning_rate, _batch_cnt);
}

void BoltGraph::updateSampling(uint32_t rebuild_hash_tables_batch,
                               uint32_t reconstruct_hash_functions_batch) {
  if (checkBatchInterval(reconstruct_hash_functions_batch)) {
    reconstructHashFunctions();
    rebuildHashTables();
  } else if (checkBatchInterval(rebuild_hash_tables_batch)) {
    rebuildHashTables();
  }
}

template InferenceResult BoltGraph::predict(
    const std::shared_ptr<dataset::InMemoryDataset<BoltBatch>>&,
    const dataset::BoltDatasetPtr&, const PredictConfig&);

template InferenceResult BoltGraph::predict(
    const std::shared_ptr<dataset::InMemoryDataset<dataset::BoltTokenBatch>>&,
    const dataset::BoltDatasetPtr&, const PredictConfig&);

template InferenceResult BoltGraph::predict(
    const std::shared_ptr<
        dataset::InMemoryDataset<dataset::MaskedSentenceBatch>>&,
    const dataset::BoltDatasetPtr&, const PredictConfig&);

template <typename BATCH_T>
InferenceResult BoltGraph::predict(
    // Test dataset
    const std::shared_ptr<dataset::InMemoryDataset<BATCH_T>>& test_data,
    // Test labels
    const dataset::BoltDatasetPtr& test_labels,
    // Other prediction parameters
    const PredictConfig& predict_config) {
  bool has_labels = (test_labels != nullptr);
  MetricAggregator metrics = predict_config.getMetricAggregator();

  verifyCanPredict(
      test_data, /* has_labels = */ has_labels,
      /* returning_activations = */ predict_config.shouldReturnActivations(),
      /* num_metrics_tracked = */ metrics.getNumMetricsTracked());

  uint32_t max_batch_size = test_data->at(0).getBatchSize();
  uint64_t num_test_batches = test_data->numBatches();

  /*
   Because of how the datasets are read we know that all batches will not have
   a batch size larger than the first batch_size. We will be using the same
   datastructures to store the activations for every batch during training so
   we need this to be able to support the largest batch size.
  */
  prepareToProcessBatches(max_batch_size,
                          predict_config.sparseInferenceEnabled());

  InferenceOutputTracker outputTracker(
      _output, predict_config, /* total_num_samples = */ test_data->len());

  ProgressBar bar(num_test_batches, predict_config.verbose());

  auto test_start = std::chrono::high_resolution_clock::now();
  for (uint32_t batch = 0; batch < num_test_batches; batch++) {
    BATCH_T& inputs = test_data->at(batch);

    const BoltBatch* batch_labels =
        has_labels ? &(*test_labels)[batch] : nullptr;

    processInferenceBatch(inputs, batch_labels, metrics);

    bar.increment();

    outputTracker.saveOutputBatch(_output, inputs.getBatchSize());
  }

  cleanupAfterBatchProcessing();

  auto test_end = std::chrono::high_resolution_clock::now();
  int64_t test_time = std::chrono::duration_cast<std::chrono::milliseconds>(
                          test_end - test_start)
                          .count();

  if (predict_config.verbose()) {
    std::cout << std::endl
              << "Processed " << num_test_batches << " test batches in "
              << test_time << " milliseconds" << std::endl;
  }

  metrics.logAndReset();
  auto metric_vals = metrics.getOutputFromInference();
  metric_vals["test_time"] = test_time;

  return {std::move(metric_vals), std::move(outputTracker)};
}

template <typename BATCH_T>
void BoltGraph::processInferenceBatch(BATCH_T& batch_inputs,
                                      const BoltBatch* batch_labels,
                                      MetricAggregator& metrics) {
  setInputs(batch_inputs);

  // Either we shouldn't track any metrics or there need to be labels
  assert((metrics.getNumMetricsTracked() == 0) || (batch_labels != nullptr));

#pragma omp parallel for default(none) \
    shared(batch_inputs, batch_labels, metrics)
  for (uint32_t vec_id = 0; vec_id < batch_inputs.getBatchSize(); vec_id++) {
    // We set labels to nullptr so that they are not used in sampling during
    // inference.
    forward(vec_id, /*labels=*/nullptr);

    const auto& output = _output->getOutputVector(vec_id);
<<<<<<< HEAD
    const auto& labels = (*batch_labels)[vec_id];
    metrics.processSample(output, labels);
=======

    if (batch_labels) {
      const auto& labels = (*batch_labels)[vec_id];
      metrics.processSample(output, labels);
    }
>>>>>>> 2bf49cb7
  }
}

// This syntax means that we are implmenting the function for the specific case
// in which BATCH_T is equivalent to BoltBatch.
template <>
void BoltGraph::setInputs(BoltBatch& batch_inputs) {
  // If we are using a BoltBatch then there is only one input. This is
  // checked in the verifyInputForGraph() function.
  _inputs[0]->setInputs(&batch_inputs);
}

// This syntax means that we are implmenting the function for the specific case
// in which BATCH_T is equivalent to BoltTokenBatch.
template <>
void BoltGraph::setInputs(dataset::BoltTokenBatch& batch_inputs) {
  // If we are using a BoltTokenBatch then there is only one token input. This
  // is checked in the verifyInputForGraph() function.
  _token_inputs[0]->setTokenInputs(&batch_inputs);
}

// This syntax means that we are implmenting the function for the specific case
// in which BATCH_T is equivalent to BoltTokenBatch.
template <>
void BoltGraph::setInputs(dataset::MaskedSentenceBatch& batch_inputs) {
  // If we are using a BoltTokenBatch then there is only one token input. This
  // is checked in the verifyInputForGraph() function.
  _inputs[0]->setInputs(batch_inputs.getVectors());
}

void BoltGraph::forward(uint32_t vec_index, const BoltVector* labels) {
  for (uint32_t i = 0; i < _nodes.size() - 1; i++) {
    _nodes[i]->forward(vec_index, nullptr);
  }
  _nodes.back()->forward(vec_index, labels);
}

void BoltGraph::backpropagate(uint32_t vec_index) {
  for (auto node_itr = _nodes.rbegin(); node_itr != _nodes.rend(); ++node_itr) {
    (*node_itr)->backpropagate(vec_index);
  }
}

void BoltGraph::prepareToProcessBatches(uint32_t batch_size,
                                        bool use_sparsity) {
  for (auto& node : _nodes) {
    node->prepareForBatchProcessing(batch_size, use_sparsity);
  }
}

void BoltGraph::cleanupAfterBatchProcessing() {
  for (auto& node : _nodes) {
    node->cleanupAfterBatchProcessing();
  }
}

void BoltGraph::updateParameters(float learning_rate, uint32_t batch_cnt) {
  for (auto& node : _nodes) {
    node->updateParameters(learning_rate, batch_cnt);
  }
}

void BoltGraph::traverseGraph() {
  std::queue<NodePtr> queue;
  std::unordered_set<NodePtr> visited;

  std::unordered_set<NodePtr> all_inputs;
  all_inputs.insert(_inputs.begin(), _inputs.end());
  all_inputs.insert(_token_inputs.begin(), _token_inputs.end());

  std::unordered_map<NodePtr, int32_t> successor_counts = getSuccessorCounts();

  queue.push(_output);

  while (!queue.empty()) {
    auto& next = queue.front();
    if (!visited.count(next) && !next->isInputNode()) {
      _nodes.push_back(next);
      visited.insert(next);

      auto predecessors = next->getPredecessors();
      for (auto& pred : predecessors) {
        successor_counts[pred]--;
        if (successor_counts[pred] == 0) {
          queue.push(pred);
        }
      }
    }
    if (next->isInputNode()) {
      if (!all_inputs.count(next)) {
        throw exceptions::GraphCompilationFailure(
            "Found input that was not provided in list of input nodes.");
      }
      all_inputs.erase(next);
    }
    queue.pop();
  }

  if (!all_inputs.empty()) {
    throw exceptions::GraphCompilationFailure(
        "Not all provided inputs were reached during graph traversal.");
  }

  for (auto [node, cnt] : successor_counts) {
    if (cnt != 0) {
      throw exceptions::GraphCompilationFailure(
          "Cannot compile model from graph containing a cycle.");
    }
  }

  std::reverse(_nodes.begin(), _nodes.end());
}

std::unordered_map<NodePtr, int32_t> BoltGraph::getSuccessorCounts() const {
  std::unordered_map<NodePtr, int32_t> num_successors;

  std::queue<NodePtr> queue;
  std::unordered_set<NodePtr> visited;

  queue.push(_output);

  while (!queue.empty()) {
    auto& next = queue.front();
    if (!visited.count(next)) {
      visited.insert(next);

      auto predecessors = next->getPredecessors();
      for (auto& pred : predecessors) {
        num_successors[pred]++;
        queue.push(pred);
      }
    }

    queue.pop();
  }

  if (num_successors[_output] != 0) {
    throw exceptions::GraphCompilationFailure(
        "Output node cannot have successor nodes.");
  }

  return num_successors;
}

template <typename BATCH_T>
void BoltGraph::verifyCanPredict(
    const std::shared_ptr<dataset::InMemoryDataset<BATCH_T>>& test_data,
    bool has_labels, bool returning_activations, uint32_t num_metrics_tracked) {
  verifyInputForGraph(test_data);

  if (!graphCompiled()) {
    throw std::logic_error("Graph must be compiled before inference");
  }

  if (!has_labels && num_metrics_tracked != 0) {
    throw std::invalid_argument("Cannot track accuracy metrics without labels");
  }
  if (!returning_activations && num_metrics_tracked == 0) {
    throw std::invalid_argument(
        "Doing inference without returning activations and no metrics is a "
        "NOOP");
  }
}

template <typename BATCH_T>
void BoltGraph::verifyInputForGraph(
    const std::shared_ptr<dataset::InMemoryDataset<BATCH_T>>& dataset) {
  (void)dataset;
  if (std::is_same<BATCH_T, BoltBatch>::value &&
      (_inputs.size() != 1 || !_token_inputs.empty())) {
    throw exceptions::GraphCompilationFailure(
        "Only graphs with a single input layer can take in a dataset with "
        "batch type BoltBatch.");
  }

  if (std::is_same<BATCH_T, dataset::BoltTokenBatch>::value &&
      (!_inputs.empty() || _token_inputs.size() != 1)) {
    throw exceptions::GraphCompilationFailure(
        "Only graphs with a single token input layer can take in a dataset "
        "with batch type BoltTokenBatch.");
  }

  if (std::is_same<BATCH_T, dataset::MaskedSentenceBatch>::value &&
      (_inputs.size() != 1 || _token_inputs.size() > 1)) {
    throw exceptions::GraphCompilationFailure(
        "Only graphs with a single input layer and optionally one token input "
        "layer can take in a dataset "
        "with batch type MaskedSentenceBatch.");
  }
}

void BoltGraph::verifyGraphProperties() {
  GraphPropertyChecks::verifyOutputIsNotInputLayer(_output);

  GraphPropertyChecks::verifyOutputIsNotConcatLayer(_output);

  GraphPropertyChecks::verifySoftmaxIsUsedWithCategoricalCrossEntropy(_output,
                                                                      _loss);

  GraphPropertyChecks::verifySigmoidIsUsedWithBinaryCrossEntropy(_output,
                                                                 _loss);
}

void BoltGraph::rebuildHashTables() {
  for (auto& layer : _internal_fully_connected_layers) {
    layer->buildHashTables();
  }
}

void BoltGraph::reconstructHashFunctions() {
  for (auto& layer : _internal_fully_connected_layers) {
    layer->reBuildHashFunction();
  }
}

void BoltGraph::freezeHashTables(bool insert_labels_if_not_found) {
  for (auto& layer : _internal_fully_connected_layers) {
    layer->freezeHashTables(/* insert_labels_if_not_found= */ false);
  }

  if (insert_labels_if_not_found) {
    for (auto& layer : _output->getInternalFullyConnectedLayers()) {
      layer->freezeHashTables(/* insert_labels_if_not_found= */ true);
    }
  }
}

template <class Archive>
void BoltGraph::serialize(Archive& archive) {
  archive(_nodes, _output, _inputs, _internal_fully_connected_layers, _loss,
          _epoch_count, _batch_cnt);
}

void BoltGraph::save(const std::string& filename) {
  if (!graphCompiled()) {
    throw exceptions::NodeStateMachineError(
        "Cannot save graph that is not compiled.");
  }
  std::ofstream filestream =
      dataset::SafeFileIO::ofstream(filename, std::ios::binary);
  cereal::BinaryOutputArchive oarchive(filestream);
  oarchive(*this);
}

std::unique_ptr<BoltGraph> BoltGraph::load(const std::string& filename) {
  std::ifstream filestream =
      dataset::SafeFileIO::ifstream(filename, std::ios::binary);
  cereal::BinaryInputArchive iarchive(filestream);
  std::unique_ptr<BoltGraph> deserialize_into(new BoltGraph());
  iarchive(*deserialize_into);
  return deserialize_into;
}

std::string BoltGraph::summarize(bool print, bool detailed) const {
  if (!graphCompiled()) {
    throw std::logic_error("Cannot summarize the graph before it is compiled.");
  }
  std::stringstream summary;
  summary << "\n";
  summary << "======================= Bolt Model =======================\n";
  for (const auto& node : getNodeTraversalOrder()) {
    node->summarize(summary, detailed);
  }
  summary << "============================================================\n";
  if (print) {
    std::cout << summary.str() << std::flush;
  }
  return summary.str();
}

NodePtr BoltGraph::getNodeByName(const std::string& node_name) const {
  if (!graphCompiled()) {
    throw std::logic_error(
        "Cannot get a node by name from the graph before it is compiled.");
  }
  for (const auto& node : getNodeTraversalOrder()) {
    if (node->name() == node_name) {
      return node;
    }
  }
  throw std::invalid_argument("A node with name \"" + node_name +
                              "\" was not found");
}

}  // namespace thirdai::bolt<|MERGE_RESOLUTION|>--- conflicted
+++ resolved
@@ -283,16 +283,11 @@
     forward(vec_id, /*labels=*/nullptr);
 
     const auto& output = _output->getOutputVector(vec_id);
-<<<<<<< HEAD
-    const auto& labels = (*batch_labels)[vec_id];
-    metrics.processSample(output, labels);
-=======
 
     if (batch_labels) {
       const auto& labels = (*batch_labels)[vec_id];
       metrics.processSample(output, labels);
     }
->>>>>>> 2bf49cb7
   }
 }
 
