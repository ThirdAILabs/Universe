#include "Graph.h"
#include <cereal/types/memory.hpp>
#include <cereal/types/optional.hpp>
#include <cereal/types/vector.hpp>
#include "GraphPropertyChecks.h"
#include "nodes/FullyConnected.h"
#include <bolt/src/callbacks/Callback.h>
#include <bolt/src/graph/DatasetContext.h>
#include <bolt/src/graph/Node.h>
#include <bolt/src/graph/nodes/Input.h>
#include <bolt/src/loss_functions/LossFunctions.h>
#include <bolt/src/metrics/Metric.h>
#include <bolt/src/metrics/MetricAggregator.h>
#include <bolt/src/optimizers/Adam.h>
#include <bolt/src/utils/ProgressBar.h>
#include <bolt_vector/src/BoltVector.h>
#include <exceptions/src/Exceptions.h>
#include <utils/Logging.h>
#include <algorithm>
#include <chrono>
#include <csignal>
#include <exception>
#include <optional>
#include <ostream>
#include <queue>
#include <sstream>
#include <stdexcept>
#include <string>
#include <type_traits>
#include <unordered_set>

namespace thirdai::bolt {

namespace {
template <class... Args>
std::optional<ProgressBar> makeOptionalProgressBar(bool make, Args... args) {
  if (!make) {
    return std::nullopt;
  }
  return std::make_optional<ProgressBar>(args...);
}
}  // namespace

void BoltGraph::compileWithOptimizer(std::shared_ptr<LossFunction> loss,
                                     optimizers::OptimizerFactoryPtr optimizer,
                                     bool print_when_done) {
  if (_output == nullptr) {
    throw exceptions::GraphCompilationFailure(
        "Output NodePtr cannot be a nullptr.");
  }

  _loss = std::move(loss);

  _optimizer_factory = std::move(optimizer);

  verifyGraphProperties();

  traverseGraph();

  LayerNameManager name_manager;
  for (auto& node : getNodeTraversalOrder()) {
    node->compile(name_manager);
  }

  std::unordered_map<std::string, uint32_t> layer_type_name_to_count;
  for (auto& node : _nodes) {
    auto node_layers = node->getInternalFullyConnectedLayers();
    _internal_fully_connected_layers.insert(
        _internal_fully_connected_layers.end(), node_layers.begin(),
        node_layers.end());
  }

#if THIRDAI_EXPOSE_ALL
  std::string model_summary =
      summarize(/* print = */ print_when_done, /* detailed = */ false);
  logging::info(model_summary);
#else
  (void)print_when_done;
#endif
}

<<<<<<< HEAD
void BoltGraph::compile(std::shared_ptr<LossFunction> loss,
                        bool print_when_done) {
  compileWithOptimizer(std::move(loss),
                       std::make_shared<optimizers::AdamOptimizerFactory>(),
                       print_when_done);
}

/*
  Provides support for logging, validation, and model saving
  to distributed training.
*/
void BoltGraph::log_validate_and_save(uint32_t batch_size,
                                      const TrainConfig& train_config,
                                      MetricAggregator& train_metrics) {
=======
void BoltGraph::logValidateAndSave(uint32_t batch_size,
                                   const TrainConfig& train_config,
                                   MetricAggregator& train_metrics) {
>>>>>>> 63615a6f
  if (train_config.logLossFrequency() != 0 &&
      _updates % train_config.logLossFrequency() == 0) {
    logging::info("train | epoch {} | updates {} | {}", (_epoch), _updates,
                  train_metrics.summary());
  }

  const std::optional<SaveContext>& save_context = train_config.saveContext();

  if (save_context && save_context->frequency() != 0 &&
      _updates % save_context->frequency() == 0) {
    const std::string checkpoint_path = save_context->prefix() + ".last.bolt";
    logging::info("Saving most recent model to {}", checkpoint_path);
    save(checkpoint_path);
  }

  const std::optional<ValidationContext>& validation =
      train_config.getValidationContext();
  if (validation && validation->frequency() != 0 &&
      (_updates % validation->frequency() == 0)) {
    // TODO(jerin-thirdai): The implications of doing
    // cleanupAfterBatchProcessing and prepareToProcessBatches is not
    // fully understood here. These two functions should not exist, but
    // not doing this leads to assertion failure on node-state or a
    // segfault on something set as a nullptr after
    // cleanupAfterBatchProcessing if prepareToProcessBatches is not
    // applied.
    //
    // Currently unsure of the implications of adding validationMetrics
    // from mid-batch as well, these will still be logged, but is not
    // added to the callback export.

    cleanupAfterBatchProcessing();
    auto [validation_metrics, _] = evaluate(
        validation->data(), validation->labels(), validation->config());

    if (save_context && _tracked_metric != nullptr) {
      auto query = validation_metrics.find(_tracked_metric->name());
      if (query != validation_metrics.end()) {
        double candidate = query->second;
        if (_tracked_metric->betterThan(candidate, _best_validation_metric)) {
          _best_validation_metric = candidate;
          const std::string checkpoint_path =
              save_context->prefix() + ".best.bolt";
          logging::info("Saving best model to {}", checkpoint_path);
          save(checkpoint_path);
        }
      } else {
        logging::error(
            "Metric {} to be used for save-per-best not found in tracked "
            "metrics. ",
            _tracked_metric->name());
      }
    }

    prepareToProcessBatches(batch_size,
                            /* use_sparsity=*/true);
  }
}

MetricData BoltGraph::train(
    const std::vector<dataset::BoltDatasetPtr>& train_data,
    const dataset::BoltDatasetPtr& train_labels,
    const TrainConfig& train_config) {
  DatasetContext dataset_context(train_data, train_labels);

  verifyCanTrain(dataset_context);

  TrainState train_state(train_config, dataset_context.batchSize(),
                         dataset_context.len());

  MetricAggregator& train_metrics = train_state.getTrainMetricAggregator();

  CallbackList callbacks = train_config.getCallbacks();
  callbacks.onTrainBegin(*this, train_state);

  // The following initializes validation best metric at the start of training.
  // TODO(jerin): Would like to organize this better, but this will need a
  // holistic take during a later refactor.
  const auto& validation = train_config.getValidationContext();
  if (validation) {
    _tracked_metric = validation->metric();
    if (_tracked_metric != nullptr) {
      _best_validation_metric = _tracked_metric->worst();
    }
  }

  /*
   * There are a few cases of epoch calculation to handle here, which is not
   * obvious reading the code here locally. We want _epoch to be the single
   * source of truth for all cases.
   *
   * 1. Fresh training. The constructor would have set _epoch to 0.
   * 2. There is currently the option for the client to incrementally train,
   *    similar to an undocumented behaviour in Keras.
   *
   *    https://github.com/keras-team/keras/issues/4446
   *
   *    We do not want this behaviour broken to avoid surprises.
   *
   * 3. TODO(jerin): We have loaded a checkpoint and want to resume training. We
   *    have epoch loaded from cereal archive here.
   */

  // Treat the supplied epochs as additional epochs. Use this to generate the
  // total num_epochs. This way _epoch indicates how many passes have been made
  // over the dataset.
  uint32_t num_epochs = _epoch + train_config.epochs();

  for (/*_epoch = _epoch*/; _epoch < num_epochs; _epoch++) {
    train_state.epoch = _epoch;
    callbacks.onEpochBegin(*this, train_state);

    /*
      Because of how the datasets are read we know that all batches will not
      have a batch size larger than the first batch_size. We will be using the
      same datastructures to store the activations for every batch during
      training so we need this to be able to support the largest batch size.

      This is done per epoch so callbacks can call predict during training.
    */
    prepareToProcessBatches(dataset_context.batchSize(),
                            /* use_sparsity=*/true);

    // TODO(josh/Nick): This try catch is kind of a hack, we should really use
    // some sort of RAII training context object whose destructor will
    // automatically delete the training state
    try {
      std::optional<ProgressBar> bar = makeOptionalProgressBar(
          /*make=*/train_config.verbose(),
          /*description=*/fmt::format("train epoch {}", _epoch),
          /*max_steps=*/dataset_context.numBatches());

      auto train_start = std::chrono::high_resolution_clock::now();

      for (uint64_t batch_idx = 0; batch_idx < dataset_context.numBatches();
           batch_idx++) {
        train_state.batch_cnt = batch_idx;
        callbacks.onBatchBegin(*this, train_state);

        dataset_context.setInputs(batch_idx, _inputs);

        const BoltBatch& batch_labels = dataset_context.labels()->at(batch_idx);
        processTrainingBatch(batch_labels, train_metrics);
        updateParametersAndSampling(
            train_state.learning_rate, train_state.rebuild_hash_tables_batch,
            train_state.reconstruct_hash_functions_batch);

        if (bar) {
          bar->increment();
        }

        logValidateAndSave(dataset_context.batchSize(), train_config,
                           train_metrics);

        callbacks.onBatchEnd(*this, train_state);
      }

      auto train_end = std::chrono::high_resolution_clock::now();
      int64_t epoch_time = std::chrono::duration_cast<std::chrono::seconds>(
                               train_end - train_start)
                               .count();

      std::string logline = fmt::format(
          "train | epoch {} | updates {} | {} | batches {} | time {}s | "
          "complete",
          _epoch, _updates, train_metrics.summary(),
          dataset_context.numBatches(), epoch_time);

      logging::info(logline);

      if (bar) {
        bar->close(logline);
      }

      train_metrics.logAndReset();

      train_state.epoch_times.push_back(static_cast<double>(epoch_time));
    } catch (const std::exception& e) {
      cleanupAfterBatchProcessing();
      throw;
    }

    cleanupAfterBatchProcessing();

    const std::optional<ValidationContext>& validation =
        train_config.getValidationContext();
    if (validation) {
      auto [val_metrics, _] = evaluate(validation->data(), validation->labels(),
                                       validation->config());
      train_state.updateValidationMetrics(val_metrics);
    }

    const std::optional<SaveContext>& save_context = train_config.saveContext();
    if (save_context) {
      const std::string checkpoint_path = save_context->prefix() + ".last.bolt";
      save(checkpoint_path);
    }

    callbacks.onEpochEnd(*this, train_state);
    if (train_state.stop_training) {
      break;
    }
  }

  callbacks.onTrainEnd(*this, train_state);

  auto metric_data = train_metrics.getOutput();
  metric_data["epoch_times"] = std::move(train_state.epoch_times);

  return metric_data;
}

void BoltGraph::processTrainingBatch(const BoltBatch& batch_labels,
                                     MetricAggregator& metrics) {
  assert(graphCompiled());
  batch_labels.verifyExpectedDimension(
      /* expected_dimension = */ _output->outputDim(),
      /* num_nonzeros_range = */ std::nullopt,
      /* origin_string = */
      "Passed in label BoltVector is larger than the output dim");

#pragma omp parallel for default(none) shared(batch_labels, metrics)
  for (uint64_t vec_id = 0; vec_id < batch_labels.getBatchSize(); vec_id++) {
    forward(vec_id, &batch_labels[vec_id]);

    resetOutputGradients(vec_id);

    _loss->lossGradients(_output->getOutputVector(vec_id), batch_labels[vec_id],
                         batch_labels.getBatchSize());

    backpropagate(vec_id);

    metrics.processSample(_output->getOutputVector(vec_id),
                          batch_labels[vec_id]);
  }
}

void BoltGraph::updateParametersAndSampling(
    float learning_rate, uint32_t rebuild_hash_tables_batch,
    uint32_t reconstruct_hash_functions_batch) {
  ++_updates;
  updateParameters(learning_rate);
  updateSampling(
      /* rebuild_hash_tables_batch= */ rebuild_hash_tables_batch,
      /* reconstruct_hash_functions_batch= */
      reconstruct_hash_functions_batch);
}

void BoltGraph::updateSampling(uint32_t rebuild_hash_tables_batch,
                               uint32_t reconstruct_hash_functions_batch) {
  if (checkBatchInterval(reconstruct_hash_functions_batch)) {
    reconstructHashFunctions();
    rebuildHashTables();
  } else if (checkBatchInterval(rebuild_hash_tables_batch)) {
    rebuildHashTables();
  }
}

BoltVector BoltGraph::getLabelVectorExplainPrediction(
    uint32_t vec_id, bool explain_prediction_using_highest_activation) {
  uint32_t required_index;
  forward(vec_id, nullptr);
  if (explain_prediction_using_highest_activation) {
    required_index = _output->getOutputVector(vec_id).getHighestActivationId();
  } else {
    required_index =
        _output->getOutputVector(vec_id).getSecondHighestActivationId();
  }
  return BoltVector::makeSparseVector({required_index}, {1.0});
}

BoltVector BoltGraph::getLabelVectorNeuronsToExplain(uint32_t required_index,
                                                     uint32_t vec_id) {
  if (required_index >= _output->outputDim()) {
    throw std::invalid_argument(
        "Cannot pass required index " + std::to_string(required_index) +
        " to getInputGradients for network with output dim " +
        std::to_string(_output->outputDim()));
  }
  BoltVector label_vector =
      BoltVector::makeSparseVector({required_index}, {1.0});
  forward(vec_id, &label_vector);
  return label_vector;
}

/**
 * @brief For given input get the input gradients when backpropagated the loss
 * with respect to the mentioned label by user.
 *
 * @returns
 * 1. Indices : the indices corresponding to which we are returning gradients in
 * the input vector(we only return indices if input is sparse).
 * 2. gradients ratios: (gradient_value)/(input_value) , this is for
 * normalizing the gradients.
 */
std::pair<std::optional<std::vector<uint32_t>>, std::vector<float>>
BoltGraph::getInputGradientSingle(
    std::vector<BoltVector>&& input_data,
    bool explain_prediction_using_highest_activation,
    std::optional<uint32_t> neuron_to_explain) {
  SingleBatchDatasetContext single_input_gradients_context(
      std::move(input_data));

  prepareToProcessBatches(/*batch_size= */ 1, /* use_sparsity=*/true);

  verifyCanGetInputGradientSingle(single_input_gradients_context,
                                  explain_prediction_using_highest_activation,
                                  _output->numNonzerosInOutput());

  try {
    single_input_gradients_context.setInputs(/* batch_idx = */ 0, _inputs);

    BoltVector& input_vector = _inputs[0]->getOutputVector(/*vec_index= */ 0);

    std::vector<float> normalised_vec_grad(input_vector.len, 0.0);

    // Assigning the normalised_vec_grad data() to gradients so that we dont
    // have to worry about initializing and then freeing the memory.

    input_vector.gradients = normalised_vec_grad.data();
    std::vector<uint32_t> input_vector_indices;

    /*
    If the required_labels are empty, then we have to find the
    required_index by output activations, for that we need to do forward
    pass before creating the batch_label, but if the required_labels are not
    empty and for some ,If the required label position is not present in the
    output active neurons , then calculating the gradients with respect to
    that label doesnot make sense, because loss is only calculated with
    respect to active neurons, to ensure that output has active neuron at
    the position of required label we are creating batch_label before
    forward pass and passing to it, because forward pass ensures to have
    active neurons at the metioned label index.
    */

    BoltVector label_vector;
    if (!neuron_to_explain) {
      label_vector = getLabelVectorExplainPrediction(
          /*vec_id= */ 0, explain_prediction_using_highest_activation);
    } else {
      label_vector = getLabelVectorNeuronsToExplain(
          /*required_index= */ *neuron_to_explain, /*vec_id= */ 0);
    }

    if (!input_vector.isDense()) {
      input_vector_indices.assign(
          input_vector.active_neurons,
          input_vector.active_neurons + input_vector.len);
    }

    resetOutputGradients(/* vec_index= */ 0);
    _loss->lossGradients(_output->getOutputVector(/*vec_index= */ 0),
                         label_vector, /*batch_size= */ 1);
    backpropagate(/*vec_index= */ 0);

    // We reset the gradients to nullptr here to prevent the bolt vector
    // from freeing the memory which is owned by the std::vector we used to
    // store the gradients

    input_vector.gradients = nullptr;
    cleanupAfterBatchProcessing();

    // When activations are zero(in some rare cases) normalising will blow up
    // the value so avoiding it.
    for (uint32_t i = 0; i < input_vector.len; i++) {
      if (input_vector.activations[i] != 0) {
        normalised_vec_grad[i] /= input_vector.activations[i];
      }
    }

    if (input_vector_indices.empty()) {
      return std::make_pair(std::nullopt, normalised_vec_grad);
    }
    return std::make_pair(input_vector_indices, normalised_vec_grad);
  } catch (const std::exception& e) {
    cleanupAfterBatchProcessing();
    throw;
  }
}

InferenceResult BoltGraph::evaluate(
    const std::vector<dataset::BoltDatasetPtr>& test_data,
    const dataset::BoltDatasetPtr& test_labels, const EvalConfig& eval_config) {
  DatasetContext predict_context(test_data, test_labels);

  bool has_labels = (test_labels != nullptr);

  MetricAggregator metrics = eval_config.getMetricAggregator();

  verifyCanPredict(
      predict_context, has_labels,
      /* returning_activations = */ eval_config.shouldReturnActivations(),
      /* num_metrics_tracked = */ metrics.getNumMetricsTracked());

  /*
   Because of how the datasets are read we know that all batches will not have
   a batch size larger than the first batch_size. We will be using the same
   datastructures to store the activations for every batch during training so
   we need this to be able to support the largest batch size.
  */
  prepareToProcessBatches(predict_context.batchSize(),
                          eval_config.sparseInferenceEnabled());

  InferenceOutputTracker outputTracker(
      _output, eval_config.shouldReturnActivations(),
      /* total_num_samples = */ predict_context.len());

  std::optional<ProgressBar> bar = makeOptionalProgressBar(
      /*make=*/eval_config.verbose(),
      /*description=*/"test",
      /*max_steps=*/predict_context.numBatches());

  auto test_start = std::chrono::high_resolution_clock::now();

  // TODO(josh/Nick): This try catch is kind of a hack, we should really use
  // some sort of RAII training context object whose destructor will
  // automatically delete the training state
  try {
    for (uint64_t batch_idx = 0; batch_idx < predict_context.numBatches();
         batch_idx++) {
      predict_context.setInputs(batch_idx, _inputs);

      uint64_t batch_size = predict_context.batchSize(batch_idx);
      const BoltBatch* batch_labels =
          has_labels ? &predict_context.labels()->at(batch_idx) : nullptr;

      processInferenceBatch(batch_size, batch_labels, metrics);

      if (bar) {
        bar->increment();
      }

      processOutputCallback(eval_config.outputCallback(), batch_size);

      outputTracker.saveOutputBatch(_output, batch_size);
    }
  } catch (const std::exception& e) {
    cleanupAfterBatchProcessing();
    throw;
  }

  cleanupAfterBatchProcessing();

  auto test_end = std::chrono::high_resolution_clock::now();
  int64_t test_time = std::chrono::duration_cast<std::chrono::milliseconds>(
                          test_end - test_start)
                          .count();

  std::string logline = fmt::format(
      "predict | epoch {} | updates {} | {} | batches {} | time {}ms", _epoch,
      _updates, metrics.summary(), predict_context.numBatches(), test_time);

  logging::info(logline);
  if (bar) {
    bar->close(logline);
  }

  metrics.logAndReset();
  auto metric_vals = metrics.getOutputFromInference();
  metric_vals["test_time"] = test_time;

  return {std::move(metric_vals), std::move(outputTracker)};
}

// Predicts on a single sample input for performance. Always returns
// activations and doesn't calculate metrics.
BoltVector BoltGraph::predictSingle(
    std::vector<BoltVector>&& test_data, bool use_sparse_inference,
    std::optional<std::string> output_node_name) {
  SingleBatchDatasetContext single_predict_context(std::move(test_data));

  verifyCanPredict(single_predict_context, /* has_labels = */ false,
                   /* returning_activations = */ true,
                   /* num_metrics_tracked = */ 0);

  prepareToProcessBatches(/* batch_size = */ 1, use_sparse_inference);

  // TODO(josh/Nick): This try catch is kind of a hack, we should really use
  // some sort of RAII training context object whose destructor will
  // automatically delete the training state
  try {
    single_predict_context.setInputs(/* batch_idx = */ 0, _inputs);
    forward(/* vec_index = */ 0, nullptr);
    BoltVector output_copy;
    if (output_node_name) {
      output_copy = getNodeByName(*output_node_name)
                        ->getOutputVector(/* vec_index = */ 0);
    } else {
      output_copy = _output->getOutputVector(
          /* vec_index = */ 0);
    }
    cleanupAfterBatchProcessing();
    return output_copy;
  } catch (const std::exception& e) {
    cleanupAfterBatchProcessing();
    throw;
  }
}

BoltBatch BoltGraph::predictSingleBatch(std::vector<BoltBatch>&& test_data,
                                        bool use_sparse_inference) {
  SingleBatchDatasetContext single_predict_context(std::move(test_data));

  verifyCanPredict(single_predict_context, /* has_labels = */ false,
                   /* returning_activations = */ true,
                   /* num_metrics_tracked = */ 0);

  uint32_t batch_size = single_predict_context.batchSize();

  prepareToProcessBatches(batch_size, use_sparse_inference);

  // TODO(josh/Nick): This try catch is kind of a hack, we should really use
  // some sort of RAII training context object whose destructor will
  // automatically delete the training state
  try {
    single_predict_context.setInputs(/* batch_idx = */ 0, _inputs);

    std::vector<BoltVector> outputs(batch_size);

#pragma omp parallel for default(none) shared(batch_size, outputs)
    for (uint32_t vec_index = 0; vec_index < batch_size; vec_index++) {
      forward(vec_index, nullptr);
      outputs[vec_index] = _output->getOutputVector(vec_index);
    }

    cleanupAfterBatchProcessing();
    return BoltBatch(std::move(outputs));
  } catch (const std::exception& e) {
    cleanupAfterBatchProcessing();
    throw;
  }
}

void BoltGraph::processInferenceBatch(uint64_t batch_size,
                                      const BoltBatch* batch_labels,
                                      MetricAggregator& metrics) {
  // Either we shouldn't track any metrics or there need to be labels
  assert((metrics.getNumMetricsTracked() == 0) || (batch_labels != nullptr));

#pragma omp parallel for default(none) shared(batch_size, batch_labels, metrics)
  for (uint64_t vec_id = 0; vec_id < batch_size; vec_id++) {
    // We set labels to nullptr so that they are not used in sampling during
    // inference.
    forward(vec_id, /*labels=*/nullptr);

    const auto& output = _output->getOutputVector(vec_id);

    if (batch_labels) {
      const auto& labels = (*batch_labels)[vec_id];
      metrics.processSample(output, labels);
    }
  }
}

void BoltGraph::processOutputCallback(
    const std::optional<std::function<void(const BoltVector&)>>&
        output_callback,
    uint32_t batch_size) {
  if (output_callback) {
    for (uint32_t vec_id_in_batch = 0; vec_id_in_batch < batch_size;
         vec_id_in_batch++) {
      const auto& current_output_vec =
          _output->getOutputVector(vec_id_in_batch);
      output_callback.value()(current_output_vec);
    }
  }
}

void BoltGraph::forward(uint32_t vec_index, const BoltVector* labels) {
  for (uint32_t i = 0; i < _nodes.size() - 1; i++) {
    _nodes[i]->forward(vec_index, nullptr);
  }
  _nodes.back()->forward(vec_index, labels);
}

void BoltGraph::backpropagate(uint32_t vec_index) {
  for (auto node_itr = _nodes.rbegin(); node_itr != _nodes.rend(); ++node_itr) {
    // std::cout << "NodeName = " << (*node_itr)->name() << std::endl;
    (*node_itr)->backpropagate(vec_index);
  }
}

void BoltGraph::prepareToProcessBatches(uint32_t batch_size,
                                        bool use_sparsity) {
  for (auto& node : _nodes) {
    node->prepareForBatchProcessing(batch_size, use_sparsity);
  }
}

void BoltGraph::cleanupAfterBatchProcessing() {
  for (auto& node : _nodes) {
    node->cleanupAfterBatchProcessing();
  }
}

void BoltGraph::updateParameters(float learning_rate) {
  for (auto& node : _nodes) {
    node->updateParameters(learning_rate);
  }
}

void BoltGraph::resetOutputGradients(uint32_t vec_index) {
  for (auto& node : _nodes) {
    node->getOutputVector(vec_index).zeroOutGradients();
  }
}

void BoltGraph::disableSparseParameterUpdates() {
  for (NodePtr& node : _nodes) {
    node->disableSparseParameterUpdates();
  }
}

void BoltGraph::traverseGraph() {
  std::queue<NodePtr> queue;
  std::unordered_set<NodePtr> visited;

  std::unordered_set<NodePtr> all_inputs;
  all_inputs.insert(_inputs.begin(), _inputs.end());

  std::unordered_map<NodePtr, int32_t> successor_counts = getSuccessorCounts();

  queue.push(_output);

  while (!queue.empty()) {
    auto& next = queue.front();
    if (!visited.count(next) && !next->isInputNode()) {
      _nodes.push_back(next);
      visited.insert(next);

      auto predecessors = next->getPredecessors();
      for (auto& pred : predecessors) {
        successor_counts[pred]--;
        if (successor_counts[pred] == 0) {
          queue.push(pred);
        }
      }
    }
    if (next->isInputNode()) {
      if (!all_inputs.count(next)) {
        throw exceptions::GraphCompilationFailure(
            "Found input that was not provided in list of input nodes.");
      }
      all_inputs.erase(next);
    }
    queue.pop();
  }

  if (!all_inputs.empty()) {
    throw exceptions::GraphCompilationFailure(
        "Not all provided inputs were reached during graph traversal.");
  }

  for (auto [node, cnt] : successor_counts) {
    if (cnt != 0) {
      throw exceptions::GraphCompilationFailure(
          "Cannot compile model from graph containing a cycle.");
    }
  }

  std::reverse(_nodes.begin(), _nodes.end());
}

std::unordered_map<NodePtr, int32_t> BoltGraph::getSuccessorCounts() const {
  std::unordered_map<NodePtr, int32_t> num_successors;

  std::queue<NodePtr> queue;
  std::unordered_set<NodePtr> visited;

  queue.push(_output);

  while (!queue.empty()) {
    auto& next = queue.front();
    if (!visited.count(next)) {
      visited.insert(next);

      auto predecessors = next->getPredecessors();
      for (auto& pred : predecessors) {
        num_successors[pred]++;
        queue.push(pred);
      }
    }

    queue.pop();
  }

  if (num_successors[_output] != 0) {
    throw exceptions::GraphCompilationFailure(
        "Output node cannot have successor nodes.");
  }

  return num_successors;
}

void BoltGraph::verifyCanTrain(const DatasetContext& train_context) {
  if (!graphCompiled()) {
    throw std::logic_error("Graph must be compiled before training");
  }

  if (!train_context.labels()) {
    throw std::invalid_argument("Must pass in labels for training.");
  }

  for (auto& node : _nodes) {
    node->initOptimizer(_optimizer_factory);
  }

  verifyInputForGraph(train_context);
}

void BoltGraph::verifyCanGetInputGradientSingle(
    const DatasetContextBase& single_input_gradients_context,
    bool explain_prediction_using_highest_activation,
    uint32_t num_output_nonzeros) {
  if (!graphCompiled()) {
    throw std::logic_error(
        "Graph must be compiled before getting input gradients");
  }
  if (!explain_prediction_using_highest_activation && num_output_nonzeros < 2) {
    throw std::invalid_argument(
        "The sparse output dimension should be atleast 2 to call "
        "getSecondHighestActivationId.");
  }

  for (auto& node : _nodes) {
    node->initOptimizer(_optimizer_factory);
  }

  verifyInputForGraph(single_input_gradients_context);
}

void BoltGraph::verifyCanPredict(const DatasetContextBase& predict_context,
                                 bool has_labels, bool returning_activations,
                                 uint32_t num_metrics_tracked) {
  if (!graphCompiled()) {
    throw std::logic_error("Graph must be compiled before inference");
  }

  if (!has_labels && num_metrics_tracked != 0) {
    throw std::invalid_argument("Cannot track accuracy metrics without labels");
  }
  if (!returning_activations && num_metrics_tracked == 0) {
    throw std::invalid_argument(
        "Doing inference without returning activations and no metrics is a "
        "NOOP");
  }

  verifyInputForGraph(predict_context);
}

void BoltGraph::verifyInputForGraph(const DatasetContextBase& context) {
  if (context.numVectorDatasets() != _inputs.size()) {
    throw std::invalid_argument(
        "Wrong number of dataset inputs, expected " +
        std::to_string(_inputs.size()) + " but received " +
        std::to_string(context.numVectorDatasets()) + ".");
  }
}

void BoltGraph::verifyGraphProperties() {
  GraphPropertyChecks::verifyOutputLayerIsValid(_output);

  GraphPropertyChecks::verifySoftmaxIsUsedWithCategoricalCrossEntropy(_output,
                                                                      _loss);

  GraphPropertyChecks::verifySigmoidIsUsedWithBinaryCrossEntropy(_output,
                                                                 _loss);
}

void BoltGraph::rebuildHashTables() {
  for (auto& layer : _internal_fully_connected_layers) {
    layer->buildHashTables();
  }
}

void BoltGraph::reconstructHashFunctions() {
  for (auto& layer : _internal_fully_connected_layers) {
    layer->reBuildHashFunction();
  }
}

void BoltGraph::freezeHashTables(bool insert_labels_if_not_found) {
  for (auto& layer : _internal_fully_connected_layers) {
    layer->freezeHashTables(/* insert_labels_if_not_found= */ false);
  }

  if (insert_labels_if_not_found) {
    for (auto& layer : _output->getInternalFullyConnectedLayers()) {
      layer->freezeHashTables(/* insert_labels_if_not_found= */ true);
    }
  }
}

template void BoltGraph::serialize(cereal::BinaryInputArchive&);
template void BoltGraph::serialize(cereal::BinaryOutputArchive&);

template <class Archive>
void BoltGraph::serialize(Archive& archive) {
  archive(_nodes, _output, _inputs, _internal_fully_connected_layers, _loss,
          _optimizer_factory, _epoch, _updates);
}

void BoltGraph::save(const std::string& filename) const {
  std::ofstream filestream =
      dataset::SafeFileIO::ofstream(filename, std::ios::binary);
  save_stream(filestream);
}

void BoltGraph::save_stream(std::ostream& output_stream) const {
  if (!graphCompiled()) {
    throw exceptions::NodeStateMachineError(
        "Cannot save graph that is not compiled.");
  }
  cereal::BinaryOutputArchive oarchive(output_stream);
  oarchive(*this);
}

BoltGraphPtr BoltGraph::load(const std::string& filename) {
  std::ifstream filestream =
      dataset::SafeFileIO::ifstream(filename, std::ios::binary);
  return load_stream(filestream);
}

BoltGraphPtr BoltGraph::load_stream(std::istream& input_stream) {
  cereal::BinaryInputArchive iarchive(input_stream);
  std::shared_ptr<BoltGraph> deserialize_into(new BoltGraph());
  iarchive(*deserialize_into);
  return deserialize_into;
}

std::string BoltGraph::summarize(bool print, bool detailed) const {
  if (!graphCompiled()) {
    throw std::logic_error("Cannot summarize the graph before it is compiled.");
  }
  std::stringstream summary;
  summary << "\n";
  summary << "======================= Bolt Model =======================\n";
  for (const auto& node : getNodeTraversalOrder()) {
    node->summarize(summary, detailed);
  }
  summary << "============================================================\n";
  if (print) {
    std::cout << summary.str() << std::endl;
  }
  return summary.str();
}

NodePtr BoltGraph::getNodeByName(const std::string& node_name) const {
  if (!graphCompiled()) {
    throw std::logic_error(
        "Cannot get a node by name from the graph before it is compiled.");
  }
  for (const auto& node : getNodeTraversalOrder()) {
    if (node->name() == node_name) {
      return node;
    }
  }
  throw std::invalid_argument("A node with name \"" + node_name +
                              "\" was not found");
}

}  // namespace thirdai::bolt<|MERGE_RESOLUTION|>--- conflicted
+++ resolved
@@ -79,11 +79,10 @@
 #endif
 }
 
-<<<<<<< HEAD
 void BoltGraph::compile(std::shared_ptr<LossFunction> loss,
                         bool print_when_done) {
   compileWithOptimizer(std::move(loss),
-                       std::make_shared<optimizers::AdamOptimizerFactory>(),
+                       std::make_shared<optimizers::AdamFactory>(),
                        print_when_done);
 }
 
@@ -91,14 +90,9 @@
   Provides support for logging, validation, and model saving
   to distributed training.
 */
-void BoltGraph::log_validate_and_save(uint32_t batch_size,
-                                      const TrainConfig& train_config,
-                                      MetricAggregator& train_metrics) {
-=======
 void BoltGraph::logValidateAndSave(uint32_t batch_size,
                                    const TrainConfig& train_config,
                                    MetricAggregator& train_metrics) {
->>>>>>> 63615a6f
   if (train_config.logLossFrequency() != 0 &&
       _updates % train_config.logLossFrequency() == 0) {
     logging::info("train | epoch {} | updates {} | {}", (_epoch), _updates,
