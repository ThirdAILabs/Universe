--- conflicted
+++ resolved
@@ -562,7 +562,6 @@
   verifyInputForGraph(train_context);
 }
 
-<<<<<<< HEAD
 void BoltGraph::verifyCanGetInputGradients(
     const DatasetContext& input_gradients_context,
     uint32_t required_labels_size, uint32_t input_data_len, bool best_index,
@@ -585,10 +584,7 @@
   verifyInputForGraph(input_gradients_context);
 }
 
-void BoltGraph::verifyCanPredict(const DatasetContext& predict_context,
-=======
 void BoltGraph::verifyCanPredict(const DatasetContextBase& predict_context,
->>>>>>> 74aa5661
                                  bool has_labels, bool returning_activations,
                                  uint32_t num_metrics_tracked) {
   if (!graphCompiled()) {
