--- conflicted
+++ resolved
@@ -181,8 +181,6 @@
                                   /* use_sparsity=*/true);
         }
 
-<<<<<<< HEAD
-=======
         const std::optional<SaveContext>& save_context =
             train_config.saveContext();
         if (save_context && save_context->frequency() != 0 &&
@@ -192,7 +190,6 @@
           save(checkpoint_path);
         }
 
->>>>>>> e2af5ddc
         callbacks.onBatchEnd(*this, train_state);
       }
 
