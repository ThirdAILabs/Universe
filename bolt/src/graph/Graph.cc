--- conflicted
+++ resolved
@@ -407,15 +407,10 @@
 void BoltGraph::verifyGraphProperties() {
   GraphPropertyChecks::verifyOutputIsNotInputLayer(_output);
 
-<<<<<<< HEAD
+  GraphPropertyChecks::verifyOutputIsNotConcatLayer(_output);
+
   GraphPropertyChecks::verifySoftmaxIsUsedWithCategoricalCrossEntropy(
       _output, _compilation_state->_loss);
-=======
-  GraphPropertyChecks::verifyOutputIsNotConcatLayer(_output);
-
-  GraphPropertyChecks::verifySoftmaxIsUsedWithCategoricalCrossEntropy(_output,
-                                                                      _loss);
->>>>>>> b964e6f1
 
   GraphPropertyChecks::verifySigmoidIsUsedWithBinaryCrossEntropy(
       _output, _compilation_state->_loss);
