--- conflicted
+++ resolved
@@ -58,39 +58,8 @@
   const dataset::BoltDatasetPtr& labels() const { return _labels; }
 
  private:
-<<<<<<< HEAD
-  static void verifyBatchSizes(const dataset::BoltDatasetList& datasets) {
-    uint64_t first_batch_size = datasets.front()->batchSize();
-    for (const auto& dataset : datasets) {
-      if (dataset->batchSize() != first_batch_size) {
-        throw std::invalid_argument(
-            "All datasets must have the same batch size, "
-            "but found " +
-            std::to_string(first_batch_size) +
-            " for one dataset's batch size and " +
-            std::to_string(dataset->batchSize()) + " for another");
-      }
-    }
-  }
-
-  static void verifyDatasetLens(const dataset::BoltDatasetList& datasets) {
-    uint64_t first_dataset_len = datasets.front()->len();
-    for (const auto& dataset : datasets) {
-      if (dataset->len() != first_dataset_len) {
-        std::stringstream error_msg;
-        error_msg << "All passed in datasets must have the same number "
-                     "of total examples, but found "
-                  << dataset->len() << " samples in one dataset and "
-                  << first_dataset_len << " samples in another.";
-        throw std::invalid_argument(error_msg.str());
-      }
-    }
-  }
-=======
-  static void verifyBatchSizes(const dataset::DatasetBaseList& datasets);
-
-  static void verifyDatasetLens(const dataset::DatasetBaseList& datasets);
->>>>>>> bdcb3cf4
+  static void verifyBatchSizes(const dataset::BoltDatasetList& datasets);
+  static void verifyDatasetLens(const dataset::BoltDatasetList& datasets);
 
   std::vector<dataset::BoltDatasetPtr> _data;
   dataset::BoltDatasetPtr _labels;
