--- conflicted
+++ resolved
@@ -30,17 +30,10 @@
 
 /**
  * This class stores information about the datasets passed into train or
-<<<<<<< HEAD
- * predict. This is to provide a simple interface to interact with the datasets,
- * and also performs checks that they all have the same length, batch size, etc.
- * Finally it provides methods for obtaining the length and batch size of the
- * datasets once they are verified to be correct.
-=======
  * predict. This is to provide a simple interface to interact with the
  * datasets, and also performs checks that they all have the same length,
  * batch size, etc. Finally it provides methods for obtaining the length and
  * batch size of the datasets once they are verified to be correct.
->>>>>>> b2097c53
  */
 class DatasetContext final : public DatasetContextBase {
  public:
@@ -66,14 +59,8 @@
     verifyBatchSizes(_all_dag_datasets);
   }
 
-<<<<<<< HEAD
-  virtual void setInputs(uint64_t batch_idx,
-                         const std::vector<InputPtr>& inputs,
-                         const std::vector<TokenInputPtr>& token_inputs) {
-=======
   void setInputs(uint64_t batch_idx, const std::vector<InputPtr>& inputs,
                  const std::vector<TokenInputPtr>& token_inputs) override {
->>>>>>> b2097c53
     for (uint32_t i = 0; i < inputs.size(); i++) {
       inputs[i]->setInputs(&_data[i]->at(batch_idx));
     }
@@ -96,24 +83,11 @@
     return _all_dag_datasets.front()->numBatches();
   }
 
-<<<<<<< HEAD
-  virtual uint64_t numVectorDatasets() const { return _data.size(); }
-
-  virtual uint64_t numTokenDatasets() const { return _tokens.size(); }
-
-  virtual const dataset::BoltDatasetPtr& labels() const { return _labels; }
-
-  virtual ~DatasetContext() = default;
-
- protected:
-  DatasetContext() = default;
-=======
   uint64_t numVectorDatasets() const override { return _data.size(); }
 
   uint64_t numTokenDatasets() const override { return _tokens.size(); }
 
   const dataset::BoltDatasetPtr& labels() const { return _labels; }
->>>>>>> b2097c53
 
  private:
   static void verifyBatchSizes(const dataset::DatasetBaseList& datasets) {
@@ -151,16 +125,6 @@
 };
 
 /**
-<<<<<<< HEAD
- * This class provides the same interface as DatasetContext but is constructed
- * assuming a single sample input.
- */
-class SingleUnitDatasetContext : public DatasetContext {
- public:
-  SingleUnitDatasetContext(const std::vector<BoltVector>& data,
-                           const std::vector<std::vector<uint32_t>>& tokens)
-      : _labels(nullptr) {
-=======
  * This class provides the interface from DatasetContextBase but is constructed
  * assuming a single sample input for inference.
  */
@@ -168,7 +132,6 @@
  public:
   SingleUnitDatasetContext(std::vector<BoltVector>&& data,
                            std::vector<std::vector<uint32_t>>&& tokens) {
->>>>>>> b2097c53
     for (auto vector : data) {
       _data.push_back(BoltBatch({std::move(vector)}));
     }
@@ -194,34 +157,12 @@
     }
   }
 
-<<<<<<< HEAD
-  uint64_t batchSize() const override { return 1; }
-
-  uint64_t batchSize(uint64_t batch_idx) const override {
-    (void)batch_idx;
-    return 1;
-  }
-
-  uint64_t len() const override { return 1; }
-
-  uint64_t numBatches() const override { return 1; }
-
-=======
->>>>>>> b2097c53
   uint64_t numVectorDatasets() const override { return _data.size(); }
 
   uint64_t numTokenDatasets() const override { return _tokens.size(); }
 
-<<<<<<< HEAD
-  const dataset::BoltDatasetPtr& labels() const override { return _labels; }
-
   std::vector<BoltBatch> _data;
   std::vector<dataset::BoltTokenBatch> _tokens;
-  dataset::BoltDatasetPtr _labels;
-=======
-  std::vector<BoltBatch> _data;
-  std::vector<dataset::BoltTokenBatch> _tokens;
->>>>>>> b2097c53
 };
 
 }  // namespace thirdai::bolt