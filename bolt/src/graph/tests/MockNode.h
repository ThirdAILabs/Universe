--- conflicted
+++ resolved
@@ -16,13 +16,8 @@
 
   MOCK_METHOD(bool, isInputNode, (), (const override));
 
-<<<<<<< HEAD
-  MOCK_METHOD(void, enableDistributedTraining, (), (override));
-
   MOCK_METHOD(bool, trainable, (bool flag), (override));
 
-=======
->>>>>>> 606fa822
  private:
   MOCK_METHOD(void, compileImpl, (), (override));
 
