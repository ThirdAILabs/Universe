--- conflicted
+++ resolved
@@ -12,91 +12,14 @@
 
 namespace thirdai::bolt::tests {
 
-// state 1 = constructed
+// state 1 = predecessors not set
 // state 2 = predecessors set
-<<<<<<< HEAD
-// state 3 = compiled
-=======
 // state 3 = parameters initialized
->>>>>>> 3e5f0dcd
 // state 4 = prepared for batch processing
 
 // TODO(Josh): Do we want to try to test forward and backpropogate and other
 //  methods that use assertions instead of exceptions?
 
-<<<<<<< HEAD
-void testBadCallsInState1(
-    const std::shared_ptr<ConcatenateNode>& concatenated_node,
-    const NodePtr& mock_input) {
-  ASSERT_THROW(  // NOLINT since clang-tidy doesn't like ASSERT_THROW
-      concatenated_node->prepareForBatchProcessing(/* batch_size = */ 0,
-                                                   /* use_sparsity = */ false),
-      exceptions::NodeStateMachineError);
-  ASSERT_THROW(  // NOLINT since clang-tidy doesn't like ASSERT_THROW
-      concatenated_node->cleanupAfterBatchProcessing(),
-      exceptions::NodeStateMachineError);
-  ASSERT_THROW(  // NOLINT since clang-tidy doesn't like ASSERT_THROW
-      concatenated_node->name(), exceptions::NodeStateMachineError);
-  LayerNameManager name_manager;
-  ASSERT_THROW(  // NOLINT since clang-tidy doesn't like ASSERT_THROW
-      concatenated_node->compile(name_manager),
-      exceptions::NodeStateMachineError);
-  ASSERT_THROW(  // NOLINT since clang-tidy doesn't like ASSERT_THROW
-      concatenated_node->setConcatenatedNodes({mock_input, mock_input}),
-      exceptions::NodeStateMachineError);
-}
-
-void testBadCallsInState2(
-    const std::shared_ptr<ConcatenateNode>& concatenated_node,
-    const NodePtr& mock_input) {
-  ASSERT_THROW(  // NOLINT since clang-tidy doesn't like ASSERT_THROW
-      concatenated_node->prepareForBatchProcessing(/* batch_size = */ 0,
-                                                   /* use_sparsity = */ false),
-      exceptions::NodeStateMachineError);
-  ASSERT_THROW(  // NOLINT since clang-tidy doesn't like ASSERT_THROW
-      concatenated_node->cleanupAfterBatchProcessing(),
-      exceptions::NodeStateMachineError);
-  ASSERT_THROW(  // NOLINT since clang-tidy doesn't like ASSERT_THROW
-      concatenated_node->name(), exceptions::NodeStateMachineError);
-  LayerNameManager name_manager;
-  ASSERT_THROW(  // NOLINT since clang-tidy doesn't like ASSERT_THROW
-      concatenated_node->setConcatenatedNodes({mock_input, mock_input}),
-      exceptions::NodeStateMachineError);
-}
-
-void testBadCallsInState3(
-    const std::shared_ptr<ConcatenateNode>& concatenated_node,
-    const NodePtr& mock_input) {
-  ASSERT_THROW(  // NOLINT since clang-tidy doesn't like ASSERT_THROW
-      concatenated_node->cleanupAfterBatchProcessing(),
-      exceptions::NodeStateMachineError);
-  LayerNameManager name_manager;
-  ASSERT_THROW(  // NOLINT since clang-tidy doesn't like ASSERT_THROW
-      concatenated_node->compile(name_manager),
-      exceptions::NodeStateMachineError);
-  ASSERT_THROW(  // NOLINT since clang-tidy doesn't like ASSERT_THROW
-      concatenated_node->setConcatenatedNodes({mock_input, mock_input}),
-      exceptions::NodeStateMachineError);
-}
-
-void testBadCallsInState4(
-    const std::shared_ptr<ConcatenateNode>& concatenated_node,
-    const NodePtr& mock_input) {
-  ASSERT_THROW(  // NOLINT since clang-tidy doesn't like ASSERT_THROW
-      concatenated_node->prepareForBatchProcessing(/* batch_size = */ 0,
-                                                   /* use_sparsity = */ false),
-      exceptions::NodeStateMachineError);
-  ASSERT_THROW(  // NOLINT since clang-tidy doesn't like ASSERT_THROW
-      concatenated_node->name(), exceptions::NodeStateMachineError);
-  LayerNameManager name_manager;
-  ASSERT_THROW(  // NOLINT since clang-tidy doesn't like ASSERT_THROW
-      concatenated_node->compile(name_manager),
-      exceptions::NodeStateMachineError);
-  ASSERT_THROW(  // NOLINT since clang-tidy doesn't like ASSERT_THROW
-      concatenated_node->setConcatenatedNodes({mock_input, mock_input}),
-      exceptions::NodeStateMachineError);
-}
-=======
 class NodeStateMachineTest {
  public:
   explicit NodeStateMachineTest(NodePtr node) : _node(std::move(node)) {
@@ -111,32 +34,10 @@
 
     moveNodeState1ToState2();
     testBadCallsInState2();
->>>>>>> 3e5f0dcd
 
     moveNodeState2ToState3();
     testBadCallsInState3();
 
-<<<<<<< HEAD
-void moveNodeState2ToState3(
-    const std::shared_ptr<ConcatenateNode>& concatenated_node) {
-  LayerNameManager name_manager;
-  ASSERT_NO_THROW(  // NOLINT since clang-tidy doesn't like ASSERT_NO_THROW
-      concatenated_node->compile(name_manager));
-}
-
-void moveNodeState3ToState4(
-    const std::shared_ptr<ConcatenateNode>& concatenated_node) {
-  ASSERT_NO_THROW(  // NOLINT since clang-tidy doesn't like ASSERT_NO_THROW
-      concatenated_node->prepareForBatchProcessing(/* batch_size = */ 0,
-                                                   /* use_sparsity = */ false));
-}
-
-void moveNodeState4ToState3(
-    const std::shared_ptr<ConcatenateNode>& concatenated_node) {
-  ASSERT_NO_THROW(  // NOLINT since clang-tidy doesn't like ASSERT_NO_THROW
-      concatenated_node->cleanupAfterBatchProcessing());
-}
-=======
     uint32_t cycle_iterations = 10;
     for (uint32_t i = 0; i < cycle_iterations; i++) {
       moveNodeState3ToState4();
@@ -157,8 +58,9 @@
   }
 
   void moveNodeState2ToState3() {
+    LayerNameManager manager;
     ASSERT_NO_THROW(  // NOLINT since clang-tidy doesn't like ASSERT_NO_THROW
-        _node->initializeParameters());
+        _node->compile(manager));
   }
 
   void moveNodeState3ToState4() {
@@ -175,8 +77,9 @@
 
   // Methods for testing invalid calls within each state.
   void testBadCallsInState1() {
-    ASSERT_THROW(  // NOLINT since clang-tidy doesn't like ASSERT_THROW
-        _node->initializeParameters(), exceptions::NodeStateMachineError);
+    LayerNameManager manager;
+    ASSERT_NO_THROW(  // NOLINT since clang-tidy doesn't like ASSERT_NO_THROW
+        _node->compile(manager));
 
     ASSERT_THROW(  // NOLINT since clang-tidy doesn't like ASSERT_THROW
         _node->prepareForBatchProcessing(
@@ -208,8 +111,9 @@
     ASSERT_THROW(  // NOLINT since clang-tidy doesn't like ASSERT_THROW
         setNodePrecessors({_mock_node}), exceptions::NodeStateMachineError);
 
-    ASSERT_THROW(  // NOLINT since clang-tidy doesn't like ASSERT_THROW
-        _node->initializeParameters(), exceptions::NodeStateMachineError);
+    LayerNameManager manager;
+    ASSERT_NO_THROW(  // NOLINT since clang-tidy doesn't like ASSERT_NO_THROW
+        _node->compile(manager));
 
     ASSERT_THROW(  // NOLINT since clang-tidy doesn't like ASSERT_THROW
         _node->cleanupAfterBatchProcessing(),
@@ -220,8 +124,9 @@
     ASSERT_THROW(  // NOLINT since clang-tidy doesn't like ASSERT_THROW
         setNodePrecessors({_mock_node}), exceptions::NodeStateMachineError);
 
-    ASSERT_THROW(  // NOLINT since clang-tidy doesn't like ASSERT_THROW
-        _node->initializeParameters(), exceptions::NodeStateMachineError);
+    LayerNameManager manager;
+    ASSERT_NO_THROW(  // NOLINT since clang-tidy doesn't like ASSERT_NO_THROW
+        _node->compile(manager));
 
     ASSERT_THROW(  // NOLINT since clang-tidy doesn't like ASSERT_THROW
         _node->prepareForBatchProcessing(
@@ -250,19 +155,14 @@
     concat_node->setConcatenatedNodes(predecessors);
   }
 };
->>>>>>> 3e5f0dcd
 
 TEST(NodeStateMachineTest, ConcatenateStateMachine) {
   auto concatenated_node = std::make_shared<ConcatenateNode>();
 
   ConcatenateStateMachineTest test(concatenated_node);
 
-<<<<<<< HEAD
-  testBadCallsInState1(concatenated_node, mock_input);
-=======
   test.runTest();
 }
->>>>>>> 3e5f0dcd
 
 class FullyConnectedStateMachineTest final : public NodeStateMachineTest {
  public:
@@ -275,22 +175,6 @@
         dynamic_cast<FullyConnectedNode*>(_node.get());
     ASSERT_NE(fully_connected, nullptr);
 
-<<<<<<< HEAD
-  moveNodeState2ToState3(concatenated_node);
-
-  testBadCallsInState3(concatenated_node, mock_input);
-
-  uint32_t cycle_iterations = 10;
-  for (uint32_t i = 0; i < cycle_iterations; i++) {
-    moveNodeState3ToState4(concatenated_node);
-
-    testBadCallsInState4(concatenated_node, mock_input);
-
-    moveNodeState4ToState3(concatenated_node);
-
-    testBadCallsInState3(concatenated_node, mock_input);
-  }
-=======
     fully_connected->addPredecessor(predecessors.at(0));
   }
 };
@@ -302,7 +186,6 @@
   FullyConnectedStateMachineTest test(fully_connected_node);
 
   test.runTest();
->>>>>>> 3e5f0dcd
 }
 
 }  // namespace thirdai::bolt::tests