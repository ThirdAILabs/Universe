--- conflicted
+++ resolved
@@ -107,11 +107,7 @@
     BoltBatch& batch = data->at(batch_idx);
     for (uint32_t vec_idx = 0; vec_idx < batch.getBatchSize(); vec_idx++) {
       BoltVector output_vec = model.predictSingle(
-<<<<<<< HEAD
-          {batch[vec_idx]}, {}, config.sparseInferenceEnabled());
-=======
           {std::move(batch[vec_idx])}, {}, config.sparseInferenceEnabled());
->>>>>>> b2097c53
 
       ASSERT_EQ(output_vec.len, n_classes);
       for (uint32_t i = 0; i < n_classes; i++) {
