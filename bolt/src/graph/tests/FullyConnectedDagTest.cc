#include "TestDatasetGenerators.h"
#include <bolt/src/graph/Graph.h>
#include <bolt/src/graph/nodes/FullyConnected.h>
#include <bolt/src/graph/nodes/Input.h>
#include <bolt/src/layers/LayerConfig.h>
#include <bolt/src/layers/LayerUtils.h>
#include <bolt/src/loss_functions/LossFunctions.h>
#include <bolt/src/metrics/MetricAggregator.h>
<<<<<<< HEAD
#include <bolt_vector/src/BoltVector.h>
=======
>>>>>>> b7feccc4
#include <gtest/gtest.h>
#include <algorithm>
#include <optional>
#include <random>
#include <sstream>
#include <vector>

namespace thirdai::bolt::tests {

static constexpr uint32_t n_classes = 100;
static constexpr uint32_t n_batches = 100;
static constexpr uint32_t batch_size = 100;

static BoltGraph getSingleLayerModel() {
  auto input_layer = Input::make(n_classes);
  auto output_layer = FullyConnectedNode::makeDense(n_classes, "softmax");
  output_layer->addPredecessor(input_layer);

  BoltGraph model({input_layer}, output_layer);
  model.compile(std::make_shared<CategoricalCrossEntropyLoss>());

  return model;
}

static TrainConfig getTrainConfig(uint32_t epochs) {
  TrainConfig config =
      TrainConfig::makeConfig(/* learning_rate= */ 0.001, /* epochs= */ epochs)
          .withMetrics({"mean_squared_error"})
          .silence();

  return config;
}

static EvalConfig getEvalConfig() {
  EvalConfig config =
      EvalConfig::makeConfig().withMetrics({"categorical_accuracy"}).silence();

  return config;
}

TEST(FullyConnectedDagTest, TrainSimpleDatasetSingleLayerNetwork) {
  BoltGraph model = getSingleLayerModel();

  auto [data, labels] = TestDatasetGenerators::generateSimpleVectorDataset(
      /* n_classes= */ n_classes, /* n_batches= */ n_batches,
      /* batch_size= */ batch_size, /* noisy_dataset= */ false);

  model.train(/* train_data= */ {data}, labels,
              getTrainConfig(/* epochs= */ 5));

  auto test_metrics =
      model.evaluate(/* test_data= */ {data}, labels, getEvalConfig());

  ASSERT_GE(test_metrics.first["categorical_accuracy"], 0.98);
}

TEST(FullyConnectedDagTest, TrainNoisyDatasetSingleLayerNetwork) {
  BoltGraph model = getSingleLayerModel();

  auto [data, labels] = TestDatasetGenerators::generateSimpleVectorDataset(
      /* n_classes= */ n_classes, /* n_batches= */ n_batches,
      /* batch_size= */ batch_size, /* noisy_dataset= */ true);

  model.train(/* train_data= */ {data}, labels,
              getTrainConfig(/* epochs= */ 5));

  auto test_metrics =
      model.evaluate(/* test_data= */ {data}, labels, getEvalConfig());

  ASSERT_LE(test_metrics.first["categorical_accuracy"], 0.2);
}

/*
 * This test asserts that predict(..) and predictSingle(..) return the same
 * activations with the same set of inputs.
 */
TEST(FullyConnectedDagTest, SamePredictAndPredictSingleResults) {
  BoltGraph model = getSingleLayerModel();

  auto [data, labels] = TestDatasetGenerators::generateSimpleVectorDataset(
      /* n_classes= */ n_classes, /* n_batches= */ n_batches,
      /* batch_size= */ batch_size, /* noisy_dataset= */ false);

  model.train(/* train_data= */ {data}, labels,
              getTrainConfig(/* epochs= */ 5));

  EvalConfig config = getEvalConfig().returnActivations();

  auto [_, all_inference_output] =
      model.evaluate(/* test_data= */ {data}, labels, config);

  ASSERT_EQ(all_inference_output.numSamples(), data->len());

  const float* all_activations_ptr =
      all_inference_output.getNonowningActivationPointer();

  uint32_t all_activations_idx = 0;
  for (uint64_t batch_idx = 0; batch_idx < data->numBatches(); batch_idx++) {
    BoltBatch& batch = data->at(batch_idx);
    for (uint32_t vec_idx = 0; vec_idx < batch.getBatchSize(); vec_idx++) {
      BoltVector output_vec = model.predictSingle(
          {std::move(batch[vec_idx])}, config.sparseInferenceEnabled());

      ASSERT_EQ(output_vec.len, n_classes);
      for (uint32_t i = 0; i < n_classes; i++) {
        ASSERT_EQ(output_vec.activations[i],
                  all_activations_ptr[all_activations_idx]);
        all_activations_idx++;
      }
    }
  }
}

static BoltGraph getMultiLayerModel(const std::string& hidden_layer_act,
                                    const std::string& output_layer_act) {
  auto input_layer = Input::make(n_classes);

  auto hidden_layer = FullyConnectedNode::makeAutotuned(
      /* dim= */ 10000, /* sparsity= */ 0.1,
      /* activation= */ hidden_layer_act);

  hidden_layer->addPredecessor(input_layer);

  auto output_layer = FullyConnectedNode::makeDense(
      /* dim= */ n_classes, /* activation= */ output_layer_act);

  output_layer->addPredecessor(hidden_layer);

  BoltGraph model({input_layer}, output_layer);

  EXPECT_TRUE(output_layer_act == "softmax" || output_layer_act == "sigmoid");

  if (output_layer_act == "softmax") {
    model.compile(std::make_shared<CategoricalCrossEntropyLoss>());
  } else if (output_layer_act == "sigmoid") {
    model.compile(std::make_shared<BinaryCrossEntropyLoss>());
  }

  return model;
}

static void testSimpleDatasetMultiLayerModel(
    const std::string& hidden_layer_act, const std::string& output_layer_act,
    uint32_t epochs) {
  BoltGraph model = getMultiLayerModel(hidden_layer_act, output_layer_act);

  auto [data, labels] = TestDatasetGenerators::generateSimpleVectorDataset(
      /* n_classes= */ n_classes, /* n_batches= */ n_batches,
      /* batch_size= */ batch_size, /* noisy_dataset= */ false);

  auto train_metrics =
      model.train(/* train_data= */ {data}, labels, getTrainConfig(epochs));

  ASSERT_LT(train_metrics.at("mean_squared_error").back(),
            train_metrics.at("mean_squared_error").front());

  auto test_metrics =
      model.evaluate(/* test_data= */ {data}, labels, getEvalConfig());

  ASSERT_GE(test_metrics.first["categorical_accuracy"], 0.99);
}

TEST(FullyConnectedDagTest, TrainSimpleDatasetMultiLayerNetworkRelu) {
  testSimpleDatasetMultiLayerModel("relu", "softmax", /* epochs= */ 2);
}

TEST(FullyConnectedDagTest, TrainSimpleDatasetMultiLayerNetworkTanh) {
  testSimpleDatasetMultiLayerModel("tanh", "softmax", /* epochs= */ 2);
}

TEST(FullyConnectedDagTest, TrainSimpleDatasetMultiLayerNetworkSigmoid) {
  testSimpleDatasetMultiLayerModel("relu", "sigmoid", /* epochs= */ 5);
}

TEST(FullyConnectedDagTest, TrainNoisyDatasetMultiLayerNetwork) {
  BoltGraph model = getMultiLayerModel("relu", "softmax");

  auto [data, labels] = TestDatasetGenerators::generateSimpleVectorDataset(
      /* n_classes= */ n_classes, /* n_batches= */ n_batches,
      /* batch_size= */ batch_size, /* noisy_dataset= */ true);

  model.train(/* train_data= */ {data}, labels,
              getTrainConfig(/* epochs= */ 2));

  auto test_metrics =
      model.evaluate(/* test_data= */ {data}, labels, getEvalConfig());

  ASSERT_LE(test_metrics.first["categorical_accuracy"], 0.2);
}

TEST(FullyConnectedDagTest, TrainOnBatch) {
  auto model = getMultiLayerModel("relu", "softmax");

  std::vector<uint32_t> batch_sizes = {10, 20, 30, 20, 30};

  MetricAggregator metrics({});
  for (uint32_t batch_size_i : batch_sizes) {
    auto [data, labels] = TestDatasetGenerators::generateSimpleVectorDataset(
        /* n_classes= */ n_classes, /* n_batches= */ n_batches,
        /* batch_size= */ batch_size_i, /* noisy_dataset= */ false);

    for (uint32_t i = 0; i < data->numBatches(); i++) {
<<<<<<< HEAD
      std::vector<BoltBatch> batch_list;
      batch_list.emplace_back(std::move(data->at(i)));
      model.trainOnBatch(std::move(batch_list), labels->at(i),
=======
      model.trainOnBatch(std::move(data->at(i)), labels->at(i),
>>>>>>> b7feccc4
                         /* learning_rate= */ 0.001, metrics,
                         /* rebuild_hash_tables_interval= */ 10,
                         /* reconstruct_hash_functions_interval= */ 50);
    }
  }

  auto [test_data, test_labels] =
      TestDatasetGenerators::generateSimpleVectorDataset(
          /* n_classes= */ n_classes, /* n_batches= */ 20,
          /* batch_size= */ batch_size, /* noisy_dataset= */ false);

  auto test_metrics = model.evaluate(/* test_data= */ {test_data}, test_labels,
                                     getEvalConfig());
  ASSERT_GE(test_metrics.first["categorical_accuracy"], 0.95);
}

}  // namespace thirdai::bolt::tests<|MERGE_RESOLUTION|>--- conflicted
+++ resolved
@@ -6,10 +6,6 @@
 #include <bolt/src/layers/LayerUtils.h>
 #include <bolt/src/loss_functions/LossFunctions.h>
 #include <bolt/src/metrics/MetricAggregator.h>
-<<<<<<< HEAD
-#include <bolt_vector/src/BoltVector.h>
-=======
->>>>>>> b7feccc4
 #include <gtest/gtest.h>
 #include <algorithm>
 #include <optional>
@@ -212,13 +208,9 @@
         /* batch_size= */ batch_size_i, /* noisy_dataset= */ false);
 
     for (uint32_t i = 0; i < data->numBatches(); i++) {
-<<<<<<< HEAD
       std::vector<BoltBatch> batch_list;
       batch_list.emplace_back(std::move(data->at(i)));
       model.trainOnBatch(std::move(batch_list), labels->at(i),
-=======
-      model.trainOnBatch(std::move(data->at(i)), labels->at(i),
->>>>>>> b7feccc4
                          /* learning_rate= */ 0.001, metrics,
                          /* rebuild_hash_tables_interval= */ 10,
                          /* reconstruct_hash_functions_interval= */ 50);
