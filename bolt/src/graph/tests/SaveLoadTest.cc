--- conflicted
+++ resolved
@@ -21,12 +21,6 @@
   ModelWithLayers() {
     input = std::make_shared<Input>(n_classes);
 
-<<<<<<< HEAD
-    hidden1 = std::make_shared<FullyConnectedNode>(2000, 0.1, "relu");
-    hidden1->addPredecessor(input);
-
-    hidden2 = std::make_shared<FullyConnectedNode>(2000, 0.1, "relu");
-=======
     hidden1 = std::make_shared<FullyConnectedNode>(2000, "relu");
     hidden1->addPredecessor(input);
 
@@ -34,7 +28,6 @@
     normalized_hidden1->addPredecessor(hidden1);
 
     hidden2 = std::make_shared<FullyConnectedNode>(2000, "relu");
->>>>>>> db42f91c
     hidden2->addPredecessor(input);
 
     normalized_hidden2 = std::make_shared<LayerNormNode>();
