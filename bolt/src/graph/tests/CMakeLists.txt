--- conflicted
+++ resolved
@@ -68,8 +68,6 @@
   gtest_main
 )
 
-<<<<<<< HEAD
-=======
 add_executable(dag_dlrm_test DlrmTests.cc)
 target_link_libraries(
   dag_dlrm_test
@@ -77,7 +75,6 @@
   bolt_graph_lib
   gtest_main
 )
->>>>>>> 2e87eea9
 
 include(GoogleTest)
 gtest_discover_tests(layer_norm_node_test)
