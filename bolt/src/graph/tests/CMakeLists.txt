enable_testing()

add_executable(layer_norm_node_test LayerNormNodeTest.cc)
target_link_libraries(
  layer_norm_node_test
  PRIVATE
  bolt_graph_lib
  gtest_main
  gmock_main
)

add_executable(concatenated_node_test ConcatenatedNodeTest.cc)
target_link_libraries(
  concatenated_node_test
  PRIVATE
  bolt_graph_lib
  gtest_main
  gmock_main
)

add_executable(fully_connected_dag_test FullyConnectedDagTest.cc)
target_link_libraries(
  fully_connected_dag_test
  PRIVATE
  bolt_graph_lib
  gtest_main
)

add_executable(graph_traversal_test GraphTraversalTest.cc)
target_link_libraries(
  graph_traversal_test
  PRIVATE
  bolt_graph_lib
  gtest_main
  gmock_main
)

add_executable(graph_reject_inputs_test GraphRejectsInvalidInputsTest.cc)
target_link_libraries(
  graph_reject_inputs_test
  PRIVATE
  bolt_graph_lib
  gtest_main
)

add_executable(state_machine_test NodeStateMachineTest.cc)
target_link_libraries(
  state_machine_test
  PRIVATE
  bolt_graph_lib
  gtest_main
  gmock_main
)

add_executable(embedding_node_test EmbeddingNodeTest.cc)
target_link_libraries(
  embedding_node_test
  PRIVATE
  bolt_graph_lib
  gtest_main
)

add_executable(save_load_test SaveLoadTest.cc)
target_link_libraries(
  save_load_test
  PRIVATE
  bolt_graph_lib
  gtest_main
)

add_executable(switch_node_test SwitchNodeTest.cc)
target_link_libraries(
  switch_node_test
  PRIVATE
  bolt_graph_lib
  gtest_main
)

add_executable(dag_dlrm_test DlrmTests.cc)
target_link_libraries(
  dag_dlrm_test
  PRIVATE
  bolt_graph_lib
  gtest_main
)

<<<<<<< HEAD
add_executable(dag_dlrm_attention_test DlrmAttentionNodeTests.cc)
target_link_libraries(
  dag_dlrm_attention_test
=======
add_executable(predict_single_test PredictSingleTest.cc)
target_link_libraries(
  predict_single_test
>>>>>>> 76b5bd49
  PRIVATE
  bolt_graph_lib
  gtest_main
)

include(GoogleTest)

set(DAG_TESTS
  layer_norm_node_test
  concatenated_node_test
  fully_connected_dag_test
  graph_traversal_test
  graph_reject_inputs_test
  state_machine_test
  embedding_node_test
  save_load_test
  switch_node_test
  dag_dlrm_test
<<<<<<< HEAD
  dag_dlrm_attention_test
=======
  predict_single_test
>>>>>>> 76b5bd49
)

foreach(DAG_TEST IN LISTS DAG_TESTS)
  gtest_discover_tests(${DAG_TEST} DISCOVERY_TIMEOUT ${THIRDAI_GTEST_DISCOVERY_TIMEOUT})
endforeach()<|MERGE_RESOLUTION|>--- conflicted
+++ resolved
@@ -84,15 +84,17 @@
   gtest_main
 )
 
-<<<<<<< HEAD
 add_executable(dag_dlrm_attention_test DlrmAttentionNodeTests.cc)
 target_link_libraries(
   dag_dlrm_attention_test
-=======
+  PRIVATE
+  bolt_graph_lib
+  gtest_main
+)
+
 add_executable(predict_single_test PredictSingleTest.cc)
 target_link_libraries(
   predict_single_test
->>>>>>> 76b5bd49
   PRIVATE
   bolt_graph_lib
   gtest_main
@@ -111,11 +113,8 @@
   save_load_test
   switch_node_test
   dag_dlrm_test
-<<<<<<< HEAD
   dag_dlrm_attention_test
-=======
   predict_single_test
->>>>>>> 76b5bd49
 )
 
 foreach(DAG_TEST IN LISTS DAG_TESTS)
