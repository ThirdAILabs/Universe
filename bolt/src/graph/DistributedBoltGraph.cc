#include "DistributedBoltGraph.h"
#include "Graph.h"
#include <bolt/src/graph/DatasetContext.h>
#include <bolt/src/graph/ExecutionConfig.h>
#include <bolt/src/graph/InferenceOutputTracker.h>
#include <bolt/src/loss_functions/LossFunctions.h>
#include <bolt/src/metrics/MetricAggregator.h>
#include <utility>
#include <vector>

namespace thirdai::bolt {

void DistributedTrainingContext::calculateGradientSingleNode(
    uint32_t batch_idx) {
<<<<<<< HEAD
  _train_context.setInputs(batch_idx, _bolt_graph->_inputs,
                           _bolt_graph->_token_inputs);
=======
  _train_context.setInputs(batch_idx, _bolt_graph._inputs);
>>>>>>> dda50efa
  const BoltBatch& batch_labels = _train_context.labels()->at(batch_idx);
  _bolt_graph->processTrainingBatch(batch_labels, _metrics);
}

void DistributedTrainingContext::updateParametersSingleNode() const {
  _bolt_graph->updateParametersAndSampling(_learning_rate,
                                           _rebuild_hash_tables_batch,
                                           _reconstruct_hash_functions_batch);
}
uint64_t DistributedTrainingContext::numTrainingBatches() const {
  std::cout << _train_context.numBatches() << std::endl;
  return _train_context.numBatches();
}

void DistributedTrainingContext::finishTraining() const {
  _bolt_graph->cleanupAfterBatchProcessing();
}

NodePtr DistributedTrainingContext::getNodeByName(
    const std::string& node_name) const {
  return _bolt_graph->getNodeByName(node_name);
}

}  // namespace thirdai::bolt<|MERGE_RESOLUTION|>--- conflicted
+++ resolved
@@ -12,12 +12,7 @@
 
 void DistributedTrainingContext::calculateGradientSingleNode(
     uint32_t batch_idx) {
-<<<<<<< HEAD
-  _train_context.setInputs(batch_idx, _bolt_graph->_inputs,
-                           _bolt_graph->_token_inputs);
-=======
   _train_context.setInputs(batch_idx, _bolt_graph._inputs);
->>>>>>> dda50efa
   const BoltBatch& batch_labels = _train_context.labels()->at(batch_idx);
   _bolt_graph->processTrainingBatch(batch_labels, _metrics);
 }
