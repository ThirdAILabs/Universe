--- conflicted
+++ resolved
@@ -21,14 +21,8 @@
       const dataset::BoltDatasetPtr& train_labels,
       const TrainConfig& train_config, std::shared_ptr<LossFunction> loss,
       bool print_when_done)
-<<<<<<< HEAD
-      : _bolt_graph(std::make_shared<BoltGraph>(
-            std::vector<InputPtr>{std::move(inputs)}, output)),
-        _train_context(DatasetContext(train_data, {}, train_labels)),
-=======
       : _bolt_graph(BoltGraph(std::move(inputs), std::move(output))),
         _train_context(DatasetContext(train_data, train_labels)),
->>>>>>> dda50efa
         _learning_rate(train_config.learningRate()),
         _metrics(train_config.getMetricAggregator()),
         _rebuild_hash_tables_batch(
