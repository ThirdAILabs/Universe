--- conflicted
+++ resolved
@@ -1,5 +1,6 @@
 #pragma once
 
+#include <cereal/access.hpp>
 #include <cereal/archives/binary.hpp>
 #include <cereal/types/memory.hpp>
 #include <cereal/types/optional.hpp>
@@ -67,13 +68,11 @@
 
   const std::vector<NodePtr>& getNodeTraversalOrder() const { return _nodes; }
 
-<<<<<<< HEAD
   void save(const std::string& filename);
 
   static std::unique_ptr<BoltGraph> load(const std::string& filename);
-=======
+
   std::string summarize(bool print, bool detailed) const;
->>>>>>> ca9d2627
 
  private:
   template <typename BATCH_T>
@@ -119,16 +118,14 @@
 
   void reconstructHashFunctions();
 
-<<<<<<< HEAD
   // Private constructor for cereal.
   BoltGraph() {}
 
   friend class cereal::access;
   template <class Archive>
   void serialize(Archive& archive);
-=======
+
   bool graphCompiled() const { return _compilation_state.has_value(); }
->>>>>>> ca9d2627
 
   // List of nodes(layers) in the order in which they should be computed.
   std::vector<NodePtr> _nodes;
@@ -149,6 +146,12 @@
   struct CompilationState {
     // The loss function the graph was compiled with.
     std::shared_ptr<LossFunction> _loss;
+
+    friend cereal::access;
+    template <class Archive>
+    void serialize(Archive& archive) {
+      archive(_loss);
+    }
   };
 
   std::optional<CompilationState> _compilation_state;
