#pragma once

#include <wrappers/src/LicenseWrapper.h>
#include <cereal/access.hpp>
#include <cereal/archives/binary.hpp>
#include <cereal/types/memory.hpp>
#include <cereal/types/optional.hpp>
#include <cereal/types/vector.hpp>
#include "DatasetContext.h"
#include "ExecutionConfig.h"
#include "InferenceOutputTracker.h"
#include "Node.h"
#include <bolt/src/graph/nodes/Input.h>
#include <bolt/src/layers/FullyConnectedLayer.h>
#include <bolt/src/loss_functions/LossFunctions.h>
#include <bolt/src/metrics/MetricAggregator.h>
#include <bolt_vector/src/BoltVector.h>
#include <memory>
#include <optional>
#include <stdexcept>
#include <unordered_map>
#include <vector>

namespace thirdai::bolt {

class DistributedTrainingContext;

class BoltGraph {
  friend class DistributedTrainingContext;

 public:
  /*
    The graph is constructed with a list of input layers, the order of these
    input layers is used to define how training/test inputs are mapped to the
    specific layers. Using the output node the graph can be traversed backwards
    to discover a reverse ordering in which to execute the layers.
   */
  BoltGraph(std::vector<InputPtr> inputs, NodePtr output)
      : _output(std::move(output)),
        _inputs(std::move(inputs)),
        _epoch_count(0),
        _batch_cnt(0) {
    thirdai::licensing::LicenseWrapper::checkLicense();
  }

  /*
    When the layers are initially defined the only have information about their
    own dimensions, parameters etc. During compile the layers can use the
    information from their predecessor(s) such as output dim to fully
    initialize their parameters. Additionally in this function checks are
    performed to ensure the graph is properly formatted. For instance if
    CategoricalCrossEntropy loss is used, then it can verify that the output
    layer has a softmax activation.
  */
  void compile(std::shared_ptr<LossFunction> loss, bool print_when_done = true);

  MetricData train(const std::vector<dataset::BoltDatasetPtr>& train_data,
                   const dataset::BoltDatasetPtr& train_labels,
                   const TrainConfig& train_config);

  InferenceResult predict(const std::vector<dataset::BoltDatasetPtr>& test_data,
                          const dataset::BoltDatasetPtr& test_labels,
                          const PredictConfig& predict_config);

  std::pair<std::optional<std::vector<uint32_t>>, std::vector<float>>
  getInputGradientSingle(
      std::vector<BoltVector>&& input_data,
      bool explain_prediction_using_highest_activation = true,
      std::optional<uint32_t> neuron_to_explain = std::nullopt);

  BoltVector predictSingle(std::vector<BoltVector>&& test_data,
                           bool use_sparse_inference);

  BoltVector getLabelVectorExplainPrediction(
      uint32_t vec_id, bool explain_prediction_using_highest_activation);

  BoltVector getLabelVectorNeuronsToExplain(uint32_t required_index,
                                            uint32_t vec_id);

  std::vector<NodePtr> getNodeTraversalOrder() const {
    std::vector<NodePtr> nodes;
    nodes.insert(nodes.end(), _inputs.begin(), _inputs.end());
    nodes.insert(nodes.end(), _nodes.begin(), _nodes.end());

    return nodes;
  }

  void freezeHashTables(bool insert_labels_if_not_found);

  // This only saves the graph in the compiled state, that is any parameters and
  // graph structure are preserved, but any state related to train or predict is
  // discarded.
  void save(const std::string& filename);

  static std::unique_ptr<BoltGraph> load(const std::string& filename);

  std::string summarize(bool print, bool detailed) const;

  NodePtr getNodeByName(const std::string& node_name) const;

<<<<<<< HEAD
  void registerPerBatchCallback(GraphCallback callback) {
    _per_batch_callback = std::move(callback);
  }

  void registerPerEpochCallback(GraphCallback callback) {
    _per_epoch_callback = std::move(callback);
  }

  uint32_t outputDim() const { return _output->outputDim(); }

=======
>>>>>>> 29341562
 private:
  // Private constructor for cereal.
  BoltGraph() { thirdai::licensing::LicenseWrapper::checkLicense(); }

  void processTrainingBatch(const BoltBatch& batch_labels,
                            MetricAggregator& metrics);

  void processInferenceBatch(uint64_t batch_size, const BoltBatch* batch_labels,
                             MetricAggregator& metrics);

  void processOutputCallback(
      const std::optional<std::function<void(const BoltVector&)>>&
          output_callback,
      uint32_t batch_size);

  // Computes the forward pass through the graph.
  void forward(uint32_t vec_index, const BoltVector* labels);

  // Computes the backward pass through the graph.
  void backpropagate(uint32_t vec_index);

  void prepareToProcessBatches(uint32_t batch_size, bool use_sparsity);

  void cleanupAfterBatchProcessing();

  void updateParameters(float learning_rate, uint32_t batch_cnt);

  void resetOutputGradients(uint32_t vec_index);

  void updateParametersAndSampling(float learning_rate,
                                   uint32_t rebuild_hash_tables_batch,
                                   uint32_t reconstruct_hash_functions_batch);

  void traverseGraph();

  std::unordered_map<NodePtr, int32_t> getSuccessorCounts() const;

  void verifyCanTrain(const DatasetContext& train_context);

  void verifyCanGetInputGradientSingle(
      const DatasetContextBase& single_input_gradients_context,
      bool explain_prediction_using_highest_activation,
      uint32_t num_output_nonzeros);

  void verifyCanPredict(const DatasetContextBase& predict_context,
                        bool has_labels, bool returning_activations,
                        uint32_t num_metrics_tracked);

  void verifyInputForGraph(const DatasetContextBase& context);

  void verifyGraphProperties();

  void updateSampling(uint32_t rebuild_hash_tables_batch,
                      uint32_t reconstruct_hash_functions_batch);

  // This function make sure that the parameter updates are dense
  // in distributed setting even when the training is sparse
  void enableDistributedTraining();

  constexpr bool checkBatchInterval(uint32_t num_batches) const {
    return (_batch_cnt % num_batches) == (num_batches - 1);
  }

  void rebuildHashTables();

  void reconstructHashFunctions();

  friend class cereal::access;
  template <class Archive>
  void serialize(Archive& archive);

  bool graphCompiled() const { return _loss != nullptr; }

  // List of nodes(layers) in the order in which they should be computed.
  std::vector<NodePtr> _nodes;

  // Output layer.
  NodePtr _output;

  // Input layers. When train is called, the ith input is fed into the ith input
  // layer.
  std::vector<InputPtr> _inputs;

  // List of the sparse layers in the graph. This is so that we can do
  // things like enable sparse inference, update hash tables, or update hash
  // functions.
  std::vector<std::shared_ptr<FullyConnectedLayer>>
      _internal_fully_connected_layers;

  std::shared_ptr<LossFunction> _loss;

  uint32_t _epoch_count;
  uint32_t _batch_cnt;
};

using BoltGraphPtr = std::shared_ptr<BoltGraph>;

}  // namespace thirdai::bolt<|MERGE_RESOLUTION|>--- conflicted
+++ resolved
@@ -98,19 +98,8 @@
 
   NodePtr getNodeByName(const std::string& node_name) const;
 
-<<<<<<< HEAD
-  void registerPerBatchCallback(GraphCallback callback) {
-    _per_batch_callback = std::move(callback);
-  }
-
-  void registerPerEpochCallback(GraphCallback callback) {
-    _per_epoch_callback = std::move(callback);
-  }
-
   uint32_t outputDim() const { return _output->outputDim(); }
 
-=======
->>>>>>> 29341562
  private:
   // Private constructor for cereal.
   BoltGraph() { thirdai::licensing::LicenseWrapper::checkLicense(); }
