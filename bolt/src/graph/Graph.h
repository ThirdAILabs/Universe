#pragma once

#include <wrappers/src/LicenseWrapper.h>
#include <cereal/access.hpp>
#include <cereal/archives/binary.hpp>
#include <cereal/types/memory.hpp>
#include <cereal/types/optional.hpp>
#include <cereal/types/vector.hpp>
#include "DatasetContext.h"
#include "ExecutionConfig.h"
#include "InferenceOutputTracker.h"
#include "Node.h"
#include <bolt/src/graph/nodes/Input.h>
#include <bolt/src/graph/nodes/TokenInput.h>
#include <bolt/src/layers/BoltVector.h>
#include <bolt/src/layers/FullyConnectedLayer.h>
#include <bolt/src/loss_functions/LossFunctions.h>
#include <bolt/src/metrics/MetricAggregator.h>
#include <dataset/src/batch_types/BoltTokenBatch.h>
#include <cstddef>
#include <memory>
#include <optional>
#include <stdexcept>
#include <unordered_map>
#include <vector>

namespace thirdai::bolt {

using GraphCallback = std::function<void()>;

class BoltGraph {
 public:
  /*
    The graph is constructed with a list of input layers, the order of these
    input layers is used to define how training/test inputs are mapped to the
    specific layers. Using the output node the graph can be traversed backwards
    to discover a reverse ordering in which to execute the layers.
   */
  BoltGraph(std::vector<InputPtr> inputs, NodePtr output)
      : BoltGraph(std::move(inputs), /* token-inputs= */ {},
                  std::move(output)) {
    thirdai::licensing::LicenseWrapper::checkLicense();
  }

  BoltGraph(std::vector<InputPtr> inputs,
            std::vector<TokenInputPtr> token_inputs, NodePtr output)
      : _output(std::move(output)),
        _inputs(std::move(inputs)),
        _token_inputs(std::move(token_inputs)),
        _epoch_count(0),
        _batch_cnt(0),
        _per_batch_callback(std::nullopt),
        _per_epoch_callback(std::nullopt) {
    thirdai::licensing::LicenseWrapper::checkLicense();
  }

  /*
    When the layers are initially defined the only have information about their
    own dimensions, parameters etc. During compile the layers can use the
    information from their predecessor(s) such as output dim to fully
    initialize their parameters. Additionally in this function checks are
    performed to ensure the graph is properly formatted. For instance if
    CategoricalCrossEntropy loss is used, then it can verify that the output
    layer has a softmax activation.
  */
  void compile(std::shared_ptr<LossFunction> loss, bool print_when_done = true);

  MetricData train(
      const std::vector<dataset::BoltDatasetPtr>& train_data,
      const std::vector<dataset::BoltTokenDatasetPtr>& train_tokens,
      const dataset::BoltDatasetPtr& train_labels,
      const TrainConfig& train_config);

  InferenceResult predict(
      const std::vector<dataset::BoltDatasetPtr>& test_data,
      const std::vector<dataset::BoltTokenDatasetPtr>& test_tokens,
      const dataset::BoltDatasetPtr& test_labels,
      const PredictConfig& predict_config);

<<<<<<< HEAD
  std::pair<std::vector<std::vector<float>>,
            std::optional<std::vector<std::vector<uint32_t>>>>
  getInputGradients(const dataset::BoltDatasetPtr& input_data,
                    const dataset::BoltTokenDatasetPtr& input_tokens,
                    bool best_index,
                    const std::vector<uint32_t>& required_labels);
=======
  BoltVector predictSingle(std::vector<BoltVector>&& test_data,
                           std::vector<std::vector<uint32_t>>&& test_tokens,
                           bool use_sparse_inference);
>>>>>>> 74aa5661

  std::vector<NodePtr> getNodeTraversalOrder() const {
    std::vector<NodePtr> nodes;
    nodes.insert(nodes.end(), _inputs.begin(), _inputs.end());
    nodes.insert(nodes.end(), _token_inputs.begin(), _token_inputs.end());
    nodes.insert(nodes.end(), _nodes.begin(), _nodes.end());

    return nodes;
  }

  void freezeHashTables(bool insert_labels_if_not_found);

  // This only saves the graph in the compiled state, that is any parameters and
  // graph structure are preserved, but any state related to train or predict is
  // discarded.
  void save(const std::string& filename);

  static std::unique_ptr<BoltGraph> load(const std::string& filename);

  std::string summarize(bool print, bool detailed) const;

  NodePtr getNodeByName(const std::string& node_name) const;

  void registerPerBatchCallback(GraphCallback callback) {
    _per_batch_callback = std::move(callback);
  }

  void registerPerEpochCallback(GraphCallback callback) {
    _per_epoch_callback = std::move(callback);
  }

 private:
  // Private constructor for cereal.
  BoltGraph() { thirdai::licensing::LicenseWrapper::checkLicense(); }

  void processTrainingBatch(const BoltBatch& batch_labels, float learning_rate,
                            MetricAggregator& metrics);

  void processInferenceBatch(uint64_t batch_size, const BoltBatch* batch_labels,
                             MetricAggregator& metrics);

  void processOutputCallback(
      const std::optional<std::function<void(const BoltVector&)>>&
          output_callback,
      uint32_t batch_size);

  // Computes the forward pass through the graph.
  void forward(uint32_t vec_index, const BoltVector* labels);

  // Computes the backward pass through the graph.
  void backpropagate(uint32_t vec_index);

  void prepareToProcessBatches(uint32_t batch_size, bool use_sparsity);

  void cleanupAfterBatchProcessing();

  void updateParameters(float learning_rate, uint32_t batch_cnt);

  void traverseGraph();

  std::unordered_map<NodePtr, int32_t> getSuccessorCounts() const;

  void verifyCanTrain(const DatasetContext& train_context);

<<<<<<< HEAD
  void verifyCanGetInputGradients(const DatasetContext& input_gradients_context,
                                  uint32_t required_labels_size,
                                  uint32_t input_data_len, bool best_index,
                                  uint32_t num_output_nonzeros);

  void verifyCanPredict(const DatasetContext& predict_context, bool has_labels,
                        bool returning_activations,
=======
  void verifyCanPredict(const DatasetContextBase& predict_context,
                        bool has_labels, bool returning_activations,
>>>>>>> 74aa5661
                        uint32_t num_metrics_tracked);

  void verifyInputForGraph(const DatasetContextBase& context);

  void verifyGraphProperties();

  void updateSampling(uint32_t rebuild_hash_tables_batch,
                      uint32_t reconstruct_hash_functions_batch);

  constexpr bool checkBatchInterval(uint32_t num_batches) const {
    return (_batch_cnt % num_batches) == (num_batches - 1);
  }

  void rebuildHashTables();

  void reconstructHashFunctions();

  friend class cereal::access;
  template <class Archive>
  void serialize(Archive& archive);

  bool graphCompiled() const { return _loss != nullptr; }

  void perBatchCallback() {
    if (_per_batch_callback) {
      _per_batch_callback.value()();
    }
  }

  void perEpochCallback() {
    if (_per_epoch_callback) {
      _per_epoch_callback.value()();
    }
  }

  // List of nodes(layers) in the order in which they should be computed.
  std::vector<NodePtr> _nodes;

  // Output layer.
  NodePtr _output;

  // Input layers. When train is called, the ith input is fed into the ith input
  // layer.
  std::vector<InputPtr> _inputs;

  // Token input layers. Function similarly to the input layers but are specific
  // to nodes that require token inputs like the Embedding layer.
  std::vector<TokenInputPtr> _token_inputs;

  // List of the sparse layers in the graph. This is so that we can do
  // things like enable sparse inference, update hash tables, or update hash
  // functions.
  std::vector<std::shared_ptr<FullyConnectedLayer>>
      _internal_fully_connected_layers;

  std::shared_ptr<LossFunction> _loss;

  uint32_t _epoch_count;
  uint32_t _batch_cnt;

  std::optional<GraphCallback> _per_batch_callback;
  std::optional<GraphCallback> _per_epoch_callback;
};

using BoltGraphPtr = std::shared_ptr<BoltGraph>;

}  // namespace thirdai::bolt<|MERGE_RESOLUTION|>--- conflicted
+++ resolved
@@ -77,18 +77,15 @@
       const dataset::BoltDatasetPtr& test_labels,
       const PredictConfig& predict_config);
 
-<<<<<<< HEAD
   std::pair<std::vector<std::vector<float>>,
             std::optional<std::vector<std::vector<uint32_t>>>>
   getInputGradients(const dataset::BoltDatasetPtr& input_data,
                     const dataset::BoltTokenDatasetPtr& input_tokens,
                     bool best_index,
                     const std::vector<uint32_t>& required_labels);
-=======
   BoltVector predictSingle(std::vector<BoltVector>&& test_data,
                            std::vector<std::vector<uint32_t>>&& test_tokens,
                            bool use_sparse_inference);
->>>>>>> 74aa5661
 
   std::vector<NodePtr> getNodeTraversalOrder() const {
     std::vector<NodePtr> nodes;
@@ -153,18 +150,13 @@
 
   void verifyCanTrain(const DatasetContext& train_context);
 
-<<<<<<< HEAD
   void verifyCanGetInputGradients(const DatasetContext& input_gradients_context,
                                   uint32_t required_labels_size,
                                   uint32_t input_data_len, bool best_index,
                                   uint32_t num_output_nonzeros);
 
-  void verifyCanPredict(const DatasetContext& predict_context, bool has_labels,
-                        bool returning_activations,
-=======
   void verifyCanPredict(const DatasetContextBase& predict_context,
                         bool has_labels, bool returning_activations,
->>>>>>> 74aa5661
                         uint32_t num_metrics_tracked);
 
   void verifyInputForGraph(const DatasetContextBase& context);
