--- conflicted
+++ resolved
@@ -40,12 +40,8 @@
         _inputs(std::move(inputs)),
         _epoch(0),
         _updates(0),
-<<<<<<< HEAD
-        _tracked_metric(nullptr) {
-=======
         _tracked_metric(nullptr),
         _first(true) {
->>>>>>> c417ea0a
     thirdai::licensing::LicenseWrapper::checkLicense();
   }
 
@@ -223,11 +219,8 @@
   // We need this value saved across training. Reset should be done by force.
   double _best_validation_metric;
   std::shared_ptr<Metric> _tracked_metric;
-<<<<<<< HEAD
-=======
 
   uint32_t _first;
->>>>>>> c417ea0a
 };
 
 using BoltGraphPtr = std::shared_ptr<BoltGraph>;
