--- conflicted
+++ resolved
@@ -151,9 +151,9 @@
   }
 
   TrainConfig& withSaveParameters(const std::string& save_prefix,
-                                  uint32_t save_every) {
+                                  uint32_t save_frequency) {
     _save_prefix = save_prefix;
-    _save_every = save_every;
+    _save_frequency = save_frequency;
     return *this;
   }
 
@@ -240,8 +240,8 @@
 
   uint32_t logLossFrequency() const { return _log_loss_frequency; }
 
-  const std::string& save_prefix() const { return _save_prefix; }
-  uint32_t save_every() const { return _save_every; }
+  const std::string& savePrefix() const { return _save_prefix; }
+  uint32_t saveFrequency() const { return _save_frequency; }
 
  private:
   // Private constructor for cereal.
@@ -256,12 +256,8 @@
         _reconstruct_hash_functions(std::nullopt),
         _callbacks({}),
         _validation_context(std::nullopt),
-<<<<<<< HEAD
-        _log_loss_every(1),
-        _save_every(0) {}
-=======
+        _save_frequency(0),
         _log_loss_frequency(1) {}
->>>>>>> cc4df81a
 
   friend class cereal::access;
   // We don't serialize the callbacks because they might be arbitrary functions
@@ -287,15 +283,11 @@
 
   std::optional<ValidationContext> _validation_context;
 
-<<<<<<< HEAD
-  uint32_t _log_loss_every;
-
   std::string _save_prefix;
-  uint32_t _save_every;
-=======
+  uint32_t _save_frequency;
+
   /// Log loss frequency, in units of updates (1 batch = 1 update).
   uint32_t _log_loss_frequency;
->>>>>>> cc4df81a
 };
 
 class TrainState {
