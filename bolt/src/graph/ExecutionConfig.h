--- conflicted
+++ resolved
@@ -251,13 +251,11 @@
 
   uint32_t logLossFrequency() const { return _log_loss_frequency; }
 
-<<<<<<< HEAD
   void setEpochs(uint32_t new_epochs) { _epochs = new_epochs; }
-=======
+
   const std::optional<SaveContext>& saveContext() const {
     return _save_context;
   }
->>>>>>> d3c1b2c3
 
  private:
   // Private constructor for cereal.
