#pragma once

#include <bolt/src/auto_classifiers/AutoClassifierBase.h>
#include <bolt/src/graph/CommonNetworks.h>
#include <bolt/src/graph/ExecutionConfig.h>
#include <bolt/src/graph/Graph.h>
#include <bolt/src/graph/InferenceOutputTracker.h>
#include <bolt/src/graph/nodes/FullyConnected.h>
#include <bolt/src/layers/BoltVector.h>
#include <bolt/src/loss_functions/LossFunctions.h>
#include <dataset/src/StreamingGenericDatasetLoader.h>
#include <dataset/src/batch_processors/GenericBatchProcessor.h>
#include <dataset/src/blocks/BlockInterface.h>
#include <dataset/src/blocks/Categorical.h>
#include <dataset/src/blocks/Text.h>
#include <dataset/src/encodings/categorical/CategoricalMultiLabel.h>
#include <dataset/src/encodings/text/PairGram.h>
#include <chrono>
#include <cstdint>
#include <exception>
#include <memory>
#include <optional>
#include <sstream>
#include <stdexcept>
#include <string_view>
#include <unordered_map>
#include <vector>

namespace thirdai::bolt {

class MultiLabelTextClassifier {
 public:
  explicit MultiLabelTextClassifier(uint32_t n_classes)
      : _n_classes(n_classes) {
    buildBatchProcessors(n_classes);

    assert(n_classes == _processor->getLabelDim());

    /*
      TODO(Geordie, Tharun): Add more tuned presets / make configurable by size.
      While these numbers are currently hard-coded for Wayfair, they are also
      reasonable configurations in general.
    */
    _classifier = CommonNetworks::FullyConnected(
        /* input_dim= */ _labeled_processor->getInputDim(),
        /* layers= */ {FullyConnectedNode::make(
                           /* dim= */ 1024, "relu"),
                       FullyConnectedNode::make(
                           /* dim= */ n_classes,
                           /* sparsity= */ getOutputSparsity(n_classes),
                           /* activation= */ "sigmoid",
                           /* num_tables= */ 64, /* hashes_per_table= */ 4,
                           /* reservoir_size= */ 64)});
    _classifier->compile(std::make_shared<BinaryCrossEntropyLoss>(),
                         /* print_when_done= */ false);
  }

  void train(const std::string& filename, uint32_t epochs, float learning_rate,
             const std::vector<std::string>& metrics = {}) {
    dataset::StreamingGenericDatasetLoader dataset(filename, _labeled_processor,
                                                   /* batch_size= */ 2048,
                                                   /* shuffle= */ true);

    if (!AutoClassifierBase::canLoadDatasetInMemory(filename)) {
      throw std::invalid_argument("Cannot load training dataset in memory.");
    }

    auto [train_data, train_labels] = dataset.loadInMemory();

    auto config = TrainConfig::makeConfig(learning_rate, epochs)
                      .withMetrics(metrics)
                      .withRebuildHashTables(10000)
                      .withReconstructHashFunctions(50000);

    _classifier->train({train_data}, {}, train_labels, config);
  }

  InferenceResult predict(const std::string& filename,
                          const std::vector<std::string>& metrics = {}) {
    dataset::StreamingGenericDatasetLoader dataset(filename, _labeled_processor,
                                                   /* batch_size= */ 2048);

    if (!AutoClassifierBase::canLoadDatasetInMemory(filename)) {
      throw std::invalid_argument("Cannot load prediction dataset in memory.");
    }

    auto [pred_data, pred_labels] = dataset.loadInMemory();

    auto config = PredictConfig::makeConfig().withMetrics(metrics);

    return _classifier->predict({pred_data}, {}, pred_labels, config);
  }

  BoltVector predictSingleFromSentence(std::string sentence,
                                       float threshold = 0.95) {
    float epsilon = 0.001;

    // The following step must be separate from the above
    // because we need to keep the sentence in scope and alive.
    std::vector<std::string_view> sample = {
        std::string_view(sentence.data(), sentence.size())};

    BoltVector input_vector;
<<<<<<< HEAD
    auto exception =
        _unlabeled_processor->makeInputVector(sample, input_vector);
    if (exception) {
=======
    if (auto exception =
        _inference_processor->makeInputVector(sample, input_vector)) {
>>>>>>> 57c29aff
      std::rethrow_exception(exception);
    }

    BoltVector output =
        _classifier->predictSingle({input_vector}, {},
                                   /* use_sparse_inference = */ false);

    assert(output.isDense());
    auto max_id = output.getHighestActivationId();
    if (output.activations[max_id] < threshold) {
      output.activations[max_id] = threshold + epsilon;
    }

    return output;
  }

  /**
   * We provide a convenience function to predict with tokens because
   * we are ware that practitioners may preprocess data with their own
   * tokenizers.
   *
   * We don't have a similar convenience function for training and
   * predicting because even if they do use tokens, we will read
   * these tokens from a file anyway so there is no need for such
   * a function.
   */
  BoltVector predictSingleFromTokens(const std::vector<uint32_t>& tokens,
                                     float threshold = 0.95) {
    std::string sentence = tokensToSentence(tokens);
    return predictSingleFromSentence(sentence, threshold);
  }

  void save(const std::string& filename) {
    std::ofstream filestream =
        dataset::SafeFileIO::ofstream(filename, std::ios::binary);
    cereal::BinaryOutputArchive oarchive(filestream);
    oarchive(*this);
  }

  static std::unique_ptr<MultiLabelTextClassifier> load(
      const std::string& filename) {
    std::ifstream filestream =
        dataset::SafeFileIO::ifstream(filename, std::ios::binary);
    cereal::BinaryInputArchive iarchive(filestream);
    std::unique_ptr<MultiLabelTextClassifier> deserialize_into(
        new MultiLabelTextClassifier());
    iarchive(*deserialize_into);
    deserialize_into->buildBatchProcessors(deserialize_into->_n_classes);
    return deserialize_into;
  }

 protected:
  static float getOutputSparsity(uint32_t output_dim) {
    /*
      For smaller output layers, we return a sparsity
      that puts the sparse dimension between 80 and 160.
    */
    if (output_dim < 450) {
      return 1.0;
    }
    if (output_dim < 900) {
      return 0.2;
    }
    if (output_dim < 1800) {
      return 0.1;
    }
    /*
      For larger layers, we return a sparsity that
      puts the sparse dimension between 100 and 260.
    */
    if (output_dim < 4000) {
      return 0.05;
    }
    if (output_dim < 10000) {
      return 0.02;
    }
    if (output_dim < 20000) {
      return 0.01;
    }
    return 0.05;
  }

  void buildBatchProcessors(uint32_t n_classes) {
    _labeled_processor = std::make_shared<dataset::GenericBatchProcessor>(
        buildInputBlocks(/* no_label= */ false),
        buildLabelBlocks(/* no_label= */ false, n_classes),
        /* has_header= */ false, /* delimiter= */ '\t');

    _unlabeled_processor = std::make_shared<dataset::GenericBatchProcessor>(
        buildInputBlocks(/* no_label= */ true),
        buildLabelBlocks(/* no_label= */ true),
        /* has_header= */ false, /* delimiter= */ '\t');
  }

  static std::vector<dataset::BlockPtr> buildInputBlocks(bool no_label) {
    auto pairgram_encoding =
        std::make_shared<dataset::PairGram>(/* dim= */ 100000);
    uint32_t column = no_label ? 0 : 1;
    return {std::make_shared<dataset::TextBlock>(column, pairgram_encoding)};
  }

  static std::vector<dataset::BlockPtr> buildLabelBlocks(
      bool no_label, uint32_t n_classes = 0) {
    if (!no_label && n_classes == 0) {
      throw std::invalid_argument(
          "buildLabelBlocks: Must pass n_classes if not for single inference.");
    }
    if (no_label) {
      return {};
    }
    auto multi_label_encoding =
        std::make_shared<dataset::CategoricalMultiLabel>(
            /* n_classes= */ n_classes, /* delimiter= */ ',');
    return {std::make_shared<dataset::CategoricalBlock>(
        /* col= */ 0, /* encoding= */ multi_label_encoding)};
  }

  static std::string tokensToSentence(const std::vector<uint32_t>& tokens) {
    std::stringstream sentence_ss;
    for (uint32_t i = 0; i < tokens.size(); i++) {
      if (i > 0) {
        sentence_ss << ' ';
      }
      sentence_ss << tokens[i];
    }
    return sentence_ss.str();
  }

  // Private constructor for cereal
  MultiLabelTextClassifier() {}

  // Tell Cereal what to serialize. See https://uscilab.github.io/cereal/
  friend class cereal::access;
  template <class Archive>
  void serialize(Archive& archive) {
    archive(_n_classes, _classifier);
  }

  uint32_t _n_classes;
  std::shared_ptr<dataset::GenericBatchProcessor> _labeled_processor;
  std::shared_ptr<dataset::GenericBatchProcessor> _unlabeled_processor;
  BoltGraphPtr _classifier;
};

}  // namespace thirdai::bolt<|MERGE_RESOLUTION|>--- conflicted
+++ resolved
@@ -101,14 +101,8 @@
         std::string_view(sentence.data(), sentence.size())};
 
     BoltVector input_vector;
-<<<<<<< HEAD
-    auto exception =
-        _unlabeled_processor->makeInputVector(sample, input_vector);
-    if (exception) {
-=======
     if (auto exception =
-        _inference_processor->makeInputVector(sample, input_vector)) {
->>>>>>> 57c29aff
+            _unlabeled_processor->makeInputVector(sample, input_vector)) {
       std::rethrow_exception(exception);
     }
 
