--- conflicted
+++ resolved
@@ -7,11 +7,8 @@
 #include <cstdio>
 #include <fstream>
 #include <optional>
-<<<<<<< HEAD
 #include <random>
-=======
 #include <unordered_map>
->>>>>>> 6d9d25b9
 #include <utility>
 #include <vector>
 
