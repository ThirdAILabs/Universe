--- conflicted
+++ resolved
@@ -7,38 +7,12 @@
 #include <cstdio>
 #include <fstream>
 #include <optional>
-<<<<<<< HEAD
 #include <random>
-=======
->>>>>>> 0e3bdf7d
 #include <utility>
 #include <vector>
 
 namespace thirdai::bolt::sequential_classifier::tests {
 
-<<<<<<< HEAD
-void writeMockSequentialDataToFile(
-    const std::string& train_file_name,
-    const std::optional<std::string>& test_file_name = std::nullopt) {
-  std::string header =
-      "user,target,timestamp,static_text,static_categorical,sequential";
-
-  std::ofstream train_file(train_file_name);
-  train_file << header << std::endl;
-  train_file << "0,0,2022-08-29,hello,0,A" << std::endl;
-  train_file << "0,1,2022-08-30,hello,1,B" << std::endl;
-  train_file << "0,0,2022-08-31,hello,2,C" << std::endl;
-  train_file << "0,1,2022-09-01,hello,3,D" << std::endl;
-
-  if (test_file_name != std::nullopt) {
-    std::ofstream test_file(*test_file_name);
-    test_file << header << std::endl;
-    test_file << "0,0,2022-09-02,hello,0,E" << std::endl;
-    test_file << "0,1,2022-09-03,hello,1,B" << std::endl;
-    test_file << "0,0,2022-09-04,hello,2,C" << std::endl;
-    test_file << "0,1,2022-09-05,hello,3,D" << std::endl;
-  }
-=======
 constexpr const char* TRAIN_FILE_NAME = "seq_class_train.csv";
 constexpr const char* TEST_FILE_NAME = "seq_class_test.csv";
 constexpr const char* MODEL_SAVE_FILE_NAME = "seq_class_save";
@@ -79,20 +53,8 @@
       std::invalid_argument);
 
   std::remove(TRAIN_FILE_NAME);
->>>>>>> 0e3bdf7d
-}
-
-SequentialClassifier makeSequentialClassifierForMockData() {
-  CategoricalPair user = {"user", 5};
-  CategoricalPair target = {"target", 5};
-  std::string timestamp = "timestamp";
-  std::vector<std::string> static_text = {"static_text"};
-  std::vector<CategoricalPair> static_categorical = {{"static_categorical", 5}};
-  std::vector<SequentialTriplet> sequential = {{"sequential", 5, 3}};
-  return {user, target, timestamp, static_text, static_categorical, sequential};
-}
-
-<<<<<<< HEAD
+}
+
 std::unordered_map<std::string, std::string>
 mockSequentialSampleForPredictSingle() {
   return {{"user", "0"},
@@ -104,7 +66,13 @@
 }
 
 SequentialClassifier getTrainedClassifier(const char* train_file_name) {
-  auto classifier = makeSequentialClassifierForMockData();
+  SequentialClassifier classifier(
+      /* user= */ {"user", 1},
+      /* target= */ {"target", 2},
+      /* timestamp= */ "timestamp",
+      /* static_text= */ {"static_text"},
+      /* static_categorical= */ {{"static_categorical", 4}},
+      /* sequential= */ {{"sequential", 2, 3}});
 
   classifier.train(train_file_name, /* epochs= */ 5, /* learning_rate= */ 0.01);
 
@@ -202,11 +170,6 @@
   }
 }
 
-TEST(SequentialClassifierTest, TestLoadSave) {
-  const char* train_file_name = "seq_class_train.csv";
-  const char* test_file_name = "seq_class_test.csv";
-  const char* model_save_file_name = "seq_class_save";
-=======
 /**
  * @brief Tests that sequential classifier works when:
  * 1) Target and static categorical columns have multiple classes
@@ -229,15 +192,11 @@
                    "0,0,2022-08-29,hello,0", "0,1,2022-08-30,hello,1",
                    "0,0,2022-08-31,hello,2", "0,1,2022-09-01,hello,3",
                    "0,0 1,2022-09-02,hello,0 1", "0,1 0,2022-09-03,hello,1 2"});
->>>>>>> 0e3bdf7d
 
   writeRowsToFile(TEST_FILE_NAME,
                   {"user,target,timestamp,static_text,static_categorical",
                    "0,0 1,2022-09-04,hello,2 3", "0,1 0,2022-09-05,hello,3 0"});
 
-<<<<<<< HEAD
-  auto classifier = getTrainedClassifier(train_file_name);
-=======
   SequentialClassifier model(
       /* user= */ {"user", 1},
       /* target= */ {"target", 2},
@@ -249,7 +208,6 @@
 
   assertSuccessfulLoadSave(model);
 }
->>>>>>> 0e3bdf7d
 
 /**
  * @brief Tests that sequential classifier works properly when:
@@ -397,11 +355,13 @@
 }
 
 TEST(SequentialClassifierTest, TestExplainMethod) {
-  const char* train_file_name = "seq_class_train.csv";
-
-  writeMockSequentialDataToFile(train_file_name);
-
-  auto classifier = getTrainedClassifier(train_file_name);
+  writeRowsToFile(
+      TRAIN_FILE_NAME,
+      {"user,target,timestamp,static_text,static_categorical,sequential",
+       "0,0,2022-08-29,hello,0,B", "0,1,2022-08-30,hello,1,A",
+       "0,0,2022-08-31,hello,2,A", "0,1,2022-09-01,hello,3,B"});
+
+  auto classifier = getTrainedClassifier(TRAIN_FILE_NAME);
 
   auto single_inference_input = mockSequentialSampleForPredictSingle();
 
@@ -420,7 +380,7 @@
   assert_words_within_block(column_names, single_inference_input,
                             words_responsible);
 
-  std::remove(train_file_name);
+  std::remove(TRAIN_FILE_NAME);
 }
 
 }  // namespace thirdai::bolt::sequential_classifier::tests