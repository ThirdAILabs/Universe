#pragma once

#include "SequentialUtils.h"
#include <bolt/src/graph/CommonNetworks.h>
#include <bolt/src/graph/Graph.h>
#include <bolt/src/graph/InferenceOutputTracker.h>
#include <bolt/src/graph/nodes/FullyConnected.h>
#include <bolt/src/loss_functions/LossFunctions.h>
#include <bolt/src/metrics/Metric.h>
#include <bolt/src/root_cause_analysis/RootCauseAnalysis.h>
#include <bolt_vector/src/BoltVector.h>
#include <dataset/src/blocks/BlockInterface.h>
#include <chrono>
#include <optional>
#include <stdexcept>
#include <string>
#include <tuple>
#include <unordered_map>
#include <utility>

namespace thirdai::bolt::sequential_classifier {

class SequentialClassifier {
 public:
  /**
   * @brief Construct a new Sequential Classifier object
   *
   * @param user A (string, unsigned integer) pair cantaining
   * the user column name and the number of unique users
   * respectively.
   * @param target A (string, unsigned integer) pair cantaining
   * the target column name and the number of unique target
   * classes respectively.
   * @param timestamp The name of the column that contains
   * timestamps
   * @param static_text A vector of names of columns that
   * contain static textual information.
   * @param static_categorical A vector of
   * (string, unsigned integer) pairs containing static
   * categorical column name and the number of unique classes
   * respectively.
   * @param sequential A vector of
   * (string, unsigned integer, unsigned integer) tuples containing
   * sequential column name, the number of unique classes, and
   * the number of previous values to track.
   */
  SequentialClassifier(CategoricalPair user, CategoricalPair target,
                       std::string timestamp,
                       std::vector<std::string> static_text = {},
                       std::vector<CategoricalPair> static_categorical = {},
                       std::vector<SequentialTriplet> sequential = {},
                       std::optional<char> multi_class_delim = std::nullopt) {
    _schema.user = std::move(user);
    _schema.target = std::move(target);
    _schema.timestamp_col_name = std::move(timestamp);
    _schema.static_text_col_names = std::move(static_text);
    _schema.static_categorical = std::move(static_categorical);
    _schema.sequential = std::move(sequential);
    _schema.multi_class_delim = multi_class_delim;

    _single_inference_col_nums = ColumnNumberMap(_schema);
    _single_inference_batch_processor =
        Pipeline::buildSingleInferenceBatchProcessor(
            _schema, _state, _single_inference_col_nums);
  }

  MetricData train(const std::string& train_filename, uint32_t epochs,
                   float learning_rate,
                   std::vector<std::string> metrics = {"recall@1"}) {
    auto pipeline = Pipeline::buildForFile(_schema, _state, train_filename,
                                           /* delimiter = */ ',',
                                           /* for_training = */ true);

    auto output_sparsity = getLayerSparsity(pipeline.getLabelDim());

    if (!_model) {
      _model = CommonNetworks::FullyConnected(
          pipeline.getInputDim(),
          {FullyConnectedNode::makeDense(/* dim= */ 512,
                                         /* activation= */ "relu"),
           FullyConnectedNode::makeExplicitSamplingConfig(
               pipeline.getLabelDim(), output_sparsity,
               /* activation= */ "softmax",
               /* num_tables= */ 64,
               /* hashes_per_table= */ 4,
               /* reservoir_size= */ 64)});
      _model->compile(
          CategoricalCrossEntropyLoss::makeCategoricalCrossEntropyLoss());
    }

    auto [train_data, train_labels] = pipeline.loadInMemory();

    TrainConfig train_config =
        TrainConfig::makeConfig(/* learning_rate= */ learning_rate,
                                /* epochs= */ epochs)
            .withMetrics(std::move(metrics));

    return _model->train({train_data}, train_labels, train_config);
  }

  InferenceMetricData predict(
      const std::string& test_filename,
      std::vector<std::string> metrics = {"recall@1"},
      const std::optional<std::string>& output_filename = std::nullopt,
      uint32_t print_top_k = 1) {
    if (!_model) {
      throw std::runtime_error("Called predict() before training.");
    }

    auto pipeline = Pipeline::buildForFile(_schema, _state, test_filename,
                                           /* delimiter = */ ',',
                                           /* for_training = */ false);

    std::optional<std::ofstream> output_file;
    if (output_filename) {
      output_file = dataset::SafeFileIO::ofstream(*output_filename);
    }

    auto print_predictions_callback = [&](const BoltVector& output) {
      if (!output_file) {
        return;
      }
      auto class_ids = output.findKLargestActivations(print_top_k);
      auto target_lookup = _state.vocabs_by_column[_schema.target.first];

      uint32_t first = true;
      while (!class_ids.empty()) {
        auto [_activation, class_id] = class_ids.top();
        class_ids.pop();
        if (!first) {
          (*output_file) << ',';
        }
        (*output_file) << target_lookup->getString(class_id) << std::endl;
        first = false;
      }
    };

    auto [test_data, test_labels] = pipeline.loadInMemory();

    PredictConfig config = PredictConfig::makeConfig()
                               .withMetrics(std::move(metrics))
                               .withOutputCallback(print_predictions_callback);

    auto results = _model->predict({test_data}, test_labels, config);

    if (output_file) {
      output_file->close();
    }

    return results.first;
  }

  std::string summarizeModel() {
    if (!_model) {
      throw std::runtime_error("Called sumarizeModel() before training.");
    }

    return _model->summarize(/* print= */ false, /* detailed= */ true);
  }

<<<<<<< HEAD
  std::vector<dataset::Explanation> explain(
      const std::unordered_map<std::string, std::string>& sample,
      std::optional<uint32_t> neuron_to_explain = std::nullopt) {
    auto [input_vector, columnar_sample] = getInputForSingleInference(sample);

    auto result = getPercentExplanationWithColumnNames(
        _model, input_vector, columnar_sample,
        _single_inference_batch_processor, neuron_to_explain);
=======
  std::vector<dataset::PercentageResponsibleColumnNameAndInputKey> explain(
      const std::unordered_map<std::string, std::string>& sample) {
    auto input_row = inputMapToInputRow(sample);

    auto result = getPercentExplanationWithColumnNames(
        _model, makeInputForSingleInference(input_row), input_row,
        _single_inference_batch_processor);

    std::vector<dataset::PercentageResponsibleColumnNameAndInputKey>
        explanations;
>>>>>>> 227ad20a

    auto column_num_to_name =
        _single_inference_col_nums.getColumnNumToColNameMap();

    for (auto& response : result) {
      response.column_name = column_num_to_name[response.column_number];
    }

    return result;
  }

  /**
   * @brief Computes the top k classes and their probabilities.
   *
   * @param sample A map from strings to strings, where the keys are column
   * names as specified in the SequentialClassifier schema and the values are
   * the values of the respective columns.
   * @param k The number of top results to return.
   * @return std::vector<std::pair<std::string, float>> A vector of
   * (class name. probability) pairs.
   */
  std::vector<std::pair<std::string, float>> predictSingle(
      const std::unordered_map<std::string, std::string>& sample,
      uint32_t k = 1) {
    if (k < 1) {
      throw std::invalid_argument(
          "[SequentialClassifier::predictSingle] k must be greater than or "
          "equal to 1.");
    }

    auto input_row = inputMapToInputRow(sample);

    auto output =
        _model->predictSingle({makeInputForSingleInference(input_row)},
                              /* use_sparse_inference= */ false);

    return outputVectorToTopKResults(output, k);
  }

  void save(const std::string& filename) {
    std::ofstream filestream =
        dataset::SafeFileIO::ofstream(filename, std::ios::binary);
    cereal::BinaryOutputArchive oarchive(filestream);
    oarchive(*this);
  }

  static std::unique_ptr<SequentialClassifier> load(
      const std::string& filename) {
    std::ifstream filestream =
        dataset::SafeFileIO::ifstream(filename, std::ios::binary);
    cereal::BinaryInputArchive iarchive(filestream);
    std::unique_ptr<SequentialClassifier> deserialize_into(
        new SequentialClassifier());
    iarchive(*deserialize_into);
    deserialize_into->_single_inference_batch_processor =
        Pipeline::buildSingleInferenceBatchProcessor(
            deserialize_into->_schema, deserialize_into->_state,
            deserialize_into->_single_inference_col_nums);
    return deserialize_into;
  }

 private:
  static float getLayerSparsity(uint32_t layer_size) {
    if (layer_size < 500) {
      return 1.0;
    }
    if (layer_size < 1000) {
      return 0.2;
    }
    if (layer_size < 2000) {
      return 0.1;
    }
    if (layer_size < 5000) {
      return 0.05;
    }
    if (layer_size < 10000) {
      return 0.02;
    }
    if (layer_size < 20000) {
      return 0.01;
    }
    return 0.005;
  }

  std::vector<std::string_view> inputMapToInputRow(
      const std::unordered_map<std::string, std::string>& input_map) {
    std::vector<std::string_view> input_row(_single_inference_col_nums.size());
    for (const auto& [col_name, col_value] : input_map) {
      uint32_t col_num = _single_inference_col_nums.at(col_name);
      input_row[col_num] = col_value.data();
    }
    return input_row;
  }

  BoltVector makeInputForSingleInference(
      std::vector<std::string_view>& input_row) {
    BoltVector input_vector;
    _single_inference_batch_processor->makeInputVector(input_row, input_vector);
    return input_vector;
  }

  std::vector<std::pair<std::string, float>> outputVectorToTopKResults(
      const BoltVector& output, uint32_t k) {
    auto top_k_activations = output.findKLargestActivations(k);

    std::vector<std::pair<std::string, float>> result;
    result.reserve(k);

    while (!top_k_activations.empty()) {
      auto [activation, id] = top_k_activations.top();
      result.push_back(
          {_state.vocabs_by_column[_schema.target.first]->getString(id),
           activation});
      top_k_activations.pop();
    }
    return result;
  }

  Schema _schema;
  DataState _state;
  BoltGraphPtr _model;

  ColumnNumberMap _single_inference_col_nums;
  dataset::GenericBatchProcessorPtr _single_inference_batch_processor;

  // Private constructor for cereal
  SequentialClassifier() {}

  // Tell Cereal what to serialize. See https://uscilab.github.io/cereal/
  friend class cereal::access;
  template <class Archive>
  void serialize(Archive& archive) {
    archive(_schema, _state, _model, _single_inference_col_nums);
  }
};

}  // namespace thirdai::bolt::sequential_classifier

namespace thirdai::bolt {

using SequentialClassifier = sequential_classifier::SequentialClassifier;

}  // namespace thirdai::bolt<|MERGE_RESOLUTION|>--- conflicted
+++ resolved
@@ -158,27 +158,16 @@
     return _model->summarize(/* print= */ false, /* detailed= */ true);
   }
 
-<<<<<<< HEAD
   std::vector<dataset::Explanation> explain(
       const std::unordered_map<std::string, std::string>& sample,
       std::optional<uint32_t> neuron_to_explain = std::nullopt) {
-    auto [input_vector, columnar_sample] = getInputForSingleInference(sample);
-
-    auto result = getPercentExplanationWithColumnNames(
-        _model, input_vector, columnar_sample,
-        _single_inference_batch_processor, neuron_to_explain);
-=======
-  std::vector<dataset::PercentageResponsibleColumnNameAndInputKey> explain(
-      const std::unordered_map<std::string, std::string>& sample) {
+
     auto input_row = inputMapToInputRow(sample);
 
     auto result = getPercentExplanationWithColumnNames(
         _model, makeInputForSingleInference(input_row), input_row,
-        _single_inference_batch_processor);
-
-    std::vector<dataset::PercentageResponsibleColumnNameAndInputKey>
-        explanations;
->>>>>>> 227ad20a
+        _single_inference_batch_processor,neuron_to_explain);
+
 
     auto column_num_to_name =
         _single_inference_col_nums.getColumnNumToColNameMap();
