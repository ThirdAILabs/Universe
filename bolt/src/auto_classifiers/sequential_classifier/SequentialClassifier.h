--- conflicted
+++ resolved
@@ -163,18 +163,11 @@
           }
         };
 
-<<<<<<< HEAD
     auto pipeline = _pipeline_builder
                         .buildPipelineForFile(filename, /* shuffle = */ false,
                                               /* overwrite_index = */ false)
                         .first;
-    if (!_network) {
-=======
-    auto pipeline =
-        _pipeline_builder.buildPipelineForFile(filename, /* shuffle = */ false,
-                                               /* overwrite_index = */ false);
     if (_network == nullptr) {
->>>>>>> 8fdb04b8
       throw std::runtime_error(
           "[SequentialClassifier::predict] Predict method called before "
           "training the classifier.");
