--- conflicted
+++ resolved
@@ -43,20 +43,6 @@
    * sequential column name, the number of unique classes, and
    * the number of previous values to track.
    */
-<<<<<<< HEAD
-  SequentialClassifier(
-      const CategoricalPair& user, const CategoricalTuple& target,
-      const std::string& timestamp,
-      const std::vector<std::string>& static_text = {},
-      const std::vector<CategoricalTuple>& static_categorical = {},
-      const std::vector<SequentialTuple>& sequential = {}) {
-    _schema.user = toCatTriplet(user);
-    _schema.target = toCatTriplet(target);
-    _schema.timestamp_col_name = timestamp;
-    _schema.static_text_col_names = static_text;
-    _schema.static_categorical = toCatTriplets(static_categorical);
-    _schema.sequential = toSeqQuadruplets(sequential);
-=======
   SequentialClassifier(CategoricalPair user, CategoricalPair target,
                        std::string timestamp,
                        std::vector<std::string> static_text = {},
@@ -70,7 +56,6 @@
     _schema.static_categorical = std::move(static_categorical);
     _schema.sequential = std::move(sequential);
     _schema.multi_class_delim = multi_class_delim;
->>>>>>> 73ae1d07
   }
 
   MetricData train(const std::string& train_filename, uint32_t epochs,
@@ -127,14 +112,8 @@
       if (!output_file) {
         return;
       }
-<<<<<<< HEAD
-      auto class_ids = output.findKLargestActivationsK(print_top_k);
-      auto [target_col_name, _1, _2] = _schema.target;
-      auto target_lookup = _state.vocabs_by_column[target_col_name];
-=======
       auto class_ids = output.findKLargestActivations(print_top_k);
       auto target_lookup = _state.vocabs_by_column[_schema.target.first];
->>>>>>> 73ae1d07
 
       uint32_t first = true;
       while (!class_ids.empty()) {
@@ -232,8 +211,5 @@
 namespace thirdai::bolt {
 
 using SequentialClassifier = sequential_classifier::SequentialClassifier;
-using SeqClassCategoricalPair = sequential_classifier::CategoricalPair;
-using SeqClassCategoricalTuple = sequential_classifier::CategoricalTuple;
-using SeqClassSequentialTuple = sequential_classifier::SequentialTuple;
 
 }  // namespace thirdai::bolt