--- conflicted
+++ resolved
@@ -52,11 +52,7 @@
                                    /* use_sparse_inference = */ true);
 
     return _batch_processor->getClassName(
-<<<<<<< HEAD
-        /* class_id = */ output.getIdWithHighestActivation());
-=======
         /* class_id = */ output.getHighestActivationId());
->>>>>>> db42f91c
   }
 
   void save(const std::string& filename) {
