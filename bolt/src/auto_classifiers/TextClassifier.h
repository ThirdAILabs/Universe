--- conflicted
+++ resolved
@@ -14,17 +14,10 @@
 class TextClassifier {
  public:
   TextClassifier(const std::string& model_size, uint32_t n_classes)
-<<<<<<< HEAD
-      :  // TODO make this value a default for pairgrams/autoclassifiers
-        _input_dim(100000),
-        _n_classes(n_classes) {
-    _model = AutoClassifierUtils::createNetwork(
-=======
       :  // TODO(david) make this value a default for pairgrams/autoclassifiers
         _input_dim(100000),
         _n_classes(n_classes) {
     _classifier = std::make_unique<AutoClassifierBase>(
->>>>>>> 2ba643e4
         /* input_dim= */ _input_dim,
         /* n_classes= */ n_classes, model_size);
     _batch_processor =
