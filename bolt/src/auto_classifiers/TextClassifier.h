#pragma once

#include <cereal/archives/binary.hpp>
<<<<<<< HEAD
#include "AutoClassifierUtils.h"
=======
#include "AutoClassifierBase.h"
>>>>>>> b597b68b
#include <bolt/src/graph/Graph.h>
#include <bolt/src/layers/BoltVector.h>
#include <bolt/src/loss_functions/LossFunctions.h>
#include <bolt/src/metrics/Metric.h>
#include <dataset/src/batch_processors/TextClassificationProcessor.h>
#include <dataset/src/utils/SafeFileIO.h>

namespace thirdai::bolt {

class TextClassifier {
 public:
  TextClassifier(const std::string& model_size, uint32_t n_classes)
<<<<<<< HEAD
      : _input_dim(100000), _n_classes(n_classes) {
    _model = AutoClassifierUtils::createNetwork(
=======
      :  // TODO(david) make this value a default for pairgrams/autoclassifiers
        _input_dim(100000),
        _n_classes(n_classes) {
    _classifier = std::make_unique<AutoClassifierBase>(
>>>>>>> b597b68b
        /* input_dim= */ _input_dim,
        /* n_classes= */ n_classes, model_size);
    _batch_processor =
        std::make_shared<dataset::TextClassificationProcessor>(_input_dim);
  }

  void train(const std::string& filename, uint32_t epochs,
             float learning_rate) {
    _classifier->train(
        filename,
        std::static_pointer_cast<dataset::BatchProcessor<BoltBatch, BoltBatch>>(
            _batch_processor),
        /* epochs= */ epochs,
        /* learning_rate= */ learning_rate);
  }

  void predict(const std::string& filename,
               const std::optional<std::string>& output_filename) {
    _classifier->predict(
        filename,
        std::static_pointer_cast<dataset::BatchProcessor<BoltBatch, BoltBatch>>(
            _batch_processor),
        output_filename, _batch_processor->getClassIdToNames());
  }

  std::string predictSingle(const std::string& sentence) {
    BoltVector input = dataset::TextEncodingUtils::computePairgrams(
        /* sentence = */ sentence, /* output_range = */ _input_dim);

    BoltVector output =
<<<<<<< HEAD
        _model->predictSingle({input}, {},
                              /* use_sparse_inference = */ true);
=======
        _classifier->predictSingle({input}, {},
                                   /* use_sparse_inference = */ true);
>>>>>>> b597b68b

    return _batch_processor->getClassName(
        /* class_id = */ output.getIdWithHighestActivation());
  }

  void save(const std::string& filename) {
    std::ofstream filestream =
        dataset::SafeFileIO::ofstream(filename, std::ios::binary);
    cereal::BinaryOutputArchive oarchive(filestream);
    oarchive(*this);
  }

  static std::unique_ptr<TextClassifier> load(const std::string& filename) {
    std::ifstream filestream =
        dataset::SafeFileIO::ifstream(filename, std::ios::binary);
    cereal::BinaryInputArchive iarchive(filestream);
    std::unique_ptr<TextClassifier> deserialize_into(new TextClassifier());
    iarchive(*deserialize_into);
    return deserialize_into;
  }

 private:
  // Private constructor for cereal
  TextClassifier() {}

  // Tell Cereal what to serialize. See https://uscilab.github.io/cereal/
  friend class cereal::access;
  template <class Archive>
  void serialize(Archive& archive) {
<<<<<<< HEAD
    archive(_input_dim, _n_classes, _model, _batch_processor);
=======
    archive(_input_dim, _n_classes, _classifier, _batch_processor);
>>>>>>> b597b68b
  }

  uint32_t _input_dim;
  uint32_t _n_classes;
<<<<<<< HEAD
  std::shared_ptr<BoltGraph> _model;
=======
  std::unique_ptr<AutoClassifierBase> _classifier;
>>>>>>> b597b68b
  std::shared_ptr<dataset::TextClassificationProcessor> _batch_processor;
};

}  // namespace thirdai::bolt<|MERGE_RESOLUTION|>--- conflicted
+++ resolved
@@ -1,11 +1,8 @@
 #pragma once
 
 #include <cereal/archives/binary.hpp>
-<<<<<<< HEAD
+#include "AutoClassifierBase.h"
 #include "AutoClassifierUtils.h"
-=======
-#include "AutoClassifierBase.h"
->>>>>>> b597b68b
 #include <bolt/src/graph/Graph.h>
 #include <bolt/src/layers/BoltVector.h>
 #include <bolt/src/loss_functions/LossFunctions.h>
@@ -18,15 +15,11 @@
 class TextClassifier {
  public:
   TextClassifier(const std::string& model_size, uint32_t n_classes)
-<<<<<<< HEAD
-      : _input_dim(100000), _n_classes(n_classes) {
-    _model = AutoClassifierUtils::createNetwork(
-=======
-      :  // TODO(david) make this value a default for pairgrams/autoclassifiers
+      :  // TODO(david) make this value a default for
+         // pairgrams/autoclassifiers
         _input_dim(100000),
         _n_classes(n_classes) {
     _classifier = std::make_unique<AutoClassifierBase>(
->>>>>>> b597b68b
         /* input_dim= */ _input_dim,
         /* n_classes= */ n_classes, model_size);
     _batch_processor =
@@ -57,13 +50,8 @@
         /* sentence = */ sentence, /* output_range = */ _input_dim);
 
     BoltVector output =
-<<<<<<< HEAD
-        _model->predictSingle({input}, {},
-                              /* use_sparse_inference = */ true);
-=======
         _classifier->predictSingle({input}, {},
                                    /* use_sparse_inference = */ true);
->>>>>>> b597b68b
 
     return _batch_processor->getClassName(
         /* class_id = */ output.getIdWithHighestActivation());
@@ -93,20 +81,12 @@
   friend class cereal::access;
   template <class Archive>
   void serialize(Archive& archive) {
-<<<<<<< HEAD
-    archive(_input_dim, _n_classes, _model, _batch_processor);
-=======
     archive(_input_dim, _n_classes, _classifier, _batch_processor);
->>>>>>> b597b68b
   }
 
   uint32_t _input_dim;
   uint32_t _n_classes;
-<<<<<<< HEAD
-  std::shared_ptr<BoltGraph> _model;
-=======
   std::unique_ptr<AutoClassifierBase> _classifier;
->>>>>>> b597b68b
   std::shared_ptr<dataset::TextClassificationProcessor> _batch_processor;
 };
 
