--- conflicted
+++ resolved
@@ -1,11 +1,7 @@
 #pragma once
 
 #include <cereal/archives/binary.hpp>
-<<<<<<< HEAD
-#include "AutoClassifierUtils.h"
-=======
 #include "AutoClassifierBase.h"
->>>>>>> b597b68b
 #include <bolt/src/graph/Graph.h>
 #include <dataset/src/batch_processors/GenericBatchProcessor.h>
 #include <dataset/src/batch_processors/TabularMetadataProcessor.h>
@@ -20,15 +16,9 @@
  public:
   TabularClassifier(const std::string& model_size, uint32_t n_classes)
       : _input_dim(100000), _n_classes(n_classes), _metadata(nullptr) {
-<<<<<<< HEAD
-    _model = AutoClassifierUtils::createNetwork(/* input_dim = */ _input_dim,
-                                                /* n_classes = */ _n_classes,
-                                                model_size);
-=======
     _classifier = std::make_unique<AutoClassifierBase>(
         /* input_dim = */ _input_dim,
         /* n_classes = */ _n_classes, model_size);
->>>>>>> b597b68b
   }
 
   void train(const std::string& filename,
@@ -94,16 +84,10 @@
     std::shared_ptr<dataset::DataLoader> data_loader =
         std::make_shared<dataset::SimpleFileDataLoader>(filename, batch_size);
 
-<<<<<<< HEAD
-    std::shared_ptr<dataset::TabularMetadataProcessor> batch_processor =
-        std::make_shared<dataset::TabularMetadataProcessor>(column_datatypes,
-                                                            _n_classes);
-=======
     std::shared_ptr<dataset::TabularMetadataProcessor>
         metadata_batch_processor =
             std::make_shared<dataset::TabularMetadataProcessor>(
                 column_datatypes, _n_classes);
->>>>>>> b597b68b
 
     // TabularMetadataProcessor inherets ComputeBatchProcessor so this doesn't
     // produce any vectors, we are just using it to iterate over the dataset.
@@ -137,21 +121,13 @@
   friend class cereal::access;
   template <class Archive>
   void serialize(Archive& archive) {
-<<<<<<< HEAD
-    archive(_input_dim, _n_classes, _metadata, _model);
-=======
     archive(_input_dim, _n_classes, _metadata, _classifier);
->>>>>>> b597b68b
   }
 
   uint32_t _input_dim;
   uint32_t _n_classes;
   std::shared_ptr<dataset::TabularMetadata> _metadata;
-<<<<<<< HEAD
-  std::shared_ptr<BoltGraph> _model;
-=======
   std::unique_ptr<AutoClassifierBase> _classifier;
->>>>>>> b597b68b
 };
 
 }  // namespace thirdai::bolt