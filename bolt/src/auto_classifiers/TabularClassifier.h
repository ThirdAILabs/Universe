--- conflicted
+++ resolved
@@ -119,11 +119,7 @@
         _classifier->predictSingle({input}, {},
                                    /* use_sparse_inference = */ true);
 
-<<<<<<< HEAD
-    return _metadata->getClassIdToNames()[output.getIdWithHighestActivation()];
-=======
     return _metadata->getClassIdToNames()[output.getHighestActivationId()];
->>>>>>> db42f91c
   }
 
   void save(const std::string& filename) {
