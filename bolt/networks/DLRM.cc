#include "DLRM.h"
#include <bolt/loss_functions/LossFunctions.h>
#include <bolt/utils/ProgressBar.h>
#include <atomic>
#include <chrono>
#include <stdexcept>

namespace thirdai::bolt {

DLRM::DLRM(EmbeddingLayerConfig embedding_config,
           std::vector<FullyConnectedLayerConfig> bottom_mlp_configs,
           std::vector<FullyConnectedLayerConfig> top_mlp_configs,
           uint32_t dense_feature_dim)
    : _embedding_layer(embedding_config),
      _bottom_mlp(bottom_mlp_configs, dense_feature_dim),
      _top_mlp(top_mlp_configs, (embedding_config.lookup_size *
                                 embedding_config.num_embedding_lookups) +
                                    bottom_mlp_configs.back().dim),

      _iter(0),
      _epoch_count(0) {
  if (bottom_mlp_configs.back().sparsity != 1.0) {
    throw std::invalid_argument("Dense feature layer must have sparsity 1.0");
  }

  if (top_mlp_configs.back().dim == 1 &&
      top_mlp_configs.back().act_func != ActivationFunc::MeanSquared) {
    throw std::invalid_argument(
        "Output layer must have MeanSqauredError if dimension is 1");
  }

  if (top_mlp_configs.back().dim != 1 &&
      top_mlp_configs.back().act_func != ActivationFunc::Softmax) {
    throw std::invalid_argument(
        "Output layer must have Softmax if dimension is > 1");
  }

  _softmax = top_mlp_configs.back().act_func == ActivationFunc::Softmax;
  _output_dim = top_mlp_configs.back().dim;

  _concat_layer_dim =
      _embedding_layer.getEmbeddingDim() + bottom_mlp_configs.back().dim;
}

void DLRM::train(
    const dataset::InMemoryDataset<dataset::ClickThroughBatch>& train_data,
    float learning_rate, uint32_t epochs, uint32_t rehash, uint32_t rebuild) {
  uint32_t batch_size = train_data.at(0).getBatchSize();
  // Take max with 1 so that we don't get 0 causing a floating point error.
  uint32_t rebuild_batch = std::max<uint32_t>(rebuild / batch_size, 1);
  uint32_t rehash_batch = std::max<uint32_t>(rehash / batch_size, 1);

  uint64_t num_train_batches = train_data.numBatches();

  // Because of how the datasets are read we know that all batches will not have
  // a batch size larger than this so we can just set the batch size here.
  initializeNetworkForBatchSize(batch_size, false);

<<<<<<< HEAD
  BatchState output(_output_dim, batch_size, true);
=======
  BoltBatch output(1, batch_size, true);
>>>>>>> 81356f83

  MeanSquaredError MSE;
  SparseCategoricalCrossEntropyLoss loss;

  for (uint32_t epoch = 0; epoch < epochs; epoch++) {
    std::cout << "\nEpoch " << (_epoch_count + 1) << ':' << std::endl;
    ProgressBar bar(num_train_batches);

    auto train_start = std::chrono::high_resolution_clock::now();
    for (uint32_t batch = 0; batch < num_train_batches; batch++) {
      if (_iter % 1000 == 999) {
        _bottom_mlp.shuffleRandomNeurons();
        _top_mlp.shuffleRandomNeurons();
      }

      const dataset::ClickThroughBatch& input_batch = train_data[batch];

#pragma omp parallel for default(none) \
    shared(input_batch, output, batch_size, MSE, loss)
      for (uint32_t b = 0; b < input_batch.getBatchSize(); b++) {
        BoltVector dense_input = BoltVector::makeDenseInputState(
            input_batch[b]._values, input_batch[b].dim());

        forward(b, dense_input, input_batch.categoricalFeatures(b), output[b]);

        if (_softmax) {
          uint32_t label = input_batch.label(b);
          loss(output[b], batch_size, &label, 1);
        } else {
          float label = static_cast<float>(input_batch.label(b));
          MSE(output[b], batch_size, nullptr, &label, 1);
        }

        backpropagate(b, dense_input, output[b]);
      }

      _bottom_mlp.updateParameters(learning_rate);
      _embedding_layer.updateParameters(learning_rate, ++_iter, BETA1, BETA2,
                                        EPS);
      _top_mlp.updateParameters(learning_rate);

      if (_iter % rebuild_batch == (rebuild_batch - 1)) {
        reBuildHashFunctions();
        buildHashTables();
      } else if (_iter % rehash_batch == (rehash_batch - 1)) {
        buildHashTables();
      }

      bar.increment();
    }

    auto train_end = std::chrono::high_resolution_clock::now();
    int64_t epoch_time = std::chrono::duration_cast<std::chrono::seconds>(
                             train_end - train_start)
                             .count();
    std::cout << std::endl
              << "Processed " << num_train_batches << " training batches in "
              << epoch_time << " seconds" << std::endl;

    _epoch_count++;
  }
}

void DLRM::predict(
    const dataset::InMemoryDataset<dataset::ClickThroughBatch>& test_data,
    float* scores) {
  uint32_t batch_size = test_data.at(0).getBatchSize();
  uint64_t num_test_batches = test_data.numBatches();

  initializeNetworkForBatchSize(batch_size, true);

<<<<<<< HEAD
  BatchState output(_output_dim, batch_size, true);
=======
  BoltBatch output(1, batch_size, true);
>>>>>>> 81356f83

  ProgressBar bar(num_test_batches);

  uint32_t cnt = 0;

  auto test_start = std::chrono::high_resolution_clock::now();

  for (const auto& batch : test_data) {
#pragma omp parallel for default(none) shared(batch, output, scores, cnt)
    for (uint32_t b = 0; b < batch.getBatchSize(); b++) {
      BoltVector dense_input =
          BoltVector::makeDenseInputState(batch[b]._values, batch[b].dim());

      forward(b, dense_input, batch.categoricalFeatures(b), output[b]);

      for (uint32_t i = 0; i < output[b].len; i++) {
        scores[(cnt + b) * _output_dim + i] = output[b].activations[i];
      }
    }

    cnt += batch.getBatchSize();

    bar.increment();
  }

  auto test_end = std::chrono::high_resolution_clock::now();
  int64_t test_time =
      std::chrono::duration_cast<std::chrono::seconds>(test_end - test_start)
          .count();
  std::cout << std::endl
            << "Processed " << num_test_batches << " test batches in "
            << test_time << " seconds" << std::endl;
}

void DLRM::initializeNetworkForBatchSize(uint32_t batch_size,
                                         bool force_dense) {
  _concat_layer_state = BoltBatch(_concat_layer_dim, batch_size, true);

  uint32_t embedding_dim = _embedding_layer.getEmbeddingDim();
  uint32_t bottom_mlp_output_dim = _bottom_mlp.getLayerSizes().back();

  _bottom_mlp_output.clear();
  _embedding_layer_output.clear();

  for (uint32_t b = 0; b < batch_size; b++) {
    const BoltVector& concat_vec = _concat_layer_state[b];

    _bottom_mlp_output.push_back(BoltVector::makeDenseState(
        concat_vec.activations, concat_vec.gradients, bottom_mlp_output_dim));

    _embedding_layer_output.push_back(BoltVector::makeDenseState(
        concat_vec.activations + bottom_mlp_output_dim,
        concat_vec.gradients + bottom_mlp_output_dim, embedding_dim));
  }

  _embedding_layer.initializeLayer(batch_size);

  _bottom_mlp.createBatchStates(batch_size, force_dense);
  _top_mlp.createBatchStates(batch_size, force_dense);
}

void DLRM::forward(uint32_t batch_index, const BoltVector& dense_input,
                   const std::vector<uint32_t>& categorical_features,
                   BoltVector& output) {
  _bottom_mlp.forward(batch_index, dense_input, _bottom_mlp_output[batch_index],
                      nullptr, 0);

  _embedding_layer.forward(batch_index, categorical_features,
                           _embedding_layer_output[batch_index]);

  _top_mlp.forward(batch_index, _concat_layer_state[batch_index], output,
                   nullptr, 0);
}

void DLRM::backpropagate(uint32_t batch_index, BoltVector& dense_input,
                         BoltVector& output) {
  _top_mlp.backpropagate<false>(batch_index, _concat_layer_state[batch_index],
                                output);

  _embedding_layer.backpropagate(batch_index,
                                 _embedding_layer_output[batch_index]);

  _bottom_mlp.backpropagate<true>(batch_index, dense_input,
                                  _bottom_mlp_output[batch_index]);
}

void DLRM::reBuildHashFunctions() {
  _bottom_mlp.reBuildHashFunctions();
  _top_mlp.reBuildHashFunctions();
}

void DLRM::buildHashTables() {
  _bottom_mlp.buildHashTables();
  _top_mlp.buildHashTables();
}

}  // namespace thirdai::bolt<|MERGE_RESOLUTION|>--- conflicted
+++ resolved
@@ -1,4 +1,5 @@
 #include "DLRM.h"
+#include <bolt/layers/BoltVector.h>
 #include <bolt/loss_functions/LossFunctions.h>
 #include <bolt/utils/ProgressBar.h>
 #include <atomic>
@@ -56,11 +57,7 @@
   // a batch size larger than this so we can just set the batch size here.
   initializeNetworkForBatchSize(batch_size, false);
 
-<<<<<<< HEAD
-  BatchState output(_output_dim, batch_size, true);
-=======
-  BoltBatch output(1, batch_size, true);
->>>>>>> 81356f83
+  BoltBatch output(_output_dim, batch_size, true);
 
   MeanSquaredError MSE;
   SparseCategoricalCrossEntropyLoss loss;
@@ -132,11 +129,7 @@
 
   initializeNetworkForBatchSize(batch_size, true);
 
-<<<<<<< HEAD
-  BatchState output(_output_dim, batch_size, true);
-=======
-  BoltBatch output(1, batch_size, true);
->>>>>>> 81356f83
+  BoltBatch output(_output_dim, batch_size, true);
 
   ProgressBar bar(num_test_batches);
 
