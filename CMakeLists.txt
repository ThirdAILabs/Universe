cmake_minimum_required(VERSION 3.4...3.18)

set(CMAKE_MODULE_PATH ${CMAKE_CURRENT_SOURCE_DIR}/cmake)

if(WIN32)
  # Set this to use static linking by default, see
  # https://cmake.org/cmake/help/latest/prop_tgt/MSVC_RUNTIME_LIBRARY.html
  set(CMAKE_MSVC_RUNTIME_LIBRARY "MultiThreaded$<$<CONFIG:Debug>:Debug>")
endif()

# When I set LD_PRELOAD to be able use ASan with python tests, for some reason
# CMake can't find Python unless we set it to an empty string.
set(ENV{LD_PRELOAD} "")

project(ThirdAI LANGUAGES CXX)
set(CMAKE_CXX_STANDARD 17)
set(CMAKE_CXX_STANDARD_REQUIRED ON)

# See [1] https://gcc.gnu.org/wiki/Visibility [2]
# https://stackoverflow.com/a/31157258/4565794
set(CMAKE_C_VISIBILITY_PRESET hidden)
set(CMAKE_CXX_VISIBILITY_PRESET hidden)
set(CMAKE_VISIBILITY_INLINES_HIDDEN ON)

# Project versioning
find_package(Git REQUIRED)
include(GetVersionFromFile)
message(STATUS "Project name: ${PROJECT_NAME}")
message(STATUS "Project version: ${PROJECT_VERSION_STRING_FULL}")

message("====================================")
message("\tBUILD MODE: ${CMAKE_BUILD_TYPE}")
message("====================================")
message("\tBuilding with feature flags: ${THIRDAI_FEATURE_FLAGS}")
separate_arguments(THIRDAI_FEATURE_FLAGS)
message("\tFeature flags seperated into CMake List: ${THIRDAI_FEATURE_FLAGS}")
message("\tC++ compiler: ${CMAKE_CXX_COMPILER}")
message("\tC compiler: ${CMAKE_C_COMPILER}")
message("====================================")

option(THIRDAI_REPORT_BUILD_STEP_TIMES
       "Report time using builtin for make/ninja compile-build steps" OFF)
option(THIRDAI_BUILD_OPENSSL_FROM_SOURCE "Build OpenSSL from source" OFF)
option(THIRDAI_BUILD_PROTOBUF_FROM_SOURCE "Build Protobuf from source" OFF)

if(THIRDAI_REPORT_BUILD_STEP_TIMES)
  set_property(GLOBAL PROPERTY RULE_LAUNCH_COMPILE "${CMAKE_COMMAND} -E time")
  set_property(GLOBAL PROPERTY RULE_LAUNCH_LINK "${CMAKE_COMMAND} -E time")
endif(THIRDAI_REPORT_BUILD_STEP_TIMES)

# Check if there is a license flag, and only if so add the cryptopp lib We have
# two different License flags, one for if to build the license files
# (THIRDAI_BUILD_LICENSE) and one for if to check the license
# (THIRDAI_CHECK_LICENSE). If just the THIRDAI_CHECK_LICENSE flag is set there
# will be a linker error.
list(FIND THIRDAI_FEATURE_FLAGS "THIRDAI_BUILD_LICENSE" _index)
set(LICENSE_BUILD_FLAG_FOUND ${_index} GREATER -1)
list(FIND THIRDAI_FEATURE_FLAGS "THIRDAI_CHECK_LICENSE" _index)
set(LICENSE_CHECK_FLAG_FOUND ${_index} GREATER -1)

if(${LICENSE_BUILD_FLAG_FOUND})
  # Use our own source, also don't build tests.
  set(CRYPTOPP_BUILD_TESTING OFF)
  set(CRYPTOPP_SOURCES "${CMAKE_SOURCE_DIR}/deps/cryptopp")
  add_subdirectory(deps/cryptopp-cmake EXCLUDE_FROM_ALL)

  # For now only require openssl if we are building with licensing, since we
  # only communicate with the internet (keygen) in that case
  add_subdirectory(deps/cpp-httplib EXCLUDE_FROM_ALL)
  if(THIRDAI_BUILD_OPENSSL_FROM_SOURCE)
    # This path is meant to be activated only for M1 cross-compile on MacOS. Any
    # other paths are potentially untested.

    # Use default compile.
    set(OPENSSL_MODULES
        ""
        CACHE STRING "OpenSSL configure options")
    set(OPENSSL_BUILD_VERSION 3.0.7)
    # set up fake targets
    add_library(ssl_lib STATIC IMPORTED GLOBAL)
    add_library(crypto_lib STATIC IMPORTED GLOBAL)

    # set up prefix
    set(OPENSSL_PREFIX ${CMAKE_CURRENT_BINARY_DIR})
    set(OPENSSL_LIBSSL_PATH ${OPENSSL_PREFIX}/usr/local/lib/libssl.a)
    set(OPENSSL_LIBCRYPTO_PATH ${OPENSSL_PREFIX}/usr/local/lib/libcrypto.a)

    # set import locations
    set_target_properties(ssl_lib PROPERTIES IMPORTED_LOCATION
                                             ${OPENSSL_LIBSSL_PATH})
    set_target_properties(crypto_lib PROPERTIES IMPORTED_LOCATION
                                                ${OPENSSL_LIBCRYPTO_PATH})

    # set up openssl target
    message(
      STATUS
        "Setting up OpenSSL at ${OPENSSL_LIBSSL_PATH}, ${OPENSSL_LIBCRYPTO_PATH}"
    )

    include(BuildOpenSSL)

    # Add dependencies (force openssl to build before)
    add_dependencies(ssl_lib openssl)
    add_dependencies(crypto_lib openssl)

    # Create interface library
    add_library(_ssl INTERFACE)
    add_library(_crypto INTERFACE)

    target_link_libraries(_ssl INTERFACE ssl_lib)
    target_link_libraries(_crypto INTERFACE crypto_lib)

    # set include locations
    target_include_directories(
      _ssl BEFORE
      INTERFACE $<BUILD_INTERFACE:${OPENSSL_PREFIX}/usr/local/include/>)
    target_include_directories(
      _crypto BEFORE
      INTERFACE $<BUILD_INTERFACE:${OPENSSL_PREFIX}/usr/local/include/>)

    # Use cmake-namespace style aliases from here.
    add_library(OpenSSL::SSL ALIAS _ssl)
    add_library(OpenSSL::Crypto ALIAS _crypto)

  else(THIRDAI_BUILD_OPENSSL_FROM_SOURCE)
    find_package(OpenSSL 1.1.1 REQUIRED)
  endif()

endif()

set(JSON_BuildTests
    OFF
    CACHE INTERNAL "")
add_subdirectory(deps/json EXCLUDE_FROM_ALL)

if(MSVC)
  if(NOT "${CMAKE_BUILD_TYPE}" STREQUAL "Release")
    message(
      FATAL_ERROR "For now, we only support building in release mode using MSVC"
    )
  endif()
  # Read this for /permissive- https://stackoverflow.com/a/24414279/4565794
  set(CMAKE_CXX_FLAGS "/DWIN32 /D_WINDOWS /GR /EHs /O2 /w /permissive-")

  # We create an interface to plant compile flags and be cohesive with the rest
  # of the OpenMP::OpenMP_CXX linkages. This converts project wide compile flags
  # narrowing it to just the required targets.

  add_library(_thirdai_windows_llvm_openmp INTERFACE)
  target_compile_options(_thirdai_windows_llvm_openmp INTERFACE "/openmp:llvm")
  add_library(OpenMP::OpenMP_CXX ALIAS _thirdai_windows_llvm_openmp)
else()

  find_package(OpenMP)
  if(NOT OpenMP_FOUND)

    # In this case, we were not able to find OpenMP. We are choosing to build
    # openmp from scratch here, using the LLVM standalone OpenMP source.
    #
    # In practice, this is intended for use for cross-compiling M1 (arm64)
    # wheels on MacOS GitHub runners (x86_64), where the possibility to use the
    # host's libomp is missing, and the library needs to be cross compiled for
    # target.

    # The following works with only newer CMake versions (Download), but we get
    # here only after all else has failed, and only for purposes of CI.

    # This block needs to happen before all the compile-options are added to
    # escape -Wall and -Werror being enforced on OpenMP library.

    set(LLVM_OPENMP_VERSION "13.0.1")
    set(LLVM_OPENMP_SOURCE_DIR "${CMAKE_CURRENT_SOURCE_DIR}/deps/openmp")

    if(NOT EXISTS ${LLVM_OPENMP_SOURCE_DIR})
      message(
        "Downloading openmp-${LLVM_OPENMP_VERSION} into ${LLVM_OPENMP_SOURCE_DIR}"
      )
      set(LLVM_OPENMP_DOWNLOAD_URL
          "https://github.com/llvm/llvm-project/releases/download/llvmorg-${LLVM_OPENMP_VERSION}/openmp-${LLVM_OPENMP_VERSION}.src.tar.xz"
      )
      file(
        DOWNLOAD
        ${LLVM_OPENMP_DOWNLOAD_URL} # URL
        "${CMAKE_CURRENT_BINARY_DIR}/openmp-${LLVM_OPENMP_VERSION}.tar.bz2" # FILE
      )
      file(ARCHIVE_EXTRACT INPUT
           "${CMAKE_CURRENT_BINARY_DIR}/openmp-${LLVM_OPENMP_VERSION}.tar.bz2"
           DESTINATION ${CMAKE_CURRENT_BINARY_DIR})
      file(RENAME
           "${CMAKE_CURRENT_BINARY_DIR}/openmp-${LLVM_OPENMP_VERSION}.src"
           "${LLVM_OPENMP_SOURCE_DIR}")
    endif()

    set(OPENMP_STANDALONE_BUILD ON)
    add_subdirectory(${LLVM_OPENMP_SOURCE_DIR} EXCLUDE_FROM_ALL)
    add_library(OpenMP::OpenMP_CXX ALIAS omp)

  endif(NOT OpenMP_FOUND)

  set(CMAKE_POSITION_INDEPENDENT_CODE ON)

endif()

set(THIRDAI_COMPILE_OPTIONS
    -Wall
    -Wextra
    -Werror
    -Wno-unused-function
    -Wno-ignored-optimization-argument
    -Wno-psabi
    $<$<CONFIG:Debug>:-Og>
    $<$<CONFIG:Debug>:-g>
    $<$<CONFIG:Debug>:-fno-omit-frame-pointer>
    $<$<CONFIG:DebugWithAsan>:-Og>
    $<$<CONFIG:DebugWithAsan>:-g>
    $<$<CONFIG:DebugWithAsan>:-fno-omit-frame-pointer>
    $<$<CONFIG:Release>:-DNDEBUG>
    $<$<CONFIG:Release>:-Ofast>
    $<$<CONFIG:Release>:-fno-finite-math-only>
    $<$<CONFIG:Release>:-funroll-loops>
    $<$<CONFIG:Release>:-ftree-vectorize>
    $<$<CONFIG:RelWithDebInfo>:-DNDEBUG>
    $<$<CONFIG:RelWithDebInfo>:-Ofast>
    $<$<CONFIG:RelWithDebInfo>:-fno-finite-math-only>
    $<$<CONFIG:RelWithDebInfo>:-funroll-loops>
    $<$<CONFIG:RelWithDebInfo>:-ftree-vectorize>
    $<$<CONFIG:RelWithDebInfo>:-g>
    $<$<CONFIG:RelWithDebInfo>:-fno-omit-frame-pointer>
    $<$<CONFIG:RelWithAsan>:-DNDEBUG>
    $<$<CONFIG:RelWithAsan>:-Ofast>
    $<$<CONFIG:RelWithAsan>:-fno-finite-math-only>
    $<$<CONFIG:RelWithAsan>:-funroll-loops>
    $<$<CONFIG:RelWithAsan>:-ftree-vectorize>
    $<$<CONFIG:RelWithAsan>:-g>
    $<$<CONFIG:RelWithAsan>:-fno-omit-frame-pointer>
    $<$<CONFIG:CompileAnalysis>:-DNDEBUG>
    $<$<CONFIG:CompileAnalysis>:-Ofast>
    $<$<CONFIG:CompileAnalysis>:-fno-finite-math-only>
    $<$<CONFIG:CompileAnalysis>:-funroll-loops>
    $<$<CONFIG:CompileAnalysis>:-ftree-vectorize>
    $<$<CONFIG:CompileAnalysis>:-ftime-trace>)

set(THIRDAI_ASAN_COMPILE_OPTIONS $<$<CONFIG:RelWithAsan>:-fsanitize=address>
                                 $<$<CONFIG:DebugWithAsan>:-fsanitize=address>)

# Custom command line options

# The following is added for Windows workflows failing on GitHub, inorder to
# provide a configurable TimeOut.  The default value is set to 5, from
# http://github.com/Kitware/CMake/blob/9d1ecd72fb45af722da7668d0c7482b7a0b1876f/Modules/GoogleTest.cmake#L419-L436,
# retaining default behaviour.
#
# For Windows workflow, we may configure this to a higher value now through
# CMake command-line supply.

set(THIRDAI_GTEST_DISCOVERY_TIMEOUT
    5
    CACHE STRING
          "Timeout for GoogleTest discovery, configurable from command-line.")

# Header only dependencies
include_directories(deps/eigen)

# Source dependencies
add_subdirectory(deps/pybind11 EXCLUDE_FROM_ALL)
add_subdirectory(deps/googletest EXCLUDE_FROM_ALL)
add_subdirectory(deps/spdlog EXCLUDE_FROM_ALL)
add_subdirectory(deps/utf8proc EXCLUDE_FROM_ALL)

# This controls if we use/link a preinstalled version of the protobuf library or
# if we build and link protobuf from source using the submodule. This is becuase
# we need to build and link from source when cross compiling for MacOS arm to
# ensure that the target architecture of lib protobuf matches the target we are
# compling for.
if(THIRDAI_BUILD_PROTOBUF_FROM_SOURCE)
  set(protobuf_BUILD_TESTS OFF)
  add_subdirectory(deps/protobuf EXCLUDE_FROM_ALL)
  include_directories(deps/protobuf/src)
  include_directories(deps/protobuf/third_party/abseil-cpp)
else()
  include(FindProtobuf)
  find_package(Protobuf REQUIRED)
  include_directories(${Protobuf_INCLUDE_DIR})
endif()

add_subdirectory(proto)

# Turn off prometheus-cpp's testing build so that we don't try to build two
# copies of gmock
set(ENABLE_TESTING OFF)
set(ENABLE_PUSH OFF)
add_subdirectory(deps/prometheus-cpp EXCLUDE_FROM_ALL)

# PERFORMANCE_COMPARISON is always enabled by default in cereal CMakeLists which
# requires the boost and we dont want to add the boost dependencies, hence
# skipping the performance comparison. Earlier we use to include only header(so
# not using any CMakeLists) but now we have used target based hence including
# CMakelists thats why we need this.
set(SKIP_PERFORMANCE_COMPARISON ON)
add_subdirectory(deps/cereal EXCLUDE_FROM_ALL)

# This is so we can include cryptopp/*.h. We want this even if the build flag
# isn't there so it always gets included in the compile_commands.json file and
# can work with vscode
include_directories(deps)

find_package(Python3 COMPONENTS Interpreter Development)

# For Windows: Prevent overriding the parent project's compiler/linker settings
set(gtest_force_shared_crt
    ON
    CACHE BOOL "" FORCE)

# Enable testing
include(CTest)

# So we can include using e.g. #include <hashtable/src/SampledHashTable.h>
include_directories(".")
include_directories(${CMAKE_BINARY_DIR})

# Our source directories
add_subdirectory(auto_ml)
add_subdirectory(bolt)
add_subdirectory(bolt_vector)
add_subdirectory(data)
add_subdirectory(dataset)
add_subdirectory(search)
add_subdirectory(hashing)
add_subdirectory(hashtable)
add_subdirectory(compression)
add_subdirectory(utils)

if(${LICENSE_BUILD_FLAG_FOUND})
  add_subdirectory(licensing)
endif()

set(THIRDAI_SOURCES
    bolt_vector/src/BoltVector.cc
    bolt/src/nn/autograd/Computation.cc
    bolt/src/nn/autograd/ComputationGraph.cc
    bolt/src/nn/model/AllocationManager.cc
    bolt/src/nn/model/Model.cc
    bolt/src/nn/ops/Op.cc
    bolt/src/nn/ops/FullyConnected.cc
    bolt/src/nn/ops/Embedding.cc
    bolt/src/nn/ops/RobeZ.cc
    bolt/src/nn/ops/Concatenate.cc
    bolt/src/nn/ops/Input.cc
    bolt/src/nn/ops/LayerNorm.cc
    bolt/src/nn/ops/Switch.cc
    bolt/src/nn/ops/Activation.cc
    bolt/src/nn/ops/DlrmAttention.cc
    bolt/src/nn/ops/DotProduct.cc
    bolt/src/nn/ops/CosineSimilarity.cc
    bolt/src/nn/ops/PatchEmbedding.cc
    bolt/src/nn/ops/PatchSum.cc
    bolt/src/nn/tensor/Tensor.cc
    bolt/src/nn/loss/Loss.cc
    bolt/src/nn/loss/ComparativeLoss.cc
    bolt/src/nn/loss/CategoricalCrossEntropy.cc
    bolt/src/nn/loss/BinaryCrossEntropy.cc
    bolt/src/nn/loss/EuclideanContrastive.cc
    bolt/src/nn/ops/protobuf_utils/Conversions.cc
    bolt/src/nn/ops/protobuf_utils/SerializedParameters.cc
    bolt/src/neuron_index/LshIndex.cc
    bolt/src/neuron_index/RandomSampler.cc
    bolt/src/neuron_index/MachNeuronIndex.cc
    bolt/src/train/metrics/Metric.cc
    bolt/src/train/callbacks/Callback.cc
    bolt/src/train/metrics/LossMetric.cc
    bolt/src/train/metrics/CategoricalAccuracy.cc
    bolt/src/train/metrics/PrecisionAtK.cc
    bolt/src/train/metrics/RecallAtK.cc
    bolt/src/train/metrics/FMeasure.cc
    bolt/src/train/metrics/MachPrecision.cc
    bolt/src/train/metrics/MachRecall.cc
    bolt/src/train/trainer/Trainer.cc
    bolt/src/train/trainer/Dataset.cc
    bolt/src/layers/EmbeddingLayer.cc
    bolt/src/layers/FullyConnectedLayer.cc
    bolt/src/layers/LayerConfig.cc
    bolt/src/layers/SamplingConfig.cc
    bolt/src/text_generation/ContextualModel.cc
    bolt/src/text_generation/DyadicModel.cc
    bolt/src/text_generation/GenerativeModel.cc
    bolt/src/root_cause_analysis/RCA.cc
    bolt/src/metrics/Metric.cc
    bolt/src/seismic/SeismicLabels.cc
    search/src/MaxFlash.cc
    search/src/MaxFlashArray.cc
    search/src/Flash.cc
    hashing/src/DensifiedMinHash.cc
    hashing/src/DWTA.cc
    hashing/src/FastSRP.cc
    hashing/src/MurmurHash.cc
    hashing/src/MinHash.cc
    hashing/src/SRP.cc
    hashing/src/UniversalHash.cc
    hashtable/src/SampledHashTable.cc
    hashtable/src/VectorHashTable.cc
    dataset/src/DataSource.cc
    dataset/src/InMemoryDataset.cc
    dataset/src/VectorBuffer.cc
    dataset/src/dataset_loaders/DatasetLoader.cc
    dataset/src/cold_start/ColdStartDataSource.cc
    dataset/src/utils/TokenEncoding.cc
    dataset/src/featurizers/llm/TextContextFeaturizer.cc
    dataset/src/featurizers/llm/TextGenerationFeaturizer.cc
    dataset/src/featurizers/llm/TextClassificationFeaturizer.cc
    dataset/src/utils/CsvParser.cc
    dataset/src/blocks/ColumnIdentifier.cc
    dataset/src/featurizers/ClickThroughFeaturizer.cc
    dataset/src/featurizers/ProcessorUtils.cc
    dataset/src/featurizers/SvmFeaturizer.cc
    dataset/src/featurizers/TabularFeaturizer.cc
    dataset/src/blocks/GraphBlocks.cc
    dataset/src/blocks/BlockList.cc
    dataset/src/blocks/ColumnIdentifier.cc
    dataset/src/blocks/RecurrenceAugmentation.cc
    dataset/src/blocks/Sequence.cc
    dataset/src/blocks/text/Text.cc
    dataset/src/blocks/text/WordpieceTokenizer.cc
    dataset/src/mach/MachIndex.cc
    dataset/src/mach/MachBlock.cc
    dataset/src/utils/GraphInfo.cc
    telemetry/src/PrometheusClient.cc
    data/src/transformations/Binning.cc
    data/src/transformations/StringHash.cc
    data/src/transformations/TextTokenizer.cc
    data/src/transformations/ColdStartText.cc
    data/src/transformations/FeatureHash.cc
    data/src/transformations/Pipeline.cc
    data/src/transformations/MachLabel.cc
    data/src/transformations/StringConcat.cc
    data/src/transformations/StringCast.cc
    data/src/transformations/StringIDLookup.cc
    data/src/transformations/CategoricalTemporal.cc
    data/src/transformations/Tabular.cc
    data/src/transformations/Date.cc
    data/src/transformations/CrossColumnPairgrams.cc
    data/src/transformations/DeduplicateTokens.cc
    data/src/transformations/EncodePosition.cc
    data/src/transformations/Recurrence.cc
    data/src/transformations/CountTokens.cc
    data/src/transformations/Graph.cc
    data/src/transformations/RegressionBinning.cc
    data/src/transformations/DyadicInterval.cc
    data/src/ColumnMap.cc
    data/src/columns/ArrayColumns.cc
    data/src/columns/ValueColumns.cc
    data/src/TensorConversion.cc
    data/src/Loader.cc
    data/src/ColumnMapIterator.cc
    data/src/rca/ExplanationMap.cc
    compression/src/CountSketch.cc
    compression/src/DragonVector.cc
    auto_ml/src/featurization/DataTypes.cc
    auto_ml/src/featurization/TabularBlockComposer.cc
    auto_ml/src/featurization/TabularDatasetFactory.cc
    auto_ml/src/featurization/RecurrentDatasetFactory.cc
    auto_ml/src/featurization/GraphDatasetManager.cc
    auto_ml/src/featurization/TabularTransformations.cc
    auto_ml/src/featurization/ReservedColumns.cc
    auto_ml/src/config/ModelConfig.cc
    auto_ml/src/config/FlashConfig.cc
    auto_ml/src/config/Parameter.cc
    auto_ml/src/cold_start/ColdStartUtils.cc
    auto_ml/src/rlhf/RLHFSampler.cc
<<<<<<< HEAD
    utils/ProtobufIO.cc
=======
    utils/src/SymSpellBackend/symspell.cc
    utils/src/SymSpellCpp/SymSpell.cc
>>>>>>> cebc0626
    utils/Logging.cc
    utils/StringManipulation.cc
    utils/UUID.cc
    utils/Random.cc
    licensing/src/entitlements/RestrictionTree.cc
    licensing/src/entitlements/Entitlements.cc
    versioning/src/Versions.cc)

# Only add the licensing subdirectory and licensing cc files if the
# corresponding flag is set
if(${LICENSE_CHECK_FLAG_FOUND})
  set(THIRDAI_SOURCES
      ${THIRDAI_SOURCES}
      licensing/src/methods/keygen/KeygenCommunication.cc
      licensing/src/methods/heartbeat/Heartbeat.cc
      licensing/src/CheckLicenseEnabled.cc
      licensing/src/methods/keygen/KeyMethod.cc
      licensing/src/methods/heartbeat/LocalServerMethod.cc
      licensing/src/methods/file/FileMethod.cc)
else()
  set(THIRDAI_SOURCES ${THIRDAI_SOURCES} licensing/src/CheckLicenseDisabled.cc)
endif()

add_library(thirdai STATIC ${THIRDAI_SOURCES})

target_link_libraries(
  thirdai
  PUBLIC proto
         protobuf::libprotobuf
         OpenMP::OpenMP_CXX
         spdlog::spdlog
         cereal::cereal
         prometheus-cpp::pull
         utf8proc)

if(${LICENSE_BUILD_FLAG_FOUND})
  target_link_libraries(thirdai PUBLIC cryptopp::cryptopp OpenSSL::Crypto
                                       OpenSSL::SSL)
endif()

target_link_libraries(thirdai PUBLIC nlohmann_json::nlohmann_json)

# pybind11_add_module automatically adds debug info to RelWithDebInfo and Debug
# builds, but not our ASan builds. This means that for now we can't run ASan
# from python, but honestly this is more trouble than it's worth so for now this
# is actually a feature rather than a bug.

pybind11_add_module(
  _thirdai
  python_bindings/thirdai.cc
  bolt/python_bindings/PybindUtils.cc
  bolt/python_bindings/BoltNNPython.cc
  bolt/python_bindings/BoltTrainPython.cc
  bolt/python_bindings/BoltCompression.cc
  bolt/python_bindings/NumpyConversions.cc
  bolt/python_bindings/BoltTextGeneration.cc
  bolt/python_bindings/Porting.cc
  bolt/src/seismic/SeismicEmbeddingModel.cc
  bolt/python_bindings/BoltSeismic.cc
  dataset/python_bindings/DatasetPython.cc
  dataset/src/blocks/TabularHashFeatures.cc
  data/python_bindings/DataPython.cc
  search/python_bindings/SearchPython.cc
  search/python_bindings/BeamSearch.cc
  hashing/python_bindings/HashingPython.cc
  auto_ml/python_bindings/AutomlPython.cc
  auto_ml/src/udt/UDT.cc
  auto_ml/src/udt/utils/Models.cc
  auto_ml/src/udt/utils/Classifier.cc
  auto_ml/src/udt/backends/UDTClassifier.cc
  auto_ml/src/udt/backends/UDTMachClassifier.cc
  auto_ml/src/udt/backends/UDTRecurrentClassifier.cc
  auto_ml/src/udt/backends/UDTRegression.cc
  auto_ml/src/udt/backends/UDTQueryReformulation.cc
  auto_ml/src/udt/backends/UDTSVMClassifier.cc
  auto_ml/src/udt/backends/UDTGraphClassifier.cc
  auto_ml/src/udt/utils/Classifier.cc
  telemetry/python_bindings/TelemetryPython.cc
  licensing/python_bindings/LicensingPython.cc)

target_link_libraries(_thirdai PUBLIC thirdai)

if(NOT MSVC)
  target_compile_options(thirdai PRIVATE ${THIRDAI_COMPILE_OPTIONS})
  target_compile_options(_thirdai PRIVATE ${THIRDAI_COMPILE_OPTIONS})
endif()

# Add feature flags passed in from python
target_compile_definitions(thirdai PRIVATE ${THIRDAI_FEATURE_FLAGS})
target_compile_definitions(_thirdai PRIVATE ${THIRDAI_FEATURE_FLAGS})

# In debug mode we are using ASan (address sanitizer) to provide better
# information on errors. We only run with this in debug mode because it carries
# a performace penalty. See
# https://github.com/google/sanitizers/wiki/AddressSanitizer for more
# information.

target_compile_options(thirdai PUBLIC ${THIRDAI_ASAN_COMPILE_OPTIONS})

target_link_options(thirdai PUBLIC ${THIRDAI_ASAN_COMPILE_OPTIONS})

target_compile_options(_thirdai PRIVATE ${THIRDAI_ASAN_COMPILE_OPTIONS})

target_link_options(_thirdai PRIVATE ${THIRDAI_ASAN_COMPILE_OPTIONS})<|MERGE_RESOLUTION|>--- conflicted
+++ resolved
@@ -466,12 +466,9 @@
     auto_ml/src/config/Parameter.cc
     auto_ml/src/cold_start/ColdStartUtils.cc
     auto_ml/src/rlhf/RLHFSampler.cc
-<<<<<<< HEAD
     utils/ProtobufIO.cc
-=======
     utils/src/SymSpellBackend/symspell.cc
     utils/src/SymSpellCpp/SymSpell.cc
->>>>>>> cebc0626
     utils/Logging.cc
     utils/StringManipulation.cc
     utils/UUID.cc
