--- conflicted
+++ resolved
@@ -407,23 +407,13 @@
     dataset/src/mach/MachIndex.cc
     dataset/src/mach/MachBlock.cc
     dataset/src/utils/GraphInfo.cc
-<<<<<<< HEAD
     # telemetry/src/PrometheusClient.cc
-    new_dataset/src/featurization_pipeline/transformations/Binning.cc
-    new_dataset/src/featurization_pipeline/transformations/StringHash.cc
-    new_dataset/src/featurization_pipeline/transformations/SentenceUnigram.cc
-    new_dataset/src/featurization_pipeline/augmentations/ColdStartText.cc
-    new_dataset/src/featurization_pipeline/ColumnMap.cc
-    new_dataset/src/featurization_pipeline/FeaturizationPipeline.cc
-=======
-    telemetry/src/PrometheusClient.cc
     data/src/transformations/Binning.cc
     data/src/transformations/StringHash.cc
     data/src/transformations/TextTokenizer.cc
     data/src/transformations/ColdStartText.cc
     data/src/transformations/TransformationList.cc
     data/src/ColumnMap.cc
->>>>>>> 78056a6d
     compression/src/CountSketch.cc
     compression/src/DragonVector.cc
     auto_ml/src/featurization/DataTypes.cc
