--- conflicted
+++ resolved
@@ -347,12 +347,10 @@
     bolt/src/nn/loss/BinaryCrossEntropy.cc
     bolt/src/nn/loss/EuclideanContrastive.cc
     bolt/src/nn/loss/ExternalLoss.cc
-<<<<<<< HEAD
+    bolt/src/nn/optimizers/Optimizer.cc
     bolt/src/nn/optimizers/Adam.cc
     bolt/src/nn/optimizers/SGD.cc
-=======
     bolt/src/neuron_index/NeuronIndex.cc
->>>>>>> 93457ff4
     bolt/src/neuron_index/LshIndex.cc
     bolt/src/neuron_index/RandomSampler.cc
     bolt/src/neuron_index/MachNeuronIndex.cc
