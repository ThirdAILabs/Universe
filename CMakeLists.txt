--- conflicted
+++ resolved
@@ -222,29 +222,6 @@
   add_subdirectory(licensing)
 endif()
 
-<<<<<<< HEAD
-set(BOLT_SOURCES
-    bolt/src/auto_classifiers/AutoClassifierBase.cc bolt/src/graph/Graph.cc
-    bolt/src/layers/EmbeddingLayer.cc bolt/src/layers/FullyConnectedLayer.cc
-    bolt/src/layers/ConvLayer.cc)
-
-set(SEARCH_SOURCES search/src/MaxFlash.cc search/src/MaxFlashArray.cc)
-
-set(HASHING_SOURCES
-    hashing/src/DensifiedMinHash.cc hashing/src/DWTA.cc hashing/src/FastSRP.cc
-    hashing/src/MurmurHash.cc hashing/src/SRP.cc hashing/src/UniversalHash.cc)
-
-set(HASHTABLE_SOURCES hashtable/src/SampledHashTable.cc
-                      hashtable/src/VectorHashTable.cc)
-
-set(LICENSE_SOURCES wrappers/src/LicenseWrapper.cc)
-
-set(DATASET_SOURCES
-    dataset/src/Vocabulary.cc
-    dataset/src/batch_processors/MaskedSentenceBatchProcessor.cc)
-
-set(NEW_DATASET_SOURCES
-=======
 set(THIRDAI_SOURCES
     bolt/src/auto_classifiers/AutoClassifierBase.cc
     bolt/src/graph/Graph.cc
@@ -264,7 +241,7 @@
     hashtable/src/VectorHashTable.cc
     wrappers/src/LicenseWrapper.cc
     dataset/src/Vocabulary.cc
->>>>>>> 606fa822
+    dataset/src/batch_processors/MaskedSentenceBatchProcessor.cc
     new_dataset/src/featurization_pipeline/transformations/Binning.cc
     new_dataset/src/featurization_pipeline/transformations/StringHash.cc
     new_dataset/src/featurization_pipeline/ColumnMap.cc
