--- conflicted
+++ resolved
@@ -175,11 +175,6 @@
   bolt/src/layers/*.cc 
   bolt/src/networks/*.cc 
   bolt/src/utils/*.cc 
-<<<<<<< HEAD
-  bolt/src/text_classifier/*.cc
-  bolt/src/sequential_classifier/*.cc
-=======
->>>>>>> 0601616d
 )
 
 file(
