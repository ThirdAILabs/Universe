cmake_minimum_required(VERSION 3.4...3.18)

set(CMAKE_MODULE_PATH ${CMAKE_CURRENT_SOURCE_DIR}/cmake)

if(WIN32)
  # Set this to use static linking by default, see
  # https://cmake.org/cmake/help/latest/prop_tgt/MSVC_RUNTIME_LIBRARY.html
  set(CMAKE_MSVC_RUNTIME_LIBRARY "MultiThreaded$<$<CONFIG:Debug>:Debug>")
endif()

# When I set LD_PRELOAD to be able use ASan with python tests, for some reason
# CMake can't find Python unless we set it to an empty string.
set(ENV{LD_PRELOAD} "")

project(ThirdAI LANGUAGES CXX)
set(CMAKE_CXX_STANDARD 17)
set(CMAKE_CXX_STANDARD_REQUIRED ON)

# See [1] https://gcc.gnu.org/wiki/Visibility [2]
# https://stackoverflow.com/a/31157258/4565794
set(CMAKE_C_VISIBILITY_PRESET hidden)
set(CMAKE_CXX_VISIBILITY_PRESET hidden)
set(CMAKE_VISIBILITY_INLINES_HIDDEN ON)

# Project versioning
find_package(Git REQUIRED)
include(GetVersionFromFile)
message(STATUS "Project name: ${PROJECT_NAME}")
message(STATUS "Project version: ${PROJECT_VERSION_STRING_FULL}")

message("====================================")
message("\tBUILD MODE: ${CMAKE_BUILD_TYPE}")
message("====================================")
message("\tBuilding with feature flags: ${THIRDAI_FEATURE_FLAGS}")
separate_arguments(THIRDAI_FEATURE_FLAGS)
message("\tFeature flags seperated into CMake List: ${THIRDAI_FEATURE_FLAGS}")
message("\tC++ compiler: ${CMAKE_CXX_COMPILER}")
message("\tC compiler: ${CMAKE_C_COMPILER}")
message("====================================")

option(THIRDAI_REPORT_BUILD_STEP_TIMES
       "Report time using builtin for make/ninja compile-build steps" OFF)
option(THIRDAI_BUILD_OPENSSL_FROM_SOURCE "Build OpenSSL from source" OFF)

if(THIRDAI_REPORT_BUILD_STEP_TIMES)
  set_property(GLOBAL PROPERTY RULE_LAUNCH_COMPILE "${CMAKE_COMMAND} -E time")
  set_property(GLOBAL PROPERTY RULE_LAUNCH_LINK "${CMAKE_COMMAND} -E time")
endif(THIRDAI_REPORT_BUILD_STEP_TIMES)

# Check if there is a license flag, and only if so add the cryptopp lib We have
# two different License flags, one for if to build the license files
# (THIRDAI_BUILD_LICENSE) and one for if to check the license
# (THIRDAI_CHECK_LICENSE). If just the THIRDAI_CHECK_LICENSE flag is set there
# will be a linker error.
list(FIND THIRDAI_FEATURE_FLAGS "THIRDAI_BUILD_LICENSE" _index)
set(LICENSE_BUILD_FLAG_FOUND ${_index} GREATER -1)
list(FIND THIRDAI_FEATURE_FLAGS "THIRDAI_CHECK_LICENSE" _index)
set(LICENSE_CHECK_FLAG_FOUND ${_index} GREATER -1)

if(${LICENSE_BUILD_FLAG_FOUND})
  # Use our own source, also don't build tests.
  set(CRYPTOPP_BUILD_TESTING OFF)
  set(CRYPTOPP_SOURCES "${CMAKE_SOURCE_DIR}/deps/cryptopp")
  add_subdirectory(deps/cryptopp-cmake EXCLUDE_FROM_ALL)

  # For now only require openssl if we are building with licensing, since we
  # only communicate with the internet (keygen) in that case
  add_subdirectory(deps/cpp-httplib EXCLUDE_FROM_ALL)
  if(THIRDAI_BUILD_OPENSSL_FROM_SOURCE)
    # This path is meant to be activated only for M1 cross-compile on MacOS. Any
    # other paths are potentially untested.

    # Use default compile.
    set(OPENSSL_MODULES
        ""
        CACHE STRING "OpenSSL configure options")
    set(OPENSSL_BUILD_VERSION 3.0.7)
    # set up fake targets
    add_library(ssl_lib STATIC IMPORTED GLOBAL)
    add_library(crypto_lib STATIC IMPORTED GLOBAL)

    # set up prefix
    set(OPENSSL_PREFIX ${CMAKE_CURRENT_BINARY_DIR})
    set(OPENSSL_LIBSSL_PATH ${OPENSSL_PREFIX}/usr/local/lib/libssl.a)
    set(OPENSSL_LIBCRYPTO_PATH ${OPENSSL_PREFIX}/usr/local/lib/libcrypto.a)

    # set import locations
    set_target_properties(ssl_lib PROPERTIES IMPORTED_LOCATION
                                             ${OPENSSL_LIBSSL_PATH})
    set_target_properties(crypto_lib PROPERTIES IMPORTED_LOCATION
                                                ${OPENSSL_LIBCRYPTO_PATH})

    # set up openssl target
    message(
      STATUS
        "Setting up OpenSSL at ${OPENSSL_LIBSSL_PATH}, ${OPENSSL_LIBCRYPTO_PATH}"
    )

    include(BuildOpenSSL)

    # Add dependencies (force openssl to build before)
    add_dependencies(ssl_lib openssl)
    add_dependencies(crypto_lib openssl)

    # Create interface library
    add_library(_ssl INTERFACE)
    add_library(_crypto INTERFACE)

    target_link_libraries(_ssl INTERFACE ssl_lib)
    target_link_libraries(_crypto INTERFACE crypto_lib)

    # set include locations
    target_include_directories(
      _ssl BEFORE
      INTERFACE $<BUILD_INTERFACE:${OPENSSL_PREFIX}/usr/local/include/>)
    target_include_directories(
      _crypto BEFORE
      INTERFACE $<BUILD_INTERFACE:${OPENSSL_PREFIX}/usr/local/include/>)

    # Use cmake-namespace style aliases from here.
    add_library(OpenSSL::SSL ALIAS _ssl)
    add_library(OpenSSL::Crypto ALIAS _crypto)

  else(THIRDAI_BUILD_OPENSSL_FROM_SOURCE)
    find_package(OpenSSL 1.1.1 REQUIRED)
  endif()

endif()

set(JSON_BuildTests
    OFF
    CACHE INTERNAL "")
add_subdirectory(deps/json EXCLUDE_FROM_ALL)

if(MSVC)
  if(NOT "${CMAKE_BUILD_TYPE}" STREQUAL "Release")
    message(
      FATAL_ERROR "For now, we only support building in release mode using MSVC"
    )
  endif()
  # Read this for /permissive- https://stackoverflow.com/a/24414279/4565794
  set(CMAKE_CXX_FLAGS "/DWIN32 /D_WINDOWS /GR /EHs /O2 /w /permissive-")

  # We create an interface to plant compile flags and be cohesive with the rest
  # of the OpenMP::OpenMP_CXX linkages. This converts project wide compile flags
  # narrowing it to just the required targets.

  add_library(_thirdai_windows_llvm_openmp INTERFACE)
  target_compile_options(_thirdai_windows_llvm_openmp INTERFACE "/openmp:llvm")
  add_library(OpenMP::OpenMP_CXX ALIAS _thirdai_windows_llvm_openmp)
else()

  find_package(OpenMP)
  if(NOT OpenMP_FOUND)

    # In this case, we were not able to find OpenMP. We are choosing to build
    # openmp from scratch here, using the LLVM standalone OpenMP source.
    #
    # In practice, this is intended for use for cross-compiling M1 (arm64)
    # wheels on MacOS GitHub runners (x86_64), where the possibility to use the
    # host's libomp is missing, and the library needs to be cross compiled for
    # target.

    # The following works with only newer CMake versions (Download), but we get
    # here only after all else has failed, and only for purposes of CI.

    # This block needs to happen before all the compile-options are added to
    # escape -Wall and -Werror being enforced on OpenMP library.

    set(LLVM_OPENMP_VERSION "13.0.1")
    set(LLVM_OPENMP_SOURCE_DIR "${CMAKE_CURRENT_SOURCE_DIR}/deps/openmp")

    if(NOT EXISTS ${LLVM_OPENMP_SOURCE_DIR})
      message(
        "Downloading openmp-${LLVM_OPENMP_VERSION} into ${LLVM_OPENMP_SOURCE_DIR}"
      )
      set(LLVM_OPENMP_DOWNLOAD_URL
          "https://github.com/llvm/llvm-project/releases/download/llvmorg-${LLVM_OPENMP_VERSION}/openmp-${LLVM_OPENMP_VERSION}.src.tar.xz"
      )
      file(
        DOWNLOAD
        ${LLVM_OPENMP_DOWNLOAD_URL} # URL
        "${CMAKE_CURRENT_BINARY_DIR}/openmp-${LLVM_OPENMP_VERSION}.tar.bz2" # FILE
      )
      file(ARCHIVE_EXTRACT INPUT
           "${CMAKE_CURRENT_BINARY_DIR}/openmp-${LLVM_OPENMP_VERSION}.tar.bz2"
           DESTINATION ${CMAKE_CURRENT_BINARY_DIR})
      file(RENAME
           "${CMAKE_CURRENT_BINARY_DIR}/openmp-${LLVM_OPENMP_VERSION}.src"
           "${LLVM_OPENMP_SOURCE_DIR}")
    endif()

    set(OPENMP_STANDALONE_BUILD ON)
    add_subdirectory(${LLVM_OPENMP_SOURCE_DIR} EXCLUDE_FROM_ALL)
    add_library(OpenMP::OpenMP_CXX ALIAS omp)

  endif(NOT OpenMP_FOUND)

  set(CMAKE_POSITION_INDEPENDENT_CODE ON)

endif()

set(THIRDAI_COMPILE_OPTIONS
    -Wall
    -Wextra
    -Werror
    -Wno-unused-function
    -Wno-ignored-optimization-argument
    -Wno-psabi
    -pedantic
    $<$<CONFIG:Debug>:-Og>
    $<$<CONFIG:Debug>:-g>
    $<$<CONFIG:Debug>:-fno-omit-frame-pointer>
    $<$<CONFIG:DebugWithAsan>:-Og>
    $<$<CONFIG:DebugWithAsan>:-g>
    $<$<CONFIG:DebugWithAsan>:-fno-omit-frame-pointer>
    $<$<CONFIG:Release>:-DNDEBUG>
    $<$<CONFIG:Release>:-Ofast>
    $<$<CONFIG:Release>:-fno-finite-math-only>
    $<$<CONFIG:Release>:-funroll-loops>
    $<$<CONFIG:Release>:-ftree-vectorize>
    $<$<CONFIG:RelWithDebInfo>:-DNDEBUG>
    $<$<CONFIG:RelWithDebInfo>:-Ofast>
    $<$<CONFIG:RelWithDebInfo>:-fno-finite-math-only>
    $<$<CONFIG:RelWithDebInfo>:-funroll-loops>
    $<$<CONFIG:RelWithDebInfo>:-ftree-vectorize>
    $<$<CONFIG:RelWithDebInfo>:-g>
    $<$<CONFIG:RelWithDebInfo>:-fno-omit-frame-pointer>
    $<$<CONFIG:RelWithAsan>:-DNDEBUG>
    $<$<CONFIG:RelWithAsan>:-Ofast>
    $<$<CONFIG:RelWithAsan>:-fno-finite-math-only>
    $<$<CONFIG:RelWithAsan>:-funroll-loops>
    $<$<CONFIG:RelWithAsan>:-ftree-vectorize>
    $<$<CONFIG:RelWithAsan>:-g>
    $<$<CONFIG:RelWithAsan>:-fno-omit-frame-pointer>
    $<$<CONFIG:CompileAnalysis>:-DNDEBUG>
    $<$<CONFIG:CompileAnalysis>:-Ofast>
    $<$<CONFIG:CompileAnalysis>:-fno-finite-math-only>
    $<$<CONFIG:CompileAnalysis>:-funroll-loops>
    $<$<CONFIG:CompileAnalysis>:-ftree-vectorize>
    $<$<CONFIG:CompileAnalysis>:-ftime-trace>)

set(THIRDAI_ASAN_COMPILE_OPTIONS $<$<CONFIG:RelWithAsan>:-fsanitize=address>
                                 $<$<CONFIG:DebugWithAsan>:-fsanitize=address>)

# Custom command line options

# The following is added for Windows workflows failing on GitHub, inorder to
# provide a configurable TimeOut.  The default value is set to 5, from
# http://github.com/Kitware/CMake/blob/9d1ecd72fb45af722da7668d0c7482b7a0b1876f/Modules/GoogleTest.cmake#L419-L436,
# retaining default behaviour.
#
# For Windows workflow, we may configure this to a higher value now through
# CMake command-line supply.

set(THIRDAI_GTEST_DISCOVERY_TIMEOUT
    5
    CACHE STRING
          "Timeout for GoogleTest discovery, configurable from command-line.")

# Header only dependencies
include_directories(deps/eigen)

# Source dependencies
add_subdirectory(deps/pybind11 EXCLUDE_FROM_ALL)
add_subdirectory(deps/googletest EXCLUDE_FROM_ALL)
add_subdirectory(deps/spdlog EXCLUDE_FROM_ALL)
add_subdirectory(deps/utf8proc EXCLUDE_FROM_ALL)

# Turn off prometheus-cpp's testing build so that we don't try to build two
# copies of gmock
set(ENABLE_TESTING OFF)
set(ENABLE_PUSH OFF)
add_subdirectory(deps/prometheus-cpp EXCLUDE_FROM_ALL)

# PERFORMANCE_COMPARISON is always enabled by default in cereal CMakeLists which
# requires the boost and we dont want to add the boost dependencies, hence
# skipping the performance comparison. Earlier we use to include only header(so
# not using any CMakeLists) but now we have used target based hence including
# CMakelists thats why we need this.
set(SKIP_PERFORMANCE_COMPARISON ON)
add_subdirectory(deps/cereal EXCLUDE_FROM_ALL)

# This is so we can include cryptopp/*.h. We want this even if the build flag
# isn't there so it always gets included in the compile_commands.json file and
# can work with vscode
include_directories(deps)

find_package(Python3 COMPONENTS Interpreter Development)

# For Windows: Prevent overriding the parent project's compiler/linker settings
set(gtest_force_shared_crt
    ON
    CACHE BOOL "" FORCE)

# Enable testing
include(CTest)

# So we can include using e.g. #include <hashtable/src/SampledHashTable.h>
include_directories(".")
include_directories(${CMAKE_BINARY_DIR})

# Our source directories
add_subdirectory(auto_ml)
add_subdirectory(bolt)
add_subdirectory(bolt_vector)
add_subdirectory(data)
add_subdirectory(dataset)
add_subdirectory(search)
add_subdirectory(hashing)
add_subdirectory(hashtable)
add_subdirectory(compression)
add_subdirectory(utils)

if(${LICENSE_BUILD_FLAG_FOUND})
  add_subdirectory(licensing)
endif()

set(THIRDAI_SOURCES
    bolt_vector/src/BoltVector.cc
    bolt/src/nn/autograd/Computation.cc
    bolt/src/nn/autograd/ComputationGraph.cc
    bolt/src/nn/model/AllocationManager.cc
    bolt/src/nn/model/Model.cc
    bolt/src/nn/ops/FullyConnected.cc
    bolt/src/nn/ops/Embedding.cc
    bolt/src/nn/ops/RobeZ.cc
    bolt/src/nn/ops/Concatenate.cc
    bolt/src/nn/ops/Input.cc
    bolt/src/nn/ops/LayerNorm.cc
    bolt/src/nn/ops/Tanh.cc
    bolt/src/nn/ops/DlrmAttention.cc
    bolt/src/nn/tensor/Tensor.cc
    bolt/src/nn/loss/ComparativeLoss.cc
    bolt/src/nn/loss/CategoricalCrossEntropy.cc
    bolt/src/nn/loss/BinaryCrossEntropy.cc
    bolt/src/nn/loss/EuclideanContrastive.cc
    bolt/src/neuron_index/LshIndex.cc
    bolt/src/neuron_index/RandomSampler.cc
    bolt/src/neuron_index/MachNeuronIndex.cc
    bolt/src/train/metrics/Metric.cc
    bolt/src/train/callbacks/Callback.cc
    bolt/src/train/metrics/LossMetric.cc
    bolt/src/train/metrics/CategoricalAccuracy.cc
    bolt/src/train/metrics/PrecisionAtK.cc
    bolt/src/train/metrics/RecallAtK.cc
    bolt/src/train/metrics/FMeasure.cc
    bolt/src/train/metrics/MachPrecision.cc
    bolt/src/train/metrics/MachRecall.cc
    bolt/src/train/trainer/Trainer.cc
    bolt/src/train/trainer/Dataset.cc
    bolt/src/train/trainer/DistributedTrainingWrapper.cc
    bolt/src/graph/Graph.cc
    bolt/src/graph/ExecutionConfig.cc
    bolt/src/graph/nodes/FullyConnected.cc
    bolt/src/graph/DatasetContext.cc
    bolt/src/graph/Node.cc
    bolt/src/graph/nodes/Switch.cc
    bolt/src/graph/nodes/Concatenate.cc
    bolt/src/graph/nodes/DlrmAttention.cc
    bolt/src/graph/nodes/DotProduct.cc
    bolt/src/graph/nodes/Embedding.cc
    bolt/src/graph/nodes/FullyConnected.cc
    bolt/src/graph/nodes/LayerNorm.cc
    bolt/src/graph/nodes/Input.cc
    bolt/src/graph/InferenceOutputTracker.cc
    bolt/src/layers/EmbeddingLayer.cc
    bolt/src/layers/FullyConnectedLayer.cc
    bolt/src/layers/LayerConfig.cc
    bolt/src/layers/SamplingConfig.cc
    bolt/src/loss_functions/LossFunctions.cc
    bolt/src/metrics/Metric.cc
    bolt/src/root_cause_analysis/RCA.cc
    search/src/MaxFlash.cc
    search/src/MaxFlashArray.cc
    search/src/Flash.cc
    hashing/src/DensifiedMinHash.cc
    hashing/src/DWTA.cc
    hashing/src/FastSRP.cc
    hashing/src/MurmurHash.cc
    hashing/src/MinHash.cc
    hashing/src/SRP.cc
    hashing/src/UniversalHash.cc
    hashtable/src/SampledHashTable.cc
    hashtable/src/VectorHashTable.cc
    dataset/src/DataSource.cc
    dataset/src/InMemoryDataset.cc
    dataset/src/VectorBuffer.cc
    dataset/src/dataset_loaders/DatasetLoader.cc
    dataset/src/cold_start/ColdStartDataSource.cc
    dataset/src/utils/TokenEncoding.cc
    dataset/src/featurizers/llm/TextContextFeaturizer.cc
    dataset/src/featurizers/llm/TextGenerationFeaturizer.cc
    dataset/src/featurizers/llm/TextClassificationFeaturizer.cc
    dataset/src/utils/CsvParser.cc
    dataset/src/blocks/ColumnIdentifier.cc
    dataset/src/featurizers/ClickThroughFeaturizer.cc
    dataset/src/featurizers/ProcessorUtils.cc
    dataset/src/featurizers/SvmFeaturizer.cc
    dataset/src/featurizers/TabularFeaturizer.cc
    dataset/src/blocks/GraphBlocks.cc
    dataset/src/blocks/BlockList.cc
    dataset/src/blocks/ColumnIdentifier.cc
    dataset/src/blocks/RecurrenceAugmentation.cc
    dataset/src/blocks/Sequence.cc
    dataset/src/blocks/text/Text.cc
    dataset/src/blocks/text/WordpieceTokenizer.cc
    dataset/src/mach/MachIndex.cc
    dataset/src/mach/MachBlock.cc
    dataset/src/utils/GraphInfo.cc
    telemetry/src/PrometheusClient.cc
    data/src/transformations/Binning.cc
    data/src/transformations/StringHash.cc
    data/src/transformations/TextTokenizer.cc
    data/src/transformations/ColdStartText.cc
    data/src/transformations/FeatureHash.cc
    data/src/transformations/TransformationList.cc
    data/src/transformations/MachLabel.cc
<<<<<<< HEAD
    data/src/transformations/StringConcat.cc
=======
    data/src/transformations/StringCast.cc
>>>>>>> ae4eb103
    data/src/ColumnMap.cc
    data/src/columns/ArrayColumns.cc
    data/src/columns/ValueColumns.cc
    data/src/TensorConversion.cc
    data/src/Loader.cc
    data/src/ColumnMapIterator.cc
    compression/src/CountSketch.cc
    compression/src/DragonVector.cc
    auto_ml/src/featurization/DataTypes.cc
    auto_ml/src/featurization/TabularBlockComposer.cc
    auto_ml/src/featurization/TabularDatasetFactory.cc
    auto_ml/src/featurization/RecurrentDatasetFactory.cc
    auto_ml/src/featurization/GraphDatasetManager.cc
    auto_ml/src/config/ModelConfig.cc
    auto_ml/src/config/FlashConfig.cc
    auto_ml/src/config/Parameter.cc
    auto_ml/src/cold_start/ColdStartUtils.cc
    auto_ml/src/rlhf/RLHFSampler.cc
    utils/Logging.cc
    utils/StringManipulation.cc
    utils/UUID.cc
    utils/Random.cc
    licensing/src/entitlements/RestrictionTree.cc
    licensing/src/entitlements/Entitlements.cc
    versioning/src/Versions.cc)

# Only add the licensing subdirectory and licensing cc files if the
# corresponding flag is set
if(${LICENSE_CHECK_FLAG_FOUND})
  set(THIRDAI_SOURCES
      ${THIRDAI_SOURCES}
      licensing/src/methods/keygen/KeygenCommunication.cc
      licensing/src/methods/heartbeat/Heartbeat.cc
      licensing/src/CheckLicenseEnabled.cc
      licensing/src/methods/keygen/KeyMethod.cc
      licensing/src/methods/heartbeat/LocalServerMethod.cc
      licensing/src/methods/file/FileMethod.cc)
else()
  set(THIRDAI_SOURCES ${THIRDAI_SOURCES} licensing/src/CheckLicenseDisabled.cc)
endif()

add_library(thirdai STATIC ${THIRDAI_SOURCES})

target_link_libraries(
  thirdai PUBLIC OpenMP::OpenMP_CXX spdlog::spdlog cereal::cereal
                 prometheus-cpp::pull utf8proc)

if(${LICENSE_BUILD_FLAG_FOUND})
  target_link_libraries(thirdai PUBLIC cryptopp::cryptopp OpenSSL::Crypto
                                       OpenSSL::SSL)
endif()

target_link_libraries(thirdai PUBLIC nlohmann_json::nlohmann_json)

# pybind11_add_module automatically adds debug info to RelWithDebInfo and Debug
# builds, but not our ASan builds. This means that for now we can't run ASan
# from python, but honestly this is more trouble than it's worth so for now this
# is actually a feature rather than a bug.

pybind11_add_module(
  _thirdai
  python_bindings/thirdai.cc
  bolt/python_bindings/PybindUtils.cc
  bolt/python_bindings/BoltPython.cc
  bolt/python_bindings/BoltNNPython.cc
  bolt/python_bindings/CallbacksPython.cc
  bolt/python_bindings/BoltV2NNPython.cc
  bolt/python_bindings/BoltV2TrainPython.cc
  bolt/python_bindings/NumpyConversions.cc
  bolt/python_bindings/Porting.cc
  dataset/python_bindings/DatasetPython.cc
  dataset/src/blocks/TabularHashFeatures.cc
  data/python_bindings/DataPython.cc
  search/python_bindings/SearchPython.cc
  search/python_bindings/BeamSearch.cc
  hashing/python_bindings/HashingPython.cc
  auto_ml/python_bindings/AutomlPython.cc
  auto_ml/src/udt/UDT.cc
  auto_ml/src/udt/utils/Models.cc
  auto_ml/src/udt/utils/Classifier.cc
  auto_ml/src/udt/backends/UDTClassifier.cc
  auto_ml/src/udt/backends/UDTMachClassifier.cc
  auto_ml/src/udt/backends/UDTRecurrentClassifier.cc
  auto_ml/src/udt/backends/UDTRegression.cc
  auto_ml/src/udt/backends/UDTQueryReformulation.cc
  auto_ml/src/udt/backends/UDTSVMClassifier.cc
  auto_ml/src/udt/backends/UDTGraphClassifier.cc
  auto_ml/src/udt/utils/Classifier.cc
  telemetry/python_bindings/TelemetryPython.cc
  licensing/python_bindings/LicensingPython.cc)

target_link_libraries(_thirdai PUBLIC thirdai)

if(NOT MSVC)
  target_compile_options(thirdai PRIVATE ${THIRDAI_COMPILE_OPTIONS})
  target_compile_options(_thirdai PRIVATE ${THIRDAI_COMPILE_OPTIONS})
endif()

# Add feature flags passed in from python
target_compile_definitions(thirdai PRIVATE ${THIRDAI_FEATURE_FLAGS})
target_compile_definitions(_thirdai PRIVATE ${THIRDAI_FEATURE_FLAGS})

# In debug mode we are using ASan (address sanitizer) to provide better
# information on errors. We only run with this in debug mode because it carries
# a performace penalty. See
# https://github.com/google/sanitizers/wiki/AddressSanitizer for more
# information.

target_compile_options(thirdai PUBLIC ${THIRDAI_ASAN_COMPILE_OPTIONS})

target_link_options(thirdai PUBLIC ${THIRDAI_ASAN_COMPILE_OPTIONS})

target_compile_options(_thirdai PRIVATE ${THIRDAI_ASAN_COMPILE_OPTIONS})

target_link_options(_thirdai PRIVATE ${THIRDAI_ASAN_COMPILE_OPTIONS})<|MERGE_RESOLUTION|>--- conflicted
+++ resolved
@@ -416,11 +416,8 @@
     data/src/transformations/FeatureHash.cc
     data/src/transformations/TransformationList.cc
     data/src/transformations/MachLabel.cc
-<<<<<<< HEAD
     data/src/transformations/StringConcat.cc
-=======
     data/src/transformations/StringCast.cc
->>>>>>> ae4eb103
     data/src/ColumnMap.cc
     data/src/columns/ArrayColumns.cc
     data/src/columns/ValueColumns.cc
