--- conflicted
+++ resolved
@@ -409,13 +409,9 @@
     data/src/transformations/StringHash.cc
     data/src/transformations/TextTokenizer.cc
     data/src/transformations/TextCompat.cc
-<<<<<<< HEAD
-    data/src/transformations/ColdStartText.cc
-=======
     data/src/transformations/cold_start/TextAugmentationUtils.cc
     data/src/transformations/cold_start/ColdStartText.cc
     data/src/transformations/cold_start/VariableLengthColdStart.cc
->>>>>>> e1f0c489
     data/src/transformations/FeatureHash.cc
     data/src/transformations/Tabular.cc
     data/src/transformations/Pipeline.cc
