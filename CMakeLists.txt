--- conflicted
+++ resolved
@@ -174,11 +174,7 @@
   bolt/src/layers/*.cc 
   bolt/src/networks/*.cc 
   bolt/src/utils/*.cc 
-<<<<<<< HEAD
-  bolt/src/text_classifier/*.cc
   bolt/src/multi_label_text_classifier/*.cc
-=======
->>>>>>> 95674318
 )
 
 file(
