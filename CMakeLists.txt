cmake_minimum_required(VERSION 3.4...3.18)

set(CMAKE_MODULE_PATH ${CMAKE_CURRENT_SOURCE_DIR}/cmake)

if(WIN32)
  # Set this to use static linking by default, see
  # https://cmake.org/cmake/help/latest/prop_tgt/MSVC_RUNTIME_LIBRARY.html
  set(CMAKE_MSVC_RUNTIME_LIBRARY "MultiThreaded$<$<CONFIG:Debug>:Debug>")
endif()

# When I set LD_PRELOAD to be able use ASan with python tests, for some reason
# CMake can't find Python unless we set it to an empty string.
set(ENV{LD_PRELOAD} "")

project(ThirdAI LANGUAGES CXX)
set(CMAKE_CXX_STANDARD 17)
set(CMAKE_CXX_STANDARD_REQUIRED ON)

# See [1] https://gcc.gnu.org/wiki/Visibility [2]
# https://stackoverflow.com/a/31157258/4565794
set(CMAKE_C_VISIBILITY_PRESET hidden)
set(CMAKE_CXX_VISIBILITY_PRESET hidden)
set(CMAKE_VISIBILITY_INLINES_HIDDEN ON)

# Project versioning
find_package(Git REQUIRED)
include(GetVersionFromFile)
message(STATUS "Project name: ${PROJECT_NAME}")
message(STATUS "Project version: ${PROJECT_VERSION_STRING_FULL}")

message("====================================")
message("\tBUILD MODE: ${CMAKE_BUILD_TYPE}")
message("====================================")
message("\tBuilding with feature flags: ${THIRDAI_FEATURE_FLAGS}")
separate_arguments(THIRDAI_FEATURE_FLAGS)
message("\tFeature flags seperated into CMake List: ${THIRDAI_FEATURE_FLAGS}")
message("\tC++ compiler: ${CMAKE_CXX_COMPILER}")
message("\tC compiler: ${CMAKE_C_COMPILER}")
message("====================================")

option(THIRDAI_REPORT_BUILD_STEP_TIMES
       "Report time using builtin for make/ninja compile-build steps" OFF)
option(THIRDAI_BUILD_OPENSSL_FROM_SOURCE "Build OpenSSL from source" OFF)

if(THIRDAI_REPORT_BUILD_STEP_TIMES)
  set_property(GLOBAL PROPERTY RULE_LAUNCH_COMPILE "${CMAKE_COMMAND} -E time")
  set_property(GLOBAL PROPERTY RULE_LAUNCH_LINK "${CMAKE_COMMAND} -E time")
endif(THIRDAI_REPORT_BUILD_STEP_TIMES)

# Check if there is a license flag, and only if so add the cryptopp lib We have
# two different License flags, one for if to build the license files
# (THIRDAI_BUILD_LICENSE) and one for if to check the license
# (THIRDAI_CHECK_LICENSE). If just the THIRDAI_CHECK_LICENSE flag is set there
# will be a linker error.
list(FIND THIRDAI_FEATURE_FLAGS "THIRDAI_BUILD_LICENSE" _index)
set(LICENSE_BUILD_FLAG_FOUND ${_index} GREATER -1)
list(FIND THIRDAI_FEATURE_FLAGS "THIRDAI_CHECK_LICENSE" _index)
set(LICENSE_CHECK_FLAG_FOUND ${_index} GREATER -1)

if(${LICENSE_BUILD_FLAG_FOUND})
  # Use our own source, also don't build tests.
  set(CRYPTOPP_BUILD_TESTING OFF)
  set(CRYPTOPP_SOURCES "${CMAKE_SOURCE_DIR}/deps/cryptopp")
  add_subdirectory(deps/cryptopp-cmake EXCLUDE_FROM_ALL)

  # For now only require openssl if we are building with licensing, since we
  # only communicate with the internet (keygen) in that case
  add_subdirectory(deps/cpp-httplib EXCLUDE_FROM_ALL)
  if(THIRDAI_BUILD_OPENSSL_FROM_SOURCE)
    # This path is meant to be activated only for M1 cross-compile on MacOS. Any
    # other paths are potentially untested.

    # Use default compile.
    set(OPENSSL_MODULES
        ""
        CACHE STRING "OpenSSL configure options")
    set(OPENSSL_BUILD_VERSION 3.0.7)
    # set up fake targets
    add_library(ssl_lib STATIC IMPORTED GLOBAL)
    add_library(crypto_lib STATIC IMPORTED GLOBAL)

    # set up prefix
    set(OPENSSL_PREFIX ${CMAKE_CURRENT_BINARY_DIR})
    set(OPENSSL_LIBSSL_PATH ${OPENSSL_PREFIX}/usr/local/lib/libssl.a)
    set(OPENSSL_LIBCRYPTO_PATH ${OPENSSL_PREFIX}/usr/local/lib/libcrypto.a)

    # set import locations
    set_target_properties(ssl_lib PROPERTIES IMPORTED_LOCATION
                                             ${OPENSSL_LIBSSL_PATH})
    set_target_properties(crypto_lib PROPERTIES IMPORTED_LOCATION
                                                ${OPENSSL_LIBCRYPTO_PATH})

    # set up openssl target
    message(
      STATUS
        "Setting up OpenSSL at ${OPENSSL_LIBSSL_PATH}, ${OPENSSL_LIBCRYPTO_PATH}"
    )

    include(BuildOpenSSL)

    # Add dependencies (force openssl to build before)
    add_dependencies(ssl_lib openssl)
    add_dependencies(crypto_lib openssl)

    # Create interface library
    add_library(_ssl INTERFACE)
    add_library(_crypto INTERFACE)

    target_link_libraries(_ssl INTERFACE ssl_lib)
    target_link_libraries(_crypto INTERFACE crypto_lib)

    # set include locations
    target_include_directories(
      _ssl BEFORE
      INTERFACE $<BUILD_INTERFACE:${OPENSSL_PREFIX}/usr/local/include/>)
    target_include_directories(
      _crypto BEFORE
      INTERFACE $<BUILD_INTERFACE:${OPENSSL_PREFIX}/usr/local/include/>)

    # Use cmake-namespace style aliases from here.
    add_library(OpenSSL::SSL ALIAS _ssl)
    add_library(OpenSSL::Crypto ALIAS _crypto)

  else(THIRDAI_BUILD_OPENSSL_FROM_SOURCE)
    find_package(OpenSSL 1.1.1 REQUIRED)
  endif()

endif()

set(JSON_BuildTests
    OFF
    CACHE INTERNAL "")
add_subdirectory(deps/json EXCLUDE_FROM_ALL)

if(MSVC)
  if(NOT "${CMAKE_BUILD_TYPE}" STREQUAL "Release")
    message(
      FATAL_ERROR "For now, we only support building in release mode using MSVC"
    )
  endif()
  # Read this for /permissive- https://stackoverflow.com/a/24414279/4565794
  set(CMAKE_CXX_FLAGS "/DWIN32 /D_WINDOWS /GR /EHs /O2 /w /permissive-")

  # We create an interface to plant compile flags and be cohesive with the rest
  # of the OpenMP::OpenMP_CXX linkages. This converts project wide compile flags
  # narrowing it to just the required targets.

  add_library(_thirdai_windows_llvm_openmp INTERFACE)
  target_compile_options(_thirdai_windows_llvm_openmp INTERFACE "/openmp:llvm")
  add_library(OpenMP::OpenMP_CXX ALIAS _thirdai_windows_llvm_openmp)
else()

  find_package(OpenMP)
  if(NOT OpenMP_FOUND)

    # In this case, we were not able to find OpenMP. We are choosing to build
    # openmp from scratch here, using the LLVM standalone OpenMP source.
    #
    # In practice, this is intended for use for cross-compiling M1 (arm64)
    # wheels on MacOS GitHub runners (x86_64), where the possibility to use the
    # host's libomp is missing, and the library needs to be cross compiled for
    # target.

    # The following works with only newer CMake versions (Download), but we get
    # here only after all else has failed, and only for purposes of CI.

    # This block needs to happen before all the compile-options are added to
    # escape -Wall and -Werror being enforced on OpenMP library.

    set(LLVM_OPENMP_VERSION "13.0.1")
    set(LLVM_OPENMP_SOURCE_DIR "${CMAKE_CURRENT_SOURCE_DIR}/deps/openmp")

    if(NOT EXISTS ${LLVM_OPENMP_SOURCE_DIR})
      message(
        "Downloading openmp-${LLVM_OPENMP_VERSION} into ${LLVM_OPENMP_SOURCE_DIR}"
      )
      set(LLVM_OPENMP_DOWNLOAD_URL
          "https://github.com/llvm/llvm-project/releases/download/llvmorg-${LLVM_OPENMP_VERSION}/openmp-${LLVM_OPENMP_VERSION}.src.tar.xz"
      )
      file(
        DOWNLOAD
        ${LLVM_OPENMP_DOWNLOAD_URL} # URL
        "${CMAKE_CURRENT_BINARY_DIR}/openmp-${LLVM_OPENMP_VERSION}.tar.bz2" # FILE
      )
      file(ARCHIVE_EXTRACT INPUT
           "${CMAKE_CURRENT_BINARY_DIR}/openmp-${LLVM_OPENMP_VERSION}.tar.bz2"
           DESTINATION ${CMAKE_CURRENT_BINARY_DIR})
      file(RENAME
           "${CMAKE_CURRENT_BINARY_DIR}/openmp-${LLVM_OPENMP_VERSION}.src"
           "${LLVM_OPENMP_SOURCE_DIR}")
    endif()

    set(OPENMP_STANDALONE_BUILD ON)
    add_subdirectory(${LLVM_OPENMP_SOURCE_DIR} EXCLUDE_FROM_ALL)
    add_library(OpenMP::OpenMP_CXX ALIAS omp)

  endif(NOT OpenMP_FOUND)

  set(CMAKE_POSITION_INDEPENDENT_CODE ON)

endif()

set(THIRDAI_COMPILE_OPTIONS
    -Wall
    -Wextra
    -Werror
    -Wno-unused-function
    -Wno-ignored-optimization-argument
    -Wno-psabi
    -pedantic
    $<$<CONFIG:Debug>:-Og>
    $<$<CONFIG:Debug>:-g>
    $<$<CONFIG:Debug>:-fno-omit-frame-pointer>
    $<$<CONFIG:DebugWithAsan>:-Og>
    $<$<CONFIG:DebugWithAsan>:-g>
    $<$<CONFIG:DebugWithAsan>:-fno-omit-frame-pointer>
    $<$<CONFIG:Release>:-DNDEBUG>
    $<$<CONFIG:Release>:-Ofast>
    $<$<CONFIG:Release>:-fno-finite-math-only>
    $<$<CONFIG:Release>:-funroll-loops>
    $<$<CONFIG:Release>:-ftree-vectorize>
    $<$<CONFIG:RelWithDebInfo>:-DNDEBUG>
    $<$<CONFIG:RelWithDebInfo>:-Ofast>
    $<$<CONFIG:RelWithDebInfo>:-fno-finite-math-only>
    $<$<CONFIG:RelWithDebInfo>:-funroll-loops>
    $<$<CONFIG:RelWithDebInfo>:-ftree-vectorize>
    $<$<CONFIG:RelWithDebInfo>:-g>
    $<$<CONFIG:RelWithDebInfo>:-fno-omit-frame-pointer>
    $<$<CONFIG:RelWithAsan>:-DNDEBUG>
    $<$<CONFIG:RelWithAsan>:-Ofast>
    $<$<CONFIG:RelWithAsan>:-fno-finite-math-only>
    $<$<CONFIG:RelWithAsan>:-funroll-loops>
    $<$<CONFIG:RelWithAsan>:-ftree-vectorize>
    $<$<CONFIG:RelWithAsan>:-g>
    $<$<CONFIG:RelWithAsan>:-fno-omit-frame-pointer>
    $<$<CONFIG:CompileAnalysis>:-DNDEBUG>
    $<$<CONFIG:CompileAnalysis>:-Ofast>
    $<$<CONFIG:CompileAnalysis>:-fno-finite-math-only>
    $<$<CONFIG:CompileAnalysis>:-funroll-loops>
    $<$<CONFIG:CompileAnalysis>:-ftree-vectorize>
    $<$<CONFIG:CompileAnalysis>:-ftime-trace>)

set(THIRDAI_ASAN_COMPILE_OPTIONS $<$<CONFIG:RelWithAsan>:-fsanitize=address>
                                 $<$<CONFIG:DebugWithAsan>:-fsanitize=address>)

# Custom command line options

# The following is added for Windows workflows failing on GitHub, inorder to
# provide a configurable TimeOut.  The default value is set to 5, from
# http://github.com/Kitware/CMake/blob/9d1ecd72fb45af722da7668d0c7482b7a0b1876f/Modules/GoogleTest.cmake#L419-L436,
# retaining default behaviour.
#
# For Windows workflow, we may configure this to a higher value now through
# CMake command-line supply.

set(THIRDAI_GTEST_DISCOVERY_TIMEOUT
    5
    CACHE STRING
          "Timeout for GoogleTest discovery, configurable from command-line.")

# Header only dependencies
include_directories(deps/eigen)

# Source dependencies
add_subdirectory(deps/pybind11 EXCLUDE_FROM_ALL)
add_subdirectory(deps/googletest EXCLUDE_FROM_ALL)
add_subdirectory(deps/spdlog EXCLUDE_FROM_ALL)
add_subdirectory(deps/utf8proc EXCLUDE_FROM_ALL)

# Turn off prometheus-cpp's testing build so that we don't try to build two
# copies of gmock
set(ENABLE_TESTING OFF)
set(ENABLE_PUSH OFF)
add_subdirectory(deps/prometheus-cpp EXCLUDE_FROM_ALL)

# PERFORMANCE_COMPARISON is always enabled by default in cereal CMakeLists which
# requires the boost and we dont want to add the boost dependencies, hence
# skipping the performance comparison. Earlier we use to include only header(so
# not using any CMakeLists) but now we have used target based hence including
# CMakelists thats why we need this.
set(SKIP_PERFORMANCE_COMPARISON ON)
add_subdirectory(deps/cereal EXCLUDE_FROM_ALL)

# This is so we can include cryptopp/*.h. We want this even if the build flag
# isn't there so it always gets included in the compile_commands.json file and
# can work with vscode
include_directories(deps)

find_package(Python3 COMPONENTS Interpreter Development)

# For Windows: Prevent overriding the parent project's compiler/linker settings
set(gtest_force_shared_crt
    ON
    CACHE BOOL "" FORCE)

# Enable testing
include(CTest)

# So we can include using e.g. #include <hashtable/src/SampledHashTable.h>
include_directories(".")
include_directories(${CMAKE_BINARY_DIR})

# Our source directories
add_subdirectory(auto_ml)
add_subdirectory(bolt)
add_subdirectory(bolt_vector)
add_subdirectory(data)
add_subdirectory(dataset)
add_subdirectory(search)
add_subdirectory(hashing)
add_subdirectory(hashtable)
add_subdirectory(compression)
add_subdirectory(utils)

if(${LICENSE_BUILD_FLAG_FOUND})
  add_subdirectory(licensing)
endif()

set(THIRDAI_SOURCES
    bolt_vector/src/BoltVector.cc
    bolt/src/nn/autograd/Computation.cc
    bolt/src/nn/autograd/ComputationGraph.cc
    bolt/src/nn/model/AllocationManager.cc
    bolt/src/nn/model/Model.cc
    bolt/src/nn/ops/FullyConnected.cc
    bolt/src/nn/ops/Embedding.cc
    bolt/src/nn/ops/RobeZ.cc
    bolt/src/nn/ops/Concatenate.cc
    bolt/src/nn/ops/Input.cc
    bolt/src/nn/ops/LayerNorm.cc
    bolt/src/nn/ops/Tanh.cc
    bolt/src/nn/ops/DlrmAttention.cc
    bolt/src/nn/tensor/Tensor.cc
    bolt/src/nn/loss/ComparativeLoss.cc
    bolt/src/nn/loss/CategoricalCrossEntropy.cc
    bolt/src/nn/loss/BinaryCrossEntropy.cc
    bolt/src/nn/loss/EuclideanContrastive.cc
    bolt/src/neuron_index/LshIndex.cc
    bolt/src/neuron_index/RandomSampler.cc
    bolt/src/neuron_index/MachNeuronIndex.cc
    bolt/src/train/metrics/Metric.cc
    bolt/src/train/callbacks/Callback.cc
    bolt/src/train/metrics/LossMetric.cc
    bolt/src/train/metrics/CategoricalAccuracy.cc
    bolt/src/train/metrics/PrecisionAtK.cc
    bolt/src/train/metrics/RecallAtK.cc
    bolt/src/train/metrics/FMeasure.cc
    bolt/src/train/metrics/MachPrecision.cc
    bolt/src/train/metrics/MachRecall.cc
    bolt/src/train/trainer/Trainer.cc
    bolt/src/train/trainer/Dataset.cc
    bolt/src/train/trainer/DistributedTrainingWrapper.cc
    bolt/src/graph/Graph.cc
    bolt/src/graph/ExecutionConfig.cc
    bolt/src/graph/nodes/FullyConnected.cc
    bolt/src/graph/DatasetContext.cc
    bolt/src/graph/Node.cc
    bolt/src/graph/nodes/Switch.cc
    bolt/src/graph/nodes/Concatenate.cc
    bolt/src/graph/nodes/DlrmAttention.cc
    bolt/src/graph/nodes/DotProduct.cc
    bolt/src/graph/nodes/Embedding.cc
    bolt/src/graph/nodes/FullyConnected.cc
    bolt/src/graph/nodes/LayerNorm.cc
    bolt/src/graph/nodes/Input.cc
    bolt/src/graph/InferenceOutputTracker.cc
    bolt/src/layers/EmbeddingLayer.cc
    bolt/src/layers/FullyConnectedLayer.cc
    bolt/src/layers/LayerConfig.cc
    bolt/src/layers/SamplingConfig.cc
    bolt/src/loss_functions/LossFunctions.cc
    bolt/src/metrics/Metric.cc
    bolt/src/root_cause_analysis/RCA.cc
    search/src/MaxFlash.cc
    search/src/MaxFlashArray.cc
    search/src/Flash.cc
    hashing/src/DensifiedMinHash.cc
    hashing/src/DWTA.cc
    hashing/src/FastSRP.cc
    hashing/src/MurmurHash.cc
    hashing/src/MinHash.cc
    hashing/src/SRP.cc
    hashing/src/UniversalHash.cc
    hashtable/src/SampledHashTable.cc
    hashtable/src/VectorHashTable.cc
    dataset/src/DataSource.cc
    dataset/src/InMemoryDataset.cc
    dataset/src/VectorBuffer.cc
    dataset/src/dataset_loaders/DatasetLoader.cc
    dataset/src/cold_start/ColdStartDataSource.cc
    dataset/src/utils/TokenEncoding.cc
    dataset/src/featurizers/llm/TextContextFeaturizer.cc
    dataset/src/featurizers/llm/TextGenerationFeaturizer.cc
    dataset/src/featurizers/llm/TextClassificationFeaturizer.cc
    dataset/src/utils/CsvParser.cc
    dataset/src/blocks/ColumnIdentifier.cc
    dataset/src/featurizers/ClickThroughFeaturizer.cc
    dataset/src/featurizers/ProcessorUtils.cc
    dataset/src/featurizers/SvmFeaturizer.cc
    dataset/src/featurizers/TabularFeaturizer.cc
    dataset/src/blocks/GraphBlocks.cc
    dataset/src/blocks/BlockList.cc
    dataset/src/blocks/ColumnIdentifier.cc
    dataset/src/blocks/RecurrenceAugmentation.cc
    dataset/src/blocks/Sequence.cc
    dataset/src/blocks/text/Text.cc
    dataset/src/blocks/text/WordpieceTokenizer.cc
    dataset/src/mach/MachIndex.cc
    dataset/src/mach/MachBlock.cc
    dataset/src/utils/GraphInfo.cc
    telemetry/src/PrometheusClient.cc
    data/src/transformations/Binning.cc
    data/src/transformations/StringHash.cc
    data/src/transformations/TextTokenizer.cc
    data/src/transformations/ColdStartText.cc
    data/src/transformations/FeatureHash.cc
    data/src/transformations/TransformationList.cc
<<<<<<< HEAD
    data/src/transformations/MachLabel.cc
=======
    data/src/transformations/StringCast.cc
>>>>>>> 6b47bb6b
    data/src/ColumnMap.cc
    data/src/columns/ArrayColumns.cc
    data/src/columns/ValueColumns.cc
    data/src/TensorConversion.cc
    compression/src/CountSketch.cc
    compression/src/DragonVector.cc
    auto_ml/src/featurization/DataTypes.cc
    auto_ml/src/featurization/TabularBlockComposer.cc
    auto_ml/src/featurization/TabularDatasetFactory.cc
    auto_ml/src/featurization/RecurrentDatasetFactory.cc
    auto_ml/src/featurization/GraphDatasetManager.cc
    auto_ml/src/config/ModelConfig.cc
    auto_ml/src/config/FlashConfig.cc
    auto_ml/src/config/Parameter.cc
    auto_ml/src/cold_start/ColdStartUtils.cc
    auto_ml/src/rlhf/RLHFSampler.cc
    utils/Logging.cc
    utils/StringManipulation.cc
    utils/UUID.cc
    utils/Random.cc
    licensing/src/entitlements/RestrictionTree.cc
    licensing/src/entitlements/Entitlements.cc
    versioning/src/Versions.cc)

# Only add the licensing subdirectory and licensing cc files if the
# corresponding flag is set
if(${LICENSE_CHECK_FLAG_FOUND})
  set(THIRDAI_SOURCES
      ${THIRDAI_SOURCES}
      licensing/src/methods/keygen/KeygenCommunication.cc
      licensing/src/methods/heartbeat/Heartbeat.cc
      licensing/src/CheckLicenseEnabled.cc
      licensing/src/methods/keygen/KeyMethod.cc
      licensing/src/methods/heartbeat/LocalServerMethod.cc
      licensing/src/methods/file/FileMethod.cc)
else()
  set(THIRDAI_SOURCES ${THIRDAI_SOURCES} licensing/src/CheckLicenseDisabled.cc)
endif()

add_library(thirdai STATIC ${THIRDAI_SOURCES})

target_link_libraries(
  thirdai PUBLIC OpenMP::OpenMP_CXX spdlog::spdlog cereal::cereal
                 prometheus-cpp::pull utf8proc)

if(${LICENSE_BUILD_FLAG_FOUND})
  target_link_libraries(thirdai PUBLIC cryptopp::cryptopp OpenSSL::Crypto
                                       OpenSSL::SSL)
endif()

target_link_libraries(thirdai PUBLIC nlohmann_json::nlohmann_json)

# pybind11_add_module automatically adds debug info to RelWithDebInfo and Debug
# builds, but not our ASan builds. This means that for now we can't run ASan
# from python, but honestly this is more trouble than it's worth so for now this
# is actually a feature rather than a bug.

pybind11_add_module(
  _thirdai
  python_bindings/thirdai.cc
  bolt/python_bindings/PybindUtils.cc
  bolt/python_bindings/BoltPython.cc
  bolt/python_bindings/BoltNNPython.cc
  bolt/python_bindings/CallbacksPython.cc
  bolt/python_bindings/BoltV2NNPython.cc
  bolt/python_bindings/BoltV2TrainPython.cc
  bolt/python_bindings/NumpyConversions.cc
  bolt/python_bindings/Porting.cc
  dataset/python_bindings/DatasetPython.cc
  dataset/src/blocks/TabularHashFeatures.cc
  data/python_bindings/DataPython.cc
  search/python_bindings/SearchPython.cc
  search/python_bindings/BeamSearch.cc
  hashing/python_bindings/HashingPython.cc
  auto_ml/python_bindings/AutomlPython.cc
  auto_ml/src/udt/UDT.cc
  auto_ml/src/udt/utils/Models.cc
  auto_ml/src/udt/utils/Classifier.cc
  auto_ml/src/udt/backends/UDTClassifier.cc
  auto_ml/src/udt/backends/UDTMachClassifier.cc
  auto_ml/src/udt/backends/UDTRecurrentClassifier.cc
  auto_ml/src/udt/backends/UDTRegression.cc
  auto_ml/src/udt/backends/UDTQueryReformulation.cc
  auto_ml/src/udt/backends/UDTSVMClassifier.cc
  auto_ml/src/udt/backends/UDTGraphClassifier.cc
  auto_ml/src/udt/utils/Classifier.cc
  telemetry/python_bindings/TelemetryPython.cc
  licensing/python_bindings/LicensingPython.cc)

target_link_libraries(_thirdai PUBLIC thirdai)

if(NOT MSVC)
  target_compile_options(thirdai PRIVATE ${THIRDAI_COMPILE_OPTIONS})
  target_compile_options(_thirdai PRIVATE ${THIRDAI_COMPILE_OPTIONS})
endif()

# Add feature flags passed in from python
target_compile_definitions(thirdai PRIVATE ${THIRDAI_FEATURE_FLAGS})
target_compile_definitions(_thirdai PRIVATE ${THIRDAI_FEATURE_FLAGS})

# In debug mode we are using ASan (address sanitizer) to provide better
# information on errors. We only run with this in debug mode because it carries
# a performace penalty. See
# https://github.com/google/sanitizers/wiki/AddressSanitizer for more
# information.

target_compile_options(thirdai PUBLIC ${THIRDAI_ASAN_COMPILE_OPTIONS})

target_link_options(thirdai PUBLIC ${THIRDAI_ASAN_COMPILE_OPTIONS})

target_compile_options(_thirdai PRIVATE ${THIRDAI_ASAN_COMPILE_OPTIONS})

target_link_options(_thirdai PRIVATE ${THIRDAI_ASAN_COMPILE_OPTIONS})<|MERGE_RESOLUTION|>--- conflicted
+++ resolved
@@ -415,11 +415,8 @@
     data/src/transformations/ColdStartText.cc
     data/src/transformations/FeatureHash.cc
     data/src/transformations/TransformationList.cc
-<<<<<<< HEAD
     data/src/transformations/MachLabel.cc
-=======
     data/src/transformations/StringCast.cc
->>>>>>> 6b47bb6b
     data/src/ColumnMap.cc
     data/src/columns/ArrayColumns.cc
     data/src/columns/ValueColumns.cc
