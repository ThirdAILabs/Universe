cmake_minimum_required(VERSION 3.4...3.18)

set(CMAKE_MODULE_PATH ${CMAKE_CURRENT_SOURCE_DIR}/cmake)

if(WIN32)
  # Set this to use static linking by default, see
  # https://cmake.org/cmake/help/latest/prop_tgt/MSVC_RUNTIME_LIBRARY.html
  set(CMAKE_MSVC_RUNTIME_LIBRARY "MultiThreaded$<$<CONFIG:Debug>:Debug>")
endif()

# When I set LD_PRELOAD to be able use ASan with python tests, for some reason
# CMake can't find Python unless we set it to an empty string.
set(ENV{LD_PRELOAD} "")

project(ThirdAI LANGUAGES CXX)
set(CMAKE_CXX_STANDARD 17)

# See [1] https://gcc.gnu.org/wiki/Visibility [2]
# https://stackoverflow.com/a/31157258/4565794
set(CMAKE_C_VISIBILITY_PRESET hidden)
set(CMAKE_CXX_VISIBILITY_PRESET hidden)
set(CMAKE_VISIBILITY_INLINES_HIDDEN ON)

# Project versioning
find_package(Git REQUIRED)
include(GetVersionFromFile)
message(STATUS "Project name: ${PROJECT_NAME}")
message(STATUS "Project version: ${PROJECT_VERSION_STRING_FULL}")

message("====================================")
message("\tBUILD MODE: ${CMAKE_BUILD_TYPE}")
message("====================================")
message("\tBuilding with feature flags: ${THIRDAI_FEATURE_FLAGS}")
separate_arguments(THIRDAI_FEATURE_FLAGS)
message("\tFeature flags seperated into CMake List: ${THIRDAI_FEATURE_FLAGS}")
message("\tC++ compiler: ${CMAKE_CXX_COMPILER}")
message("\tC compiler: ${CMAKE_C_COMPILER}")
message("====================================")

option(THIRDAI_REPORT_BUILD_STEP_TIMES
       "Report time using builtin for make/ninja compile-build steps" OFF)

if(THIRDAI_REPORT_BUILD_STEP_TIMES)
  set_property(GLOBAL PROPERTY RULE_LAUNCH_COMPILE "${CMAKE_COMMAND} -E time")
  set_property(GLOBAL PROPERTY RULE_LAUNCH_LINK "${CMAKE_COMMAND} -E time")
endif(THIRDAI_REPORT_BUILD_STEP_TIMES)

# Check if there is a license flag, and only if so add the cryptopp lib We have
# two different License flags, one for if to build the license files
# (THIRDAI_BUILD_LICENSE) and one for if to check the license
# (THIRDAI_CHECK_LICENSE). If just the THIRDAI_CHECK_LICENSE flag is set there
# will be a linker error.
list(FIND THIRDAI_FEATURE_FLAGS "THIRDAI_BUILD_LICENSE" _index)
set(LICENSE_BUILD_FLAG_FOUND ${_index} GREATER -1)
if(${LICENSE_BUILD_FLAG_FOUND})
  # Use our own source, also don't build tests.
  set(CRYPTOPP_BUILD_TESTING OFF)
  set(CRYPTOPP_SOURCES "${CMAKE_SOURCE_DIR}/deps/cryptopp")
  add_subdirectory(deps/cryptopp-cmake EXCLUDE_FROM_ALL)
endif()

if(MSVC)
  if(NOT "${CMAKE_BUILD_TYPE}" STREQUAL "Release")
    message(
      FATAL_ERROR "For now, we only support building in release mode using MSVC"
    )
  endif()
  set(CMAKE_CXX_FLAGS "/DWIN32 /D_WINDOWS /GR /EHs /O2 /w")

  # We create an interface to plant compile flags and be cohesive with the rest
  # of the OpenMP::OpenMP_CXX linkages. This converts project wide compile flags
  # narrowing it to just the required targets.

  add_library(_thirdai_windows_llvm_openmp INTERFACE)
  target_compile_options(_thirdai_windows_llvm_openmp INTERFACE "/openmp:llvm")
  add_library(OpenMP::OpenMP_CXX ALIAS _thirdai_windows_llvm_openmp)
else()

  find_package(OpenMP)
  if(NOT OpenMP_FOUND)

    # In this case, we were not able to find OpenMP. We are choosing to build
    # openmp from scratch here, using the LLVM standalone OpenMP source.
    #
    # In practice, this is intended for use for cross-compiling M1 (arm64)
    # wheels on MacOS GitHub runners (x86_64), where the possibility to use the
    # host's libomp is missing, and the library needs to be cross compiled for
    # target.

    # The following works with only newer CMake versions (Download), but we get
    # here only after all else has failed, and only for purposes of CI.

    # This block needs to happen before all the compile-options are added to
    # escape -Wall and -Werror being enforced on OpenMP library.

    set(LLVM_OPENMP_VERSION "13.0.1")
    set(LLVM_OPENMP_SOURCE_DIR "${CMAKE_CURRENT_SOURCE_DIR}/deps/openmp")

    if(NOT EXISTS ${LLVM_OPENMP_SOURCE_DIR})
      message(
        "Downloading openmp-${LLVM_OPENMP_VERSION} into ${LLVM_OPENMP_SOURCE_DIR}"
      )
      set(LLVM_OPENMP_DOWNLOAD_URL
          "https://github.com/llvm/llvm-project/releases/download/llvmorg-${LLVM_OPENMP_VERSION}/openmp-${LLVM_OPENMP_VERSION}.src.tar.xz"
      )
      file(
        DOWNLOAD
        ${LLVM_OPENMP_DOWNLOAD_URL} # URL
        "${CMAKE_CURRENT_BINARY_DIR}/openmp-${LLVM_OPENMP_VERSION}.tar.bz2" # FILE
      )
      file(ARCHIVE_EXTRACT INPUT
           "${CMAKE_CURRENT_BINARY_DIR}/openmp-${LLVM_OPENMP_VERSION}.tar.bz2"
           DESTINATION ${CMAKE_CURRENT_BINARY_DIR})
      file(RENAME
           "${CMAKE_CURRENT_BINARY_DIR}/openmp-${LLVM_OPENMP_VERSION}.src"
           "${LLVM_OPENMP_SOURCE_DIR}")
    endif()

    set(OPENMP_STANDALONE_BUILD ON)
    add_subdirectory(${LLVM_OPENMP_SOURCE_DIR} EXCLUDE_FROM_ALL)
    add_library(OpenMP::OpenMP_CXX ALIAS omp)

  endif(NOT OpenMP_FOUND)

  set(CMAKE_POSITION_INDEPENDENT_CODE ON)

endif()

set(THIRDAI_COMPILE_OPTIONS
    -Wall
    -Wextra
    -Werror
    -Wno-unused-function
    -pedantic
    $<$<CONFIG:Debug>:-Og>
    $<$<CONFIG:Debug>:-g>
    $<$<CONFIG:Debug>:-fno-omit-frame-pointer>
    $<$<CONFIG:DebugWithAsan>:-Og>
    $<$<CONFIG:DebugWithAsan>:-g>
    $<$<CONFIG:DebugWithAsan>:-fno-omit-frame-pointer>
    $<$<CONFIG:Release>:-DNDEBUG>
    $<$<CONFIG:Release>:-Ofast>
    $<$<CONFIG:Release>:-fno-finite-math-only>
    $<$<CONFIG:Release>:-funroll-loops>
    $<$<CONFIG:Release>:-ftree-vectorize>
    $<$<CONFIG:RelWithDebInfo>:-DNDEBUG>
    $<$<CONFIG:RelWithDebInfo>:-Ofast>
    $<$<CONFIG:RelWithDebInfo>:-fno-finite-math-only>
    $<$<CONFIG:RelWithDebInfo>:-funroll-loops>
    $<$<CONFIG:RelWithDebInfo>:-ftree-vectorize>
    $<$<CONFIG:RelWithDebInfo>:-g>
    $<$<CONFIG:RelWithDebInfo>:-fno-omit-frame-pointer>
    $<$<CONFIG:RelWithAsan>:-DNDEBUG>
    $<$<CONFIG:RelWithAsan>:-Ofast>
    $<$<CONFIG:RelWithAsan>:-fno-finite-math-only>
    $<$<CONFIG:RelWithAsan>:-funroll-loops>
    $<$<CONFIG:RelWithAsan>:-ftree-vectorize>
    $<$<CONFIG:RelWithAsan>:-g>
    $<$<CONFIG:RelWithAsan>:-fno-omit-frame-pointer>
    $<$<CONFIG:CompileAnalysis>:-DNDEBUG>
    $<$<CONFIG:CompileAnalysis>:-Ofast>
    $<$<CONFIG:CompileAnalysis>:-fno-finite-math-only>
    $<$<CONFIG:CompileAnalysis>:-funroll-loops>
    $<$<CONFIG:CompileAnalysis>:-ftree-vectorize>
    $<$<CONFIG:CompileAnalysis>:-ftime-trace>)

set(THIRDAI_ASAN_COMPILE_OPTIONS $<$<CONFIG:RelWithAsan>:-fsanitize=address>
                                 $<$<CONFIG:DebugWithAsan>:-fsanitize=address>)

# Custom command line options

# The following is added for Windows workflows failing on GitHub, inorder to
# provide a configurable TimeOut.  The default value is set to 5, from
# http://github.com/Kitware/CMake/blob/9d1ecd72fb45af722da7668d0c7482b7a0b1876f/Modules/GoogleTest.cmake#L419-L436,
# retaining default behaviour.
#
# For Windows workflow, we may configure this to a higher value now through
# CMake command-line supply.

set(THIRDAI_GTEST_DISCOVERY_TIMEOUT
    5
    CACHE STRING
          "Timeout for GoogleTest discovery, configurable from command-line.")

# Header only dependencies
include_directories(deps/eigen)

# Source dependencies
add_subdirectory(deps/pybind11 EXCLUDE_FROM_ALL)
add_subdirectory(deps/googletest EXCLUDE_FROM_ALL)

add_subdirectory(deps/spdlog EXCLUDE_FROM_ALL)

# PERFORMANCE_COMPARISON is always enabled by default in cereal CMakeLists which
# requires the boost and we dont want to add the boost dependencies, hence
# skipping the performance comparison. Earlier we use to include only header(so
# not using any CMakeLists) but now we have used target based hence including
# CMakelists thats why we need this.
set(SKIP_PERFORMANCE_COMPARISON ON)
add_subdirectory(deps/cereal EXCLUDE_FROM_ALL)

# This is so we can include cryptopp/*.h. We want this even if the build flag
# isn't there so it always gets included in the compile_commands.json file and
# can work with vscode
include_directories(deps)

find_package(Python3 COMPONENTS Interpreter Development)

# For Windows: Prevent overriding the parent project's compiler/linker settings
set(gtest_force_shared_crt
    ON
    CACHE BOOL "" FORCE)

# Enable testing
include(CTest)

# So we can include using e.g. #include <hashtable/src/SampledHashTable.h>
include_directories(".")
include_directories(${CMAKE_BINARY_DIR})

# Our source directories
add_subdirectory(bolt)
add_subdirectory(bolt_vector)
add_subdirectory(dataset)
add_subdirectory(exceptions)
add_subdirectory(search)
add_subdirectory(hashing)
add_subdirectory(hashtable)
add_subdirectory(utils)
add_subdirectory(wrappers)
add_subdirectory(compression)

# Only add the licensing subdirectory if the corresponding flag is set
if(${LICENSE_BUILD_FLAG_FOUND})
  add_subdirectory(licensing)
endif()

set(THIRDAI_SOURCES
    bolt_vector/src/BoltVector.cc
    bolt/src/graph/Graph.cc
    bolt/src/graph/ExecutionConfig.cc
    bolt/src/graph/nodes/FullyConnected.cc
    bolt/src/layers/EmbeddingLayer.cc
    bolt/src/layers/FullyConnectedLayer.cc
    bolt/src/layers/ConvLayer.cc
<<<<<<< HEAD
    bolt/src/layers/LayerConfig.cc
    bolt/src/layers/SamplingConfig.cc
    bolt/src/loss_functions/LossFunctions.cc
=======
    bolt/src/metrics/Metric.cc
>>>>>>> c2ad21d9
    search/src/MaxFlash.cc
    search/src/MaxFlashArray.cc
    search/src/Flash.cc
    hashing/src/DensifiedMinHash.cc
    hashing/src/DWTA.cc
    hashing/src/FastSRP.cc
    hashing/src/MurmurHash.cc
    hashing/src/MinHash.cc
    hashing/src/SRP.cc
    hashing/src/UniversalHash.cc
    hashtable/src/SampledHashTable.cc
    hashtable/src/VectorHashTable.cc
    wrappers/src/LicenseWrapper.cc
    dataset/src/Vocabulary.cc
    dataset/src/InMemoryDataset.cc
    new_dataset/src/featurization_pipeline/transformations/Binning.cc
    new_dataset/src/featurization_pipeline/transformations/StringHash.cc
    new_dataset/src/featurization_pipeline/ColumnMap.cc
    new_dataset/src/featurization_pipeline/FeaturizationPipeline.cc
    compression/src/CountSketch.cc
    compression/src/DragonVector.cc
    utils/Logging.cc)

add_library(thirdai STATIC ${THIRDAI_SOURCES})

target_link_libraries(thirdai PUBLIC OpenMP::OpenMP_CXX spdlog::spdlog
                                     cereal::cereal)
if(${LICENSE_BUILD_FLAG_FOUND})
  target_link_libraries(thirdai PUBLIC cryptopp::cryptopp)
endif()

# pybind11_add_module automatically adds debug info to RelWithDebInfo and Debug
# builds, but not our ASan builds. This means that for now we can't run ASan
# from python, but honestly this is more trouble than it's worth so for now this
# is actually a feature rather than a bug.

pybind11_add_module(
  _thirdai
  python_bindings/thirdai.cc
  bolt/python_bindings/ConversionUtils.cc
  bolt/python_bindings/BoltPython.cc
  bolt/python_bindings/BoltNNPython.cc
  bolt/python_bindings/CallbacksPython.cc
  dataset/python_bindings/DatasetPython.cc
  new_dataset/python_bindings/DatasetPython.cc
  new_dataset/python_bindings/FeaturizationPython.cc
  search/python_bindings/SearchPython.cc
  hashing/python_bindings/HashingPython.cc
  auto_ml/python_bindings/DeploymentPython.cc)

target_link_libraries(_thirdai PUBLIC thirdai)

if(NOT MSVC)
  target_compile_options(thirdai PRIVATE ${THIRDAI_COMPILE_OPTIONS})
  target_compile_options(_thirdai PRIVATE ${THIRDAI_COMPILE_OPTIONS})
endif()

# Add feature flags passed in from python
target_compile_definitions(thirdai PRIVATE ${THIRDAI_FEATURE_FLAGS})
target_compile_definitions(_thirdai PRIVATE ${THIRDAI_FEATURE_FLAGS})

# In debug mode we are using ASan (address sanitizer) to provide better
# information on errors. We only run with this in debug mode because it carries
# a performace penalty. See
# https://github.com/google/sanitizers/wiki/AddressSanitizer for more
# information.

target_compile_options(thirdai PUBLIC ${THIRDAI_ASAN_COMPILE_OPTIONS})

target_link_options(thirdai PUBLIC ${THIRDAI_ASAN_COMPILE_OPTIONS})

target_compile_options(_thirdai PRIVATE ${THIRDAI_ASAN_COMPILE_OPTIONS})

target_link_options(_thirdai PRIVATE ${THIRDAI_ASAN_COMPILE_OPTIONS})<|MERGE_RESOLUTION|>--- conflicted
+++ resolved
@@ -243,13 +243,10 @@
     bolt/src/layers/EmbeddingLayer.cc
     bolt/src/layers/FullyConnectedLayer.cc
     bolt/src/layers/ConvLayer.cc
-<<<<<<< HEAD
     bolt/src/layers/LayerConfig.cc
     bolt/src/layers/SamplingConfig.cc
     bolt/src/loss_functions/LossFunctions.cc
-=======
     bolt/src/metrics/Metric.cc
->>>>>>> c2ad21d9
     search/src/MaxFlash.cc
     search/src/MaxFlashArray.cc
     search/src/Flash.cc
