--- conflicted
+++ resolved
@@ -406,12 +406,8 @@
     data/src/transformations/TextTokenizer.cc
     data/src/transformations/ColdStartText.cc
     data/src/transformations/FeatureHash.cc
-<<<<<<< HEAD
-    data/src/transformations/TransformationList.cc
     data/src/transformations/Tabular.cc
-=======
     data/src/transformations/Pipeline.cc
->>>>>>> a489442e
     data/src/transformations/MachLabel.cc
     data/src/transformations/StringConcat.cc
     data/src/transformations/StringCast.cc
