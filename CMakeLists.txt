--- conflicted
+++ resolved
@@ -247,26 +247,6 @@
 # Note: for local builds need to use clang++ not g++ because of pointer
 # conversion error in rocksdb
 
-<<<<<<< HEAD
-# These options are prevent rocksdb from linking gtest which causes a conflict
-# with our gtest library.
-option(WITH_TESTS OFF)
-option(WITH_BENCHMARK_TOOLS OFF)
-option(WITH_TOOLS OFF)
-
-# This is just so that we don't need to complile and link with this library.
-option(WITH_GFLAGS OFF)
-
-option(ROCKSDB_BUILD_SHARED OFF)
-
-# This is so we can implement a MergeOperator:
-# https://github.com/facebook/rocksdb/issues/3811
-set(USE_RTTI
-    "TRUE"
-    CACHE STRING "")
-add_subdirectory(deps/rocksdb)
-include_directories(deps/rocksdb/include)
-=======
 if(NOT WIN32)
   # These options are prevent rocksdb from linking a second version gtest which
   # causes a conflict with our gtest library. This does not impact our use for
@@ -288,7 +268,6 @@
   add_subdirectory(deps/rocksdb)
   include_directories(deps/rocksdb/include)
 endif()
->>>>>>> 1359063d
 
 # For Windows: Prevent overriding the parent project's compiler/linker settings
 set(gtest_force_shared_crt
@@ -387,12 +366,6 @@
     search/src/MaxFlashArray.cc
     search/src/Flash.cc
     search/src/inverted_index/InvertedIndex.cc
-<<<<<<< HEAD
-    search/src/inverted_index/OnDiskIndex.cc
-    search/src/inverted_index/adapters/RocksDbAdapter.cc
-    search/src/inverted_index/adapters/RocksDbReadOnlyAdapter.cc
-=======
->>>>>>> 1359063d
     search/src/inverted_index/ShardedRetriever.cc
     search/src/inverted_index/IndexConfig.cc
     search/src/inverted_index/FinetunableRetriever.cc
@@ -548,15 +521,10 @@
 
 target_link_libraries(
   thirdai PUBLIC OpenMP::OpenMP_CXX spdlog::spdlog cereal::cereal
-<<<<<<< HEAD
-                 prometheus-cpp::pull utf8proc rocksdb)
-# prometheus-cpp::pull utf8proc ${ROCKSDB_LIBRARIES})
-=======
                  prometheus-cpp::pull utf8proc)
 if(NOT WIN32)
   target_link_libraries(thirdai PUBLIC rocksdb)
 endif()
->>>>>>> 1359063d
 
 if(${LICENSE_BUILD_FLAG_FOUND})
   target_link_libraries(thirdai PUBLIC cryptopp::cryptopp OpenSSL::Crypto
