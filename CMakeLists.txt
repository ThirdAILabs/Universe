--- conflicted
+++ resolved
@@ -464,10 +464,7 @@
     auto_ml/src/config/Parameter.cc
     auto_ml/src/rlhf/BalancingSamples.cc
     auto_ml/src/rlhf/RLHFSampler.cc # Deprecate
-<<<<<<< HEAD
-=======
     auto_ml/src/cpp_classifier/CppClassifier.cc
->>>>>>> df6913b7
     utils/src/SymSpellBackend/symspell.cc
     utils/src/SymSpellCpp/SymSpell.cc
     utils/Logging.cc
