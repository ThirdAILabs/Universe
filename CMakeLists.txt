--- conflicted
+++ resolved
@@ -222,22 +222,15 @@
 
 file(GLOB_RECURSE UTILS_SOURCES utils/*.cc)
 
-<<<<<<< HEAD
 file(
   GLOB RECURSE AUTOML_SOURCES
   auto_ml/src/*.cc
 )
 
-# pybind11_add_module automatically adds debug info to RelWithDebInfo and
-# Debug builds, but not our ASan builds. This means that for now we can't run
-# ASan from python, but honestly this is more trouble than it's worth so for
-# now this is actually a feature rather than a bug.
-=======
 # pybind11_add_module automatically adds debug info to RelWithDebInfo and Debug
 # builds, but not our ASan builds. This means that for now we can't run ASan
 # from python, but honestly this is more trouble than it's worth so for now this
 # is actually a feature rather than a bug.
->>>>>>> f9ef7ebe
 
 pybind11_add_module(
   _thirdai
@@ -248,27 +241,18 @@
   search/python_bindings/SearchPython.cc
   hashing/python_bindings/HashingPython.cc
   auto_classifiers/python_bindings/AutoClassifiersPython.cc
-<<<<<<< HEAD
   auto_ml/python_bindings/DeploymentConfigPython.cc
   ${BOLT_SOURCES} 
   ${SEARCH_SOURCES} 
-=======
-  ${BOLT_SOURCES}
-  ${SEARCH_SOURCES}
->>>>>>> f9ef7ebe
   ${HASHING_SOURCES}
   ${HASHTABLE_SOURCES}
   ${DATASET_SOURCES}
   ${WRAPPER_SOURCES}
   ${DATASET_SOURCES}
   ${COMPRESSION_SOURCES}
-<<<<<<< HEAD
   ${UTILS_SOURCES}
   ${AUTOML_SOURCES}
 )
-=======
-  ${UTILS_SOURCES})
->>>>>>> f9ef7ebe
 
 target_link_libraries(_thirdai PUBLIC OpenMP::OpenMP_CXX)
 
