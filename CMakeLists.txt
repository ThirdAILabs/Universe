cmake_minimum_required(VERSION 3.4...3.18)

set(CMAKE_MODULE_PATH ${CMAKE_CURRENT_SOURCE_DIR}/cmake)

if(WIN32)
  # Set this to use static linking by default, see
  # https://cmake.org/cmake/help/latest/prop_tgt/MSVC_RUNTIME_LIBRARY.html
  set(CMAKE_MSVC_RUNTIME_LIBRARY "MultiThreaded$<$<CONFIG:Debug>:Debug>")
endif()

# When I set LD_PRELOAD to be able use ASan with python tests, for some reason
# CMake can't find Python unless we set it to an empty string.
set(ENV{LD_PRELOAD} "")

project(ThirdAI LANGUAGES CXX)
set(CMAKE_CXX_STANDARD 17)
set(CMAKE_CXX_STANDARD_REQUIRED ON)

# See [1] https://gcc.gnu.org/wiki/Visibility [2]
# https://stackoverflow.com/a/31157258/4565794
set(CMAKE_C_VISIBILITY_PRESET hidden)
set(CMAKE_CXX_VISIBILITY_PRESET hidden)
set(CMAKE_VISIBILITY_INLINES_HIDDEN ON)

# Project versioning
find_package(Git REQUIRED)
include(GetVersionFromFile)
message(STATUS "Project name: ${PROJECT_NAME}")
message(STATUS "Project version: ${PROJECT_VERSION_STRING_FULL}")

message("====================================")
message("\tBUILD MODE: ${CMAKE_BUILD_TYPE}")
message("====================================")
message("\tBuilding with feature flags: ${THIRDAI_FEATURE_FLAGS}")
separate_arguments(THIRDAI_FEATURE_FLAGS)
message("\tFeature flags seperated into CMake List: ${THIRDAI_FEATURE_FLAGS}")
message("\tC++ compiler: ${CMAKE_CXX_COMPILER}")
message("\tC compiler: ${CMAKE_C_COMPILER}")
message("====================================")

option(THIRDAI_REPORT_BUILD_STEP_TIMES
       "Report time using builtin for make/ninja compile-build steps" OFF)
option(THIRDAI_BUILD_OPENSSL_FROM_SOURCE "Build OpenSSL from source" OFF)
option(THIRDAI_BUILD_PROTOBUF_FROM_SOURCE "Build Protobuf from source" OFF)

if(THIRDAI_REPORT_BUILD_STEP_TIMES)
  set_property(GLOBAL PROPERTY RULE_LAUNCH_COMPILE "${CMAKE_COMMAND} -E time")
  set_property(GLOBAL PROPERTY RULE_LAUNCH_LINK "${CMAKE_COMMAND} -E time")
endif(THIRDAI_REPORT_BUILD_STEP_TIMES)

# Check if there is a license flag, and only if so add the cryptopp lib We have
# two different License flags, one for if to build the license files
# (THIRDAI_BUILD_LICENSE) and one for if to check the license
# (THIRDAI_CHECK_LICENSE). If just the THIRDAI_CHECK_LICENSE flag is set there
# will be a linker error.
list(FIND THIRDAI_FEATURE_FLAGS "THIRDAI_BUILD_LICENSE" _index)
set(LICENSE_BUILD_FLAG_FOUND ${_index} GREATER -1)
list(FIND THIRDAI_FEATURE_FLAGS "THIRDAI_CHECK_LICENSE" _index)
set(LICENSE_CHECK_FLAG_FOUND ${_index} GREATER -1)

if(${LICENSE_BUILD_FLAG_FOUND})
  # Use our own source, also don't build tests.
  set(CRYPTOPP_BUILD_TESTING OFF)
  set(CRYPTOPP_SOURCES "${CMAKE_SOURCE_DIR}/deps/cryptopp")
  add_subdirectory(deps/cryptopp-cmake EXCLUDE_FROM_ALL)

  # For now only require openssl if we are building with licensing, since we
  # only communicate with the internet (keygen) in that case
  add_subdirectory(deps/cpp-httplib EXCLUDE_FROM_ALL)
  if(THIRDAI_BUILD_OPENSSL_FROM_SOURCE)
    # This path is meant to be activated only for M1 cross-compile on MacOS. Any
    # other paths are potentially untested.

    # Use default compile.
    set(OPENSSL_MODULES
        ""
        CACHE STRING "OpenSSL configure options")
    set(OPENSSL_BUILD_VERSION 3.0.7)
    # set up fake targets
    add_library(ssl_lib STATIC IMPORTED GLOBAL)
    add_library(crypto_lib STATIC IMPORTED GLOBAL)

    # set up prefix
    set(OPENSSL_PREFIX ${CMAKE_CURRENT_BINARY_DIR})
    set(OPENSSL_LIBSSL_PATH ${OPENSSL_PREFIX}/usr/local/lib/libssl.a)
    set(OPENSSL_LIBCRYPTO_PATH ${OPENSSL_PREFIX}/usr/local/lib/libcrypto.a)

    # set import locations
    set_target_properties(ssl_lib PROPERTIES IMPORTED_LOCATION
                                             ${OPENSSL_LIBSSL_PATH})
    set_target_properties(crypto_lib PROPERTIES IMPORTED_LOCATION
                                                ${OPENSSL_LIBCRYPTO_PATH})

    # set up openssl target
    message(
      STATUS
        "Setting up OpenSSL at ${OPENSSL_LIBSSL_PATH}, ${OPENSSL_LIBCRYPTO_PATH}"
    )

    include(BuildOpenSSL)

    # Add dependencies (force openssl to build before)
    add_dependencies(ssl_lib openssl)
    add_dependencies(crypto_lib openssl)

    # Create interface library
    add_library(_ssl INTERFACE)
    add_library(_crypto INTERFACE)

    target_link_libraries(_ssl INTERFACE ssl_lib)
    target_link_libraries(_crypto INTERFACE crypto_lib)

    # set include locations
    target_include_directories(
      _ssl BEFORE
      INTERFACE $<BUILD_INTERFACE:${OPENSSL_PREFIX}/usr/local/include/>)
    target_include_directories(
      _crypto BEFORE
      INTERFACE $<BUILD_INTERFACE:${OPENSSL_PREFIX}/usr/local/include/>)

    # Use cmake-namespace style aliases from here.
    add_library(OpenSSL::SSL ALIAS _ssl)
    add_library(OpenSSL::Crypto ALIAS _crypto)

  else(THIRDAI_BUILD_OPENSSL_FROM_SOURCE)
    find_package(OpenSSL 1.1.1 REQUIRED)
  endif()

endif()

set(JSON_BuildTests
    OFF
    CACHE INTERNAL "")
add_subdirectory(deps/json EXCLUDE_FROM_ALL)

if(MSVC)
  if(NOT "${CMAKE_BUILD_TYPE}" STREQUAL "Release")
    message(
      FATAL_ERROR "For now, we only support building in release mode using MSVC"
    )
  endif()
  # Read this for /permissive- https://stackoverflow.com/a/24414279/4565794
  set(CMAKE_CXX_FLAGS "/DWIN32 /D_WINDOWS /GR /EHs /O2 /w /permissive-")

  # We create an interface to plant compile flags and be cohesive with the rest
  # of the OpenMP::OpenMP_CXX linkages. This converts project wide compile flags
  # narrowing it to just the required targets.

  add_library(_thirdai_windows_llvm_openmp INTERFACE)
  target_compile_options(_thirdai_windows_llvm_openmp INTERFACE "/openmp:llvm")
  add_library(OpenMP::OpenMP_CXX ALIAS _thirdai_windows_llvm_openmp)
else()

  find_package(OpenMP)
  if(NOT OpenMP_FOUND)

    # In this case, we were not able to find OpenMP. We are choosing to build
    # openmp from scratch here, using the LLVM standalone OpenMP source.
    #
    # In practice, this is intended for use for cross-compiling M1 (arm64)
    # wheels on MacOS GitHub runners (x86_64), where the possibility to use the
    # host's libomp is missing, and the library needs to be cross compiled for
    # target.

    # The following works with only newer CMake versions (Download), but we get
    # here only after all else has failed, and only for purposes of CI.

    # This block needs to happen before all the compile-options are added to
    # escape -Wall and -Werror being enforced on OpenMP library.

    set(LLVM_OPENMP_VERSION "13.0.1")
    set(LLVM_OPENMP_SOURCE_DIR "${CMAKE_CURRENT_SOURCE_DIR}/deps/openmp")

    if(NOT EXISTS ${LLVM_OPENMP_SOURCE_DIR})
      message(
        "Downloading openmp-${LLVM_OPENMP_VERSION} into ${LLVM_OPENMP_SOURCE_DIR}"
      )
      set(LLVM_OPENMP_DOWNLOAD_URL
          "https://github.com/llvm/llvm-project/releases/download/llvmorg-${LLVM_OPENMP_VERSION}/openmp-${LLVM_OPENMP_VERSION}.src.tar.xz"
      )
      file(
        DOWNLOAD
        ${LLVM_OPENMP_DOWNLOAD_URL} # URL
        "${CMAKE_CURRENT_BINARY_DIR}/openmp-${LLVM_OPENMP_VERSION}.tar.bz2" # FILE
      )
      file(ARCHIVE_EXTRACT INPUT
           "${CMAKE_CURRENT_BINARY_DIR}/openmp-${LLVM_OPENMP_VERSION}.tar.bz2"
           DESTINATION ${CMAKE_CURRENT_BINARY_DIR})
      file(RENAME
           "${CMAKE_CURRENT_BINARY_DIR}/openmp-${LLVM_OPENMP_VERSION}.src"
           "${LLVM_OPENMP_SOURCE_DIR}")
    endif()

    set(OPENMP_STANDALONE_BUILD ON)
    add_subdirectory(${LLVM_OPENMP_SOURCE_DIR} EXCLUDE_FROM_ALL)
    add_library(OpenMP::OpenMP_CXX ALIAS omp)

  endif(NOT OpenMP_FOUND)

  set(CMAKE_POSITION_INDEPENDENT_CODE ON)

endif()

set(THIRDAI_COMPILE_OPTIONS
    -Wall
    -Wextra
    -Werror
    -Wno-unused-function
    -Wno-ignored-optimization-argument
    -Wno-psabi
    $<$<CONFIG:Debug>:-Og>
    $<$<CONFIG:Debug>:-g>
    $<$<CONFIG:Debug>:-fno-omit-frame-pointer>
    $<$<CONFIG:DebugWithAsan>:-Og>
    $<$<CONFIG:DebugWithAsan>:-g>
    $<$<CONFIG:DebugWithAsan>:-fno-omit-frame-pointer>
    $<$<CONFIG:Release>:-DNDEBUG>
    $<$<CONFIG:Release>:-Ofast>
    $<$<CONFIG:Release>:-fno-finite-math-only>
    $<$<CONFIG:Release>:-funroll-loops>
    $<$<CONFIG:Release>:-ftree-vectorize>
    $<$<CONFIG:RelWithDebInfo>:-DNDEBUG>
    $<$<CONFIG:RelWithDebInfo>:-Ofast>
    $<$<CONFIG:RelWithDebInfo>:-fno-finite-math-only>
    $<$<CONFIG:RelWithDebInfo>:-funroll-loops>
    $<$<CONFIG:RelWithDebInfo>:-ftree-vectorize>
    $<$<CONFIG:RelWithDebInfo>:-g>
    $<$<CONFIG:RelWithDebInfo>:-fno-omit-frame-pointer>
    $<$<CONFIG:RelWithAsan>:-DNDEBUG>
    $<$<CONFIG:RelWithAsan>:-Ofast>
    $<$<CONFIG:RelWithAsan>:-fno-finite-math-only>
    $<$<CONFIG:RelWithAsan>:-funroll-loops>
    $<$<CONFIG:RelWithAsan>:-ftree-vectorize>
    $<$<CONFIG:RelWithAsan>:-g>
    $<$<CONFIG:RelWithAsan>:-fno-omit-frame-pointer>
    $<$<CONFIG:CompileAnalysis>:-DNDEBUG>
    $<$<CONFIG:CompileAnalysis>:-Ofast>
    $<$<CONFIG:CompileAnalysis>:-fno-finite-math-only>
    $<$<CONFIG:CompileAnalysis>:-funroll-loops>
    $<$<CONFIG:CompileAnalysis>:-ftree-vectorize>
    $<$<CONFIG:CompileAnalysis>:-ftime-trace>)

set(THIRDAI_ASAN_COMPILE_OPTIONS $<$<CONFIG:RelWithAsan>:-fsanitize=address>
                                 $<$<CONFIG:DebugWithAsan>:-fsanitize=address>)

# Custom command line options

# The following is added for Windows workflows failing on GitHub, inorder to
# provide a configurable TimeOut.  The default value is set to 5, from
# http://github.com/Kitware/CMake/blob/9d1ecd72fb45af722da7668d0c7482b7a0b1876f/Modules/GoogleTest.cmake#L419-L436,
# retaining default behaviour.
#
# For Windows workflow, we may configure this to a higher value now through
# CMake command-line supply.

set(THIRDAI_GTEST_DISCOVERY_TIMEOUT
    5
    CACHE STRING
          "Timeout for GoogleTest discovery, configurable from command-line.")

# Header only dependencies
include_directories(deps/eigen)

# Source dependencies
add_subdirectory(deps/pybind11 EXCLUDE_FROM_ALL)
add_subdirectory(deps/googletest EXCLUDE_FROM_ALL)
add_subdirectory(deps/spdlog EXCLUDE_FROM_ALL)
add_subdirectory(deps/utf8proc EXCLUDE_FROM_ALL)

# This controls if we use/link a preinstalled version of the protobuf library or
# if we build and link protobuf from source using the submodule. This is becuase
# we need to build and link from source when cross compiling for MacOS arm to
# ensure that the target architecture of lib protobuf matches the target we are
# compling for.
if(THIRDAI_BUILD_PROTOBUF_FROM_SOURCE)
  set(protobuf_BUILD_TESTS OFF)
  add_subdirectory(deps/protobuf EXCLUDE_FROM_ALL)
  include_directories(deps/protobuf/src)
  include_directories(deps/protobuf/third_party/abseil-cpp)
else()
  include(FindProtobuf)
  find_package(Protobuf REQUIRED)
  include_directories(${Protobuf_INCLUDE_DIR})
endif()

add_subdirectory(proto)

# Turn off prometheus-cpp's testing build so that we don't try to build two
# copies of gmock
set(ENABLE_TESTING OFF)
set(ENABLE_PUSH OFF)
add_subdirectory(deps/prometheus-cpp EXCLUDE_FROM_ALL)

# PERFORMANCE_COMPARISON is always enabled by default in cereal CMakeLists which
# requires the boost and we dont want to add the boost dependencies, hence
# skipping the performance comparison. Earlier we use to include only header(so
# not using any CMakeLists) but now we have used target based hence including
# CMakelists thats why we need this.
set(SKIP_PERFORMANCE_COMPARISON ON)
add_subdirectory(deps/cereal EXCLUDE_FROM_ALL)

# This is so we can include cryptopp/*.h. We want this even if the build flag
# isn't there so it always gets included in the compile_commands.json file and
# can work with vscode
include_directories(deps)

find_package(Python3 COMPONENTS Interpreter Development)

# For Windows: Prevent overriding the parent project's compiler/linker settings
set(gtest_force_shared_crt
    ON
    CACHE BOOL "" FORCE)

# Enable testing
include(CTest)

# So we can include using e.g. #include <hashtable/src/SampledHashTable.h>
include_directories(".")
include_directories(${CMAKE_BINARY_DIR})

# Our source directories
add_subdirectory(auto_ml)
add_subdirectory(bolt)
add_subdirectory(bolt_vector)
add_subdirectory(data)
add_subdirectory(dataset)
add_subdirectory(search)
add_subdirectory(hashing)
add_subdirectory(hashtable)
add_subdirectory(compression)
add_subdirectory(utils)

if(${LICENSE_BUILD_FLAG_FOUND})
  add_subdirectory(licensing)
endif()

set(THIRDAI_SOURCES
    bolt_vector/src/BoltVector.cc
    bolt/src/nn/autograd/Computation.cc
    bolt/src/nn/autograd/ComputationGraph.cc
    bolt/src/nn/model/AllocationManager.cc
    bolt/src/nn/model/Model.cc
    bolt/src/nn/ops/Op.cc
    bolt/src/nn/ops/FullyConnected.cc
    bolt/src/nn/ops/Embedding.cc
    bolt/src/nn/ops/RobeZ.cc
    bolt/src/nn/ops/Concatenate.cc
    bolt/src/nn/ops/Input.cc
    bolt/src/nn/ops/LayerNorm.cc
    bolt/src/nn/ops/Activation.cc
    bolt/src/nn/ops/DlrmAttention.cc
    bolt/src/nn/ops/DotProduct.cc
    bolt/src/nn/ops/CosineSimilarity.cc
    bolt/src/nn/tensor/Tensor.cc
    bolt/src/nn/loss/Loss.cc
    bolt/src/nn/loss/ComparativeLoss.cc
    bolt/src/nn/loss/CategoricalCrossEntropy.cc
    bolt/src/nn/loss/BinaryCrossEntropy.cc
    bolt/src/nn/loss/EuclideanContrastive.cc
    bolt/src/nn/ops/protobuf_utils/Conversions.cc
    bolt/src/neuron_index/LshIndex.cc
    bolt/src/neuron_index/RandomSampler.cc
    bolt/src/neuron_index/MachNeuronIndex.cc
    bolt/src/train/metrics/Metric.cc
    bolt/src/train/callbacks/Callback.cc
    bolt/src/train/metrics/LossMetric.cc
    bolt/src/train/metrics/CategoricalAccuracy.cc
    bolt/src/train/metrics/PrecisionAtK.cc
    bolt/src/train/metrics/RecallAtK.cc
    bolt/src/train/metrics/FMeasure.cc
    bolt/src/train/metrics/MachPrecision.cc
    bolt/src/train/metrics/MachRecall.cc
    bolt/src/train/trainer/Trainer.cc
    bolt/src/train/trainer/Dataset.cc
    bolt/src/layers/EmbeddingLayer.cc
    bolt/src/layers/FullyConnectedLayer.cc
    bolt/src/layers/LayerConfig.cc
    bolt/src/layers/SamplingConfig.cc
    bolt/src/root_cause_analysis/RCA.cc
    bolt/src/metrics/Metric.cc
    search/src/MaxFlash.cc
    search/src/MaxFlashArray.cc
    search/src/Flash.cc
    hashing/src/DensifiedMinHash.cc
    hashing/src/DWTA.cc
    hashing/src/FastSRP.cc
    hashing/src/MurmurHash.cc
    hashing/src/MinHash.cc
    hashing/src/SRP.cc
    hashing/src/UniversalHash.cc
    hashtable/src/SampledHashTable.cc
    hashtable/src/VectorHashTable.cc
    dataset/src/DataSource.cc
    dataset/src/InMemoryDataset.cc
    dataset/src/VectorBuffer.cc
    dataset/src/dataset_loaders/DatasetLoader.cc
    dataset/src/cold_start/ColdStartDataSource.cc
    dataset/src/utils/TokenEncoding.cc
    dataset/src/featurizers/llm/TextContextFeaturizer.cc
    dataset/src/featurizers/llm/TextGenerationFeaturizer.cc
    dataset/src/featurizers/llm/TextClassificationFeaturizer.cc
    dataset/src/utils/CsvParser.cc
    dataset/src/blocks/ColumnIdentifier.cc
    dataset/src/featurizers/ClickThroughFeaturizer.cc
    dataset/src/featurizers/ProcessorUtils.cc
    dataset/src/featurizers/SvmFeaturizer.cc
    dataset/src/featurizers/TabularFeaturizer.cc
    dataset/src/blocks/GraphBlocks.cc
    dataset/src/blocks/BlockList.cc
    dataset/src/blocks/ColumnIdentifier.cc
    dataset/src/blocks/RecurrenceAugmentation.cc
    dataset/src/blocks/Sequence.cc
    dataset/src/blocks/text/Text.cc
    dataset/src/blocks/text/WordpieceTokenizer.cc
    dataset/src/mach/MachIndex.cc
    dataset/src/mach/MachBlock.cc
    dataset/src/utils/GraphInfo.cc
    telemetry/src/PrometheusClient.cc
    data/src/transformations/Binning.cc
    data/src/transformations/StringHash.cc
    data/src/transformations/TextTokenizer.cc
    data/src/transformations/ColdStartText.cc
    data/src/transformations/FeatureHash.cc
    data/src/transformations/TransformationList.cc
    data/src/transformations/MachLabel.cc
    data/src/transformations/StringConcat.cc
    data/src/transformations/StringCast.cc
    data/src/transformations/StringIDLookup.cc
    data/src/transformations/CategoricalTemporal.cc
    data/src/transformations/Date.cc
<<<<<<< HEAD
    data/src/transformations/Transformation.cc
    data/src/transformations/State.cc
=======
    data/src/transformations/CrossColumnPairgrams.cc
    data/src/transformations/DeduplicateTokens.cc
    data/src/transformations/EncodePosition.cc
    data/src/transformations/Recurrence.cc
    data/src/transformations/CountTokens.cc
    data/src/transformations/Graph.cc
    data/src/transformations/RegressionBinning.cc
>>>>>>> f58ac4c6
    data/src/ColumnMap.cc
    data/src/columns/ArrayColumns.cc
    data/src/columns/ValueColumns.cc
    data/src/TensorConversion.cc
    data/src/Loader.cc
    data/src/ColumnMapIterator.cc
    data/src/rca/ExplanationMap.cc
    compression/src/CountSketch.cc
    compression/src/DragonVector.cc
    auto_ml/src/featurization/DataTypes.cc
    auto_ml/src/featurization/TabularBlockComposer.cc
    auto_ml/src/featurization/TabularDatasetFactory.cc
    auto_ml/src/featurization/RecurrentDatasetFactory.cc
    auto_ml/src/featurization/GraphDatasetManager.cc
    auto_ml/src/featurization/TabularTransformations.cc
    auto_ml/src/featurization/ReservedColumns.cc
    auto_ml/src/config/ModelConfig.cc
    auto_ml/src/config/FlashConfig.cc
    auto_ml/src/config/Parameter.cc
    auto_ml/src/cold_start/ColdStartUtils.cc
    auto_ml/src/rlhf/RLHFSampler.cc
    utils/Logging.cc
    utils/StringManipulation.cc
    utils/UUID.cc
    utils/Random.cc
    licensing/src/entitlements/RestrictionTree.cc
    licensing/src/entitlements/Entitlements.cc
    versioning/src/Versions.cc)

# Only add the licensing subdirectory and licensing cc files if the
# corresponding flag is set
if(${LICENSE_CHECK_FLAG_FOUND})
  set(THIRDAI_SOURCES
      ${THIRDAI_SOURCES}
      licensing/src/methods/keygen/KeygenCommunication.cc
      licensing/src/methods/heartbeat/Heartbeat.cc
      licensing/src/CheckLicenseEnabled.cc
      licensing/src/methods/keygen/KeyMethod.cc
      licensing/src/methods/heartbeat/LocalServerMethod.cc
      licensing/src/methods/file/FileMethod.cc)
else()
  set(THIRDAI_SOURCES ${THIRDAI_SOURCES} licensing/src/CheckLicenseDisabled.cc)
endif()

add_library(thirdai STATIC ${THIRDAI_SOURCES})

target_link_libraries(
  thirdai
  PUBLIC proto
         protobuf::libprotobuf
         OpenMP::OpenMP_CXX
         spdlog::spdlog
         cereal::cereal
         prometheus-cpp::pull
         utf8proc)

if(${LICENSE_BUILD_FLAG_FOUND})
  target_link_libraries(thirdai PUBLIC cryptopp::cryptopp OpenSSL::Crypto
                                       OpenSSL::SSL)
endif()

target_link_libraries(thirdai PUBLIC nlohmann_json::nlohmann_json)

# pybind11_add_module automatically adds debug info to RelWithDebInfo and Debug
# builds, but not our ASan builds. This means that for now we can't run ASan
# from python, but honestly this is more trouble than it's worth so for now this
# is actually a feature rather than a bug.

pybind11_add_module(
  _thirdai
  python_bindings/thirdai.cc
  bolt/python_bindings/PybindUtils.cc
  bolt/python_bindings/BoltNNPython.cc
  bolt/python_bindings/BoltTrainPython.cc
  bolt/python_bindings/BoltCompression.cc
  bolt/python_bindings/NumpyConversions.cc
  bolt/python_bindings/Porting.cc
  dataset/python_bindings/DatasetPython.cc
  dataset/src/blocks/TabularHashFeatures.cc
  data/python_bindings/DataPython.cc
  search/python_bindings/SearchPython.cc
  search/python_bindings/BeamSearch.cc
  hashing/python_bindings/HashingPython.cc
  auto_ml/python_bindings/AutomlPython.cc
  auto_ml/src/udt/UDT.cc
  auto_ml/src/udt/utils/Models.cc
  auto_ml/src/udt/utils/Classifier.cc
  auto_ml/src/udt/backends/UDTClassifier.cc
  auto_ml/src/udt/backends/UDTMachClassifier.cc
  auto_ml/src/udt/backends/UDTRecurrentClassifier.cc
  auto_ml/src/udt/backends/UDTRegression.cc
  auto_ml/src/udt/backends/UDTQueryReformulation.cc
  auto_ml/src/udt/backends/UDTSVMClassifier.cc
  auto_ml/src/udt/backends/UDTGraphClassifier.cc
  auto_ml/src/udt/utils/Classifier.cc
  telemetry/python_bindings/TelemetryPython.cc
  licensing/python_bindings/LicensingPython.cc)

target_link_libraries(_thirdai PUBLIC thirdai)

if(NOT MSVC)
  target_compile_options(thirdai PRIVATE ${THIRDAI_COMPILE_OPTIONS})
  target_compile_options(_thirdai PRIVATE ${THIRDAI_COMPILE_OPTIONS})
endif()

# Add feature flags passed in from python
target_compile_definitions(thirdai PRIVATE ${THIRDAI_FEATURE_FLAGS})
target_compile_definitions(_thirdai PRIVATE ${THIRDAI_FEATURE_FLAGS})

# In debug mode we are using ASan (address sanitizer) to provide better
# information on errors. We only run with this in debug mode because it carries
# a performace penalty. See
# https://github.com/google/sanitizers/wiki/AddressSanitizer for more
# information.

target_compile_options(thirdai PUBLIC ${THIRDAI_ASAN_COMPILE_OPTIONS})

target_link_options(thirdai PUBLIC ${THIRDAI_ASAN_COMPILE_OPTIONS})

target_compile_options(_thirdai PRIVATE ${THIRDAI_ASAN_COMPILE_OPTIONS})

target_link_options(_thirdai PRIVATE ${THIRDAI_ASAN_COMPILE_OPTIONS})<|MERGE_RESOLUTION|>--- conflicted
+++ resolved
@@ -428,10 +428,8 @@
     data/src/transformations/StringIDLookup.cc
     data/src/transformations/CategoricalTemporal.cc
     data/src/transformations/Date.cc
-<<<<<<< HEAD
     data/src/transformations/Transformation.cc
     data/src/transformations/State.cc
-=======
     data/src/transformations/CrossColumnPairgrams.cc
     data/src/transformations/DeduplicateTokens.cc
     data/src/transformations/EncodePosition.cc
@@ -439,7 +437,6 @@
     data/src/transformations/CountTokens.cc
     data/src/transformations/Graph.cc
     data/src/transformations/RegressionBinning.cc
->>>>>>> f58ac4c6
     data/src/ColumnMap.cc
     data/src/columns/ArrayColumns.cc
     data/src/columns/ValueColumns.cc
