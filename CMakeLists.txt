--- conflicted
+++ resolved
@@ -244,15 +244,11 @@
 
 set(SEARCH_SOURCES search/src/MaxFlash.cc search/src/MaxFlashArray.cc)
 
-<<<<<<< HEAD
-file(GLOB_RECURSE FLASH_INDEXER_SOURCES indexer/src/*.cc)
-
-file(GLOB_RECURSE HASHING_SOURCES hashing/src/*.cc)
-=======
+set(FLASH_INDEXER_SOURCES indexer/src/Indexer.cc indexer/src/Flash.cc)
+
 set(HASHING_SOURCES
     hashing/src/DensifiedMinHash.cc hashing/src/DWTA.cc hashing/src/FastSRP.cc
     hashing/src/MurmurHash.cc hashing/src/SRP.cc hashing/src/UniversalHash.cc)
->>>>>>> c4197936
 
 set(HASHTABLE_SOURCES hashtable/src/SampledHashTable.cc
                       hashtable/src/VectorHashTable.cc)
@@ -270,6 +266,7 @@
   thirdai STATIC
   ${BOLT_SOURCES}
   ${SEARCH_SOURCES}
+  ${FLASH_INDEXER_SOURCES}
   ${HASHING_SOURCES}
   ${HASHTABLE_SOURCES}
   ${LICENSE_SOURCES}
@@ -294,22 +291,8 @@
   search/python_bindings/SearchPython.cc
   hashing/python_bindings/HashingPython.cc
   auto_classifiers/python_bindings/AutoClassifiersPython.cc
-<<<<<<< HEAD
   auto_ml/python_bindings/DeploymentPython.cc
-  ${BOLT_SOURCES}
-  ${SEARCH_SOURCES}
-  ${FLASH_INDEXER_SOURCES}
-  ${HASHING_SOURCES}
-  ${HASHTABLE_SOURCES}
-  ${DATASET_SOURCES}
-  ${WRAPPER_SOURCES}
-  ${DATASET_SOURCES}
-  ${COMPRESSION_SOURCES}
-  ${UTILS_SOURCES}
-  ${AUTOML_SOURCES})
-=======
   auto_ml/python_bindings/DeploymentPython.cc)
->>>>>>> c4197936
 
 target_link_libraries(_thirdai PUBLIC thirdai)
 
