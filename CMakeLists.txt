cmake_minimum_required(VERSION 3.4...3.18)

set(CMAKE_MODULE_PATH ${CMAKE_CURRENT_SOURCE_DIR}/cmake)

if(WIN32)
  # Set this to use static linking by default, see
  # https://cmake.org/cmake/help/latest/prop_tgt/MSVC_RUNTIME_LIBRARY.html
  set(CMAKE_MSVC_RUNTIME_LIBRARY "MultiThreaded$<$<CONFIG:Debug>:Debug>")
endif()

# When I set LD_PRELOAD to be able use ASan with python tests, for some reason
# CMake can't find Python unless we set it to an empty string.
set(ENV{LD_PRELOAD} "")

project(ThirdAI LANGUAGES CXX)
set(CMAKE_CXX_STANDARD 17)
set(CMAKE_CXX_STANDARD_REQUIRED ON)

# See [1] https://gcc.gnu.org/wiki/Visibility [2]
# https://stackoverflow.com/a/31157258/4565794
set(CMAKE_C_VISIBILITY_PRESET hidden)
set(CMAKE_CXX_VISIBILITY_PRESET hidden)
set(CMAKE_VISIBILITY_INLINES_HIDDEN ON)

# Project versioning
find_package(Git REQUIRED)
include(GetVersionFromFile)
message(STATUS "Project name: ${PROJECT_NAME}")
message(STATUS "Project version: ${PROJECT_VERSION_STRING_FULL}")

message("====================================")
message("\tBUILD MODE: ${CMAKE_BUILD_TYPE}")
message("====================================")
message("\tBuilding with feature flags: ${THIRDAI_FEATURE_FLAGS}")
separate_arguments(THIRDAI_FEATURE_FLAGS)
message("\tFeature flags seperated into CMake List: ${THIRDAI_FEATURE_FLAGS}")
message("\tC++ compiler: ${CMAKE_CXX_COMPILER}")
message("\tC compiler: ${CMAKE_C_COMPILER}")
message("====================================")

option(THIRDAI_REPORT_BUILD_STEP_TIMES
       "Report time using builtin for make/ninja compile-build steps" OFF)
option(THIRDAI_BUILD_OPENSSL_FROM_SOURCE "Build OpenSSL from source" OFF)

if(THIRDAI_REPORT_BUILD_STEP_TIMES)
  set_property(GLOBAL PROPERTY RULE_LAUNCH_COMPILE "${CMAKE_COMMAND} -E time")
  set_property(GLOBAL PROPERTY RULE_LAUNCH_LINK "${CMAKE_COMMAND} -E time")
endif(THIRDAI_REPORT_BUILD_STEP_TIMES)

# Check if there is a license flag, and only if so add the cryptopp lib We have
# two different License flags, one for if to build the license files
# (THIRDAI_BUILD_LICENSE) and one for if to check the license
# (THIRDAI_CHECK_LICENSE). If just the THIRDAI_CHECK_LICENSE flag is set there
# will be a linker error.
list(FIND THIRDAI_FEATURE_FLAGS "THIRDAI_BUILD_LICENSE" _index)
set(LICENSE_BUILD_FLAG_FOUND ${_index} GREATER -1)
list(FIND THIRDAI_FEATURE_FLAGS "THIRDAI_CHECK_LICENSE" _index)
set(LICENSE_CHECK_FLAG_FOUND ${_index} GREATER -1)

if(${LICENSE_BUILD_FLAG_FOUND})
  # Use our own source, also don't build tests.
  set(CRYPTOPP_BUILD_TESTING OFF)
  set(CRYPTOPP_SOURCES "${CMAKE_SOURCE_DIR}/deps/cryptopp")
  add_subdirectory(deps/cryptopp-cmake EXCLUDE_FROM_ALL)

  # For now only require openssl if we are building with licensing, since we
  # only communicate with the internet (keygen) in that case
  add_subdirectory(deps/cpp-httplib EXCLUDE_FROM_ALL)
  if(THIRDAI_BUILD_OPENSSL_FROM_SOURCE)
    # This path is meant to be activated only for M1 cross-compile on MacOS. Any
    # other paths are potentially untested.

    # Use default compile.
    set(OPENSSL_MODULES
        ""
        CACHE STRING "OpenSSL configure options")
    set(OPENSSL_BUILD_VERSION 3.0.7)
    # set up fake targets
    add_library(ssl_lib STATIC IMPORTED GLOBAL)
    add_library(crypto_lib STATIC IMPORTED GLOBAL)

    # set up prefix
    set(OPENSSL_PREFIX ${CMAKE_CURRENT_BINARY_DIR})
    set(OPENSSL_LIBSSL_PATH ${OPENSSL_PREFIX}/usr/local/lib/libssl.a)
    set(OPENSSL_LIBCRYPTO_PATH ${OPENSSL_PREFIX}/usr/local/lib/libcrypto.a)

    # set import locations
    set_target_properties(ssl_lib PROPERTIES IMPORTED_LOCATION
                                             ${OPENSSL_LIBSSL_PATH})
    set_target_properties(crypto_lib PROPERTIES IMPORTED_LOCATION
                                                ${OPENSSL_LIBCRYPTO_PATH})

    # set up openssl target
    message(
      STATUS
        "Setting up OpenSSL at ${OPENSSL_LIBSSL_PATH}, ${OPENSSL_LIBCRYPTO_PATH}"
    )

    include(BuildOpenSSL)

    # Add dependencies (force openssl to build before)
    add_dependencies(ssl_lib openssl)
    add_dependencies(crypto_lib openssl)

    # Create interface library
    add_library(_ssl INTERFACE)
    add_library(_crypto INTERFACE)

    target_link_libraries(_ssl INTERFACE ssl_lib)
    target_link_libraries(_crypto INTERFACE crypto_lib)

    # set include locations
    target_include_directories(
      _ssl BEFORE
      INTERFACE $<BUILD_INTERFACE:${OPENSSL_PREFIX}/usr/local/include/>)
    target_include_directories(
      _crypto BEFORE
      INTERFACE $<BUILD_INTERFACE:${OPENSSL_PREFIX}/usr/local/include/>)

    # Use cmake-namespace style aliases from here.
    add_library(OpenSSL::SSL ALIAS _ssl)
    add_library(OpenSSL::Crypto ALIAS _crypto)

  else(THIRDAI_BUILD_OPENSSL_FROM_SOURCE)
    find_package(OpenSSL 1.1.1 REQUIRED)
  endif()

endif()

set(JSON_BuildTests
    OFF
    CACHE INTERNAL "")
add_subdirectory(deps/json EXCLUDE_FROM_ALL)

if(MSVC)
  if(NOT "${CMAKE_BUILD_TYPE}" STREQUAL "Release")
    message(
      FATAL_ERROR "For now, we only support building in release mode using MSVC"
    )
  endif()
  # Read this for /permissive- https://stackoverflow.com/a/24414279/4565794
  set(CMAKE_CXX_FLAGS "/DWIN32 /D_WINDOWS /GR /EHs /O2 /w /permissive-")

  # We create an interface to plant compile flags and be cohesive with the rest
  # of the OpenMP::OpenMP_CXX linkages. This converts project wide compile flags
  # narrowing it to just the required targets.

  add_library(_thirdai_windows_llvm_openmp INTERFACE)
  target_compile_options(_thirdai_windows_llvm_openmp INTERFACE "/openmp:llvm")
  add_library(OpenMP::OpenMP_CXX ALIAS _thirdai_windows_llvm_openmp)
else()

  find_package(OpenMP)
  if(NOT OpenMP_FOUND)

    # In this case, we were not able to find OpenMP. We are choosing to build
    # openmp from scratch here, using the LLVM standalone OpenMP source.
    #
    # In practice, this is intended for use for cross-compiling M1 (arm64)
    # wheels on MacOS GitHub runners (x86_64), where the possibility to use the
    # host's libomp is missing, and the library needs to be cross compiled for
    # target.

    # The following works with only newer CMake versions (Download), but we get
    # here only after all else has failed, and only for purposes of CI.

    # This block needs to happen before all the compile-options are added to
    # escape -Wall and -Werror being enforced on OpenMP library.

    set(LLVM_OPENMP_VERSION "13.0.1")
    set(LLVM_OPENMP_SOURCE_DIR "${CMAKE_CURRENT_SOURCE_DIR}/deps/openmp")

    if(NOT EXISTS ${LLVM_OPENMP_SOURCE_DIR})
      message(
        "Downloading openmp-${LLVM_OPENMP_VERSION} into ${LLVM_OPENMP_SOURCE_DIR}"
      )
      set(LLVM_OPENMP_DOWNLOAD_URL
          "https://github.com/llvm/llvm-project/releases/download/llvmorg-${LLVM_OPENMP_VERSION}/openmp-${LLVM_OPENMP_VERSION}.src.tar.xz"
      )
      file(
        DOWNLOAD
        ${LLVM_OPENMP_DOWNLOAD_URL} # URL
        "${CMAKE_CURRENT_BINARY_DIR}/openmp-${LLVM_OPENMP_VERSION}.tar.bz2" # FILE
      )
      file(ARCHIVE_EXTRACT INPUT
           "${CMAKE_CURRENT_BINARY_DIR}/openmp-${LLVM_OPENMP_VERSION}.tar.bz2"
           DESTINATION ${CMAKE_CURRENT_BINARY_DIR})
      file(RENAME
           "${CMAKE_CURRENT_BINARY_DIR}/openmp-${LLVM_OPENMP_VERSION}.src"
           "${LLVM_OPENMP_SOURCE_DIR}")
    endif()

    set(OPENMP_STANDALONE_BUILD ON)
    add_subdirectory(${LLVM_OPENMP_SOURCE_DIR} EXCLUDE_FROM_ALL)
    add_library(OpenMP::OpenMP_CXX ALIAS omp)

  endif(NOT OpenMP_FOUND)

  set(CMAKE_POSITION_INDEPENDENT_CODE ON)

endif()

set(THIRDAI_COMPILE_OPTIONS
    -Wall
    -Wextra
    -Werror
    -Wno-unused-function
    -Wno-ignored-optimization-argument
    -Wno-psabi
    -pedantic
    $<$<CONFIG:Debug>:-Og>
    $<$<CONFIG:Debug>:-g>
    $<$<CONFIG:Debug>:-fno-omit-frame-pointer>
    $<$<CONFIG:DebugWithAsan>:-Og>
    $<$<CONFIG:DebugWithAsan>:-g>
    $<$<CONFIG:DebugWithAsan>:-fno-omit-frame-pointer>
    $<$<CONFIG:Release>:-DNDEBUG>
    $<$<CONFIG:Release>:-Ofast>
    $<$<CONFIG:Release>:-fno-finite-math-only>
    $<$<CONFIG:Release>:-funroll-loops>
    $<$<CONFIG:Release>:-ftree-vectorize>
    $<$<CONFIG:RelWithDebInfo>:-DNDEBUG>
    $<$<CONFIG:RelWithDebInfo>:-Ofast>
    $<$<CONFIG:RelWithDebInfo>:-fno-finite-math-only>
    $<$<CONFIG:RelWithDebInfo>:-funroll-loops>
    $<$<CONFIG:RelWithDebInfo>:-ftree-vectorize>
    $<$<CONFIG:RelWithDebInfo>:-g>
    $<$<CONFIG:RelWithDebInfo>:-fno-omit-frame-pointer>
    $<$<CONFIG:RelWithAsan>:-DNDEBUG>
    $<$<CONFIG:RelWithAsan>:-Ofast>
    $<$<CONFIG:RelWithAsan>:-fno-finite-math-only>
    $<$<CONFIG:RelWithAsan>:-funroll-loops>
    $<$<CONFIG:RelWithAsan>:-ftree-vectorize>
    $<$<CONFIG:RelWithAsan>:-g>
    $<$<CONFIG:RelWithAsan>:-fno-omit-frame-pointer>
    $<$<CONFIG:CompileAnalysis>:-DNDEBUG>
    $<$<CONFIG:CompileAnalysis>:-Ofast>
    $<$<CONFIG:CompileAnalysis>:-fno-finite-math-only>
    $<$<CONFIG:CompileAnalysis>:-funroll-loops>
    $<$<CONFIG:CompileAnalysis>:-ftree-vectorize>
    $<$<CONFIG:CompileAnalysis>:-ftime-trace>)

set(THIRDAI_ASAN_COMPILE_OPTIONS $<$<CONFIG:RelWithAsan>:-fsanitize=address>
                                 $<$<CONFIG:DebugWithAsan>:-fsanitize=address>)

# Custom command line options

# The following is added for Windows workflows failing on GitHub, inorder to
# provide a configurable TimeOut.  The default value is set to 5, from
# http://github.com/Kitware/CMake/blob/9d1ecd72fb45af722da7668d0c7482b7a0b1876f/Modules/GoogleTest.cmake#L419-L436,
# retaining default behaviour.
#
# For Windows workflow, we may configure this to a higher value now through
# CMake command-line supply.

set(THIRDAI_GTEST_DISCOVERY_TIMEOUT
    5
    CACHE STRING
          "Timeout for GoogleTest discovery, configurable from command-line.")

# Header only dependencies
include_directories(deps/eigen)

# Source dependencies
add_subdirectory(deps/pybind11 EXCLUDE_FROM_ALL)
add_subdirectory(deps/googletest EXCLUDE_FROM_ALL)
add_subdirectory(deps/spdlog EXCLUDE_FROM_ALL)
add_subdirectory(deps/utf8proc EXCLUDE_FROM_ALL)

# Turn off prometheus-cpp's testing build so that we don't try to build two
# copies of gmock
set(ENABLE_TESTING OFF)
set(ENABLE_PUSH OFF)
add_subdirectory(deps/prometheus-cpp EXCLUDE_FROM_ALL)

# PERFORMANCE_COMPARISON is always enabled by default in cereal CMakeLists which
# requires the boost and we dont want to add the boost dependencies, hence
# skipping the performance comparison. Earlier we use to include only header(so
# not using any CMakeLists) but now we have used target based hence including
# CMakelists thats why we need this.
set(SKIP_PERFORMANCE_COMPARISON ON)
add_subdirectory(deps/cereal EXCLUDE_FROM_ALL)

# This is so we can include cryptopp/*.h. We want this even if the build flag
# isn't there so it always gets included in the compile_commands.json file and
# can work with vscode
include_directories(deps)

find_package(Python3 COMPONENTS Interpreter Development)

# For Windows: Prevent overriding the parent project's compiler/linker settings
set(gtest_force_shared_crt
    ON
    CACHE BOOL "" FORCE)

# Enable testing
include(CTest)

# So we can include using e.g. #include <hashtable/src/SampledHashTable.h>
include_directories(".")
include_directories(${CMAKE_BINARY_DIR})

# Our source directories
add_subdirectory(auto_ml)
add_subdirectory(bolt)
add_subdirectory(bolt_vector)
add_subdirectory(data)
add_subdirectory(dataset)
add_subdirectory(search)
add_subdirectory(hashing)
add_subdirectory(hashtable)
add_subdirectory(compression)
add_subdirectory(utils)

if(${LICENSE_BUILD_FLAG_FOUND})
  add_subdirectory(licensing)
endif()

set(THIRDAI_SOURCES
    bolt_vector/src/BoltVector.cc
    bolt/src/nn/autograd/Computation.cc
    bolt/src/nn/autograd/ComputationGraph.cc
    bolt/src/nn/model/AllocationManager.cc
    bolt/src/nn/model/Model.cc
    bolt/src/nn/ops/FullyConnected.cc
    bolt/src/nn/ops/Embedding.cc
    bolt/src/nn/ops/RobeZ.cc
    bolt/src/nn/ops/Concatenate.cc
    bolt/src/nn/ops/Input.cc
    bolt/src/nn/ops/LayerNorm.cc
    bolt/src/nn/ops/Tanh.cc
    bolt/src/nn/ops/DlrmAttention.cc
    bolt/src/nn/tensor/Tensor.cc
    bolt/src/nn/loss/ComparativeLoss.cc
    bolt/src/nn/loss/CategoricalCrossEntropy.cc
    bolt/src/nn/loss/BinaryCrossEntropy.cc
    bolt/src/nn/loss/EuclideanContrastive.cc
    bolt/src/neuron_index/LshIndex.cc
    bolt/src/neuron_index/RandomSampler.cc
    bolt/src/neuron_index/MachNeuronIndex.cc
    bolt/src/train/metrics/Metric.cc
    bolt/src/train/callbacks/Callback.cc
    bolt/src/train/metrics/LossMetric.cc
    bolt/src/train/metrics/CategoricalAccuracy.cc
    bolt/src/train/metrics/PrecisionAtK.cc
    bolt/src/train/metrics/RecallAtK.cc
    bolt/src/train/metrics/FMeasure.cc
    bolt/src/train/metrics/MachPrecision.cc
    bolt/src/train/metrics/MachRecall.cc
    bolt/src/train/trainer/Trainer.cc
    bolt/src/train/trainer/Dataset.cc
    bolt/src/train/trainer/DistributedTrainingWrapper.cc
    bolt/src/graph/Graph.cc
    bolt/src/graph/ExecutionConfig.cc
    bolt/src/graph/nodes/FullyConnected.cc
    bolt/src/graph/DatasetContext.cc
    bolt/src/graph/Node.cc
    bolt/src/graph/nodes/Switch.cc
    bolt/src/graph/nodes/Concatenate.cc
    bolt/src/graph/nodes/DlrmAttention.cc
    bolt/src/graph/nodes/DotProduct.cc
    bolt/src/graph/nodes/Embedding.cc
    bolt/src/graph/nodes/FullyConnected.cc
    bolt/src/graph/nodes/LayerNorm.cc
    bolt/src/graph/nodes/Input.cc
    bolt/src/graph/InferenceOutputTracker.cc
    bolt/src/layers/EmbeddingLayer.cc
    bolt/src/layers/FullyConnectedLayer.cc
    bolt/src/layers/LayerConfig.cc
    bolt/src/layers/SamplingConfig.cc
    bolt/src/loss_functions/LossFunctions.cc
    bolt/src/metrics/Metric.cc
    bolt/src/root_cause_analysis/RCA.cc
    search/src/MaxFlash.cc
    search/src/MaxFlashArray.cc
    search/src/Flash.cc
    hashing/src/DensifiedMinHash.cc
    hashing/src/DWTA.cc
    hashing/src/FastSRP.cc
    hashing/src/MurmurHash.cc
    hashing/src/MinHash.cc
    hashing/src/SRP.cc
    hashing/src/UniversalHash.cc
    hashtable/src/SampledHashTable.cc
    hashtable/src/VectorHashTable.cc
    dataset/src/DataSource.cc
    dataset/src/InMemoryDataset.cc
    dataset/src/VectorBuffer.cc
    dataset/src/dataset_loaders/DatasetLoader.cc
    dataset/src/cold_start/ColdStartDataSource.cc
    dataset/src/utils/TokenEncoding.cc
    dataset/src/featurizers/llm/TextContextFeaturizer.cc
    dataset/src/featurizers/llm/TextGenerationFeaturizer.cc
    dataset/src/featurizers/llm/TextClassificationFeaturizer.cc
    dataset/src/utils/CsvParser.cc
    dataset/src/blocks/ColumnIdentifier.cc
    dataset/src/featurizers/ClickThroughFeaturizer.cc
    dataset/src/featurizers/ProcessorUtils.cc
    dataset/src/featurizers/SvmFeaturizer.cc
    dataset/src/featurizers/TabularFeaturizer.cc
    dataset/src/blocks/GraphBlocks.cc
    dataset/src/blocks/BlockList.cc
    dataset/src/blocks/ColumnIdentifier.cc
    dataset/src/blocks/RecurrenceAugmentation.cc
    dataset/src/blocks/Sequence.cc
    dataset/src/blocks/text/Text.cc
    dataset/src/blocks/text/WordpieceTokenizer.cc
    dataset/src/mach/MachIndex.cc
    dataset/src/mach/MachBlock.cc
    dataset/src/utils/GraphInfo.cc
    telemetry/src/PrometheusClient.cc
    data/src/transformations/Binning.cc
    data/src/transformations/StringHash.cc
    data/src/transformations/TextTokenizer.cc
    data/src/transformations/ColdStartText.cc
    data/src/transformations/FeatureHash.cc
    data/src/transformations/TransformationList.cc
    data/src/transformations/MachLabel.cc
    data/src/transformations/StringConcat.cc
    data/src/transformations/StringCast.cc
<<<<<<< HEAD
    data/src/transformations/StringIDLookup.cc
=======
    data/src/transformations/CategoricalTemporal.cc
    data/src/transformations/Date.cc
>>>>>>> 2c40c7e2
    data/src/ColumnMap.cc
    data/src/columns/ArrayColumns.cc
    data/src/columns/ValueColumns.cc
    data/src/TensorConversion.cc
    data/src/Loader.cc
    data/src/ColumnMapIterator.cc
    compression/src/CountSketch.cc
    compression/src/DragonVector.cc
    auto_ml/src/featurization/DataTypes.cc
    auto_ml/src/featurization/TabularBlockComposer.cc
    auto_ml/src/featurization/TabularDatasetFactory.cc
    auto_ml/src/featurization/RecurrentDatasetFactory.cc
    auto_ml/src/featurization/GraphDatasetManager.cc
    auto_ml/src/config/ModelConfig.cc
    auto_ml/src/config/FlashConfig.cc
    auto_ml/src/config/Parameter.cc
    auto_ml/src/cold_start/ColdStartUtils.cc
    auto_ml/src/rlhf/RLHFSampler.cc
    utils/Logging.cc
    utils/StringManipulation.cc
    utils/UUID.cc
    utils/Random.cc
    licensing/src/entitlements/RestrictionTree.cc
    licensing/src/entitlements/Entitlements.cc
    versioning/src/Versions.cc)

# Only add the licensing subdirectory and licensing cc files if the
# corresponding flag is set
if(${LICENSE_CHECK_FLAG_FOUND})
  set(THIRDAI_SOURCES
      ${THIRDAI_SOURCES}
      licensing/src/methods/keygen/KeygenCommunication.cc
      licensing/src/methods/heartbeat/Heartbeat.cc
      licensing/src/CheckLicenseEnabled.cc
      licensing/src/methods/keygen/KeyMethod.cc
      licensing/src/methods/heartbeat/LocalServerMethod.cc
      licensing/src/methods/file/FileMethod.cc)
else()
  set(THIRDAI_SOURCES ${THIRDAI_SOURCES} licensing/src/CheckLicenseDisabled.cc)
endif()

add_library(thirdai STATIC ${THIRDAI_SOURCES})

target_link_libraries(
  thirdai PUBLIC OpenMP::OpenMP_CXX spdlog::spdlog cereal::cereal
                 prometheus-cpp::pull utf8proc)

if(${LICENSE_BUILD_FLAG_FOUND})
  target_link_libraries(thirdai PUBLIC cryptopp::cryptopp OpenSSL::Crypto
                                       OpenSSL::SSL)
endif()

target_link_libraries(thirdai PUBLIC nlohmann_json::nlohmann_json)

# pybind11_add_module automatically adds debug info to RelWithDebInfo and Debug
# builds, but not our ASan builds. This means that for now we can't run ASan
# from python, but honestly this is more trouble than it's worth so for now this
# is actually a feature rather than a bug.

pybind11_add_module(
  _thirdai
  python_bindings/thirdai.cc
  bolt/python_bindings/PybindUtils.cc
  bolt/python_bindings/BoltPython.cc
  bolt/python_bindings/BoltNNPython.cc
  bolt/python_bindings/CallbacksPython.cc
  bolt/python_bindings/BoltV2NNPython.cc
  bolt/python_bindings/BoltV2TrainPython.cc
  bolt/python_bindings/NumpyConversions.cc
  bolt/python_bindings/Porting.cc
  dataset/python_bindings/DatasetPython.cc
  dataset/src/blocks/TabularHashFeatures.cc
  data/python_bindings/DataPython.cc
  search/python_bindings/SearchPython.cc
  search/python_bindings/BeamSearch.cc
  hashing/python_bindings/HashingPython.cc
  auto_ml/python_bindings/AutomlPython.cc
  auto_ml/src/udt/UDT.cc
  auto_ml/src/udt/utils/Models.cc
  auto_ml/src/udt/utils/Classifier.cc
  auto_ml/src/udt/backends/UDTClassifier.cc
  auto_ml/src/udt/backends/UDTMachClassifier.cc
  auto_ml/src/udt/backends/UDTRecurrentClassifier.cc
  auto_ml/src/udt/backends/UDTRegression.cc
  auto_ml/src/udt/backends/UDTQueryReformulation.cc
  auto_ml/src/udt/backends/UDTSVMClassifier.cc
  auto_ml/src/udt/backends/UDTGraphClassifier.cc
  auto_ml/src/udt/utils/Classifier.cc
  telemetry/python_bindings/TelemetryPython.cc
  licensing/python_bindings/LicensingPython.cc)

target_link_libraries(_thirdai PUBLIC thirdai)

if(NOT MSVC)
  target_compile_options(thirdai PRIVATE ${THIRDAI_COMPILE_OPTIONS})
  target_compile_options(_thirdai PRIVATE ${THIRDAI_COMPILE_OPTIONS})
endif()

# Add feature flags passed in from python
target_compile_definitions(thirdai PRIVATE ${THIRDAI_FEATURE_FLAGS})
target_compile_definitions(_thirdai PRIVATE ${THIRDAI_FEATURE_FLAGS})

# In debug mode we are using ASan (address sanitizer) to provide better
# information on errors. We only run with this in debug mode because it carries
# a performace penalty. See
# https://github.com/google/sanitizers/wiki/AddressSanitizer for more
# information.

target_compile_options(thirdai PUBLIC ${THIRDAI_ASAN_COMPILE_OPTIONS})

target_link_options(thirdai PUBLIC ${THIRDAI_ASAN_COMPILE_OPTIONS})

target_compile_options(_thirdai PRIVATE ${THIRDAI_ASAN_COMPILE_OPTIONS})

target_link_options(_thirdai PRIVATE ${THIRDAI_ASAN_COMPILE_OPTIONS})<|MERGE_RESOLUTION|>--- conflicted
+++ resolved
@@ -418,12 +418,9 @@
     data/src/transformations/MachLabel.cc
     data/src/transformations/StringConcat.cc
     data/src/transformations/StringCast.cc
-<<<<<<< HEAD
     data/src/transformations/StringIDLookup.cc
-=======
     data/src/transformations/CategoricalTemporal.cc
     data/src/transformations/Date.cc
->>>>>>> 2c40c7e2
     data/src/ColumnMap.cc
     data/src/columns/ArrayColumns.cc
     data/src/columns/ValueColumns.cc
