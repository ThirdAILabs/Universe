--- conflicted
+++ resolved
@@ -240,14 +240,11 @@
    compression/src/*.cc
  )
 
-<<<<<<< HEAD
-=======
 file(
   GLOB_RECURSE UTILS_SOURCES
   utils/*.cc
 )
 
->>>>>>> f32f9492
 # pybind11_add_module automatically adds debug info to RelWithDebInfo and
 # Debug builds, but not our ASan builds. This means that for now we can't run
 # ASan from python, but honestly this is more trouble than it's worth so for
@@ -268,10 +265,7 @@
   ${WRAPPER_SOURCES}
   ${DATASET_SOURCES}
   ${COMPRESSION_SOURCES}
-<<<<<<< HEAD
-=======
   ${UTILS_SOURCES}
->>>>>>> f32f9492
 )
 
 target_link_libraries(_thirdai PUBLIC OpenMP::OpenMP_CXX)
