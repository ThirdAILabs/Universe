--- conflicted
+++ resolved
@@ -328,12 +328,8 @@
     bolt/src/nn/ops/Concatenate.cc
     bolt/src/nn/ops/Input.cc
     bolt/src/nn/ops/LayerNorm.cc
-<<<<<<< HEAD
-    bolt/src/nn/ops/Tanh.cc
     bolt/src/nn/ops/Switch.cc
-=======
     bolt/src/nn/ops/Activation.cc
->>>>>>> 4fdced10
     bolt/src/nn/ops/DlrmAttention.cc
     bolt/src/nn/ops/DotProduct.cc
     bolt/src/nn/ops/CosineSimilarity.cc
