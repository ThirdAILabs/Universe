--- conflicted
+++ resolved
@@ -3,11 +3,8 @@
 #include <hashing/python_bindings/HashingPython.h>
 #include <dataset/python_bindings/DatasetPython.h>
 #include <search/python_bindings/DocSearchPython.h>
-<<<<<<< HEAD
 #include <utils/Logging.h>
-=======
 #include <utils/Version.h>
->>>>>>> aae06472
 
 // Pybind11 library
 #include <pybind11/cast.h>
@@ -42,7 +39,6 @@
         "Set a license filepath for any future calls to the thirdai library.");
 #endif
 
-<<<<<<< HEAD
   m.def("setup_logging", &thirdai::log::setupLogging,
         py::arg("log_to_stderr") = thirdai::log::DEFAULT_LOG_TO_STDERR,
         py::arg("path") = thirdai::log::DEFAULT_LOG_PATH,
@@ -58,9 +54,8 @@
         "  pattern: str - Pattern string to customize logging from client. See "
         "https://github.com/gabime/spdlog/wiki/3.-Custom-formatting for using "
         "format-strings.");
-=======
+
   m.attr("__version__") = thirdai::version();
->>>>>>> aae06472
 
   // Per pybind11 docs breaking up the construction of bindings in this way
   // could speed up build times. See below for more info:
