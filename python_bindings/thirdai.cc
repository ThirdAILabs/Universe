#include "../bolt/networks/Network.h"
#include "../flash/src/Flash.h"
#include "../utils/dataset/Dataset.h"
#include "../utils/dataset/batch_types/SparseBatch.h"
#include "../utils/hashing/DensifiedMinHash.h"
<<<<<<< HEAD
#include "../utils/hashing/FastSRP.h"
=======
#include <pybind11/cast.h>
>>>>>>> 24b4aa94
#include <pybind11/numpy.h>
#include <pybind11/pybind11.h>
#include <pybind11/stl.h>
#include <string>
#include <vector>
#ifndef __clang__
#include <omp.h>
#endif
#include <stdexcept>

namespace py = pybind11;

using thirdai::bolt::Network;

using thirdai::utils::DenseBatch;
using thirdai::utils::InMemoryDataset;
using thirdai::utils::SparseBatch;
using thirdai::utils::StreamedDataset;

using thirdai::utils::DensifiedMinHash;
<<<<<<< HEAD
using thirdai::utils::FastSRP;
=======
>>>>>>> 24b4aa94
using thirdai::utils::HashFunction;

using Flash64 = thirdai::search::Flash<uint64_t>;

namespace thirdai::python {

class PyNetwork final : public Network {
 public:
  PyNetwork(std::vector<bolt::LayerConfig> configs, uint64_t input_dim)
      : Network(std::move(configs), input_dim) {}

  py::array_t<float> getWeightMatrix(uint32_t layer_index) {
    if (layer_index >= _num_layers) {
      return py::none();
    }

    float* mem = _layers[layer_index]->getWeights();

    py::capsule free_when_done(
        mem, [](void* ptr) { delete static_cast<float*>(ptr); });

    size_t dim = _configs[layer_index].dim;
    size_t prev_dim =
        (layer_index > 0) ? _configs[layer_index - 1].dim : _input_dim;

    return py::array_t<float>({dim, prev_dim},
                              {prev_dim * sizeof(float), sizeof(float)}, mem,
                              free_when_done);
  }

  py::array_t<float> getBiasVector(uint32_t layer_index) {
    if (layer_index >= _num_layers) {
      return py::none();
    }

    float* mem = _layers[layer_index]->getBiases();

    py::capsule free_when_done(
        mem, [](void* ptr) { delete static_cast<float*>(ptr); });

    size_t dim = _configs[layer_index].dim;

    return py::array_t<float>({dim}, {sizeof(float)}, mem, free_when_done);
  }
};

}  // namespace thirdai::python

// TODO(all): Figure out naming convention for python exposed classes and
// methods
// TODO(any): Add docstrings to methods
PYBIND11_MODULE(thirdai, m) {  // NOLINT

  auto utils_submodule = m.def_submodule("utils");

  py::class_<SparseBatch>(utils_submodule,  // NOLINT
                          "SparseBatch");

<<<<<<< HEAD
  py::class_<InMemoryDataset<SparseBatch>>(utils_submodule,
                                           "InMemorySparseDataset")
      .def(py::init<const std::string&, uint32_t>(), py::arg("file_name"),
           py::arg("batch_size") = 10000,
           "Constructs a sparse dataset from a given file with batch sizes of "
           "a given size, and attempts to read the"
           " entire file into memory.")
=======
  utils_submodule.def("loadInMemorySvmDataset",
                      &InMemoryDataset<SparseBatch>::loadInMemorySvmDataset,
                      py::arg("filename"), py::arg("batch_size"));

  py::class_<InMemoryDataset<SparseBatch>>(utils_submodule,
                                           "InMemorySparseDataset")
>>>>>>> 24b4aa94
      .def("get_num_batches", &InMemoryDataset<SparseBatch>::numBatches,
           "Returns the number of stored batches.")
      .def("__getitem__", &InMemoryDataset<SparseBatch>::operator[],
           py::return_value_policy::reference,
           "Returns the currently stored ith batch.");

  py::class_<HashFunction>(
      utils_submodule, "HashFunction",
      "Represents an abstract hash function that maps input DenseVectors and "
      "SparseVectors to sets of positive integers")
      .def("get_num_tables", &HashFunction::numTables,
           "Returns the number of hash tables in this hash function, which is "
           "equivalently the number of hashes that get returned by the "
           "function for each input.")
      .def("get_range", &HashFunction::range,
           "All hashes returned from this function will be >= 0 and <= "
           "get_range().");

  py::class_<DensifiedMinHash, HashFunction>(
<<<<<<< HEAD
      utils_submodule, "MinHash",
=======
      utils_submodule, "DensifiedMinHash",
>>>>>>> 24b4aa94
      "A concrete implementation of a HashFunction that performs an extremly "
      "efficient minhash. A statistical estimator of jaccard similarity.")
      .def(py::init<uint32_t, uint32_t, uint32_t>(),
           py::arg("hashes_per_table"), py::arg("num_tables"),
           py::arg("range"));

<<<<<<< HEAD
  py::class_<FastSRP, HashFunction>(
      utils_submodule, "SignedRandomProjection",
      "A concrete implementation of a HashFunction that performs an extremly "
      "efficient signed random projection. A statistical estimator of cossine "
      "similarity.")
      .def(py::init<uint32_t, uint32_t, uint32_t>(), py::arg("input_dim"),
           py::arg("hashes_per_table"), py::arg("num_tables"));

=======
>>>>>>> 24b4aa94
#ifndef __clang__
  utils_submodule.def("set_global_num_threads", &omp_set_num_threads,
                      py::arg("max_num_threads"));
#endif

  // TODO(any): Rename from flash, and fix all other places in the code
  auto flash_submodule = m.def_submodule("search");
  py::class_<Flash64>(
      flash_submodule, "Flash",
      "Flash is an index for performing near neighbour search. To use it, "
      "construct an index by calling one or more of add_dataset or "
      "add_batch. You may need to stream or read in a Dataset from disk "
      "using one of our utility data wrappers.")
      .def(py::init<HashFunction&, uint32_t>(), py::arg("hash_function"),
<<<<<<< HEAD
           py::arg("reservoir_size"),
           "Build a Flash index where all hash "
           "buckets have a max size reservoir_size.")
      .def(py::init<HashFunction&>(), py::arg("hash_function"),
           "Build a Flash index where buckets do not have a max size.")
=======
           py::arg("reservoir_size"))
>>>>>>> 24b4aa94
      // See https://github.com/pybind/pybind11/issues/1153 for why we can't
      // do a py::overload_cas and instead need to use a static cast instead
      .def("add_dataset",
           static_cast<void (Flash64::*)(InMemoryDataset<SparseBatch>&)>(
               &Flash64::addDataset),
           py::arg("dataset"))
      .def("add_dataset",
           static_cast<void (Flash64::*)(InMemoryDataset<DenseBatch>&)>(
               &Flash64::addDataset),
           py::arg("dataset"))
      .def("add_dataset",
           static_cast<void (Flash64::*)(StreamedDataset<SparseBatch>&)>(
               &Flash64::addDataset),
           py::arg("dataset"))
      .def("add_dataset",
           static_cast<void (Flash64::*)(StreamedDataset<DenseBatch>&)>(
               &Flash64::addDataset),
           py::arg("dataset"))
      .def("add_batch",
           static_cast<void (Flash64::*)(const SparseBatch&)>(
               &Flash64::addBatch),
           py::arg("batch"))
      .def(
          "add_batch",
          static_cast<void (Flash64::*)(const DenseBatch&)>(&Flash64::addBatch),
          py::arg("batch"))
      .def("query_batch",
           static_cast<std::vector<std::vector<uint64_t>> (Flash64::*)(
               const SparseBatch&, uint32_t, bool) const>(&Flash64::queryBatch),
           py::arg("dense_batch"), py::arg("top_k"),
           py::arg("pad_zeros") = false)
      .def("query_batch",
           static_cast<std::vector<std::vector<uint64_t>> (Flash64::*)(
               const DenseBatch&, uint32_t, bool) const>(&Flash64::queryBatch),
           py::arg("dense_batch"), py::arg("top_k"),
           py::arg("pad_zeros") = false);

  auto bolt_submodule = m.def_submodule("bolt");

  py::class_<thirdai::bolt::SamplingConfig>(bolt_submodule, "SamplingConfig")
      .def(py::init<uint32_t, uint32_t, uint32_t, uint32_t>(),
           py::arg("hashes_per_table"), py::arg("num_tables"),
           py::arg("range_pow"), py::arg("reservoir_size"))
      .def(py::init<>());

  py::class_<thirdai::bolt::LayerConfig>(bolt_submodule, "LayerConfig")
      .def(py::init<uint64_t, float, std::string,
                    thirdai::bolt::SamplingConfig>(),
           py::arg("dim"), py::arg("load_factor"),
           py::arg("activation_function"), py::arg("sampling_config"))
      .def(py::init<uint64_t, std::string>(), py::arg("dim"),
           py::arg("activation_function"))
      .def(py::init<uint64_t, float, std::string>(), py::arg("dim"),
           py::arg("load_factor"), py::arg("activation_function"));

  py::class_<thirdai::python::PyNetwork>(bolt_submodule, "Network")
      .def(py::init<std::vector<thirdai::bolt::LayerConfig>, uint64_t>(),
           py::arg("layers"), py::arg("input_dim"))
      .def("Train", &thirdai::python::PyNetwork::train, py::arg("batch_size"),
           py::arg("train_data"), py::arg("test_data"),
           py::arg("learning_rate"), py::arg("epochs"), py::arg("rehash") = 0,
           py::arg("rebuild") = 0, py::arg("max_test_batches") = 0)
      .def("GetWeightMatrix", &thirdai::python::PyNetwork::getWeightMatrix,
           py::arg("layer_index"))
      .def("GetBiasVector", &thirdai::python::PyNetwork::getBiasVector,
           py::arg("layer_index"))
      .def("GetNumLayers", &thirdai::python::PyNetwork::getNumLayers)
      .def("GetLayerSizes", &thirdai::python::PyNetwork::getLayerSizes)
      .def("GetInputDim", &thirdai::python::PyNetwork::getInputDim)
      .def("GetActivationFunctions",
           &thirdai::python::PyNetwork::getActivationFunctions)
      .def("GetAccuracyPerEpoch",
           &thirdai::python::PyNetwork::getAccuracyPerEpoch)
      .def("GetTimePerEpoch", &thirdai::python::PyNetwork::getTimePerEpoch)
      .def("GetFinalTestAccuracy",
           &thirdai::python::PyNetwork::getFinalTestAccuracy);
}<|MERGE_RESOLUTION|>--- conflicted
+++ resolved
@@ -3,11 +3,8 @@
 #include "../utils/dataset/Dataset.h"
 #include "../utils/dataset/batch_types/SparseBatch.h"
 #include "../utils/hashing/DensifiedMinHash.h"
-<<<<<<< HEAD
 #include "../utils/hashing/FastSRP.h"
-=======
 #include <pybind11/cast.h>
->>>>>>> 24b4aa94
 #include <pybind11/numpy.h>
 #include <pybind11/pybind11.h>
 #include <pybind11/stl.h>
@@ -28,10 +25,7 @@
 using thirdai::utils::StreamedDataset;
 
 using thirdai::utils::DensifiedMinHash;
-<<<<<<< HEAD
 using thirdai::utils::FastSRP;
-=======
->>>>>>> 24b4aa94
 using thirdai::utils::HashFunction;
 
 using Flash64 = thirdai::search::Flash<uint64_t>;
@@ -90,22 +84,16 @@
   py::class_<SparseBatch>(utils_submodule,  // NOLINT
                           "SparseBatch");
 
-<<<<<<< HEAD
+  utils_submodule.def(
+      "loadInMemorySvmDataset",
+      &InMemoryDataset<SparseBatch>::loadInMemorySvmDataset,
+      py::arg("filename"), py::arg("batch_size") = 10000,
+      "Constructs a sparse dataset from a given file with batch sizes of "
+      "a given size, and attempts to read the"
+      " entire file into memory.");
+
   py::class_<InMemoryDataset<SparseBatch>>(utils_submodule,
                                            "InMemorySparseDataset")
-      .def(py::init<const std::string&, uint32_t>(), py::arg("file_name"),
-           py::arg("batch_size") = 10000,
-           "Constructs a sparse dataset from a given file with batch sizes of "
-           "a given size, and attempts to read the"
-           " entire file into memory.")
-=======
-  utils_submodule.def("loadInMemorySvmDataset",
-                      &InMemoryDataset<SparseBatch>::loadInMemorySvmDataset,
-                      py::arg("filename"), py::arg("batch_size"));
-
-  py::class_<InMemoryDataset<SparseBatch>>(utils_submodule,
-                                           "InMemorySparseDataset")
->>>>>>> 24b4aa94
       .def("get_num_batches", &InMemoryDataset<SparseBatch>::numBatches,
            "Returns the number of stored batches.")
       .def("__getitem__", &InMemoryDataset<SparseBatch>::operator[],
@@ -125,18 +113,13 @@
            "get_range().");
 
   py::class_<DensifiedMinHash, HashFunction>(
-<<<<<<< HEAD
       utils_submodule, "MinHash",
-=======
-      utils_submodule, "DensifiedMinHash",
->>>>>>> 24b4aa94
       "A concrete implementation of a HashFunction that performs an extremly "
       "efficient minhash. A statistical estimator of jaccard similarity.")
       .def(py::init<uint32_t, uint32_t, uint32_t>(),
            py::arg("hashes_per_table"), py::arg("num_tables"),
            py::arg("range"));
 
-<<<<<<< HEAD
   py::class_<FastSRP, HashFunction>(
       utils_submodule, "SignedRandomProjection",
       "A concrete implementation of a HashFunction that performs an extremly "
@@ -145,8 +128,6 @@
       .def(py::init<uint32_t, uint32_t, uint32_t>(), py::arg("input_dim"),
            py::arg("hashes_per_table"), py::arg("num_tables"));
 
-=======
->>>>>>> 24b4aa94
 #ifndef __clang__
   utils_submodule.def("set_global_num_threads", &omp_set_num_threads,
                       py::arg("max_num_threads"));
@@ -161,15 +142,11 @@
       "add_batch. You may need to stream or read in a Dataset from disk "
       "using one of our utility data wrappers.")
       .def(py::init<HashFunction&, uint32_t>(), py::arg("hash_function"),
-<<<<<<< HEAD
            py::arg("reservoir_size"),
            "Build a Flash index where all hash "
            "buckets have a max size reservoir_size.")
       .def(py::init<HashFunction&>(), py::arg("hash_function"),
            "Build a Flash index where buckets do not have a max size.")
-=======
-           py::arg("reservoir_size"))
->>>>>>> 24b4aa94
       // See https://github.com/pybind/pybind11/issues/1153 for why we can't
       // do a py::overload_cas and instead need to use a static cast instead
       .def("add_dataset",
