--- conflicted
+++ resolved
@@ -397,13 +397,7 @@
       .def("GetLayerSizes", &thirdai::python::PyNetwork::getLayerSizes)
       .def("GetInputDim", &thirdai::python::PyNetwork::getInputDim)
       .def("GetActivationFunctions",
-<<<<<<< HEAD
-           &thirdai::python::PyNetwork::getActivationFunctions)
-      .def("GetAccuracyPerEpoch",
-           &thirdai::python::PyNetwork::getAccuracyPerEpoch)
-      .def("GetTimePerEpoch", &thirdai::python::PyNetwork::getTimePerEpoch)
-      .def("GetFinalTestAccuracy",
-           &thirdai::python::PyNetwork::getFinalTestAccuracy);
+           &thirdai::python::PyNetwork::getActivationFunctions);
 
   py::class_<thirdai::python::PyDLRM>(bolt_submodule, "DLRM")
       .def(py::init<thirdai::bolt::EmbeddingLayerConfig,
@@ -416,7 +410,4 @@
            py::arg("learning_rate"), py::arg("epochs"), py::arg("rehash"),
            py::arg("rebuild"))
       .def("Test", &thirdai::python::PyDLRM::test, py::arg("test_data"));
-=======
-           &thirdai::python::PyNetwork::getActivationFunctions);
->>>>>>> 1a0210f8
 }