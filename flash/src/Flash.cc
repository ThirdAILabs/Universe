--- conflicted
+++ resolved
@@ -1,6 +1,7 @@
 #include "Flash.h"
 #include "../../utils/hashtable/SampledHashTable.h"
 #include "../../utils/hashtable/VectorHashTable.h"
+#include <_types/_uint64_t.h>
 #include <algorithm>
 #include <iostream>
 #include <queue>
@@ -38,22 +39,10 @@
     utils::InMemoryDataset<utils::DenseBatch>&);
 
 template <typename Label_t>
-<<<<<<< HEAD
-void Flash<Label_t>::addDataset(utils::Dataset& dataset) {
-  dataset.loadNextBatchSet();
-  uint64_t batch_id = 0;
-  while (dataset.numBatches() > 0) {
-    std::cout << "Starting to process batch #" << batch_id++ << std::endl;
-    for (uint64_t batch_id = 0; batch_id < dataset.numBatches(); batch_id++) {
-      addBatch(dataset[batch_id]);
-    }
-    dataset.loadNextBatchSet();
-=======
 template <typename Batch_t>
 void Flash<Label_t>::addDataset(utils::InMemoryDataset<Batch_t>& dataset) {
   for (uint64_t batch_id = 0; batch_id < dataset.numBatches(); batch_id++) {
     addBatch(dataset[batch_id]);
->>>>>>> 647d4ef4
   }
 }
 
