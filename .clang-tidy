Checks: "-*, 
          abseil-*, bugprone-*, cert-*, 
          cppcoreguidelines-*, -cppcoreguidelines-pro-bounds-array-to-pointer-decay, 
          -cppcoreguidelines-init-variables,
          -cppcoreguidelines-owning-memory, # We maybe want to add this one back if we start using UniquePointers
          google-*, misc-*, 
          modernize-*, -modernize-loop-convert, -modernize-use-trailing-return-type, -modernize-avoid-c-arrays, 
          -modernize-use-auto,
          performance-*, openmp-*, readability-*, -readability-magic-numbers, 
          -readability-function-cognitive-complexity, -readability-implicit-bool-conversion,-warnings-as-errors,
          -cppcoreguidelines-avoid-magic-numbers,
          -cppcoreguidelines-pro-bounds-constant-array-index,
          -cppcoreguidelines-pro-bounds-pointer-arithmetic,
          clang-diagnostic-*, -clang-diagnostic-missing-*,
<<<<<<< HEAD
          clang-analyzer-*, -clang-analyzer-security*",

          -performance-type-promotion-in-math-fn,

          #fix from expansion of pybind11 call
          -readability-else-after-return,
          -readability-isolate-declaration
=======
          clang-analyzer-*, -clang-analyzer-security*,
          -performance-type-promotion-in-math-fn,
          -readability-else-after-return,
          -readability-isolate-declaration"
>>>>>>> 980c70d0
          
CheckOptions:
  - key:    readability-magic-numbers.IgnorePowersOf2IntegerValues
    value:  'true'
  - key:    readability-magic-numbers.IgnoredIntegerValues
    value:  '0:1:2:3:4:10'
WarningsAsErrors: "*, -cert-*, -bugprone-*, -cppcoreguidelines-*, 
                  -misc-non-private-member-variables-in-classes"<|MERGE_RESOLUTION|>--- conflicted
+++ resolved
@@ -12,20 +12,10 @@
           -cppcoreguidelines-pro-bounds-constant-array-index,
           -cppcoreguidelines-pro-bounds-pointer-arithmetic,
           clang-diagnostic-*, -clang-diagnostic-missing-*,
-<<<<<<< HEAD
-          clang-analyzer-*, -clang-analyzer-security*",
-
-          -performance-type-promotion-in-math-fn,
-
-          #fix from expansion of pybind11 call
-          -readability-else-after-return,
-          -readability-isolate-declaration
-=======
           clang-analyzer-*, -clang-analyzer-security*,
           -performance-type-promotion-in-math-fn,
           -readability-else-after-return,
           -readability-isolate-declaration"
->>>>>>> 980c70d0
           
 CheckOptions:
   - key:    readability-magic-numbers.IgnorePowersOf2IntegerValues
