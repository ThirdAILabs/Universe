--- conflicted
+++ resolved
@@ -14,11 +14,6 @@
           clang-diagnostic-*, -clang-diagnostic-missing-*,
           clang-analyzer-*, -clang-analyzer-security*,
           -performance-type-promotion-in-math-fn,
-<<<<<<< HEAD
-
-          #fix from expansion of pybind11 call
-=======
->>>>>>> 5cdcf19d
           -readability-else-after-return,
           -readability-isolate-declaration"
           
