--- conflicted
+++ resolved
@@ -11,7 +11,7 @@
 #include <data/src/transformations/StringCast.h>
 #include <data/src/transformations/StringConcat.h>
 #include <data/src/transformations/StringHash.h>
-#include <data/src/transformations/StringLookup.h>
+#include <data/src/transformations/StringIDLookup.h>
 #include <data/src/transformations/TabularHashedFeatures.h>
 #include <data/src/transformations/TextTokenizer.h>
 #include <data/src/transformations/Transformation.h>
@@ -285,21 +285,19 @@
            py::arg("input_columns"), py::arg("output_indices_column"),
            py::arg("output_values_column"), py::arg("hash_range"));
 
-<<<<<<< HEAD
-  py::class_<StringLookup, Transformation, std::shared_ptr<StringLookup>>(
+  py::class_<StringIDLookup, Transformation, std::shared_ptr<StringIDLookup>>(
       transformations_submodule, "StringLookup")
-      .def(py::init<std::string, std::string, std::optional<size_t>,
-                    std::optional<char>>(),
-           py::arg("input_column"), py::arg("output_column"),
-           py::arg("max_vocab_size") = std::nullopt,
+      .def(py::init<std::string, std::string, std::string,
+                    std::optional<size_t>, std::optional<char>>(),
+           py::arg("input_column"), py::arg("output_column"),
+           py::arg("vocab_key"), py::arg("max_vocab_size") = std::nullopt,
            py::arg("delimiter") = std::nullopt);
-=======
+
   py::class_<StringConcat, Transformation, std::shared_ptr<StringConcat>>(
       transformations_submodule, "StringConcat")
       .def(py::init<std::vector<std::string>, std::string, std::string>(),
            py::arg("input_columns"), py::arg("output_column"),
            py::arg("seperator") = "");
->>>>>>> 8a345259
 
 #if THIRDAI_EXPOSE_ALL
   py::class_<ColdStartTextAugmentation, Transformation,
