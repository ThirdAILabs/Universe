#include "DataPython.h"
#include <data/src/ColumnMapIterator.h>
#include <data/src/Loader.h>
#include <data/src/TensorConversion.h>
#include <data/src/columns/ArrayColumns.h>
#include <data/src/columns/ValueColumns.h>
#include <data/src/transformations/Binning.h>
#include <data/src/transformations/CategoricalTemporal.h>
#include <data/src/transformations/ColdStartText.h>
#include <data/src/transformations/Date.h>
#include <data/src/transformations/FeatureHash.h>
#include <data/src/transformations/MachLabel.h>
#include <data/src/transformations/StringCast.h>
#include <data/src/transformations/StringConcat.h>
#include <data/src/transformations/StringHash.h>
#include <data/src/transformations/StringIDLookup.h>
#include <data/src/transformations/TabularHashedFeatures.h>
#include <data/src/transformations/TextTokenizer.h>
#include <data/src/transformations/Transformation.h>
#include <data/src/transformations/TransformationList.h>
#include <dataset/src/blocks/text/TextEncoder.h>
#include <dataset/src/utils/TokenEncoding.h>
#include <pybind11/attr.h>
#include <pybind11/detail/common.h>
#include <pybind11/numpy.h>
#include <pybind11/pybind11.h>
#include <pybind11/stl.h>
#include <utils/Random.h>
#include <memory>
#include <optional>
#include <stdexcept>
#include <string>

namespace thirdai::data::python {

namespace py = pybind11;

void createColumnsSubmodule(py::module_& dataset_submodule);

void createTransformationsSubmodule(py::module_& dataset_submodule);

void createDataSubmodule(py::module_& dataset_submodule) {
  py::class_<ColumnMap>(dataset_submodule, "ColumnMap")
      .def(py::init<std::unordered_map<std::string, ColumnPtr>>(),
           py::arg("columns"))
      .def(py::init(&ColumnMap::fromMapInput), py::arg("sample"))
      .def(py::init(&ColumnMap::fromMapInputBatch), py::arg("samples"))
      .def("num_rows", &ColumnMap::numRows)
      .def("__getitem__", &ColumnMap::getColumn)
      .def(
          "__iter__",
          [](const ColumnMap& columns) {
            return py::make_iterator(columns.begin(), columns.end());
          },
          py::keep_alive<0, 1>())
      .def("__len__", &ColumnMap::numRows)
      .def("columns", &ColumnMap::columns)
      .def("shuffle", &ColumnMap::shuffle,
           py::arg("seed") = global_random::nextSeed())
      .def("concat", &ColumnMap::concat, py::arg("other"))
      .def("split", &ColumnMap::split, py::arg("offset"));

  createColumnsSubmodule(dataset_submodule);

  createTransformationsSubmodule(dataset_submodule);

  py::class_<ColumnMapIterator>(dataset_submodule, "ColumnMapIterator")
      .def(py::init<DataSourcePtr, char, size_t>(), py::arg("data_source"),
           py::arg("delimiter"), py::arg("rows_per_load") = 10000);

  py::class_<Loader, LoaderPtr>(dataset_submodule, "Loader")
      .def(py::init(&Loader::make), py::arg("data_iterator"),
           py::arg("transformation"), py::arg("state"),
           py::arg("input_columns"), py::arg("output_columns"),
           py::arg("batch_size"), py::arg("shuffle") = true,
           py::arg("verbose") = true,
           py::arg("shuffle_buffer_size") = Loader::DEFAULT_SHUFFLE_BUFFER_SIZE,
           py::arg("shuffle_seed") = global_random::nextSeed())
      .def("next", &Loader::next, py::arg("max_batches") = Loader::NO_LIMIT)
      .def("all", &Loader::all);

  dataset_submodule.def("to_tensors", &toTensorBatches, py::arg("column_map"),
                        py::arg("columns_to_convert"), py::arg("batch_size"));
}

template <typename T>
using NumpyArray = py::array_t<T, py::array::c_style | py::array::forcecast>;

template <typename T, class COL>
NumpyArray<T> getRowNumpy(const std::shared_ptr<COL>& column, size_t n) {
  RowView<T> row = column->row(n);
  return NumpyArray<T>(row.size(), row.data());
}

template <typename T>
std::vector<T> fromNumpy1D(const NumpyArray<T>& array) {
  if (array.ndim() != 1) {
    throw std::invalid_argument("Expected 1D array when creating ValueColumn.");
  }
  return std::vector<T>(array.data(), array.data() + array.size());
}

template <typename T>
std::vector<std::vector<T>> fromNumpy2D(const NumpyArray<T>& array) {
  if (array.ndim() != 2) {
    throw std::invalid_argument("Expected 2D array when creating ArrayColumn.");
  }

  size_t rows = array.shape(0), cols = array.shape(1);

  std::vector<std::vector<T>> vector(array.shape(0));
  for (size_t i = 0; i < rows; i++) {
    vector[i] = std::vector<T>(array.data(i), array.data(i) + cols);
  }

  return vector;
}

auto tokenColumnFromNumpy(const NumpyArray<uint32_t>& array,
                          std::optional<size_t> dim) {
  return ValueColumn<uint32_t>::make(fromNumpy1D(array), dim);
}

auto decimalColumnFromNumpy(const NumpyArray<float>& array) {
  return ValueColumn<float>::make(fromNumpy1D(array));
}

auto tokenArrayColumnFromNumpy(const NumpyArray<uint32_t>& array,
                               std::optional<size_t> dim) {
  return ArrayColumn<uint32_t>::make(fromNumpy2D(array), dim);
}

auto decimalArrayColumnFromNumpy(const NumpyArray<float>& array,
                                 std::optional<size_t> dim) {
  return ArrayColumn<float>::make(fromNumpy2D(array), dim);
}

void createColumnsSubmodule(py::module_& dataset_submodule) {
  auto columns_submodule = dataset_submodule.def_submodule("columns");

  py::class_<Column, ColumnPtr>(columns_submodule, "Column")
      .def("dimension", &Column::dimension)
      .def("__len__", &Column::numRows);

  py::class_<ColumnDimension>(columns_submodule, "Dimension")
      .def_readonly("dim", &ColumnDimension::dim)
      .def_readonly("is_dense", &ColumnDimension::is_dense);

  py::class_<ValueColumn<uint32_t>, Column, ValueColumnPtr<uint32_t>>(
      columns_submodule, "TokenColumn")
      .def(
          py::init(
              py::overload_cast<std::vector<uint32_t>&&, std::optional<size_t>>(
                  &ValueColumn<uint32_t>::make)),
          py::arg("data"), py::arg("dim") = std::nullopt)
      .def(py::init(&tokenColumnFromNumpy), py::arg("data"),
           py::arg("dim") = std::nullopt)
      .def(("__getitem__"), &ValueColumn<uint32_t>::value)
      .def("data", &ValueColumn<uint32_t>::data);

  py::class_<ValueColumn<float>, Column, ValueColumnPtr<float>>(
      columns_submodule, "DecimalColumn")
      .def(py::init(py::overload_cast<std::vector<float>&&>(
               &ValueColumn<float>::make)),
           py::arg("data"))
      .def(py::init(&decimalColumnFromNumpy), py::arg("data"))
      .def(("__getitem__"), &ValueColumn<float>::value)
      .def("data", &ValueColumn<float>::data);

  py::class_<ValueColumn<std::string>, Column, ValueColumnPtr<std::string>>(
      columns_submodule, "StringColumn")
      .def(py::init(py::overload_cast<std::vector<std::string>&&>(
               &ValueColumn<std::string>::make)),
           py::arg("data"))
      .def("__getitem__", &ValueColumn<std::string>::value)
      .def("data", &ValueColumn<std::string>::data);

  py::class_<ValueColumn<int64_t>, Column, ValueColumnPtr<int64_t>>(
      columns_submodule, "TimestampColumn")
      .def(py::init(py::overload_cast<std::vector<int64_t>&&>(
               &ValueColumn<int64_t>::make)),
           py::arg("data"))
      .def("__getitem__", &ValueColumn<int64_t>::value)
      .def("data", &ValueColumn<int64_t>::data);

  py::class_<ArrayColumn<uint32_t>, Column, ArrayColumnPtr<uint32_t>>(
      columns_submodule, "TokenArrayColumn")
      .def(py::init(&ArrayColumn<uint32_t>::make), py::arg("data"),
           py::arg("dim") = std::nullopt)
      .def(py::init(&tokenArrayColumnFromNumpy), py::arg("data"),
           py::arg("dim") = std::nullopt)
      .def("__getitem__", &getRowNumpy<uint32_t, ArrayColumn<uint32_t>>,
           py::return_value_policy::reference_internal)
      .def("data", &ArrayColumn<uint32_t>::data);

  py::class_<ArrayColumn<float>, Column, ArrayColumnPtr<float>>(
      columns_submodule, "DecimalArrayColumn")
      .def(py::init(&ArrayColumn<float>::make), py::arg("data"),
           py::arg("dim") = std::nullopt)
      .def(py::init(&decimalArrayColumnFromNumpy), py::arg("data"),
           py::arg("dim") = std::nullopt)
      .def("__getitem__", &getRowNumpy<float, ArrayColumn<float>>,
           py::return_value_policy::reference_internal)
      .def("data", &ArrayColumn<float>::data);
}

void createTransformationsSubmodule(py::module_& dataset_submodule) {
  auto transformations_submodule =
      dataset_submodule.def_submodule("transformations");

  py::class_<State, StatePtr>(transformations_submodule, "State")
      .def(py::init<>())
      .def(py::init<MachIndexPtr>(), py::arg("mach_index"));

  py::class_<Transformation, std::shared_ptr<Transformation>>(
      transformations_submodule, "Transformation")
      .def("__call__", &Transformation::applyStateless, py::arg("columns"))
      .def("__call__", &Transformation::apply, py::arg("columns"),
           py::arg("state"));

  py::class_<TextTokenizer, Transformation, std::shared_ptr<TextTokenizer>>(
      transformations_submodule, "Text")
      .def(py::init<std::string, std::string, dataset::TextTokenizerPtr,
                    dataset::TextEncoderPtr, bool, size_t>(),
           py::arg("input_column"), py::arg("output_column"),
           py::arg("tokenizer") = dataset::NaiveSplitTokenizer::make(),
           py::arg("encoder") = dataset::NGramEncoder(1),
           py::arg("lowercase") = false,
           py::arg("dim") = dataset::token_encoding::DEFAULT_TEXT_ENCODING_DIM);

  py::class_<BinningTransformation, Transformation,
             std::shared_ptr<BinningTransformation>>(transformations_submodule,
                                                     "Binning")
      .def(py::init<std::string, std::string, float, float, uint32_t>(),
           py::arg("input_column"), py::arg("output_column"),
           py::arg("inclusive_min"), py::arg("exclusive_max"),
           py::arg("num_bins"));

  py::class_<StringHash, Transformation, std::shared_ptr<StringHash>>(
      transformations_submodule, "StringHash")
      .def(py::init<std::string, std::string, std::optional<uint32_t>,
                    uint32_t>(),
           py::arg("input_column"), py::arg("output_column"),
           py::arg("output_range") = std::nullopt, py::arg("seed") = 42);

  py::class_<TabularHashedFeatures, Transformation,
             std::shared_ptr<TabularHashedFeatures>>(transformations_submodule,
                                                     "TabularHashedFeatures")
      .def(py::init<std::vector<std::string>, std::string, uint32_t, bool>(),
           py::arg("input_columns"), py::arg("output_column"),
           py::arg("output_range"), py::arg("use_pairgrams") = false);

  py::class_<StringToToken, Transformation, std::shared_ptr<StringToToken>>(
      transformations_submodule, "ToTokens")
      .def(py::init<std::string, std::string, std::optional<uint32_t>>(),
           py::arg("input_column"), py::arg("output_column"),
           py::arg("dim") = std::nullopt);

  py::class_<StringToTokenArray, Transformation,
             std::shared_ptr<StringToTokenArray>>(transformations_submodule,
                                                  "ToTokenArrays")
      .def(py::init<std::string, std::string, char, std::optional<uint32_t>>(),
           py::arg("input_column"), py::arg("output_column"),
           py::arg("delimiter"), py::arg("dim") = std::nullopt);

  py::class_<StringToDecimal, Transformation, std::shared_ptr<StringToDecimal>>(
      transformations_submodule, "ToDecimals")
      .def(py::init<std::string, std::string>(), py::arg("input_column"),
           py::arg("output_column"));

  py::class_<StringToDecimalArray, Transformation,
             std::shared_ptr<StringToDecimalArray>>(transformations_submodule,
                                                    "ToDecimalArrays")
      .def(py::init<std::string, std::string, char, std::optional<size_t>>(),
           py::arg("input_column"), py::arg("output_column"),
           py::arg("delimiter"), py::arg("dim") = std::nullopt);

  py::class_<StringToTimestamp, Transformation,
             std::shared_ptr<StringToTimestamp>>(transformations_submodule,
                                                 "ToTimestamps")
      .def(py::init<std::string, std::string, std::string>(),
           py::arg("input_column"), py::arg("output_column"),
           py::arg("format") = "%Y-%m-%d");

  py::class_<TransformationList, Transformation,
             std::shared_ptr<TransformationList>>(transformations_submodule,
                                                  "TransformationList")
      .def(py::init<std::vector<TransformationPtr>>(),
           py::arg("transformations"));

  py::class_<FeatureHash, Transformation, std::shared_ptr<FeatureHash>>(
      transformations_submodule, "FeatureHash")
      .def(py::init<std::vector<std::string>, std::string, std::string,
                    size_t>(),
           py::arg("input_columns"), py::arg("output_indices_column"),
           py::arg("output_values_column"), py::arg("hash_range"));

<<<<<<< HEAD
  py::class_<StringIDLookup, Transformation, std::shared_ptr<StringIDLookup>>(
      transformations_submodule, "StringLookup")
      .def(py::init<std::string, std::string, std::string,
                    std::optional<size_t>, std::optional<char>>(),
           py::arg("input_column"), py::arg("output_column"),
           py::arg("vocab_key"), py::arg("max_vocab_size") = std::nullopt,
           py::arg("delimiter") = std::nullopt);
=======
  py::class_<CategoricalTemporal, Transformation,
             std::shared_ptr<CategoricalTemporal>>(transformations_submodule,
                                                   "CategoricalTemporal")
      .def(py::init<std::string, std::string, std::string, std::string,
                    std::string, size_t, bool, bool, int64_t>(),
           py::arg("user_column"), py::arg("item_column"),
           py::arg("timestamp_column"), py::arg("output_column"),
           py::arg("tracker_key"), py::arg("track_last_n"),
           py::arg("should_update_history") = true,
           py::arg("include_current_row") = false, py::arg("time_lag") = 0);

  py::class_<Date, Transformation, std::shared_ptr<Date>>(
      transformations_submodule, "Date")
      .def(py::init<std::string, std::string, std::string>(),
           py::arg("input_column"), py::arg("output_column"),
           py::arg("format") = "%Y-%m-%d");
>>>>>>> 2c40c7e2

  py::class_<StringConcat, Transformation, std::shared_ptr<StringConcat>>(
      transformations_submodule, "StringConcat")
      .def(py::init<std::vector<std::string>, std::string, std::string>(),
           py::arg("input_columns"), py::arg("output_column"),
           py::arg("seperator") = "");

#if THIRDAI_EXPOSE_ALL
  py::class_<ColdStartTextAugmentation, Transformation,
             std::shared_ptr<ColdStartTextAugmentation>>(
      transformations_submodule, "ColdStartText")
      .def(py::init([](std::vector<std::string> strong_column_names,
                       std::vector<std::string> weak_column_names,
                       std::string label_column_name,
                       std::string output_column_name,
                       std::optional<uint32_t> weak_min_len,
                       std::optional<uint32_t> weak_max_len,
                       std::optional<uint32_t> weak_chunk_len,
                       std::optional<uint32_t> weak_sample_num_words,
                       uint32_t weak_sample_reps,
                       std::optional<uint32_t> strong_max_len,
                       std::optional<uint32_t> strong_sample_num_words,
                       uint32_t seed) {
             return std::make_shared<ColdStartTextAugmentation>(
                 std::move(strong_column_names), std::move(weak_column_names),
                 std::move(label_column_name), std::move(output_column_name),
                 ColdStartConfig(weak_min_len, weak_max_len, weak_chunk_len,
                                 weak_sample_num_words, weak_sample_reps,
                                 strong_max_len, strong_sample_num_words),
                 seed);
           }),
           py::arg("strong_columns"), py::arg("weak_columns"),
           py::arg("label_column"), py::arg("output_column"),
           py::arg("weak_min_len") = std::nullopt,
           py::arg("weak_max_len") = std::nullopt,
           py::arg("weak_chunk_len") = std::nullopt,
           py::arg("weak_sample_num_words") = std::nullopt,
           py::arg("weak_sample_reps") = 1,
           py::arg("strong_max_len") = std::nullopt,
           py::arg("strong_sample_num_words") = std::nullopt,
           py::arg("seed") = 42803)
      .def("augment_single_row", &ColdStartTextAugmentation::augmentSingleRow,
           py::arg("strong_text"), py::arg("weak_text"))
      .def("augment_map_input", &ColdStartTextAugmentation::augmentMapInput,
           py::arg("document"));

  py::class_<MachLabel, Transformation, std::shared_ptr<MachLabel>>(
      transformations_submodule, "MachLabel")
      .def(py::init<std::string, std::string>(), py::arg("input_column"),
           py::arg("output_column"));
#endif
}

}  // namespace thirdai::data::python<|MERGE_RESOLUTION|>--- conflicted
+++ resolved
@@ -218,6 +218,10 @@
       .def("__call__", &Transformation::apply, py::arg("columns"),
            py::arg("state"));
 
+#if !THIRDAI_EXPOSE_ALL
+  return;
+#endif
+
   py::class_<TextTokenizer, Transformation, std::shared_ptr<TextTokenizer>>(
       transformations_submodule, "Text")
       .def(py::init<std::string, std::string, dataset::TextTokenizerPtr,
@@ -295,7 +299,6 @@
            py::arg("input_columns"), py::arg("output_indices_column"),
            py::arg("output_values_column"), py::arg("hash_range"));
 
-<<<<<<< HEAD
   py::class_<StringIDLookup, Transformation, std::shared_ptr<StringIDLookup>>(
       transformations_submodule, "StringLookup")
       .def(py::init<std::string, std::string, std::string,
@@ -303,7 +306,7 @@
            py::arg("input_column"), py::arg("output_column"),
            py::arg("vocab_key"), py::arg("max_vocab_size") = std::nullopt,
            py::arg("delimiter") = std::nullopt);
-=======
+
   py::class_<CategoricalTemporal, Transformation,
              std::shared_ptr<CategoricalTemporal>>(transformations_submodule,
                                                    "CategoricalTemporal")
@@ -320,7 +323,6 @@
       .def(py::init<std::string, std::string, std::string>(),
            py::arg("input_column"), py::arg("output_column"),
            py::arg("format") = "%Y-%m-%d");
->>>>>>> 2c40c7e2
 
   py::class_<StringConcat, Transformation, std::shared_ptr<StringConcat>>(
       transformations_submodule, "StringConcat")
