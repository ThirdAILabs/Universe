#include "DataPython.h"
#include <bolt/python_bindings/PybindUtils.h>
#include <data/src/ColumnMapIterator.h>
#include <data/src/Loader.h>
#include <data/src/TensorConversion.h>
#include <data/src/columns/ArrayColumns.h>
#include <data/src/columns/ValueColumns.h>
#include <data/src/transformations/Binning.h>
#include <data/src/transformations/CategoricalTemporal.h>
#include <data/src/transformations/CrossColumnPairgrams.h>
#include <data/src/transformations/Date.h>
#include <data/src/transformations/DyadicInterval.h>
#include <data/src/transformations/FeatureHash.h>
#include <data/src/transformations/MachLabel.h>
#include <data/src/transformations/Pipeline.h>
#include <data/src/transformations/StringCast.h>
#include <data/src/transformations/StringConcat.h>
#include <data/src/transformations/StringHash.h>
#include <data/src/transformations/StringIDLookup.h>
#include <data/src/transformations/TextTokenizer.h>
#include <data/src/transformations/Transformation.h>
#include <data/src/transformations/cold_start/ColdStartText.h>
#include <data/src/transformations/cold_start/VariableLengthColdStart.h>
#include <dataset/src/blocks/text/TextEncoder.h>
#include <dataset/src/utils/TokenEncoding.h>
#include <pybind11/attr.h>
#include <pybind11/detail/common.h>
#include <pybind11/numpy.h>
#include <pybind11/pybind11.h>
#include <pybind11/stl.h>
#include <utils/Random.h>
#include <utils/text/RegexPatterns.h>
#include <cstddef>
#include <memory>
#include <optional>
#include <stdexcept>
#include <string>

namespace thirdai::data::python {

namespace py = pybind11;

void createColumnsSubmodule(py::module_& dataset_submodule);

void createTransformationsSubmodule(py::module_& dataset_submodule);

void createDataSubmodule(py::module_& dataset_submodule) {
  py::class_<ColumnMap>(dataset_submodule, "ColumnMap")
      .def(py::init<std::unordered_map<std::string, ColumnPtr>>(),
           py::arg("columns"))
      .def(py::init(&ColumnMap::fromMapInput), py::arg("sample"))
      .def(py::init(&ColumnMap::fromMapInputBatch), py::arg("samples"))
      .def("num_rows", &ColumnMap::numRows)
      .def("__getitem__", &ColumnMap::getColumn)
      .def(
          "__iter__",
          [](const ColumnMap& columns) {
            return py::make_iterator(columns.begin(), columns.end());
          },
          py::keep_alive<0, 1>())
      .def("__len__", &ColumnMap::numRows)
      .def("columns", &ColumnMap::columns)
      .def("shuffle", &ColumnMap::shuffle,
           py::arg("seed") = global_random::nextSeed())
      .def("concat", &ColumnMap::concat, py::arg("other"))
      .def("split", &ColumnMap::split, py::arg("offset"));

  createColumnsSubmodule(dataset_submodule);

  createTransformationsSubmodule(dataset_submodule);

  py::class_<ColumnMapIterator, ColumnMapIteratorPtr>(dataset_submodule,
                                                      "ColumnMapIterator")
      .def("next", &ColumnMapIterator::next);

  py::class_<CsvIterator, std::shared_ptr<CsvIterator>, ColumnMapIterator>(
      dataset_submodule, "CsvIterator")
      .def(py::init<DataSourcePtr, char, size_t>(), py::arg("data_source"),
           py::arg("delimiter"),
           py::arg("rows_per_load") = ColumnMapIterator::DEFAULT_ROWS_PER_LOAD);

  py::class_<JsonIterator, std::shared_ptr<JsonIterator>, ColumnMapIterator>(
      dataset_submodule, "JsonIterator")
      .def(py::init<DataSourcePtr, std::vector<std::string>, size_t>(),
           py::arg("data_source"), py::arg("columns"),
           py::arg("rows_per_load") = ColumnMapIterator::DEFAULT_ROWS_PER_LOAD);

  py::enum_<ValueFillType>(dataset_submodule, "ValueFillType")
      .value("Ones", ValueFillType::Ones)
      .value("SumToOne", ValueFillType::SumToOne)
      .export_values();

  py::class_<OutputColumns>(dataset_submodule, "OutputColumns")
      .def(py::init<std::string, std::string>(), py::arg("indices"),
           py::arg("values"))
      .def(py::init<std::string, ValueFillType>(), py::arg("indices"),
           py::arg("value_fill_type") = ValueFillType::Ones);

  py::class_<Loader, LoaderPtr>(dataset_submodule, "Loader")
      .def(py::init(&Loader::make), py::arg("data_iterator"),
           py::arg("transformation"), py::arg("state"),
           py::arg("input_columns"), py::arg("output_columns"),
           py::arg("batch_size"), py::arg("shuffle") = true,
           py::arg("verbose") = true,
           py::arg("shuffle_buffer_size") = Loader::DEFAULT_SHUFFLE_BUFFER_SIZE,
           py::arg("shuffle_seed") = global_random::nextSeed())
      .def("next", &Loader::next, py::arg("max_batches") = Loader::NO_LIMIT)
      .def("next_column_map", &Loader::nextColumnMap,
           py::arg("max_batches") = Loader::NO_LIMIT)
      .def("all", &Loader::all);

  dataset_submodule.def("to_tensors", &toTensorBatches, py::arg("column_map"),
                        py::arg("columns_to_convert"), py::arg("batch_size"));

  dataset_submodule.def("clean_text", &text::nltkWordTokenize,
                        py::arg("input"));
}

template <typename T>
using NumpyArray = py::array_t<T, py::array::c_style | py::array::forcecast>;

template <typename T, class COL>
NumpyArray<T> getRowNumpy(const std::shared_ptr<COL>& column, size_t n) {
  RowView<T> row = column->row(n);
  return NumpyArray<T>(row.size(), row.data());
}

template <typename T>
std::vector<T> fromNumpy1D(const NumpyArray<T>& array) {
  if (array.ndim() != 1) {
    throw std::invalid_argument("Expected 1D array when creating ValueColumn.");
  }
  return std::vector<T>(array.data(), array.data() + array.size());
}

template <typename T>
std::vector<std::vector<T>> fromNumpy2D(const NumpyArray<T>& array) {
  if (array.ndim() != 2) {
    throw std::invalid_argument("Expected 2D array when creating ArrayColumn.");
  }

  size_t rows = array.shape(0), cols = array.shape(1);

  std::vector<std::vector<T>> vector(array.shape(0));
  for (size_t i = 0; i < rows; i++) {
    vector[i] = std::vector<T>(array.data(i), array.data(i) + cols);
  }

  return vector;
}

auto tokenColumnFromNumpy(const NumpyArray<uint32_t>& array,
                          std::optional<size_t> dim) {
  return ValueColumn<uint32_t>::make(fromNumpy1D(array), dim);
}

auto decimalColumnFromNumpy(const NumpyArray<float>& array) {
  return ValueColumn<float>::make(fromNumpy1D(array));
}

auto tokenArrayColumnFromNumpy(const NumpyArray<uint32_t>& array,
                               std::optional<size_t> dim) {
  return ArrayColumn<uint32_t>::make(fromNumpy2D(array), dim);
}

auto decimalArrayColumnFromNumpy(const NumpyArray<float>& array,
                                 std::optional<size_t> dim) {
  return ArrayColumn<float>::make(fromNumpy2D(array), dim);
}

void createColumnsSubmodule(py::module_& dataset_submodule) {
  auto columns_submodule = dataset_submodule.def_submodule("columns");

  py::class_<Column, ColumnPtr>(columns_submodule, "Column")
      .def("dim", &Column::dim)
      .def("__len__", &Column::numRows);

  py::class_<ValueColumn<uint32_t>, Column, ValueColumnPtr<uint32_t>>(
      columns_submodule, "TokenColumn")
      .def(
          py::init(
              py::overload_cast<std::vector<uint32_t>&&, std::optional<size_t>>(
                  &ValueColumn<uint32_t>::make)),
          py::arg("data"), py::arg("dim") = std::nullopt)
      .def(py::init(&tokenColumnFromNumpy), py::arg("data"),
           py::arg("dim") = std::nullopt)
      .def(("__getitem__"), &ValueColumn<uint32_t>::value)
      .def("data", &ValueColumn<uint32_t>::data);

  py::class_<ValueColumn<float>, Column, ValueColumnPtr<float>>(
      columns_submodule, "DecimalColumn")
      .def(py::init(py::overload_cast<std::vector<float>&&>(
               &ValueColumn<float>::make)),
           py::arg("data"))
      .def(py::init(&decimalColumnFromNumpy), py::arg("data"))
      .def(("__getitem__"), &ValueColumn<float>::value)
      .def("data", &ValueColumn<float>::data);

  py::class_<ValueColumn<std::string>, Column, ValueColumnPtr<std::string>>(
      columns_submodule, "StringColumn")
      .def(py::init(py::overload_cast<std::vector<std::string>&&>(
               &ValueColumn<std::string>::make)),
           py::arg("data"))
      .def("__getitem__", &ValueColumn<std::string>::value)
      .def("data", &ValueColumn<std::string>::data);

  py::class_<ValueColumn<int64_t>, Column, ValueColumnPtr<int64_t>>(
      columns_submodule, "TimestampColumn")
      .def(py::init(py::overload_cast<std::vector<int64_t>&&>(
               &ValueColumn<int64_t>::make)),
           py::arg("data"))
      .def("__getitem__", &ValueColumn<int64_t>::value)
      .def("data", &ValueColumn<int64_t>::data);

  py::class_<ArrayColumn<uint32_t>, Column, ArrayColumnPtr<uint32_t>>(
      columns_submodule, "TokenArrayColumn")
      .def(py::init(&ArrayColumn<uint32_t>::make), py::arg("data"),
           py::arg("dim") = std::nullopt)
      .def(py::init(&tokenArrayColumnFromNumpy), py::arg("data"),
           py::arg("dim") = std::nullopt)
      .def("__getitem__", &getRowNumpy<uint32_t, ArrayColumn<uint32_t>>,
           py::return_value_policy::reference_internal)
      .def("data", &ArrayColumn<uint32_t>::data);

  py::class_<ArrayColumn<float>, Column, ArrayColumnPtr<float>>(
      columns_submodule, "DecimalArrayColumn")
      .def(py::init(&ArrayColumn<float>::make), py::arg("data"),
           py::arg("dim") = std::nullopt)
      .def(py::init(&decimalArrayColumnFromNumpy), py::arg("data"),
           py::arg("dim") = std::nullopt)
      .def("__getitem__", &getRowNumpy<float, ArrayColumn<float>>,
           py::return_value_policy::reference_internal)
      .def("data", &ArrayColumn<float>::data);
}

void createTransformationsSubmodule(py::module_& dataset_submodule) {
  auto transformations_submodule =
      dataset_submodule.def_submodule("transformations");

  py::class_<State, StatePtr>(transformations_submodule, "State")
      .def(py::init<>())
      .def(py::init<MachIndexPtr>(), py::arg("mach_index"));

  py::class_<Transformation, std::shared_ptr<Transformation>>(
      transformations_submodule, "Transformation")
      .def("__call__", &Transformation::applyStateless, py::arg("columns"))
      .def("__call__", &Transformation::apply, py::arg("columns"),
           py::arg("state"));

  py::class_<Pipeline, Transformation, PipelinePtr>(transformations_submodule,
                                                    "Pipeline")
      .def(py::init(&Pipeline::make),
           py::arg("transformations") = std::vector<TransformationPtr>{})
      .def("then", &Pipeline::then, py::arg("transformation"));

  py::class_<StringToToken, Transformation, std::shared_ptr<StringToToken>>(
      transformations_submodule, "ToTokens")
      .def(py::init<std::string, std::string, std::optional<uint32_t>>(),
           py::arg("input_column"), py::arg("output_column"),
           py::arg("dim") = std::nullopt);

  py::class_<StringToTokenArray, Transformation,
             std::shared_ptr<StringToTokenArray>>(transformations_submodule,
                                                  "ToTokenArrays")
      .def(py::init<std::string, std::string, char, std::optional<uint32_t>>(),
           py::arg("input_column"), py::arg("output_column"),
           py::arg("delimiter"), py::arg("dim") = std::nullopt);

  py::class_<StringToDecimal, Transformation, std::shared_ptr<StringToDecimal>>(
      transformations_submodule, "ToDecimals")
      .def(py::init<std::string, std::string>(), py::arg("input_column"),
           py::arg("output_column"));

  py::class_<StringToDecimalArray, Transformation,
             std::shared_ptr<StringToDecimalArray>>(transformations_submodule,
                                                    "ToDecimalArrays")
      .def(py::init<std::string, std::string, char, std::optional<size_t>>(),
           py::arg("input_column"), py::arg("output_column"),
           py::arg("delimiter"), py::arg("dim") = std::nullopt);

  py::class_<StringToTimestamp, Transformation,
             std::shared_ptr<StringToTimestamp>>(transformations_submodule,
                                                 "ToTimestamps")
      .def(py::init<std::string, std::string, std::string>(),
           py::arg("input_column"), py::arg("output_column"),
           py::arg("format") = "%Y-%m-%d");

#if THIRDAI_EXPOSE_ALL
  py::class_<TextTokenizer, Transformation, std::shared_ptr<TextTokenizer>>(
      transformations_submodule, "Text")
      .def(py::init<std::string, std::string, std::optional<std::string>,
                    dataset::TextTokenizerPtr, dataset::TextEncoderPtr, bool,
                    size_t>(),
           py::arg("input_column"), py::arg("output_indices"),
           py::arg("output_values") = std::nullopt,
           py::arg("tokenizer") = dataset::NaiveSplitTokenizer::make(),
           py::arg("encoder") = dataset::NGramEncoder(1),
           py::arg("lowercase") = false,
           py::arg("dim") = dataset::token_encoding::DEFAULT_TEXT_ENCODING_DIM);

  py::class_<BinningTransformation, Transformation,
             std::shared_ptr<BinningTransformation>>(transformations_submodule,
                                                     "Binning")
      .def(py::init<std::string, std::string, float, float, uint32_t>(),
           py::arg("input_column"), py::arg("output_column"),
           py::arg("inclusive_min"), py::arg("exclusive_max"),
           py::arg("num_bins"));

  py::class_<StringHash, Transformation, std::shared_ptr<StringHash>>(
      transformations_submodule, "StringHash")
      .def(py::init<std::string, std::string, std::optional<uint32_t>,
                    std::optional<char>, uint32_t>(),
           py::arg("input_column"), py::arg("output_column"),
           py::arg("output_range") = std::nullopt,
           py::arg("delimiter") = std::nullopt, py::arg("seed") = 42);

  py::class_<CrossColumnPairgrams, Transformation,
             std::shared_ptr<CrossColumnPairgrams>>(transformations_submodule,
                                                    "CrossColumnPairgrams")
      .def(py::init<std::vector<std::string>, std::string, uint32_t>(),
           py::arg("input_columns"), py::arg("output_column"),
           py::arg("hash_range") = std::numeric_limits<size_t>::max());

  py::class_<FeatureHash, Transformation, std::shared_ptr<FeatureHash>>(
      transformations_submodule, "FeatureHash")
      .def(py::init<std::vector<std::string>, std::string, std::string,
                    size_t>(),
           py::arg("input_columns"), py::arg("output_indices_column"),
           py::arg("output_values_column"), py::arg("hash_range"));

  py::class_<StringIDLookup, Transformation, std::shared_ptr<StringIDLookup>>(
      transformations_submodule, "StringLookup")
      .def(py::init<std::string, std::string, std::string,
                    std::optional<size_t>, std::optional<char>>(),
           py::arg("input_column"), py::arg("output_column"),
           py::arg("vocab_key"), py::arg("max_vocab_size") = std::nullopt,
           py::arg("delimiter") = std::nullopt);

  py::class_<CategoricalTemporal, Transformation,
             std::shared_ptr<CategoricalTemporal>>(transformations_submodule,
                                                   "CategoricalTemporal")
      .def(py::init<std::string, std::string, std::string, std::string,
                    std::string, size_t, bool, bool, int64_t>(),
           py::arg("user_column"), py::arg("item_column"),
           py::arg("timestamp_column"), py::arg("output_column"),
           py::arg("tracker_key"), py::arg("track_last_n"),
           py::arg("should_update_history") = true,
           py::arg("include_current_row") = false, py::arg("time_lag") = 0);

  py::class_<Date, Transformation, std::shared_ptr<Date>>(
      transformations_submodule, "Date")
      .def(py::init<std::string, std::string, std::string>(),
           py::arg("input_column"), py::arg("output_column"),
           py::arg("format") = "%Y-%m-%d");

  py::class_<StringConcat, Transformation, std::shared_ptr<StringConcat>>(
      transformations_submodule, "StringConcat")
      .def(py::init<std::vector<std::string>, std::string, std::string>(),
           py::arg("input_columns"), py::arg("output_column"),
           py::arg("separator") = "");

  py::class_<ColdStartTextAugmentation, Transformation,
             std::shared_ptr<ColdStartTextAugmentation>>(
      transformations_submodule, "ColdStartText")
      .def(py::init([](std::vector<std::string> strong_column_names,
                       std::vector<std::string> weak_column_names,
                       std::string output_column_name,
                       std::optional<uint32_t> weak_min_len,
                       std::optional<uint32_t> weak_max_len,
                       std::optional<uint32_t> weak_chunk_len,
                       std::optional<uint32_t> weak_sample_num_words,
                       uint32_t weak_sample_reps,
                       std::optional<uint32_t> strong_max_len,
                       std::optional<uint32_t> strong_sample_num_words,
                       uint32_t seed) {
             return std::make_shared<ColdStartTextAugmentation>(
                 std::move(strong_column_names), std::move(weak_column_names),
                 std::move(output_column_name),
                 ColdStartConfig(weak_min_len, weak_max_len, weak_chunk_len,
                                 weak_sample_num_words, weak_sample_reps,
                                 strong_max_len, strong_sample_num_words),
                 seed);
           }),
           py::arg("strong_columns"), py::arg("weak_columns"),
           py::arg("output_column"), py::arg("weak_min_len") = std::nullopt,
           py::arg("weak_max_len") = std::nullopt,
           py::arg("weak_chunk_len") = std::nullopt,
           py::arg("weak_sample_num_words") = std::nullopt,
           py::arg("weak_sample_reps") = 1,
           py::arg("strong_max_len") = std::nullopt,
           py::arg("strong_sample_num_words") = std::nullopt,
           py::arg("seed") = 42803)
      .def("augment_single_row", &ColdStartTextAugmentation::augmentSingleRow,
           py::arg("strong_text"), py::arg("weak_text"),
           py::arg("row_id_salt") = global_random::nextSeed())
      .def("augment_map_input", &ColdStartTextAugmentation::augmentMapInput,
           py::arg("document"));

#endif

  py::class_<VariableLengthConfig,
             std::shared_ptr<VariableLengthConfig>>(  // NOLINT
      transformations_submodule, "VariableLengthConfig")
#if THIRDAI_EXPOSE_ALL
      .def(
          py::init<size_t, size_t, std::optional<uint32_t>, size_t,
                   std::optional<size_t>, uint32_t, bool, bool, uint32_t, float,
                   float, float, float, size_t, size_t, size_t, size_t, bool>(),
          py::arg("covering_min_length") = 5,
          py::arg("covering_max_length") = 40,
          py::arg("max_covering_samples") = std::nullopt,
          py::arg("slice_min_length") = 5,
          py::arg("slice_max_length") = std::nullopt, py::arg("num_slices") = 7,
          py::arg("add_whole_doc") = true,
          py::arg("prefilter_punctuation") = true,
          py::arg("strong_sample_num_words") = 3,
          py::arg("stopword_removal_probability") = 0,
          py::arg("stopword_insertion_probability") = 0,
          py::arg("word_removal_probability") = 0,
          py::arg("word_perturbation_probability") = 0,
          py::arg("chars_replace_with_space") = 0, py::arg("chars_deleted") = 0,
          py::arg("chars_duplicated") = 0,
<<<<<<< HEAD
          py::arg("chars_replace_with_adjacents") = 0,
          py::arg("nltk_text_cleaning") = true)
=======
          py::arg("chars_replace_with_adjacents") = 0)
      .def("__str__", &VariableLengthConfig::to_string)
>>>>>>> df6913b7
#else
      .def(py::init<>())
#endif
      .def(thirdai::bolt::python::getPickleFunction<VariableLengthConfig>());

#if THIRDAI_EXPOSE_ALL
  py::class_<VariableLengthColdStart, Transformation,
             std::shared_ptr<VariableLengthColdStart>>(
      transformations_submodule, "VariableLengthColdStart")
      .def(py::init<std::vector<std::string>, std::vector<std::string>,
                    std::string, VariableLengthConfig, uint32_t>(),
           py::arg("strong_columns"), py::arg("weak_columns"),
           py::arg("output_column"), py::arg("config") = VariableLengthConfig(),
           py::arg("seed") = global_random::nextSeed())
      .def("augment_single_row", &VariableLengthColdStart::augmentSingleRow,
           py::arg("strong_text"), py::arg("weak_text"),
           py::arg("row_id_salt") = global_random::nextSeed());

  py::class_<MachLabel, Transformation, std::shared_ptr<MachLabel>>(
      transformations_submodule, "MachLabel")
      .def(py::init<std::string, std::string>(), py::arg("input_column"),
           py::arg("output_column"));

  py::class_<DyadicInterval, Transformation, std::shared_ptr<DyadicInterval>>(
      transformations_submodule, "DyadicInterval")
      .def(py::init<std::string, std::optional<std::string>,
                    std::optional<std::string>, std::string, std::string,
                    size_t, bool>(),
           py::arg("input_column"), py::arg("context_column") = std::nullopt,
           py::arg("prompt_column") = std::nullopt,
           py::arg("output_interval_prefix"), py::arg("target_column"),
           py::arg("n_intervals"), py::arg("is_bidirectional") = false)
      .def("inference_featurization", &DyadicInterval::inferenceFeaturization,
           py::arg("columns"));
#endif
}

}  // namespace thirdai::data::python<|MERGE_RESOLUTION|>--- conflicted
+++ resolved
@@ -420,13 +420,8 @@
           py::arg("word_perturbation_probability") = 0,
           py::arg("chars_replace_with_space") = 0, py::arg("chars_deleted") = 0,
           py::arg("chars_duplicated") = 0,
-<<<<<<< HEAD
-          py::arg("chars_replace_with_adjacents") = 0,
-          py::arg("nltk_text_cleaning") = true)
-=======
           py::arg("chars_replace_with_adjacents") = 0)
       .def("__str__", &VariableLengthConfig::to_string)
->>>>>>> df6913b7
 #else
       .def(py::init<>())
 #endif
