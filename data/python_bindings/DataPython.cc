#include "DataPython.h"
#include <bolt/python_bindings/PybindUtils.h>
#include <data/src/ColumnMapIterator.h>
#include <data/src/Loader.h>
#include <data/src/TensorConversion.h>
#include <data/src/columns/ArrayColumns.h>
#include <data/src/columns/ValueColumns.h>
#include <data/src/transformations/Binning.h>
#include <data/src/transformations/CategoricalTemporal.h>
#include <data/src/transformations/CrossColumnPairgrams.h>
#include <data/src/transformations/Date.h>
#include <data/src/transformations/DyadicInterval.h>
#include <data/src/transformations/FeatureHash.h>
#include <data/src/transformations/MachLabel.h>
#include <data/src/transformations/Pipeline.h>
#include <data/src/transformations/StringCast.h>
#include <data/src/transformations/StringConcat.h>
#include <data/src/transformations/StringHash.h>
#include <data/src/transformations/StringIDLookup.h>
#include <data/src/transformations/TextTokenizer.h>
#include <data/src/transformations/Transformation.h>
#include <data/src/transformations/cold_start/ColdStartText.h>
#include <data/src/transformations/cold_start/VariableLengthColdStart.h>
#include <dataset/src/blocks/text/TextEncoder.h>
#include <dataset/src/utils/TokenEncoding.h>
#include <pybind11/attr.h>
#include <pybind11/detail/common.h>
#include <pybind11/numpy.h>
#include <pybind11/pybind11.h>
#include <pybind11/stl.h>
#include <utils/Random.h>
#include <utils/text/PorterStemmer.h>
#include <cstddef>
#include <memory>
#include <optional>
#include <stdexcept>
#include <string>

namespace thirdai::data::python {

namespace py = pybind11;

void createColumnsSubmodule(py::module_& dataset_submodule);

void createTransformationsSubmodule(py::module_& dataset_submodule);

void createDataSubmodule(py::module_& dataset_submodule) {
  py::class_<ColumnMap>(dataset_submodule, "ColumnMap")
      .def(py::init<std::unordered_map<std::string, ColumnPtr>>(),
           py::arg("columns"))
      .def(py::init(&ColumnMap::fromMapInput), py::arg("sample"))
      .def(py::init(&ColumnMap::fromMapInputBatch), py::arg("samples"))
      .def("num_rows", &ColumnMap::numRows)
      .def("__getitem__", &ColumnMap::getColumn)
      .def(
          "__iter__",
          [](const ColumnMap& columns) {
            return py::make_iterator(columns.begin(), columns.end());
          },
          py::keep_alive<0, 1>())
      .def("__len__", &ColumnMap::numRows)
      .def("columns", &ColumnMap::columns)
      .def("shuffle", &ColumnMap::shuffle,
           py::arg("seed") = global_random::nextSeed())
      .def("concat", &ColumnMap::concat, py::arg("other"))
      .def("split", &ColumnMap::split, py::arg("offset"));

  createColumnsSubmodule(dataset_submodule);

  createTransformationsSubmodule(dataset_submodule);

  py::class_<ColumnMapIterator, ColumnMapIteratorPtr>(dataset_submodule,
                                                      "ColumnMapIterator")
      .def("next", &ColumnMapIterator::next);

  py::class_<CsvIterator, std::shared_ptr<CsvIterator>, ColumnMapIterator>(
      dataset_submodule, "CsvIterator")
      .def(py::init<DataSourcePtr, char, size_t>(), py::arg("data_source"),
           py::arg("delimiter"),
           py::arg("rows_per_load") = ColumnMapIterator::DEFAULT_ROWS_PER_LOAD)
      .def_static("all", &CsvIterator::all, py::arg("data_source"),
                  py::arg("delimiter"));

  py::class_<JsonIterator, std::shared_ptr<JsonIterator>, ColumnMapIterator>(
      dataset_submodule, "JsonIterator")
      .def(py::init<DataSourcePtr, std::vector<std::string>, size_t>(),
           py::arg("data_source"), py::arg("columns"),
           py::arg("rows_per_load") = ColumnMapIterator::DEFAULT_ROWS_PER_LOAD);

  py::enum_<ValueFillType>(dataset_submodule, "ValueFillType")
      .value("Ones", ValueFillType::Ones)
      .value("SumToOne", ValueFillType::SumToOne)
      .export_values();

  py::class_<OutputColumns>(dataset_submodule, "OutputColumns")
      .def(py::init<std::string, std::string>(), py::arg("indices"),
           py::arg("values"))
      .def(py::init<std::string, ValueFillType>(), py::arg("indices"),
           py::arg("value_fill_type") = ValueFillType::Ones);

  py::class_<Loader, LoaderPtr>(dataset_submodule, "Loader")
      .def(py::init(&Loader::make), py::arg("data_iterator"),
           py::arg("transformation"), py::arg("state"),
           py::arg("input_columns"), py::arg("output_columns"),
           py::arg("batch_size"), py::arg("shuffle") = true,
           py::arg("verbose") = true,
           py::arg("shuffle_buffer_size") = Loader::DEFAULT_SHUFFLE_BUFFER_SIZE,
           py::arg("shuffle_seed") = global_random::nextSeed())
      .def("next", &Loader::next, py::arg("max_batches") = Loader::NO_LIMIT)
      .def("next_column_map", &Loader::nextColumnMap,
           py::arg("max_batches") = Loader::NO_LIMIT)
      .def("all", &Loader::all);

  dataset_submodule.def("to_tensors", &toTensorBatches, py::arg("column_map"),
                        py::arg("columns_to_convert"), py::arg("batch_size"));

  dataset_submodule.def(
      "stem",
      py::overload_cast<const std::vector<std::string>&, bool>(
          &text::porter_stemmer::stem),
      py::arg("words"), py::arg("lowercase") = true);

  dataset_submodule.def(
      "stem",
      py::overload_cast<const std::string&, bool>(&text::porter_stemmer::stem),
      py::arg("word"), py::arg("lowercase") = true);
}

template <typename T>
using NumpyArray = py::array_t<T, py::array::c_style | py::array::forcecast>;

template <typename T, class COL>
NumpyArray<T> getRowNumpy(const std::shared_ptr<COL>& column, size_t n) {
  RowView<T> row = column->row(n);
  return NumpyArray<T>(row.size(), row.data());
}

template <typename T>
std::vector<T> fromNumpy1D(const NumpyArray<T>& array) {
  if (array.ndim() != 1) {
    throw std::invalid_argument("Expected 1D array when creating ValueColumn.");
  }
  return std::vector<T>(array.data(), array.data() + array.size());
}

template <typename T>
std::vector<std::vector<T>> fromNumpy2D(const NumpyArray<T>& array) {
  if (array.ndim() != 2) {
    throw std::invalid_argument("Expected 2D array when creating ArrayColumn.");
  }

  size_t rows = array.shape(0), cols = array.shape(1);

  std::vector<std::vector<T>> vector(array.shape(0));
  for (size_t i = 0; i < rows; i++) {
    vector[i] = std::vector<T>(array.data(i), array.data(i) + cols);
  }

  return vector;
}

auto tokenColumnFromNumpy(const NumpyArray<uint32_t>& array,
                          std::optional<size_t> dim) {
  return ValueColumn<uint32_t>::make(fromNumpy1D(array), dim);
}

auto decimalColumnFromNumpy(const NumpyArray<float>& array) {
  return ValueColumn<float>::make(fromNumpy1D(array));
}

auto tokenArrayColumnFromNumpy(const NumpyArray<uint32_t>& array,
                               std::optional<size_t> dim) {
  return ArrayColumn<uint32_t>::make(fromNumpy2D(array), dim);
}

auto decimalArrayColumnFromNumpy(const NumpyArray<float>& array,
                                 std::optional<size_t> dim) {
  return ArrayColumn<float>::make(fromNumpy2D(array), dim);
}

void createColumnsSubmodule(py::module_& dataset_submodule) {
  auto columns_submodule = dataset_submodule.def_submodule("columns");

  py::class_<Column, ColumnPtr>(columns_submodule, "Column")
      .def("dim", &Column::dim)
      .def("__len__", &Column::numRows);

  py::class_<ValueColumn<uint32_t>, Column, ValueColumnPtr<uint32_t>>(
      columns_submodule, "TokenColumn")
      .def(
          py::init(
              py::overload_cast<std::vector<uint32_t>&&, std::optional<size_t>>(
                  &ValueColumn<uint32_t>::make)),
          py::arg("data"), py::arg("dim") = std::nullopt)
      .def(py::init(&tokenColumnFromNumpy), py::arg("data"),
           py::arg("dim") = std::nullopt)
      .def(("__getitem__"), &ValueColumn<uint32_t>::value)
      .def("data", &ValueColumn<uint32_t>::data);

  py::class_<ValueColumn<float>, Column, ValueColumnPtr<float>>(
      columns_submodule, "DecimalColumn")
      .def(py::init(py::overload_cast<std::vector<float>&&>(
               &ValueColumn<float>::make)),
           py::arg("data"))
      .def(py::init(&decimalColumnFromNumpy), py::arg("data"))
      .def(("__getitem__"), &ValueColumn<float>::value)
      .def("data", &ValueColumn<float>::data);

  py::class_<ValueColumn<std::string>, Column, ValueColumnPtr<std::string>>(
      columns_submodule, "StringColumn")
      .def(py::init(py::overload_cast<std::vector<std::string>&&>(
               &ValueColumn<std::string>::make)),
           py::arg("data"))
      .def("__getitem__", &ValueColumn<std::string>::value)
      .def("data", &ValueColumn<std::string>::data);

  py::class_<ValueColumn<int64_t>, Column, ValueColumnPtr<int64_t>>(
      columns_submodule, "TimestampColumn")
      .def(py::init(py::overload_cast<std::vector<int64_t>&&>(
               &ValueColumn<int64_t>::make)),
           py::arg("data"))
      .def("__getitem__", &ValueColumn<int64_t>::value)
      .def("data", &ValueColumn<int64_t>::data);

  py::class_<ArrayColumn<uint32_t>, Column, ArrayColumnPtr<uint32_t>>(
      columns_submodule, "TokenArrayColumn")
      .def(py::init(&ArrayColumn<uint32_t>::make), py::arg("data"),
           py::arg("dim") = std::nullopt)
      .def(py::init(&tokenArrayColumnFromNumpy), py::arg("data"),
           py::arg("dim") = std::nullopt)
      .def("__getitem__", &getRowNumpy<uint32_t, ArrayColumn<uint32_t>>,
           py::return_value_policy::reference_internal)
      .def("data", &ArrayColumn<uint32_t>::data);

  py::class_<ArrayColumn<float>, Column, ArrayColumnPtr<float>>(
      columns_submodule, "DecimalArrayColumn")
      .def(py::init(&ArrayColumn<float>::make), py::arg("data"),
           py::arg("dim") = std::nullopt)
      .def(py::init(&decimalArrayColumnFromNumpy), py::arg("data"),
           py::arg("dim") = std::nullopt)
      .def("__getitem__", &getRowNumpy<float, ArrayColumn<float>>,
           py::return_value_policy::reference_internal)
      .def("data", &ArrayColumn<float>::data);
}

void createTransformationsSubmodule(py::module_& dataset_submodule) {
  auto transformations_submodule =
      dataset_submodule.def_submodule("transformations");

  py::class_<State, StatePtr>(transformations_submodule, "State")
      .def(py::init<>())
      .def(py::init<MachIndexPtr>(), py::arg("mach_index"));

  py::class_<Transformation, std::shared_ptr<Transformation>>(
      transformations_submodule, "Transformation")
      .def("__call__", &Transformation::applyStateless, py::arg("columns"))
      .def("__call__", &Transformation::apply, py::arg("columns"),
           py::arg("state"))
      .def("serialize", [](const TransformationPtr& transformation) {
        return py::bytes(transformation->serialize());
      });

  transformations_submodule.def("deserialize", &Transformation::deserialize,
                                py::arg("binary"));

  py::class_<Pipeline, Transformation, PipelinePtr>(transformations_submodule,
                                                    "Pipeline")
      .def(py::init(&Pipeline::make),
           py::arg("transformations") = std::vector<TransformationPtr>{})
      .def("then", &Pipeline::then, py::arg("transformation"));

  py::class_<StringToToken, Transformation, std::shared_ptr<StringToToken>>(
      transformations_submodule, "ToTokens")
      .def(py::init<std::string, std::string, std::optional<uint32_t>>(),
           py::arg("input_column"), py::arg("output_column"),
           py::arg("dim") = std::nullopt);

  py::class_<StringToTokenArray, Transformation,
             std::shared_ptr<StringToTokenArray>>(transformations_submodule,
                                                  "ToTokenArrays")
      .def(py::init<std::string, std::string, char, std::optional<uint32_t>>(),
           py::arg("input_column"), py::arg("output_column"),
           py::arg("delimiter"), py::arg("dim") = std::nullopt);

  py::class_<StringToDecimal, Transformation, std::shared_ptr<StringToDecimal>>(
      transformations_submodule, "ToDecimals")
      .def(py::init<std::string, std::string>(), py::arg("input_column"),
           py::arg("output_column"));

  py::class_<StringToDecimalArray, Transformation,
             std::shared_ptr<StringToDecimalArray>>(transformations_submodule,
                                                    "ToDecimalArrays")
      .def(py::init<std::string, std::string, char, std::optional<size_t>>(),
           py::arg("input_column"), py::arg("output_column"),
           py::arg("delimiter"), py::arg("dim") = std::nullopt);

  py::class_<StringToTimestamp, Transformation,
             std::shared_ptr<StringToTimestamp>>(transformations_submodule,
                                                 "ToTimestamps")
      .def(py::init<std::string, std::string, std::string>(),
           py::arg("input_column"), py::arg("output_column"),
           py::arg("format") = "%Y-%m-%d");

#if THIRDAI_EXPOSE_ALL
  py::class_<TextTokenizer, Transformation, std::shared_ptr<TextTokenizer>>(
      transformations_submodule, "Text")
      .def(py::init<std::string, std::string, std::optional<std::string>,
                    dataset::TextTokenizerPtr, dataset::TextEncoderPtr, bool,
                    size_t>(),
           py::arg("input_column"), py::arg("output_indices"),
           py::arg("output_values") = std::nullopt,
           py::arg("tokenizer") = dataset::NaiveSplitTokenizer::make(),
           py::arg("encoder") = dataset::NGramEncoder(1),
           py::arg("lowercase") = false,
           py::arg("dim") = dataset::token_encoding::DEFAULT_TEXT_ENCODING_DIM);

  py::class_<BinningTransformation, Transformation,
             std::shared_ptr<BinningTransformation>>(transformations_submodule,
                                                     "Binning")
      .def(py::init<std::string, std::string, float, float, uint32_t>(),
           py::arg("input_column"), py::arg("output_column"),
           py::arg("inclusive_min"), py::arg("exclusive_max"),
           py::arg("num_bins"));

  py::class_<StringHash, Transformation, std::shared_ptr<StringHash>>(
      transformations_submodule, "StringHash")
      .def(py::init<std::string, std::string, std::optional<uint32_t>,
                    std::optional<char>, uint32_t>(),
           py::arg("input_column"), py::arg("output_column"),
           py::arg("output_range") = std::nullopt,
           py::arg("delimiter") = std::nullopt, py::arg("seed") = 42);

  py::class_<CrossColumnPairgrams, Transformation,
             std::shared_ptr<CrossColumnPairgrams>>(transformations_submodule,
                                                    "CrossColumnPairgrams")
      .def(py::init<std::vector<std::string>, std::string, uint32_t>(),
           py::arg("input_columns"), py::arg("output_column"),
           py::arg("hash_range") = std::numeric_limits<size_t>::max());

  py::class_<FeatureHash, Transformation, std::shared_ptr<FeatureHash>>(
      transformations_submodule, "FeatureHash")
      .def(py::init<std::vector<std::string>, std::string, std::string,
                    size_t>(),
           py::arg("input_columns"), py::arg("output_indices_column"),
           py::arg("output_values_column"), py::arg("hash_range"));

  py::class_<StringIDLookup, Transformation, std::shared_ptr<StringIDLookup>>(
      transformations_submodule, "StringLookup")
      .def(py::init<std::string, std::string, std::string,
                    std::optional<size_t>, std::optional<char>>(),
           py::arg("input_column"), py::arg("output_column"),
           py::arg("vocab_key"), py::arg("max_vocab_size") = std::nullopt,
           py::arg("delimiter") = std::nullopt);

  py::class_<CategoricalTemporal, Transformation,
             std::shared_ptr<CategoricalTemporal>>(transformations_submodule,
                                                   "CategoricalTemporal")
      .def(py::init<std::string, std::string, std::string, std::string,
                    std::string, size_t, bool, bool, int64_t>(),
           py::arg("user_column"), py::arg("item_column"),
           py::arg("timestamp_column"), py::arg("output_column"),
           py::arg("tracker_key"), py::arg("track_last_n"),
           py::arg("should_update_history") = true,
           py::arg("include_current_row") = false, py::arg("time_lag") = 0);

  py::class_<Date, Transformation, std::shared_ptr<Date>>(
      transformations_submodule, "Date")
      .def(py::init<std::string, std::string, std::string>(),
           py::arg("input_column"), py::arg("output_column"),
           py::arg("format") = "%Y-%m-%d");

  py::class_<StringConcat, Transformation, std::shared_ptr<StringConcat>>(
      transformations_submodule, "StringConcat")
      .def(py::init<std::vector<std::string>, std::string, std::string>(),
           py::arg("input_columns"), py::arg("output_column"),
           py::arg("separator") = "");

<<<<<<< HEAD
  py::class_<ColdStartTextAugmentation, Transformation,
             std::shared_ptr<ColdStartTextAugmentation>>(
      transformations_submodule, "ColdStartText")

      .def(py::init([](std::vector<std::string> strong_column_names,
                       std::vector<std::string> weak_column_names,
                       std::string label_column_name,
                       std::string output_column_name) {
             return std::make_shared<ColdStartTextAugmentation>(
                 strong_column_names, weak_column_names, label_column_name,
                 output_column_name, ColdStartConfig::longBothPhrases(),
                 global_random::nextSeed());
           }),
           py::arg("strong_columns"), py::arg("weak_columns"),
           py::arg("label_column"), py::arg("output_column"))
      //  .def(py::init([](std::vector<std::string> strong_column_names,
      //                   std::vector<std::string> weak_column_names,
      //                   std::string label_column_name,
      //                   std::string output_column_name,
      //                   std::optional<uint32_t> weak_min_len,
      //                   std::optional<uint32_t> weak_max_len,
      //                   std::optional<uint32_t> weak_chunk_len,
      //                   std::optional<uint32_t> weak_sample_num_words,
      //                   uint32_t weak_sample_reps,
      //                   std::optional<uint32_t> strong_max_len,
      //                   std::optional<uint32_t> strong_sample_num_words,
      //                   uint32_t seed) {
      //         return std::make_shared<ColdStartTextAugmentation>(
      //             std::move(strong_column_names),
      //             std::move(weak_column_names), std::move(label_column_name),
      //             std::move(output_column_name),
      //             ColdStartConfig(weak_min_len, weak_max_len, weak_chunk_len,
      //                             weak_sample_num_words, weak_sample_reps,
      //                             strong_max_len, strong_sample_num_words),
      //             seed);
      //       }),
      //       py::arg("strong_columns"), py::arg("weak_columns"),
      //       py::arg("label_column"), py::arg("output_column"),
      //       py::arg("weak_min_len") = std::nullopt,
      //       py::arg("weak_max_len") = std::nullopt,
      //       py::arg("weak_chunk_len") = std::nullopt,
      //       py::arg("weak_sample_num_words") = std::nullopt,
      //       py::arg("weak_sample_reps") = 1,
      //       py::arg("strong_max_len") = std::nullopt,
      //       py::arg("strong_sample_num_words") = std::nullopt,
      //       py::arg("seed") = 42803)
=======
  py::class_<ColdStartConfig>(transformations_submodule, "ColdStartConfig")
      .def(py::init<std::optional<uint32_t>, std::optional<uint32_t>,
                    std::optional<uint32_t>, std::optional<uint32_t>, uint32_t,
                    std::optional<uint32_t>, std::optional<uint32_t>>(),
           py::arg("weak_min_len") = std::nullopt,
           py::arg("weak_max_len") = std::nullopt,
           py::arg("weak_chunk_len") = std::nullopt,
           py::arg("weak_sample_num_words") = std::nullopt,
           py::arg("weak_sample_reps") = 1,
           py::arg("strong_max_len") = std::nullopt,
           py::arg("strong_sample_num_words") = std::nullopt);

  py::class_<ColdStartTextAugmentation, Transformation,
             std::shared_ptr<ColdStartTextAugmentation>>(
      transformations_submodule, "ColdStartText")
      .def(py::init<std::vector<std::string>, std::vector<std::string>,
                    std::string, const ColdStartConfig&, uint32_t>(),
           py::arg("strong_columns"), py::arg("weak_columns"),
           py::arg("output_column"),
           py::arg("config") = ColdStartConfig::longBothPhrases(),
           py::arg("seed") = global_random::nextSeed())
>>>>>>> 93457ff4
      .def("augment_single_row", &ColdStartTextAugmentation::augmentSingleRow,
           py::arg("strong_text"), py::arg("weak_text"),
           py::arg("row_id_salt") = global_random::nextSeed())
      .def("augment_map_input", &ColdStartTextAugmentation::augmentMapInput,
           py::arg("document"));
#endif

  py::class_<VariableLengthConfig,
             std::shared_ptr<VariableLengthConfig>>(  // NOLINT
      transformations_submodule, "VariableLengthConfig")
#if THIRDAI_EXPOSE_ALL
      .def(
          py::init<size_t, size_t, std::optional<uint32_t>, size_t,
                   std::optional<size_t>, uint32_t, bool, bool, uint32_t, float,
                   float, float, float, size_t, size_t, size_t, size_t>(),
          py::arg("covering_min_length") = 5,
          py::arg("covering_max_length") = 40,
          py::arg("max_covering_samples") = std::nullopt,
          py::arg("slice_min_length") = 5,
          py::arg("slice_max_length") = std::nullopt, py::arg("num_slices") = 7,
          py::arg("add_whole_doc") = true,
          py::arg("prefilter_punctuation") = true,
          py::arg("strong_sample_num_words") = 3,
          py::arg("stopword_removal_probability") = 0,
          py::arg("stopword_insertion_probability") = 0,
          py::arg("word_removal_probability") = 0,
          py::arg("word_perturbation_probability") = 0,
          py::arg("chars_replace_with_space") = 0, py::arg("chars_deleted") = 0,
          py::arg("chars_duplicated") = 0,
          py::arg("chars_replace_with_adjacents") = 0)
      .def("__str__", &VariableLengthConfig::to_string)
#else
      .def(py::init<>())
#endif
      .def(thirdai::bolt::python::getPickleFunction<VariableLengthConfig>());

#if THIRDAI_EXPOSE_ALL
  py::class_<VariableLengthColdStart, Transformation,
             std::shared_ptr<VariableLengthColdStart>>(
      transformations_submodule, "VariableLengthColdStart")
      .def(py::init<std::vector<std::string>, std::vector<std::string>,
                    std::string, VariableLengthConfig, uint32_t>(),
           py::arg("strong_columns"), py::arg("weak_columns"),
           py::arg("output_column"), py::arg("config") = VariableLengthConfig(),
           py::arg("seed") = global_random::nextSeed())
      .def("augment_single_row", &VariableLengthColdStart::augmentSingleRow,
           py::arg("strong_text"), py::arg("weak_text"),
           py::arg("row_id_salt") = global_random::nextSeed());

  py::class_<MachLabel, Transformation, std::shared_ptr<MachLabel>>(
      transformations_submodule, "MachLabel")
      .def(py::init<std::string, std::string>(), py::arg("input_column"),
           py::arg("output_column"));

  py::class_<DyadicInterval, Transformation, std::shared_ptr<DyadicInterval>>(
      transformations_submodule, "DyadicInterval")
      .def(py::init<std::string, std::optional<std::string>,
                    std::optional<std::string>, std::string, std::string,
                    size_t, bool>(),
           py::arg("input_column"), py::arg("context_column") = std::nullopt,
           py::arg("prompt_column") = std::nullopt,
           py::arg("output_interval_prefix"), py::arg("target_column"),
           py::arg("n_intervals"), py::arg("is_bidirectional") = false)
      .def("inference_featurization", &DyadicInterval::inferenceFeaturization,
           py::arg("columns"));
#endif
}

}  // namespace thirdai::data::python<|MERGE_RESOLUTION|>--- conflicted
+++ resolved
@@ -375,54 +375,6 @@
            py::arg("input_columns"), py::arg("output_column"),
            py::arg("separator") = "");
 
-<<<<<<< HEAD
-  py::class_<ColdStartTextAugmentation, Transformation,
-             std::shared_ptr<ColdStartTextAugmentation>>(
-      transformations_submodule, "ColdStartText")
-
-      .def(py::init([](std::vector<std::string> strong_column_names,
-                       std::vector<std::string> weak_column_names,
-                       std::string label_column_name,
-                       std::string output_column_name) {
-             return std::make_shared<ColdStartTextAugmentation>(
-                 strong_column_names, weak_column_names, label_column_name,
-                 output_column_name, ColdStartConfig::longBothPhrases(),
-                 global_random::nextSeed());
-           }),
-           py::arg("strong_columns"), py::arg("weak_columns"),
-           py::arg("label_column"), py::arg("output_column"))
-      //  .def(py::init([](std::vector<std::string> strong_column_names,
-      //                   std::vector<std::string> weak_column_names,
-      //                   std::string label_column_name,
-      //                   std::string output_column_name,
-      //                   std::optional<uint32_t> weak_min_len,
-      //                   std::optional<uint32_t> weak_max_len,
-      //                   std::optional<uint32_t> weak_chunk_len,
-      //                   std::optional<uint32_t> weak_sample_num_words,
-      //                   uint32_t weak_sample_reps,
-      //                   std::optional<uint32_t> strong_max_len,
-      //                   std::optional<uint32_t> strong_sample_num_words,
-      //                   uint32_t seed) {
-      //         return std::make_shared<ColdStartTextAugmentation>(
-      //             std::move(strong_column_names),
-      //             std::move(weak_column_names), std::move(label_column_name),
-      //             std::move(output_column_name),
-      //             ColdStartConfig(weak_min_len, weak_max_len, weak_chunk_len,
-      //                             weak_sample_num_words, weak_sample_reps,
-      //                             strong_max_len, strong_sample_num_words),
-      //             seed);
-      //       }),
-      //       py::arg("strong_columns"), py::arg("weak_columns"),
-      //       py::arg("label_column"), py::arg("output_column"),
-      //       py::arg("weak_min_len") = std::nullopt,
-      //       py::arg("weak_max_len") = std::nullopt,
-      //       py::arg("weak_chunk_len") = std::nullopt,
-      //       py::arg("weak_sample_num_words") = std::nullopt,
-      //       py::arg("weak_sample_reps") = 1,
-      //       py::arg("strong_max_len") = std::nullopt,
-      //       py::arg("strong_sample_num_words") = std::nullopt,
-      //       py::arg("seed") = 42803)
-=======
   py::class_<ColdStartConfig>(transformations_submodule, "ColdStartConfig")
       .def(py::init<std::optional<uint32_t>, std::optional<uint32_t>,
                     std::optional<uint32_t>, std::optional<uint32_t>, uint32_t,
@@ -444,7 +396,6 @@
            py::arg("output_column"),
            py::arg("config") = ColdStartConfig::longBothPhrases(),
            py::arg("seed") = global_random::nextSeed())
->>>>>>> 93457ff4
       .def("augment_single_row", &ColdStartTextAugmentation::augmentSingleRow,
            py::arg("strong_text"), py::arg("weak_text"),
            py::arg("row_id_salt") = global_random::nextSeed())
