--- conflicted
+++ resolved
@@ -398,24 +398,6 @@
              std::shared_ptr<VariableLengthConfig>>(  // NOLINT
       transformations_submodule, "VariableLengthConfig")
 #if THIRDAI_EXPOSE_ALL
-<<<<<<< HEAD
-      .def(py::init<size_t, size_t, std::optional<uint32_t>, size_t,
-                    std::optional<size_t>, uint32_t, bool, bool, uint32_t,
-                    float, float, float, float>(),
-           py::arg("covering_min_length") = 5,
-           py::arg("covering_max_length") = 40,
-           py::arg("max_covering_samples") = std::nullopt,
-           py::arg("slice_min_length") = 5,
-           py::arg("slice_max_length") = std::nullopt,
-           py::arg("num_slices") = 7, py::arg("add_whole_doc") = true,
-           py::arg("prefilter_punctuation") = true,
-           py::arg("strong_sample_num_words") = 3,
-           py::arg("stopword_removal_probability") = 0,
-           py::arg("stopword_insertion_probability") = 0,
-           py::arg("word_removal_probability") = 0,
-           py::arg("word_perturbation_probability") = 0)
-      .def("__str__", &VariableLengthConfig::to_string)
-=======
       .def(
           py::init<size_t, size_t, std::optional<uint32_t>, size_t,
                    std::optional<size_t>, uint32_t, bool, bool, uint32_t, float,
@@ -436,8 +418,8 @@
           py::arg("chars_duplicated") = 0,
           py::arg("chars_replace_with_adjacents") = 0
 
-      )
->>>>>>> 84766159
+          )
+      .def("__str__", &VariableLengthConfig::to_string)
 #else
       .def(py::init<>())
 #endif
