--- conflicted
+++ resolved
@@ -54,53 +54,4 @@
   std::optional<ColumnDimension> _dimension;
 };
 
-<<<<<<< HEAD
-class TokenArrayColumn final : public ArrayColumnImpl<uint32_t> {
- public:
-  explicit TokenArrayColumn(std::vector<std::vector<uint32_t>>&& data,
-                            std::optional<size_t> dim)
-      : ArrayColumnImpl<uint32_t>(
-            std::move(data),
-            dim ? std::make_optional<ColumnDimension>(*dim, false)
-                : std::nullopt) {
-    for (const auto& row : _data) {
-      for (uint32_t index : row) {
-        if (index >= _dimension->dim) {
-          throw std::invalid_argument("Invalid index " + std::to_string(index) +
-                                      " for TokenArrayColumn with dimension " +
-                                      std::to_string(_dimension->dim));
-        }
-      }
-    }
-  }
-
-  static auto make(std::vector<std::vector<uint32_t>>&& data,
-                   std::optional<size_t> dim) {
-    return std::make_shared<TokenArrayColumn>(std::move(data), dim);
-  }
-};
-
-class DecimalArrayColumn final : public ArrayColumnImpl<float> {
- public:
-  explicit DecimalArrayColumn(std::vector<std::vector<float>>&& data)
-      : ArrayColumnImpl<float>(std::move(data), ColumnDimension(0, true)) {
-    if (!_data.empty()) {
-      _dimension->dim = _data.front().size();
-
-      for (const auto& row : _data) {
-        if (row.size() != _dimension->dim) {
-          throw std::invalid_argument(
-              "Expected consistent dimension in DecimalArrayColumn.");
-        }
-      }
-    }
-  }
-
-  static auto make(std::vector<std::vector<float>>&& data) {
-    return std::make_shared<DecimalArrayColumn>(std::move(data));
-  }
-};
-
-=======
->>>>>>> 2ff95008
 }  // namespace thirdai::data