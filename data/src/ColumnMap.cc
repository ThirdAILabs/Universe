--- conflicted
+++ resolved
@@ -1,8 +1,4 @@
 #include "ColumnMap.h"
-<<<<<<< HEAD
-#include <data/src/columns/Column.h>
-=======
->>>>>>> be2a0b0c
 #include <data/src/columns/ValueColumns.h>
 #include <dataset/src/DataSource.h>
 #include <dataset/src/featurizers/ProcessorUtils.h>
@@ -32,35 +28,43 @@
   _num_rows = num_rows.value_or(0);
 }
 
-<<<<<<< HEAD
 ColumnMap ColumnMap::fromMapInput(const automl::MapInput& sample) {
   std::unordered_map<std::string, ColumnPtr> columns;
   for (const auto& [name, row] : sample) {
     columns[name] = ValueColumn<std::string>::make({row});
-=======
+  }
+
+  return ColumnMap(std::move(columns));
+}
+
+ColumnMap ColumnMap::fromMapInputBatch(const automl::MapInputBatch& samples) {
+  std::unordered_map<std::string, std::vector<std::string>> columns;
+
+  for (const auto& sample : samples) {
+    for (const auto& [name, row] : sample) {
+      columns[name].push_back(row);
+    }
+  }
+
+  std::unordered_map<std::string, ColumnPtr> column_map;
+  for (auto& [name, samples] : columns) {
+    column_map[name] = ValueColumn<std::string>::make(std::move(samples));
+  }
+
+  return ColumnMap(std::move(column_map));
+}
+
 template <typename T>
 ArrayColumnBasePtr<T> ColumnMap::getArrayColumn(const std::string& name) const {
   auto column = std::dynamic_pointer_cast<ArrayColumnBase<T>>(getColumn(name));
   if (!column) {
     throw std::invalid_argument("Column '" + name +
                                 "' cannot be converted to ArrayColumn.");
->>>>>>> be2a0b0c
-  }
+  }
+
   return column;
 }
 
-<<<<<<< HEAD
-  return ColumnMap(std::move(columns));
-}
-
-ColumnMap ColumnMap::fromMapInputBatch(const automl::MapInputBatch& samples) {
-  std::unordered_map<std::string, std::vector<std::string>> columns;
-
-  for (const auto& sample : samples) {
-    for (const auto& [name, row] : sample) {
-      columns[name].push_back(row);
-    }
-=======
 template ArrayColumnBasePtr<uint32_t> ColumnMap::getArrayColumn(
     const std::string&) const;
 template ArrayColumnBasePtr<float> ColumnMap::getArrayColumn(
@@ -75,6 +79,7 @@
     throw std::invalid_argument("Column '" + name +
                                 "' cannot be converted to ValueColumn.");
   }
+
   return column;
 }
 
@@ -92,27 +97,11 @@
     throw std::invalid_argument("Unable to find column with name '" + name +
                                 "'. ColumnMap contains columns " +
                                 formatColumnNames() + ".");
->>>>>>> be2a0b0c
-  }
+  }
+
   return _columns.at(name);
 }
 
-<<<<<<< HEAD
-  std::unordered_map<std::string, ColumnPtr> column_map;
-  for (auto& [name, samples] : columns) {
-    column_map[name] = ValueColumn<std::string>::make(std::move(samples));
-  }
-
-  return ColumnMap(std::move(column_map));
-}
-
-template <typename T>
-ArrayColumnBasePtr<T> ColumnMap::getArrayColumn(const std::string& name) const {
-  auto column = std::dynamic_pointer_cast<ArrayColumnBase<T>>(getColumn(name));
-  if (!column) {
-    throw std::invalid_argument("Column '" + name +
-                                "' cannot be converted to ArrayColumn.");
-=======
 bool ColumnMap::containsColumn(const std::string& name) const {
   return _columns.count(name);
 }
@@ -126,12 +115,19 @@
   _columns[name] = std::move(column);
 }
 
-std::vector<std::string> ColumnMap::columns() const {
-  std::vector<std::string> columns;
-  for (auto const& map_entry : _columns) {
-    columns.push_back(map_entry.first);
-  }
-  return columns;
+void ColumnMap::clear() {
+  _columns.clear();
+  _num_rows = 0;
+}
+
+bool ColumnMap::containsSameColumns(const ColumnMap& other) const {
+  if (_columns.size() != other._columns.size()) {
+    return false;
+  }
+
+  return std::all_of(
+      _columns.begin(), _columns.end(),
+      [&other](const auto& col) { return other.containsColumn(col.first); });
 }
 
 void ColumnMap::shuffle(uint32_t seed) {
@@ -141,25 +137,9 @@
 
   for (auto& [_, column] : _columns) {
     column->shuffle(permutation);
->>>>>>> be2a0b0c
-  }
-}
-
-<<<<<<< HEAD
-template ArrayColumnBasePtr<uint32_t> ColumnMap::getArrayColumn(
-    const std::string&) const;
-template ArrayColumnBasePtr<float> ColumnMap::getArrayColumn(
-    const std::string&) const;
-template ArrayColumnBasePtr<std::string> ColumnMap::getArrayColumn(
-    const std::string&) const;
-
-template <typename T>
-ValueColumnBasePtr<T> ColumnMap::getValueColumn(const std::string& name) const {
-  auto column = std::dynamic_pointer_cast<ValueColumnBase<T>>(getColumn(name));
-  if (!column) {
-    throw std::invalid_argument("Column '" + name +
-                                "' cannot be converted to ValueColumn.");
-=======
+  }
+}
+
 ColumnMap ColumnMap::concat(ColumnMap& other) {
   if (this == &other) {
     throw std::invalid_argument("Cannot concatenate a ColumnMap with itself.");
@@ -171,25 +151,8 @@
         "ColumnMap has columns " +
         formatColumnNames() + " and the other has columns " +
         other.formatColumnNames() + ".");
->>>>>>> be2a0b0c
-  }
-
-<<<<<<< HEAD
-template ValueColumnBasePtr<uint32_t> ColumnMap::getValueColumn(
-    const std::string&) const;
-template ValueColumnBasePtr<float> ColumnMap::getValueColumn(
-    const std::string&) const;
-template ValueColumnBasePtr<std::string> ColumnMap::getValueColumn(
-    const std::string&) const;
-template ValueColumnBasePtr<int64_t> ColumnMap::getValueColumn(
-    const std::string&) const;
-
-ColumnPtr ColumnMap::getColumn(const std::string& name) const {
-  if (!containsColumn(name)) {
-    throw std::invalid_argument("Unable to find column with name '" + name +
-                                "'. ColumnMap contains columns " +
-                                formatColumnNames() + ".");
-=======
+  }
+
   std::unordered_map<std::string, ColumnPtr> new_columns;
 
   for (auto& [name, column] : _columns) {
@@ -216,114 +179,12 @@
     auto [front, back] = column->split(starting_offset);
     front_columns[name] = front;
     back_columns[name] = back;
->>>>>>> be2a0b0c
   }
 
   clear();
 
   return {ColumnMap(std::move(front_columns)),
           ColumnMap(std::move(back_columns))};
-}
-
-<<<<<<< HEAD
-bool ColumnMap::containsColumn(const std::string& name) const {
-  return _columns.count(name);
-}
-
-void ColumnMap::setColumn(const std::string& name, ColumnPtr column) {
-  if (column->numRows() != _num_rows) {
-    throw std::invalid_argument(
-        "Cannot insert a Column with a different number of rows into a "
-        "ColumnMap.");
-  }
-  _columns[name] = std::move(column);
-=======
-void ColumnMap::clear() {
-  _columns.clear();
-  _num_rows = 0;
->>>>>>> be2a0b0c
-}
-
-bool ColumnMap::containsSameColumns(const ColumnMap& other) const {
-  if (_columns.size() != other._columns.size()) {
-    return false;
-  }
-
-  return std::all_of(
-      _columns.begin(), _columns.end(),
-      [&other](const auto& col) { return other.containsColumn(col.first); });
-}
-
-void ColumnMap::shuffle(uint32_t seed) {
-  std::vector<size_t> permutation(numRows());
-  std::iota(permutation.begin(), permutation.end(), 0);
-  std::shuffle(permutation.begin(), permutation.end(), std::mt19937{seed});
-
-  for (auto& [_, column] : _columns) {
-    column->shuffle(permutation);
-  }
-}
-
-ColumnMap ColumnMap::concat(ColumnMap& other) {
-  if (this == &other) {
-    throw std::invalid_argument("Cannot concatenate a ColumnMap with itself.");
-  }
-
-  if (!containsSameColumns(other)) {
-    throw std::invalid_argument(
-        "Cannot call concat on ColumnMaps with different columns. One "
-        "ColumnMap has columns " +
-        formatColumnNames() + " and the other has columns " +
-        other.formatColumnNames() + ".");
-  }
-
-  std::unordered_map<std::string, ColumnPtr> new_columns;
-
-  for (auto& [name, column] : _columns) {
-    new_columns[name] = column->concat(other.getColumn(name));
-  }
-
-  clear();
-  other.clear();
-
-  return ColumnMap(std::move(new_columns));
-}
-
-std::pair<ColumnMap, ColumnMap> ColumnMap::split(size_t starting_offset) {
-  if (starting_offset >= numRows()) {
-    throw std::invalid_argument(
-        "invalid split offset " + std::to_string(starting_offset) +
-        " for ColumnMap with " + std::to_string(numRows()) + " rows.");
-  }
-
-  std::unordered_map<std::string, ColumnPtr> front_columns;
-  std::unordered_map<std::string, ColumnPtr> back_columns;
-
-  for (auto& [name, column] : _columns) {
-    auto [front, back] = column->split(starting_offset);
-    front_columns[name] = front;
-    back_columns[name] = back;
-  }
-
-  clear();
-
-  return {ColumnMap(std::move(front_columns)),
-          ColumnMap(std::move(back_columns))};
-}
-
-void ColumnMap::clear() {
-  _columns.clear();
-  _num_rows = 0;
-}
-
-bool ColumnMap::containsSameColumns(const ColumnMap& other) const {
-  if (_columns.size() != other._columns.size()) {
-    return false;
-  }
-
-  return std::all_of(
-      _columns.begin(), _columns.end(),
-      [&other](const auto& col) { return other.containsColumn(col.first); });
 }
 
 ColumnMap ColumnMap::createStringColumnMapFromFile(
