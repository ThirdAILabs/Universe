--- conflicted
+++ resolved
@@ -22,16 +22,14 @@
         _output_column(std::move(output_column)),
         _max_tokens(max_tokens) {}
 
-<<<<<<< HEAD
   static std::shared_ptr<CountTokens> make(std::string input_column,
                                            std::string output_column,
                                            std::optional<uint32_t> max_tokens) {
     return std::make_shared<CountTokens>(std::move(input_column),
                                          std::move(output_column), max_tokens);
   }
-=======
+
   explicit CountTokens(const proto::data::CountTokens& count_tokens);
->>>>>>> e59a7a6f
 
   ColumnMap apply(ColumnMap columns, State& state) const final;
 
