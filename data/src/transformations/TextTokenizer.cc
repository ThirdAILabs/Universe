#include "TextTokenizer.h"
#include <cereal/archives/binary.hpp>
#include <cereal/types/base_class.hpp>
#include <cereal/types/memory.hpp>
#include <cereal/types/polymorphic.hpp>
#include <data/src/columns/ArrayColumns.h>
#include <utils/text/RegexPatterns.h>
#include <string>
#include <tuple>
#include <vector>

namespace thirdai::data {

TextTokenizer::TextTokenizer(std::string input_column,
                             std::string output_indices,
                             std::optional<std::string> output_values,
                             dataset::TextTokenizerPtr tokenizer,
                             dataset::TextEncoderPtr encoder, bool lowercase,
                             bool cleaner, size_t dim)
    : _input_column(std::move(input_column)),
      _output_indices(std::move(output_indices)),
      _output_values(std::move(output_values)),
      _tokenizer(std::move(tokenizer)),
      _encoder(std::move(encoder)),
      _lowercase(lowercase),
      _cleaner(cleaner),
      _dim(dim) {}

ColumnMap TextTokenizer::apply(ColumnMap columns, State& state) const {
  (void)state;

  auto text_col = columns.getValueColumn<std::string>(_input_column);

  std::vector<std::vector<uint32_t>> output_indices(text_col->numRows());

  std::vector<std::vector<float>> output_values;
  if (_output_values) {
    output_values.assign(text_col->numRows(), {});
  }

#pragma omp parallel for default(none) \
    shared(text_col, output_indices, output_values) if (columns.numRows() > 1)
  for (size_t i = 0; i < text_col->numRows(); i++) {
    std::string string = text_col->value(i);

    if (_cleaner) {
      string = text::nltkWordTokenize(string);
    }

    if (_lowercase) {
      string = text::lower(string);
    }

    std::vector<uint32_t> tokens = _tokenizer->tokenize(string);
    std::vector<uint32_t> indices = _encoder->encode(tokens);
    dataset::token_encoding::mod(indices, _dim);

    if (_output_values) {
      // Deduplicating indices can provide a speedup on longer texts, this
      // method also has the added benefit of sorting the indices for better
      // memory access patterns too.
      auto [dedup_indices, dedup_values] =
          deduplicateIndices(std::move(indices));
      output_indices[i] = std::move(dedup_indices);
      output_values[i] = std::move(dedup_values);
    } else {
      output_indices[i] = std::move(indices);
    }
  }

  auto indices_col =
      ArrayColumn<uint32_t>::make(std::move(output_indices), _dim);
  columns.setColumn(_output_indices, indices_col);

  if (_output_values) {
    auto values_col = ArrayColumn<float>::make(std::move(output_values));
    columns.setColumn(*_output_values, values_col);
  }

  return columns;
}

void TextTokenizer::buildExplanationMap(const ColumnMap& input, State& state,
                                        ExplanationMap& explanations) const {
  (void)state;

  const std::string& text =
      input.getValueColumn<std::string>(_input_column)->value(0);

  std::vector<uint32_t> tokens = _tokenizer->tokenize(text);
  std::vector<uint32_t> indices = _encoder->encode(tokens);
  dataset::token_encoding::mod(indices, _dim);

  for (const auto& index : indices) {
    uint32_t token = _encoder->undoEncoding(tokens, index, _dim);
    auto word = _tokenizer->getResponsibleWord(text, token);

    explanations.store(_output_indices, index,
                       "word '" + word + "' from " +
                           explanations.explain(_input_column, text));
  }
}

std::pair<std::vector<uint32_t>, std::vector<float>>
TextTokenizer::deduplicateIndices(std::vector<uint32_t>&& tokens) {
  if (tokens.empty()) {
    return {{}, {}};
  }

  std::sort(tokens.begin(), tokens.end());

  std::vector<uint32_t> indices;
  std::vector<float> values;

  uint32_t curr_token = tokens.front();
  float count = 0.0;
  for (uint32_t token : tokens) {
    if (token == curr_token) {
      count++;
    } else {
      indices.push_back(curr_token);
      values.push_back(count);
      curr_token = token;
      count = 1.0;
    }
  }
  indices.push_back(curr_token);
  values.push_back(count);

  return {std::move(indices), std::move(values)};
}

template void TextTokenizer::serialize(cereal::BinaryInputArchive&);
template void TextTokenizer::serialize(cereal::BinaryOutputArchive&);

template <class Archive>
void TextTokenizer::serialize(Archive& archive) {
  archive(cereal::base_class<Transformation>(this), _input_column,
          _output_indices, _output_values, _tokenizer, _encoder, _lowercase,
<<<<<<< HEAD
          _cleaner, _dim);
=======
          _clean_text, _dim);
>>>>>>> df6913b7
}

}  // namespace thirdai::data

CEREAL_REGISTER_TYPE(thirdai::data::TextTokenizer)<|MERGE_RESOLUTION|>--- conflicted
+++ resolved
@@ -137,11 +137,7 @@
 void TextTokenizer::serialize(Archive& archive) {
   archive(cereal::base_class<Transformation>(this), _input_column,
           _output_indices, _output_values, _tokenizer, _encoder, _lowercase,
-<<<<<<< HEAD
-          _cleaner, _dim);
-=======
           _clean_text, _dim);
->>>>>>> df6913b7
 }
 
 }  // namespace thirdai::data
