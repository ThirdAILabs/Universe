--- conflicted
+++ resolved
@@ -50,12 +50,9 @@
     dataset::token_encoding::mod(indices, _dim);
 
     if (_output_values) {
-<<<<<<< HEAD
-=======
       // Deduplicating indices can provide a speedup on longer texts, this
       // method also has the added benefit of sorting the indices for better
       // memory access patterns too.
->>>>>>> 0259d11c
       auto [dedup_indices, dedup_values] =
           deduplicateIndices(std::move(indices));
       output_indices[i] = std::move(dedup_indices);
