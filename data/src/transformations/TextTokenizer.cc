#include "TextTokenizer.h"
#include <data/src/columns/ArrayColumns.h>
#include <dataset/src/blocks/text/TextEncoder.h>
#include <dataset/src/blocks/text/TextTokenizer.h>
#include <dataset/src/blocks/text/WordpieceTokenizer.h>
#include <proto/tokenizers.pb.h>
#include <stdexcept>
#include <string>
#include <tuple>
#include <vector>

namespace thirdai::data {

TextTokenizer::TextTokenizer(std::string input_column,
                             std::string output_indices,
                             std::optional<std::string> output_values,
                             dataset::TextTokenizerPtr tokenizer,
                             dataset::TextEncoderPtr encoder, bool lowercase,
                             size_t dim)
    : _input_column(std::move(input_column)),
      _output_indices(std::move(output_indices)),
      _output_values(std::move(output_values)),
      _tokenizer(std::move(tokenizer)),
      _encoder(std::move(encoder)),
      _lowercase(lowercase),
      _dim(dim) {}

TextTokenizer::TextTokenizer(const proto::data::TextTokenizer& text)
    : _input_column(text.input_column()),
      _output_column(text.output_column()),
      _lowercase(text.lowercase()),
      _dim(text.dim()) {
  switch (text.tokenizer().tokenizer_case()) {
    case proto::data::Tokenizer::kWordpiece:
      _tokenizer = std::make_shared<dataset::WordpieceTokenizer>(
          text.tokenizer().wordpiece());
      break;
    case proto::data::Tokenizer::kSplit:
      _tokenizer = dataset::NaiveSplitTokenizer::make(
          text.tokenizer().split().delimiter());
      break;
    case proto::data::Tokenizer::kWordPunct:
      _tokenizer = dataset::WordPunctTokenizer::make();
      break;
    case proto::data::Tokenizer::kCharKgram:
      _tokenizer =
          dataset::CharKGramTokenizer::make(text.tokenizer().char_kgram().k());
      break;
    default:
      throw std::invalid_argument(
          "Invalid text tokenizer specified in fromProto.");
  }

  switch (text.encoder().encoder_case()) {
    case proto::data::TextEncoder::kNgram:
      _encoder = dataset::NGramEncoder::make(text.encoder().ngram().n());
      break;
    case proto::data::TextEncoder::kPairgram:
      _encoder = dataset::PairGramEncoder::make();
      break;
    default:
      throw std::invalid_argument(
          "Invalid text encoder specified in fromProto.");
  }
}

ColumnMap TextTokenizer::apply(ColumnMap columns, State& state) const {
  (void)state;

  auto text_col = columns.getValueColumn<std::string>(_input_column);

  std::vector<std::vector<uint32_t>> output_indices(text_col->numRows());

  std::vector<std::vector<float>> output_values;
  if (_output_values) {
    output_values.assign(text_col->numRows(), {});
  }

#pragma omp parallel for default(none) \
    shared(text_col, output_indices, output_values) if (columns.numRows() > 1)
  for (size_t i = 0; i < text_col->numRows(); i++) {
    std::string string = text_col->value(i);

    if (_lowercase) {
      string = text::lower(string);
    }

    std::vector<uint32_t> tokens = _tokenizer->tokenize(string);
    std::vector<uint32_t> indices = _encoder->encode(tokens);
    dataset::token_encoding::mod(indices, _dim);

    if (_output_values) {
      // Deduplicating indices can provide a speedup on longer texts, this
      // method also has the added benefit of sorting the indices for better
      // memory access patterns too.
      auto [dedup_indices, dedup_values] =
          deduplicateIndices(std::move(indices));
      output_indices[i] = std::move(dedup_indices);
      output_values[i] = std::move(dedup_values);
    } else {
      output_indices[i] = std::move(indices);
    }
  }

  auto indices_col =
      ArrayColumn<uint32_t>::make(std::move(output_indices), _dim);
  columns.setColumn(_output_indices, indices_col);

  if (_output_values) {
    auto values_col = ArrayColumn<float>::make(std::move(output_values));
    columns.setColumn(*_output_values, values_col);
  }

  return columns;
}

void TextTokenizer::buildExplanationMap(const ColumnMap& input, State& state,
                                        ExplanationMap& explanations) const {
  (void)state;

  const std::string& text =
      input.getValueColumn<std::string>(_input_column)->value(0);

  std::vector<uint32_t> tokens = _tokenizer->tokenize(text);
  std::vector<uint32_t> indices = _encoder->encode(tokens);
  dataset::token_encoding::mod(indices, _dim);

  for (const auto& index : indices) {
    uint32_t token = _encoder->undoEncoding(tokens, index, _dim);
    auto word = _tokenizer->getResponsibleWord(text, token);

    explanations.store(_output_indices, index,
                       "word '" + word + "' from " +
                           explanations.explain(_input_column, text));
  }
}

<<<<<<< HEAD
proto::data::Transformation* TextTokenizer::toProto() const {
  auto* transformation = new proto::data::Transformation();
  auto* text = transformation->mutable_text_tokenizer();

  text->set_input_column(_input_column);
  text->set_output_column(_output_column);
  text->set_allocated_tokenizer(_tokenizer->toProto());
  text->set_allocated_encoder(_encoder->toProto());
  text->set_lowercase(_lowercase);
  text->set_dim(_dim);
=======
std::pair<std::vector<uint32_t>, std::vector<float>>
TextTokenizer::deduplicateIndices(std::vector<uint32_t>&& tokens) {
  if (tokens.empty()) {
    return {{}, {}};
  }

  std::sort(tokens.begin(), tokens.end());

  std::vector<uint32_t> indices;
  std::vector<float> values;

  uint32_t curr_token = tokens.front();
  float count = 0.0;
  for (uint32_t token : tokens) {
    if (token == curr_token) {
      count++;
    } else {
      indices.push_back(curr_token);
      values.push_back(count);
      curr_token = token;
      count = 1.0;
    }
  }
  indices.push_back(curr_token);
  values.push_back(count);

  return {std::move(indices), std::move(values)};
}

template void TextTokenizer::serialize(cereal::BinaryInputArchive&);
template void TextTokenizer::serialize(cereal::BinaryOutputArchive&);

template <class Archive>
void TextTokenizer::serialize(Archive& archive) {
  archive(cereal::base_class<Transformation>(this), _input_column,
          _output_indices, _output_values, _tokenizer, _encoder, _lowercase,
          _dim);
}
>>>>>>> a0a43daf

  return transformation;
}

}  // namespace thirdai::data<|MERGE_RESOLUTION|>--- conflicted
+++ resolved
@@ -135,7 +135,6 @@
   }
 }
 
-<<<<<<< HEAD
 proto::data::Transformation* TextTokenizer::toProto() const {
   auto* transformation = new proto::data::Transformation();
   auto* text = transformation->mutable_text_tokenizer();
@@ -146,7 +145,10 @@
   text->set_allocated_encoder(_encoder->toProto());
   text->set_lowercase(_lowercase);
   text->set_dim(_dim);
-=======
+
+  return transformation;
+}
+
 std::pair<std::vector<uint32_t>, std::vector<float>>
 TextTokenizer::deduplicateIndices(std::vector<uint32_t>&& tokens) {
   if (tokens.empty()) {
@@ -176,18 +178,4 @@
   return {std::move(indices), std::move(values)};
 }
 
-template void TextTokenizer::serialize(cereal::BinaryInputArchive&);
-template void TextTokenizer::serialize(cereal::BinaryOutputArchive&);
-
-template <class Archive>
-void TextTokenizer::serialize(Archive& archive) {
-  archive(cereal::base_class<Transformation>(this), _input_column,
-          _output_indices, _output_values, _tokenizer, _encoder, _lowercase,
-          _dim);
-}
->>>>>>> a0a43daf
-
-  return transformation;
-}
-
 }  // namespace thirdai::data