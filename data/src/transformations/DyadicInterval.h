--- conflicted
+++ resolved
@@ -21,14 +21,15 @@
 
   ColumnMap inferenceFeaturization(ColumnMap columns) const;
 
-<<<<<<< HEAD
   static std::string type() { return "dyadic_interval"; }
-=======
+
   std::optional<std::string> getPromptColumn() { return _prompt_column; }
+
   std::optional<std::string> getContextColumn() { return _context_column; }
+
   std::string getTargetColumn() { return _target_column; }
+
   std::string getInputColumn() { return _input_column; }
->>>>>>> ddeb3f39
 
  private:
   static std::vector<size_t> computeOffsets(
