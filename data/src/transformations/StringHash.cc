#include "StringHash.h"
#include <hashing/src/MurmurHash.h>
#include <data/src/ColumnMap.h>
#include <data/src/columns/ArrayColumns.h>
#include <data/src/columns/Column.h>
#include <data/src/columns/ValueColumns.h>
#include <dataset/src/utils/CsvParser.h>
#include <string>

namespace thirdai::data {

<<<<<<< HEAD
StringHash::StringHash(const proto::data::StringHash& string_hash)
    : _input_column_name(string_hash.input_column()),
      _output_column_name(string_hash.output_column()),
      _seed(string_hash.seed()) {
  if (string_hash.has_hash_range()) {
    _output_range = string_hash.hash_range();
  }
}
=======
using dataset::parsers::CSV::parseLine;
>>>>>>> f58ac4c6

ColumnMap StringHash::apply(ColumnMap columns, State& state) const {
  (void)state;

  auto column = columns.getValueColumn<std::string>(_input_column_name);

  if (_delimiter) {
    std::vector<std::vector<uint32_t>> hashed_values(column->numRows());

#pragma omp parallel for default(none) shared(column, hashed_values)
    for (uint64_t i = 0; i < column->numRows(); i++) {
      auto values = parseLine(column->value(i), *_delimiter);
      hashed_values[i].reserve(values.size());

      for (const auto& value : values) {
        hashed_values[i].push_back(hash(value));
      }
    }

    auto output_column =
        ArrayColumn<uint32_t>::make(std::move(hashed_values), _output_range);

    columns.setColumn(_output_column_name, output_column);

  } else {
    std::vector<uint32_t> hashed_values(column->numRows());

#pragma omp parallel for default(none) shared(column, hashed_values)
    for (uint64_t i = 0; i < column->numRows(); i++) {
      hashed_values[i] = hash(column->value(i));
    }

    auto output_column =
        ValueColumn<uint32_t>::make(std::move(hashed_values), _output_range);

    columns.setColumn(_output_column_name, output_column);
  }

  return columns;
}

uint32_t StringHash::hash(const std::string& str) const {
  uint32_t hash = hashing::MurmurHash(str.data(), str.length(), _seed);
  if (_output_range) {
    return hash % *_output_range;
  }
  return hash;
}

<<<<<<< HEAD
proto::data::Transformation* StringHash::toProto() const {
  auto* transformation = new proto::data::Transformation();
  auto* string_hash = transformation->mutable_string_hash();

  string_hash->set_input_column(_input_column_name);
  string_hash->set_output_column(_output_column_name);

  if (_output_range) {
    string_hash->set_hash_range(*_output_range);
  }

  string_hash->set_seed(_seed);

  return transformation;
=======
void StringHash::buildExplanationMap(const ColumnMap& input, State& state,
                                     ExplanationMap& explanations) const {
  (void)state;

  const auto& str =
      input.getValueColumn<std::string>(_input_column_name)->value(0);

  explanations.store(_output_column_name, hash(str),
                     "item '" + str + "' from " +
                         explanations.explain(_input_column_name, str));
>>>>>>> f58ac4c6
}

}  // namespace thirdai::data<|MERGE_RESOLUTION|>--- conflicted
+++ resolved
@@ -9,7 +9,6 @@
 
 namespace thirdai::data {
 
-<<<<<<< HEAD
 StringHash::StringHash(const proto::data::StringHash& string_hash)
     : _input_column_name(string_hash.input_column()),
       _output_column_name(string_hash.output_column()),
@@ -17,10 +16,12 @@
   if (string_hash.has_hash_range()) {
     _output_range = string_hash.hash_range();
   }
+  if (string_hash.has_delimiter()) {
+    _delimiter = string_hash.delimiter();
+  }
 }
-=======
+
 using dataset::parsers::CSV::parseLine;
->>>>>>> f58ac4c6
 
 ColumnMap StringHash::apply(ColumnMap columns, State& state) const {
   (void)state;
@@ -70,7 +71,18 @@
   return hash;
 }
 
-<<<<<<< HEAD
+void StringHash::buildExplanationMap(const ColumnMap& input, State& state,
+                                     ExplanationMap& explanations) const {
+  (void)state;
+
+  const auto& str =
+      input.getValueColumn<std::string>(_input_column_name)->value(0);
+
+  explanations.store(_output_column_name, hash(str),
+                     "item '" + str + "' from " +
+                         explanations.explain(_input_column_name, str));
+}
+
 proto::data::Transformation* StringHash::toProto() const {
   auto* transformation = new proto::data::Transformation();
   auto* string_hash = transformation->mutable_string_hash();
@@ -82,21 +94,13 @@
     string_hash->set_hash_range(*_output_range);
   }
 
+  if (_delimiter) {
+    string_hash->set_delimiter(*_delimiter);
+  }
+
   string_hash->set_seed(_seed);
 
   return transformation;
-=======
-void StringHash::buildExplanationMap(const ColumnMap& input, State& state,
-                                     ExplanationMap& explanations) const {
-  (void)state;
-
-  const auto& str =
-      input.getValueColumn<std::string>(_input_column_name)->value(0);
-
-  explanations.store(_output_column_name, hash(str),
-                     "item '" + str + "' from " +
-                         explanations.explain(_input_column_name, str));
->>>>>>> f58ac4c6
 }
 
 }  // namespace thirdai::data