--- conflicted
+++ resolved
@@ -1,9 +1,6 @@
 #include "MachLabel.h"
 #include <cereal/archives/binary.hpp>
-<<<<<<< HEAD
-=======
 #include <cereal/types/base_class.hpp>
->>>>>>> e29cb0af
 #include <data/src/columns/ArrayColumns.h>
 #include <exception>
 
@@ -56,13 +53,8 @@
 
 template <class Archive>
 void MachLabel::serialize(Archive& archive) {
-<<<<<<< HEAD
-  archive(cereal::base_class<Transformation>(this), _input_column,
-          _output_column);
-=======
   archive(cereal::base_class<Transformation>(this), _input_column_name,
           _output_column_name);
->>>>>>> e29cb0af
 }
 
 }  // namespace thirdai::data
