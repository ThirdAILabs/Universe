--- conflicted
+++ resolved
@@ -54,7 +54,18 @@
   return (value - _inclusive_min_value) / _binsize;
 }
 
-<<<<<<< HEAD
+void BinningTransformation::buildExplanationMap(
+    const ColumnMap& input, State& state, ExplanationMap& explanations) const {
+  (void)state;
+
+  float value = input.getValueColumn<float>(_input_column_name)->value(0);
+  uint32_t bin = getBin(value).value();
+
+  explanations.store(
+      _output_column_name, bin,
+      explanations.explain(_input_column_name, /* feature_index= */ 0));
+}
+
 proto::data::Transformation* BinningTransformation::toProto() const {
   auto* transformation = new proto::data::Transformation();
   auto* binning = transformation->mutable_binning();
@@ -67,18 +78,6 @@
   binning->set_num_bins(_num_bins);
 
   return transformation;
-=======
-void BinningTransformation::buildExplanationMap(
-    const ColumnMap& input, State& state, ExplanationMap& explanations) const {
-  (void)state;
-
-  float value = input.getValueColumn<float>(_input_column_name)->value(0);
-  uint32_t bin = getBin(value).value();
-
-  explanations.store(
-      _output_column_name, bin,
-      explanations.explain(_input_column_name, /* feature_index= */ 0));
->>>>>>> f58ac4c6
 }
 
 }  // namespace thirdai::data