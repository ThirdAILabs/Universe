#include "StringCast.h"
#include <data/src/ColumnMap.h>
#include <data/src/columns/ArrayColumns.h>
#include <data/src/columns/Column.h>
#include <data/src/columns/ValueColumns.h>
#include <data/src/transformations/Transformation.h>
#include <dataset/src/utils/TimeUtils.h>
#include <proto/string_cast.pb.h>
#include <utils/StringManipulation.h>
#include <exception>
#include <stdexcept>
#include <string>
#include <type_traits>

namespace thirdai::data {

std::exception_ptr formatParseError(const std::string& row,
                                    const std::string& column) {
  return std::make_exception_ptr(std::invalid_argument(
      "Invalid row '" + row + "' in column '" + column + "'."));
}

template <>
CastToValue<uint32_t>::CastToValue(std::string input_column_name,
                                   std::string output_column_name,
                                   std::optional<size_t> dim)
    : _input_column_name(std::move(input_column_name)),
      _output_column_name(std::move(output_column_name)),
      _dim(dim) {}

template <>
CastToValue<float>::CastToValue(std::string input_column_name,
                                std::string output_column_name)
    : _input_column_name(std::move(input_column_name)),
      _output_column_name(std::move(output_column_name)) {}

template <>
CastToValue<int64_t>::CastToValue(std::string input_column_name,
                                  std::string output_column_name,
                                  std::string format)
    : _input_column_name(std::move(input_column_name)),
      _output_column_name(std::move(output_column_name)),
      _format(std::move(format)) {}

template <typename T>
ColumnMap CastToValue<T>::apply(ColumnMap columns, State& state) const {
  (void)state;

  auto str_column = columns.getValueColumn<std::string>(_input_column_name);

  std::vector<T> rows(str_column->numRows());

  std::exception_ptr error;

#pragma omp parallel for default(none) \
    shared(str_column, rows, error) if (columns.numRows() > 1)
  for (size_t i = 0; i < str_column->numRows(); i++) {
    try {
      rows[i] = parse(str_column->value(i));
    } catch (...) {
#pragma omp critical
      error = formatParseError(str_column->value(i), _input_column_name);
    }
  }

  if (error) {
    std::rethrow_exception(error);
  }

  auto output_column = makeColumn(std::move(rows));
  columns.setColumn(_output_column_name, std::move(output_column));

  return columns;
}

template <>
uint32_t CastToValue<uint32_t>::parse(const std::string& row) const {
  return std::stoul(row);
}

template <>
float CastToValue<float>::parse(const std::string& row) const {
  if (row.empty()) {
    return 0.0;  // Handles missing values in tabular datasets.
  }
  return std::stof(row);
}

template <>
int64_t CastToValue<int64_t>::parse(const std::string& row) const {
  return dataset::TimeObject(row, _format).secondsSinceEpoch();
}

template <>
ColumnPtr CastToValue<uint32_t>::makeColumn(
    std::vector<uint32_t>&& rows) const {
  return ValueColumn<uint32_t>::make(std::move(rows), _dim);
}

template <typename T>
ColumnPtr CastToValue<T>::makeColumn(std::vector<T>&& rows) const {
  return ValueColumn<T>::make(std::move(rows));
}

template <>
void CastToValue<uint32_t>::buildExplanationMap(
    const ColumnMap& input, State& state, ExplanationMap& explanations) const {
  (void)state;

  const std::string& value =
      input.getValueColumn<std::string>(_input_column_name)->value(0);

  std::string explanation = "token " + value + " from " +
                            explanations.explain(_input_column_name, value);

  explanations.store(_output_column_name, parse(value), explanation);
}

template <>
void CastToValue<float>::buildExplanationMap(
    const ColumnMap& input, State& state, ExplanationMap& explanations) const {
  (void)state;

  const std::string& value =
      input.getValueColumn<std::string>(_input_column_name)->value(0);

  std::string explanation = "decimal " + value + " from " +
                            explanations.explain(_input_column_name, value);

  explanations.store(_output_column_name,
                     /* feature_index = */ 0, explanation);
}

template <>
void CastToValue<int64_t>::buildExplanationMap(
    const ColumnMap& input, State& state, ExplanationMap& explanations) const {
  (void)state;

  const std::string& value =
      input.getValueColumn<std::string>(_input_column_name)->value(0);

  std::string explanation = "timestamp " + value + " from " +
                            explanations.explain(_input_column_name, value);

  explanations.store(_output_column_name,
                     /* feature_index = */ 0, explanation);
}

template <typename T>
<<<<<<< HEAD
proto::data::Transformation* CastToValue<T>::toProto() const {
  auto* transformation = new proto::data::Transformation();

  auto* cast = transformation->mutable_string_cast();

  cast->set_target(protoTargetType());

  cast->set_input_column(_input_column_name);
  cast->set_output_column(_output_column_name);

  if (_dim) {
    cast->set_dim(*_dim);
  }

  if constexpr (std::is_same_v<decltype(_format), std::string>) {
    cast->set_format(_format);
  }

  return transformation;
=======
template <class Archive>
void CastToValue<T>::serialize(Archive& archive) {
  archive(cereal::base_class<Transformation>(this), _input_column_name,
          _output_column_name, _dim);
  if constexpr (std::is_same_v<T, int64_t>) {
    archive(_format);
  }
>>>>>>> a28ae2c7
}

template <>
proto::data::StringCast::TargetType CastToValue<uint32_t>::protoTargetType()
    const {
  return proto::data::StringCast::TargetType::StringCast_TargetType_TOKEN;
}

template <>
proto::data::StringCast::TargetType CastToValue<float>::protoTargetType()
    const {
  return proto::data::StringCast::TargetType::StringCast_TargetType_DECIMAL;
}

template <>
proto::data::StringCast::TargetType CastToValue<int64_t>::protoTargetType()
    const {
  return proto::data::StringCast::TargetType::StringCast_TargetType_TIMESTAMP;
}

template class CastToValue<uint32_t>;
template class CastToValue<float>;
template class CastToValue<int64_t>;

template <typename T>
CastToArray<T>::CastToArray(std::string input_column_name,
                            std::string output_column_name, char delimiter,
                            std::optional<size_t> dim)
    : _input_column_name(std::move(input_column_name)),
      _output_column_name(std::move(output_column_name)),
      _delimiter(delimiter),
      _dim(dim) {}

template <typename T>
ColumnMap CastToArray<T>::apply(ColumnMap columns, State& state) const {
  (void)state;

  auto str_column = columns.getValueColumn<std::string>(_input_column_name);

  std::vector<std::vector<T>> rows(str_column->numRows());

  std::exception_ptr error;

#pragma omp parallel for default(none) \
    shared(str_column, rows, error) if (columns.numRows() > 1)
  for (size_t i = 0; i < str_column->numRows(); i++) {
    try {
      for (const auto& item : text::split(str_column->value(i), _delimiter)) {
        rows[i].push_back(parse(item));
      }
    } catch (...) {
#pragma omp critical
      error = formatParseError(str_column->value(i), _input_column_name);
    }
  }

  if (error) {
    std::rethrow_exception(error);
  }

  auto output_column = makeColumn(std::move(rows));
  columns.setColumn(_output_column_name, std::move(output_column));

  return columns;
}

template <>
uint32_t CastToArray<uint32_t>::parse(const std::string& row) const {
  return std::stoul(row);
}

template <>
float CastToArray<float>::parse(const std::string& row) const {
  return std::stof(row);
}

template <typename T>
ColumnPtr CastToArray<T>::makeColumn(std::vector<std::vector<T>>&& rows) const {
  return ArrayColumn<T>::make(std::move(rows), _dim);
}

template <>
void CastToArray<uint32_t>::buildExplanationMap(
    const ColumnMap& input, State& state, ExplanationMap& explanations) const {
  (void)state;

  std::string input_str =
      input.getValueColumn<std::string>(_input_column_name)->value(0);

  for (const auto& item : text::split(input_str, _delimiter)) {
    std::string explanation =
        "token " + item + " from " +
        explanations.explain(_input_column_name, input_str);

    explanations.store(_output_column_name, parse(item), explanation);
  }
}

template <>
void CastToArray<float>::buildExplanationMap(
    const ColumnMap& input, State& state, ExplanationMap& explanations) const {
  (void)state;

  std::string input_str =
      input.getValueColumn<std::string>(_input_column_name)->value(0);

  size_t index = 0;
  for (const auto& item : text::split(input_str, _delimiter)) {
    std::string explanation =
        "decimal " + item + " from " +
        explanations.explain(_input_column_name, input_str);

    explanations.store(_output_column_name, index++, explanation);
  }
}

template <typename T>
proto::data::Transformation* CastToArray<T>::toProto() const {
  auto* transformation = new proto::data::Transformation();

  auto* cast = transformation->mutable_string_cast();

  cast->set_target(protoTargetType());

  cast->set_input_column(_input_column_name);
  cast->set_output_column(_output_column_name);
  cast->set_delimiter(_delimiter);

  if (_dim) {
    cast->set_dim(*_dim);
  }

  return transformation;
}

template <>
proto::data::StringCast::TargetType CastToArray<uint32_t>::protoTargetType()
    const {
  return proto::data::StringCast::TargetType::StringCast_TargetType_TOKEN_ARRAY;
}

template <>
proto::data::StringCast::TargetType CastToArray<float>::protoTargetType()
    const {
  return proto::data::StringCast::TargetType::
      StringCast_TargetType_DECIMAL_ARRAY;
}

template class CastToArray<uint32_t>;
template class CastToArray<float>;

}  // namespace thirdai::data<|MERGE_RESOLUTION|>--- conflicted
+++ resolved
@@ -147,7 +147,6 @@
 }
 
 template <typename T>
-<<<<<<< HEAD
 proto::data::Transformation* CastToValue<T>::toProto() const {
   auto* transformation = new proto::data::Transformation();
 
@@ -167,15 +166,6 @@
   }
 
   return transformation;
-=======
-template <class Archive>
-void CastToValue<T>::serialize(Archive& archive) {
-  archive(cereal::base_class<Transformation>(this), _input_column_name,
-          _output_column_name, _dim);
-  if constexpr (std::is_same_v<T, int64_t>) {
-    archive(_format);
-  }
->>>>>>> a28ae2c7
 }
 
 template <>
