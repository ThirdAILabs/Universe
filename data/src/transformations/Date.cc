#include "Date.h"
#include <data/src/columns/ArrayColumns.h>
#include <dataset/src/utils/TimeUtils.h>
#include <exception>
#include <string>

namespace thirdai::data {

static constexpr uint32_t DAYS_IN_WEEK = 7;
static constexpr uint32_t MONTHS_IN_YEAR = 12;
static constexpr uint32_t WEEKS_IN_MONTH = 5;
static constexpr uint32_t WEEKS_IN_YEAR = 53;

using dataset::TimeObject;

uint32_t dayOfWeek(const TimeObject& time) {
  return (time.secondsSinceEpoch() / TimeObject::SECONDS_IN_DAY) % 7;
}

uint32_t weekOfMonth(const TimeObject& time) {
  return time.dayOfMonthZeroIndexed() / 7;
}

uint32_t weekOfYear(const TimeObject& time) { return time.dayOfYear() / 7; }

Date::Date(std::string input_column_name, std::string output_column_name,
           std::string format)
    : _input_column_name(std::move(input_column_name)),
      _output_column_name(std::move(output_column_name)),
      _format(std::move(format)) {}

Date::Date(const proto::data::Date& date)
    : _input_column_name(date.input_column()),
      _output_column_name(date.output_column()),
      _format(date.format()) {}

ColumnMap Date::apply(ColumnMap columns, State& state) const {
  (void)state;

  auto dates = columns.getValueColumn<std::string>(_input_column_name);

  std::vector<std::vector<uint32_t>> date_attributes(columns.numRows());

  std::exception_ptr error;

#pragma omp parallel for default(none) shared(dates, date_attributes, error)
  for (size_t i = 0; i < dates->numRows(); i++) {
    try {
      TimeObject time(dates->value(i), _format);

      uint32_t day_of_week = dayOfWeek(time);

      uint32_t month = time.month();
      month += DAYS_IN_WEEK;

      uint32_t week_of_month = weekOfMonth(time);
      week_of_month += DAYS_IN_WEEK + MONTHS_IN_YEAR;

      uint32_t week_of_year = weekOfYear(time);
      week_of_year += DAYS_IN_WEEK + MONTHS_IN_YEAR + WEEKS_IN_MONTH;

      date_attributes[i] = {day_of_week, month, week_of_month, week_of_year};
    } catch (...) {
#pragma omp critical
      error = std::current_exception();
    }
  }

  if (error) {
    std::rethrow_exception(error);
  }

  auto output = ArrayColumn<uint32_t>::make(
      std::move(date_attributes),
      DAYS_IN_WEEK + MONTHS_IN_YEAR + WEEKS_IN_MONTH + WEEKS_IN_YEAR);
  columns.setColumn(_output_column_name, output);

  return columns;
}

<<<<<<< HEAD
proto::data::Transformation* Date::toProto() const {
  auto* transformation = new proto::data::Transformation();
  auto* date = transformation->mutable_date();

  date->set_input_column(_input_column_name);
  date->set_output_column(_output_column_name);
  date->set_format(_format);
=======
void Date::buildExplanationMap(const ColumnMap& input, State& state,
                               ExplanationMap& explanation) const {
  (void)state;

  auto output = apply(input, state);

  const auto& time_str =
      input.getValueColumn<std::string>(_input_column_name)->value(0);
  TimeObject time(
      input.getValueColumn<std::string>(_input_column_name)->value(0), _format);

  auto date_attributes =
      output.getArrayColumn<uint32_t>(_output_column_name)->row(0);

  std::string origin = explanation.explain(_input_column_name, time_str);

  explanation.store(_output_column_name, date_attributes[0],
                    "day of the week = " + std::to_string(dayOfWeek(time)) +
                        " from " + origin);

  explanation.store(_output_column_name, date_attributes[1],
                    "month of the year = " + std::to_string(time.month()) +
                        " from " + origin);

  explanation.store(_output_column_name, date_attributes[2],
                    "week of the month = " + std::to_string(weekOfMonth(time)) +
                        " from " + origin);

  explanation.store(_output_column_name, date_attributes[3],
                    "week of the year = " + std::to_string(weekOfYear(time)) +
                        " from " + origin);
}

template void Date::serialize(cereal::BinaryInputArchive&);
template void Date::serialize(cereal::BinaryOutputArchive&);
>>>>>>> f58ac4c6

  return transformation;
}

}  // namespace thirdai::data<|MERGE_RESOLUTION|>--- conflicted
+++ resolved
@@ -78,15 +78,6 @@
   return columns;
 }
 
-<<<<<<< HEAD
-proto::data::Transformation* Date::toProto() const {
-  auto* transformation = new proto::data::Transformation();
-  auto* date = transformation->mutable_date();
-
-  date->set_input_column(_input_column_name);
-  date->set_output_column(_output_column_name);
-  date->set_format(_format);
-=======
 void Date::buildExplanationMap(const ColumnMap& input, State& state,
                                ExplanationMap& explanation) const {
   (void)state;
@@ -120,9 +111,13 @@
                         " from " + origin);
 }
 
-template void Date::serialize(cereal::BinaryInputArchive&);
-template void Date::serialize(cereal::BinaryOutputArchive&);
->>>>>>> f58ac4c6
+proto::data::Transformation* Date::toProto() const {
+  auto* transformation = new proto::data::Transformation();
+  auto* date = transformation->mutable_date();
+
+  date->set_input_column(_input_column_name);
+  date->set_output_column(_output_column_name);
+  date->set_format(_format);
 
   return transformation;
 }
