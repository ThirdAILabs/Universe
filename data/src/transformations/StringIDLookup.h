#pragma once

#include <data/src/transformations/Transformation.h>
#include <memory>
#include <utility>

namespace thirdai::data {

class StringIDLookup final : public Transformation {
 public:
  StringIDLookup(std::string input_column_name, std::string output_column_name,
                 std::string vocab_key, std::optional<size_t> max_vocab_size,
                 std::optional<char> delimiter);

<<<<<<< HEAD
  static std::shared_ptr<StringIDLookup> make(
      std::string input_column_name, std::string output_column_name,
      std::string vocab_key, std::optional<size_t> max_vocab_size,
      std::optional<char> delimiter) {
    return std::make_shared<StringIDLookup>(
        std::move(input_column_name), std::move(output_column_name),
        std::move(vocab_key), max_vocab_size, delimiter);
  }
=======
  explicit StringIDLookup(const proto::data::StringIDLookup& string_id_lookup);
>>>>>>> e59a7a6f

  ColumnMap apply(ColumnMap columns, State& state) const final;

  void buildExplanationMap(const ColumnMap& input, State& state,
                           ExplanationMap& explanations) const final;

  proto::data::Transformation* toProto() const final;

 private:
  std::string _input_column_name;
  std::string _output_column_name;
  std::string _vocab_key;

  std::optional<size_t> _max_vocab_size;
  std::optional<char> _delimiter;
};

}  // namespace thirdai::data<|MERGE_RESOLUTION|>--- conflicted
+++ resolved
@@ -12,7 +12,6 @@
                  std::string vocab_key, std::optional<size_t> max_vocab_size,
                  std::optional<char> delimiter);
 
-<<<<<<< HEAD
   static std::shared_ptr<StringIDLookup> make(
       std::string input_column_name, std::string output_column_name,
       std::string vocab_key, std::optional<size_t> max_vocab_size,
@@ -21,9 +20,8 @@
         std::move(input_column_name), std::move(output_column_name),
         std::move(vocab_key), max_vocab_size, delimiter);
   }
-=======
+
   explicit StringIDLookup(const proto::data::StringIDLookup& string_id_lookup);
->>>>>>> e59a7a6f
 
   ColumnMap apply(ColumnMap columns, State& state) const final;
 
