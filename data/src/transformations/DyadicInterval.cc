#include "DyadicInterval.h"
#include <cereal/archives/binary.hpp>
#include <cereal/types/base_class.hpp>
#include <data/src/ColumnMap.h>
#include <data/src/columns/ArrayColumns.h>
#include <data/src/columns/ValueColumns.h>
#include <data/src/transformations/Transformation.h>
#include <proto/transformations.pb.h>
#include <exception>
#include <string>
#include <unordered_map>

namespace thirdai::data {

DyadicInterval::DyadicInterval(std::string input_column,
                               std::optional<std::string> prompt_column,
                               std::string output_interval_prefix,
                               std::string target_column, size_t n_intervals,
                               bool is_bidirectional)
    : _prompt_column(std::move(prompt_column)),
      _input_column(std::move(input_column)),
      _output_interval_prefix(std::move(output_interval_prefix)),
      _target_column(std::move(target_column)),
      _is_bidirectional(is_bidirectional),
      _n_intervals(n_intervals) {}

DyadicInterval::DyadicInterval(
    const proto::data::DyadicInterval& dyadic_interval)
    : _input_column(dyadic_interval.input_column()),
      _output_interval_prefix(dyadic_interval.output_interval_prefix()),
      _target_column(dyadic_interval.target_column()),
      _n_intervals(dyadic_interval.n_intervals()) {}

ColumnMap DyadicInterval::apply(ColumnMap columns, State& state) const {
  (void)state;

  auto texts = columns.getArrayColumn<uint32_t>(_input_column);

  ArrayColumnBasePtr<uint32_t> prompts;

  size_t chunk_size = (1UL << (_n_intervals - 1)) + 1;

  std::vector<size_t> sample_offsets = computeOffsets(texts, chunk_size);

  std::vector<std::vector<std::vector<uint32_t>>> interval_from_end(
      _n_intervals);
  for (size_t i = 0; i < _n_intervals; i++) {
    interval_from_end.at(i).assign(sample_offsets.back(), {});
  }

  std::vector<std::vector<std::vector<uint32_t>>> interval_from_start;
  if (_is_bidirectional) {
    interval_from_start.resize(_n_intervals);

    for (size_t i = 0; i < _n_intervals; i++) {
      interval_from_start.at(i).assign(sample_offsets.back(), {});
    }
  }
  std::vector<uint32_t> targets(sample_offsets.back());
  std::vector<std::vector<uint32_t>> prompt_inputs;
  if (_prompt_column) {
    prompt_inputs.resize(sample_offsets.back());
    prompts = columns.getArrayColumn<uint32_t>(*_prompt_column);
  }

  std::exception_ptr error;

#pragma omp parallel for default(none)                                    \
    shared(texts, sample_offsets, interval_from_end, interval_from_start, \
           prompts, prompt_inputs, targets, chunk_size, error)
  for (size_t i = 0; i < texts->numRows(); i++) {
    try {
      auto tokens = texts->row(i);

      size_t sample_offset = sample_offsets[i];

      for (size_t start = 0; start < tokens.size(); start += chunk_size) {
        size_t end = std::min(start + chunk_size, tokens.size());
        for (size_t target = start + 1; target < end; target++) {
          for (size_t interval = 0; interval < _n_intervals; interval++) {
            size_t int_len = std::min<size_t>(target - start, 1UL << interval);
            size_t int_start = target - int_len;
            interval_from_end[interval][sample_offset] =
                tokens.range(int_start, target);
            if (_is_bidirectional) {
              size_t int_end = start + int_len;
              interval_from_start[interval][sample_offset] =
                  tokens.range(start, int_end);
            }
          }

          targets[sample_offset] = tokens[target];
          if (_prompt_column) {
            auto prompt = prompts->row(i);
            prompt_inputs[sample_offset] = {prompt.begin(), prompt.end()};
          }

          sample_offset++;
        }
      }
    } catch (...) {
#pragma omp critical
      error = std::current_exception();
    }
  }

  if (error) {
    std::rethrow_exception(error);
  }

  std::unordered_map<std::string, ColumnPtr> output_columns;

  for (size_t interval = 0; interval < _n_intervals; interval++) {
    std::string name =
        _output_interval_prefix + "from_end_" + std::to_string(1 << interval);

    output_columns[name] = ArrayColumn<uint32_t>::make(
        std::move(interval_from_end[interval]), texts->dim());
  }

  if (_is_bidirectional) {
    for (size_t interval = 0; interval < _n_intervals; interval++) {
      std::string name = _output_interval_prefix + "from_start_" +
                         std::to_string(1 << interval);

      output_columns[name] = ArrayColumn<uint32_t>::make(
          std::move(interval_from_start[interval]), texts->dim());
    }
  }

  output_columns[_target_column] =
      ValueColumn<uint32_t>::make(std::move(targets), texts->dim());

  if (_prompt_column) {
    output_columns[*_prompt_column] =
        ArrayColumn<uint32_t>::make(std::move(prompt_inputs), prompts->dim());
  }

  return ColumnMap(output_columns);
}

std::vector<size_t> DyadicInterval::computeOffsets(
    const ArrayColumnBasePtr<uint32_t>& texts, size_t chunk_size) {
  std::vector<size_t> offsets(texts->numRows() + 1);
  offsets[0] = 0;

  for (size_t i = 0; i < texts->numRows(); i++) {
    size_t text_len = texts->row(i).size();
    size_t n_chunks = (text_len + chunk_size - 1) / chunk_size;
    // Since we always with at least 1 token as context, hence a chunk of size 4
    // only yields 3 samples.
    offsets[i + 1] = offsets[i] + (text_len - n_chunks);
  }
  return offsets;
}

ColumnMap DyadicInterval::inferenceFeaturization(ColumnMap columns) const {
  auto tokens = columns.getArrayColumn<uint32_t>(_input_column);

  std::vector<std::vector<std::vector<uint32_t>>> intervals_from_end(
      _n_intervals);
  std::vector<std::vector<std::vector<uint32_t>>> intervals_from_start;
  for (size_t i = 0; i < _n_intervals; i++) {
    intervals_from_end.at(i).assign(columns.numRows(), {});
  }
  if (_is_bidirectional) {
    intervals_from_start.resize(_n_intervals);

    for (size_t i = 0; i < _n_intervals; i++) {
      intervals_from_start.at(i).assign(columns.numRows(), {});
    }
  }

#pragma omp parallel for default(none)   \
    shared(tokens, intervals_from_start, \
           intervals_from_end) if (tokens->numRows() > 1)
  for (size_t i = 0; i < tokens->numRows(); i++) {
    auto row_tokens = tokens->row(i);

    for (size_t interval = 0; interval < _n_intervals; interval++) {
      size_t int_len = std::min<size_t>(row_tokens.size(), 1UL << interval);
      size_t int_start = row_tokens.size() - int_len;
      intervals_from_end[interval][i] =
          row_tokens.range(int_start, row_tokens.size());
      if (_is_bidirectional) {
        intervals_from_start[interval][i] = row_tokens.range(0, int_len);
      }
    }
  }

  for (size_t interval = 0; interval < _n_intervals; interval++) {
    std::string name =
        _output_interval_prefix + "from_end_" + std::to_string(1 << interval);

    columns.setColumn(
        name, ArrayColumn<uint32_t>::make(
                  std::move(intervals_from_end[interval]), tokens->dim()));
  }

  if (_is_bidirectional) {
    for (size_t interval = 0; interval < _n_intervals; interval++) {
      std::string name = _output_interval_prefix + "from_start_" +
                         std::to_string(1 << interval);

      columns.setColumn(
          name, ArrayColumn<uint32_t>::make(
                    std::move(intervals_from_start[interval]), tokens->dim()));
    }
  }

  return columns;
}

proto::data::Transformation* DyadicInterval::toProto() const {
  auto* transformation = new proto::data::Transformation();
  auto* dyadic_interval = transformation->mutable_dyadic_interval();

  dyadic_interval->set_input_column(_input_column);
  dyadic_interval->set_output_interval_prefix(_output_interval_prefix);
  dyadic_interval->set_target_column(_target_column);
  dyadic_interval->set_n_intervals(_n_intervals);

<<<<<<< HEAD
  return transformation;
=======
template <class Archive>
void DyadicInterval::serialize(Archive& archive) {
  archive(cereal::base_class<Transformation>(this), _input_column,
          _output_interval_prefix, _target_column, _n_intervals,
          _is_bidirectional, _prompt_column);
>>>>>>> cc447853
}

}  // namespace thirdai::data<|MERGE_RESOLUTION|>--- conflicted
+++ resolved
@@ -220,15 +220,7 @@
   dyadic_interval->set_target_column(_target_column);
   dyadic_interval->set_n_intervals(_n_intervals);
 
-<<<<<<< HEAD
   return transformation;
-=======
-template <class Archive>
-void DyadicInterval::serialize(Archive& archive) {
-  archive(cereal::base_class<Transformation>(this), _input_column,
-          _output_interval_prefix, _target_column, _n_intervals,
-          _is_bidirectional, _prompt_column);
->>>>>>> cc447853
 }
 
 }  // namespace thirdai::data