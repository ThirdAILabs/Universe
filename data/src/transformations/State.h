--- conflicted
+++ resolved
@@ -59,7 +59,6 @@
 
   State() {}
 
-<<<<<<< HEAD
   static std::shared_ptr<State> make(MachIndexPtr mach_index) {
     return std::make_shared<State>(std::move(mach_index));
   }
@@ -69,9 +68,7 @@
   }
 
   static std::shared_ptr<State> make() { return std::make_shared<State>(); }
-=======
   explicit State(const proto::data::State& state);
->>>>>>> e59a7a6f
 
   const auto& machIndex() const {
     if (!_mach_index) {
