--- conflicted
+++ resolved
@@ -111,13 +111,10 @@
 
   proto::data::State* toProto() const;
 
-<<<<<<< HEAD
   static auto fromProto(const proto::data::State& state) {
     return std::make_shared<State>(state);
   }
 
-=======
->>>>>>> 38c3619b
  private:
   MachIndexPtr _mach_index = nullptr;
 
