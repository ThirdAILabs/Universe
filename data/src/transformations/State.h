#pragma once

<<<<<<< HEAD
=======
#include <cereal/access.hpp>
#include <cereal/types/deque.hpp>
#include <cereal/types/memory.hpp>
#include <cereal/types/unordered_map.hpp>
>>>>>>> a28ae2c7
#include <dataset/src/mach/MachIndex.h>
#include <dataset/src/utils/GraphInfo.h>
#include <dataset/src/utils/ThreadSafeVocabulary.h>
#include <proto/state.pb.h>
#include <limits>
#include <stdexcept>
#include <unordered_map>

namespace thirdai::data {

using dataset::ThreadSafeVocabularyPtr;
using dataset::mach::MachIndexPtr;

struct ItemRecord {
  uint32_t item;
  int64_t timestamp;

  friend class cereal::access;
  template <class Archive>
  void serialize(Archive& archive) {
    archive(item, timestamp);
  }
};

struct ItemHistoryTracker {
  std::unordered_map<std::string, std::deque<ItemRecord>> trackers;
  int64_t last_timestamp = std::numeric_limits<int64_t>::min();

  friend class cereal::access;
  template <class Archive>
  void serialize(Archive& archive) {
    archive(trackers, last_timestamp);
  }
};

/**
 * The purpose of this state object is to have a central location where stateful
 * information is stored in the data pipeline. Having a unique owner for all the
 * stateful information simplifies the serialization because the information is
 * only serialized from, and deserialized to a single place. The state object is
 * passed to each transformation's apply method so that they can access any of
 * the information stored in the state.
 *
 * Comment on design: We chose to store different types of state as explicit
 * fields instead of in a map with a state interface for the following reasons:
 *    1. No common behavior or properties makes strange to have a unifying
 *       interface for different types of state.
 *    2. This design simplifies using the state because it won't require a lot
 *       of dynamic casting to get the correct state types from the map.
 *    3. Similarly it reduces sources of error because the types are explicit
 *       and clear, there are fewer possible sources of error when fields of a
 *       particular type are accessed directly, rather than having to access,
 *       check types, and cast.
 *    4. It simplifies handling namespaces between different types of state,
 *       i.e. avoid key collisions. Especially for things like a Mach Index
 *       where we only need one for a given state object. With this design it
 *       can just be accessed directly instead of needing to be retrieved from a
 *       map.
 *    5. At least when this decision was made, there are only a few types of
 *       state we actually have, so having a field for each is not an issue.
 */
class State {
 public:
  explicit State(MachIndexPtr mach_index)
      : _mach_index(std::move(mach_index)) {}

  explicit State(automl::data::GraphInfoPtr graph) : _graph(std::move(graph)) {}

  State() {}

  explicit State(const proto::data::State& state);

  const auto& machIndex() const {
    if (!_mach_index) {
      throw std::invalid_argument(
          "Transformation state does not contain MachIndex.");
    }
    return _mach_index;
  }

  void setMachIndex(MachIndexPtr new_index) {
    if (_mach_index->numBuckets() != new_index->numBuckets()) {
      throw std::invalid_argument(
          "Output range mismatch in new index. Index output range should be " +
          std::to_string(_mach_index->numBuckets()) +
          " but provided an index with range = " +
          std::to_string(new_index->numBuckets()) + ".");
    }

    _mach_index = std::move(new_index);
  }

  bool containsVocab(const std::string& key) const {
    return _vocabs.count(key);
  }

  void addVocab(const std::string& key, ThreadSafeVocabularyPtr&& vocab) {
    _vocabs.emplace(key, std::move(vocab));
  }

  ThreadSafeVocabularyPtr& getVocab(const std::string& key) {
    if (!_vocabs.count(key)) {
      throw std::invalid_argument("Cannot find vocab for key '" + key + "'.");
    }
    return _vocabs.at(key);
  }

  ItemHistoryTracker& getItemHistoryTracker(const std::string& tracker_key) {
    return _item_history_trackers[tracker_key];
  }

  void clearHistoryTrackers() { _item_history_trackers.clear(); }

  const auto& graph() const {
    if (!_graph) {
      throw std::invalid_argument(
          "Transformation state does not contain Graph object.");
    }
    return _graph;
  }

  proto::data::State* toProto() const;

 private:
  MachIndexPtr _mach_index = nullptr;

  std::unordered_map<std::string, ThreadSafeVocabularyPtr> _vocabs;

  std::unordered_map<std::string, ItemHistoryTracker> _item_history_trackers;

  automl::data::GraphInfoPtr _graph;

  friend class cereal::access;
  template <class Archive>
  void serialize(Archive& archive) {
    archive(_mach_index, _vocabs, _item_history_trackers, _graph);
  }
};

using StatePtr = std::shared_ptr<State>;

}  // namespace thirdai::data<|MERGE_RESOLUTION|>--- conflicted
+++ resolved
@@ -1,12 +1,5 @@
 #pragma once
 
-<<<<<<< HEAD
-=======
-#include <cereal/access.hpp>
-#include <cereal/types/deque.hpp>
-#include <cereal/types/memory.hpp>
-#include <cereal/types/unordered_map.hpp>
->>>>>>> a28ae2c7
 #include <dataset/src/mach/MachIndex.h>
 #include <dataset/src/utils/GraphInfo.h>
 #include <dataset/src/utils/ThreadSafeVocabulary.h>
@@ -23,23 +16,11 @@
 struct ItemRecord {
   uint32_t item;
   int64_t timestamp;
-
-  friend class cereal::access;
-  template <class Archive>
-  void serialize(Archive& archive) {
-    archive(item, timestamp);
-  }
 };
 
 struct ItemHistoryTracker {
   std::unordered_map<std::string, std::deque<ItemRecord>> trackers;
   int64_t last_timestamp = std::numeric_limits<int64_t>::min();
-
-  friend class cereal::access;
-  template <class Archive>
-  void serialize(Archive& archive) {
-    archive(trackers, last_timestamp);
-  }
 };
 
 /**
@@ -138,12 +119,6 @@
   std::unordered_map<std::string, ItemHistoryTracker> _item_history_trackers;
 
   automl::data::GraphInfoPtr _graph;
-
-  friend class cereal::access;
-  template <class Archive>
-  void serialize(Archive& archive) {
-    archive(_mach_index, _vocabs, _item_history_trackers, _graph);
-  }
 };
 
 using StatePtr = std::shared_ptr<State>;
