#pragma once

#include <dataset/src/mach/MachIndex.h>
#include <dataset/src/utils/GraphInfo.h>
#include <dataset/src/utils/ThreadSafeVocabulary.h>
#include <proto/state.pb.h>
#include <limits>
#include <stdexcept>
#include <unordered_map>

namespace thirdai::data {

using dataset::ThreadSafeVocabularyPtr;
using dataset::mach::MachIndexPtr;

struct ItemRecord {
  uint32_t item;
  int64_t timestamp;
};

struct ItemHistoryTracker {
  std::unordered_map<std::string, std::deque<ItemRecord>> trackers;
  int64_t last_timestamp = std::numeric_limits<int64_t>::min();
};

/**
 * The purpose of this state object is to have a central location where stateful
 * information is stored in the data pipeline. Having a unique owner for all the
 * stateful information simplifies the serialization because the information is
 * only serialized from, and deserialized to a single place. The state object is
 * passed to each transformation's apply method so that they can access any of
 * the information stored in the state.
 *
 * Comment on design: We chose to store different types of state as explicit
 * fields instead of in a map with a state interface for the following reasons:
 *    1. No common behavior or properties makes strange to have a unifying
 *       interface for different types of state.
 *    2. This design simplifies using the state because it won't require a lot
 *       of dynamic casting to get the correct state types from the map.
 *    3. Similarly it reduces sources of error because the types are explicit
 *       and clear, there are fewer possible sources of error when fields of a
 *       particular type are accessed directly, rather than having to access,
 *       check types, and cast.
 *    4. It simplifies handling namespaces between different types of state,
 *       i.e. avoid key collisions. Especially for things like a Mach Index
 *       where we only need one for a given state object. With this design it
 *       can just be accessed directly instead of needing to be retrieved from a
 *       map.
 *    5. At least when this decision was made, there are only a few types of
 *       state we actually have, so having a field for each is not an issue.
 */
class State {
 public:
  explicit State(MachIndexPtr mach_index)
      : _mach_index(std::move(mach_index)) {}

  explicit State(automl::data::GraphInfoPtr graph) : _graph(std::move(graph)) {}

  State() {}

  explicit State(const proto::data::State& state);

  const auto& machIndex() const {
    if (!_mach_index) {
      throw std::invalid_argument(
          "Transformation state does not contain MachIndex.");
    }
    return _mach_index;
  }

  void setMachIndex(MachIndexPtr new_index) {
    if (_mach_index->numBuckets() != new_index->numBuckets()) {
      throw std::invalid_argument(
          "Output range mismatch in new index. Index output range should be " +
          std::to_string(_mach_index->numBuckets()) +
          " but provided an index with range = " +
          std::to_string(new_index->numBuckets()) + ".");
    }

    _mach_index = std::move(new_index);
  }

  bool containsVocab(const std::string& key) const {
    return _vocabs.count(key);
  }

  void addVocab(const std::string& key, ThreadSafeVocabularyPtr&& vocab) {
    _vocabs.emplace(key, std::move(vocab));
  }

  ThreadSafeVocabularyPtr& getVocab(const std::string& key) {
    if (!_vocabs.count(key)) {
      throw std::invalid_argument("Cannot find vocab for key '" + key + "'.");
    }
    return _vocabs.at(key);
  }

  ItemHistoryTracker& getItemHistoryTracker(const std::string& tracker_key) {
    return _item_history_trackers[tracker_key];
  }

<<<<<<< HEAD
  proto::data::State* toProto() const;
=======
  const auto& graph() const {
    if (!_graph) {
      throw std::invalid_argument(
          "Transformation state does not contain Graph object.");
    }
    return _graph;
  }
>>>>>>> f58ac4c6

 private:
  MachIndexPtr _mach_index = nullptr;

  std::unordered_map<std::string, ThreadSafeVocabularyPtr> _vocabs;

  std::unordered_map<std::string, ItemHistoryTracker> _item_history_trackers;
<<<<<<< HEAD
=======

  automl::data::GraphInfoPtr _graph;

  friend class cereal::access;
  template <class Archive>
  void serialize(Archive& archive) {
    archive(_mach_index);
  }
>>>>>>> f58ac4c6
};

using StatePtr = std::shared_ptr<State>;

}  // namespace thirdai::data<|MERGE_RESOLUTION|>--- conflicted
+++ resolved
@@ -99,9 +99,6 @@
     return _item_history_trackers[tracker_key];
   }
 
-<<<<<<< HEAD
-  proto::data::State* toProto() const;
-=======
   const auto& graph() const {
     if (!_graph) {
       throw std::invalid_argument(
@@ -109,7 +106,8 @@
     }
     return _graph;
   }
->>>>>>> f58ac4c6
+
+  proto::data::State* toProto() const;
 
  private:
   MachIndexPtr _mach_index = nullptr;
@@ -117,8 +115,6 @@
   std::unordered_map<std::string, ThreadSafeVocabularyPtr> _vocabs;
 
   std::unordered_map<std::string, ItemHistoryTracker> _item_history_trackers;
-<<<<<<< HEAD
-=======
 
   automl::data::GraphInfoPtr _graph;
 
@@ -127,7 +123,6 @@
   void serialize(Archive& archive) {
     archive(_mach_index);
   }
->>>>>>> f58ac4c6
 };
 
 using StatePtr = std::shared_ptr<State>;
