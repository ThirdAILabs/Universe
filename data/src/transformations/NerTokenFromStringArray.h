#pragma once

#include <data/src/ColumnMap.h>
#include <data/src/columns/ValueColumns.h>
#include <data/src/transformations/Transformation.h>
#include <string>
<<<<<<< HEAD
=======
#include <unordered_map>
>>>>>>> bccdba12

namespace thirdai::data {
inline std::vector<size_t> computeOffsets(
    const ArrayColumnBasePtr<std::string>& texts) {
  std::vector<size_t> offsets(texts->numRows() + 1);
  offsets[0] = 0;
  for (size_t i = 0; i < texts->numRows(); i++) {
    // number of samples is equal to number of tokens
    offsets[i + 1] = offsets[i] + texts->row(i).size();
  }
  return offsets;
}

class NerTokenFromStringArray final : public Transformation {
 public:
  NerTokenFromStringArray(std::string source_column, std::string token_column,
                          std::string sentence_column,
                          std::optional<std::string> target_column = std::nullopt,
                          std::optional<std::unordered_map<std::string, uint32_t>> tag_to_label = std::nullopt);

  explicit NerTokenFromStringArray(const ar::Archive& archive);

  ColumnMap apply(ColumnMap columns, State& state) const final;

  ar::ConstArchivePtr toArchive() const final;

  static std::string type() { return "ner_token_from_string_array"; }

 private:
  std::string _source_column;
  std::string _token_column;
  std::string _sentence_column;
  std::optional<std::string> _target_column;
  std::optional<std::unordered_map<std::string, uint32_t>> _tag_to_label;
};
}  // namespace thirdai::data<|MERGE_RESOLUTION|>--- conflicted
+++ resolved
@@ -4,10 +4,7 @@
 #include <data/src/columns/ValueColumns.h>
 #include <data/src/transformations/Transformation.h>
 #include <string>
-<<<<<<< HEAD
-=======
 #include <unordered_map>
->>>>>>> bccdba12
 
 namespace thirdai::data {
 inline std::vector<size_t> computeOffsets(
@@ -23,10 +20,12 @@
 
 class NerTokenFromStringArray final : public Transformation {
  public:
-  NerTokenFromStringArray(std::string source_column, std::string token_column,
-                          std::string sentence_column,
-                          std::optional<std::string> target_column = std::nullopt,
-                          std::optional<std::unordered_map<std::string, uint32_t>> tag_to_label = std::nullopt);
+  NerTokenFromStringArray(
+      std::string source_column, std::string token_column,
+      std::string sentence_column,
+      std::optional<std::string> target_column = std::nullopt,
+      std::optional<std::unordered_map<std::string, uint32_t>> tag_to_label =
+          std::nullopt);
 
   explicit NerTokenFromStringArray(const ar::Archive& archive);
 
