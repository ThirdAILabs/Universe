#pragma once

#include <hashing/src/HashUtils.h>
#include <data/src/transformations/Transformation.h>

namespace thirdai::data {

/**
 * This transformation is intended to be used to aggregate multiple columns into
 * a single indices column and and a single values column. This pair of indices,
 * values can then be converted into a dataset to be passed to bolt. This is so
 * that the logic to convert ColumnMaps to dataset can be specific to a single
 * pair of columns instead of needing to take in a list of columns. It also
 * seperates the logic so that we could add additional mechanisms for
 * aggregating multiple columns, for instance concatentation. The aggregation is
 * done by feature hashing.
 */
class FeatureHash final : public Transformation {
 public:
  FeatureHash(std::vector<std::string> input_columns,
              std::string output_indices_column,
              std::string output_values_columns, size_t hash_range);

  explicit FeatureHash(const proto::data::FeatureHash& feature_hash);

  ColumnMap apply(ColumnMap columns, State& state) const final;

<<<<<<< HEAD
  proto::data::Transformation* toProto() const final;
=======
  void buildExplanationMap(const ColumnMap& input, State& state,
                           ExplanationMap& explanations) const final;

  const auto& inputColumns() const { return _input_columns; }
>>>>>>> f58ac4c6

 private:
  inline uint32_t hash(uint32_t index, uint32_t column_salt) const {
    return hashing::combineHashes(index, column_salt) % _hash_range;
  }

  static uint32_t columnSalt(const std::string& name) {
    return hashing::MurmurHash(name.data(), name.size(), 932042);
  }

  size_t _hash_range;

  std::vector<std::string> _input_columns;
  std::string _output_indices_column;
  std::string _output_values_column;
};

}  // namespace thirdai::data<|MERGE_RESOLUTION|>--- conflicted
+++ resolved
@@ -25,14 +25,12 @@
 
   ColumnMap apply(ColumnMap columns, State& state) const final;
 
-<<<<<<< HEAD
-  proto::data::Transformation* toProto() const final;
-=======
   void buildExplanationMap(const ColumnMap& input, State& state,
                            ExplanationMap& explanations) const final;
 
+  proto::data::Transformation* toProto() const final;
+
   const auto& inputColumns() const { return _input_columns; }
->>>>>>> f58ac4c6
 
  private:
   inline uint32_t hash(uint32_t index, uint32_t column_salt) const {
