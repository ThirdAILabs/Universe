#pragma once

#include <hashing/src/HashUtils.h>
#include <data/src/transformations/Transformation.h>
#include <memory>
#include <utility>

namespace thirdai::data {

/**
 * This transformation is intended to be used to aggregate multiple columns into
 * a single indices column and and a single values column. This pair of indices,
 * values can then be converted into a dataset to be passed to bolt. This is so
 * that the logic to convert ColumnMaps to dataset can be specific to a single
 * pair of columns instead of needing to take in a list of columns. It also
 * seperates the logic so that we could add additional mechanisms for
 * aggregating multiple columns, for instance concatentation. The aggregation is
 * done by feature hashing.
 */
class FeatureHash final : public Transformation {
 public:
  FeatureHash(std::vector<std::string> input_columns,
              std::string output_indices_column,
              std::string output_values_columns, size_t hash_range);

<<<<<<< HEAD
  static std::shared_ptr<FeatureHash> make(
      std::vector<std::string> input_columns, std::string output_indices_column,
      std::string output_values_columns, size_t hash_range) {
    return std::make_shared<FeatureHash>(
        std::move(input_columns), std::move(output_indices_column),
        std::move(output_values_columns), hash_range);
  }
=======
  explicit FeatureHash(const proto::data::FeatureHash& feature_hash);
>>>>>>> e59a7a6f

  ColumnMap apply(ColumnMap columns, State& state) const final;

  void buildExplanationMap(const ColumnMap& input, State& state,
                           ExplanationMap& explanations) const final;

  proto::data::Transformation* toProto() const final;

  const auto& inputColumns() const { return _input_columns; }

 private:
  inline uint32_t hash(uint32_t index, uint32_t column_salt) const {
    return hashing::combineHashes(index, column_salt) % _hash_range;
  }

  static uint32_t columnSalt(const std::string& name) {
    return hashing::MurmurHash(name.data(), name.size(), 932042);
  }

  std::vector<std::string> _input_columns;
  std::string _output_indices_column;
  std::string _output_values_column;

  size_t _hash_range;
};

}  // namespace thirdai::data<|MERGE_RESOLUTION|>--- conflicted
+++ resolved
@@ -23,7 +23,6 @@
               std::string output_indices_column,
               std::string output_values_columns, size_t hash_range);
 
-<<<<<<< HEAD
   static std::shared_ptr<FeatureHash> make(
       std::vector<std::string> input_columns, std::string output_indices_column,
       std::string output_values_columns, size_t hash_range) {
@@ -31,9 +30,8 @@
         std::move(input_columns), std::move(output_indices_column),
         std::move(output_values_columns), hash_range);
   }
-=======
+
   explicit FeatureHash(const proto::data::FeatureHash& feature_hash);
->>>>>>> e59a7a6f
 
   ColumnMap apply(ColumnMap columns, State& state) const final;
 
