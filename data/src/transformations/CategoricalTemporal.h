--- conflicted
+++ resolved
@@ -15,7 +15,6 @@
                       bool should_update_history, bool include_current_row,
                       int64_t time_lag);
 
-<<<<<<< HEAD
   static std::shared_ptr<CategoricalTemporal> make(
       std::string user_column, std::string item_column,
       std::string timestamp_column, std::string output_column,
@@ -27,10 +26,9 @@
         std::move(tracker_key), track_last_n, should_update_history,
         include_current_row, time_lag);
   }
-=======
+
   explicit CategoricalTemporal(
       const proto::data::CategoricalTemporal& cat_temp);
->>>>>>> e59a7a6f
 
   ColumnMap apply(ColumnMap columns, State& state) const final;
 
