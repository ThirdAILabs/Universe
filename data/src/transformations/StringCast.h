--- conflicted
+++ resolved
@@ -21,12 +21,10 @@
 
   ColumnMap apply(ColumnMap columns, State& state) const final;
 
-<<<<<<< HEAD
-  proto::data::Transformation* toProto() const final;
-=======
   void buildExplanationMap(const ColumnMap& input, State& state,
                            ExplanationMap& explanations) const final;
->>>>>>> f58ac4c6
+
+  proto::data::Transformation* toProto() const final;
 
  private:
   T parse(const std::string& row) const;
@@ -51,12 +49,10 @@
 
   ColumnMap apply(ColumnMap columns, State& state) const final;
 
-<<<<<<< HEAD
-  proto::data::Transformation* toProto() const final;
-=======
   void buildExplanationMap(const ColumnMap& input, State& state,
                            ExplanationMap& explanations) const final;
->>>>>>> f58ac4c6
+
+  proto::data::Transformation* toProto() const final;
 
  private:
   T parse(const std::string& item) const;
