#pragma once

#include <data/src/transformations/Transformation.h>
#include <dataset/src/blocks/text/TextEncoder.h>
#include <dataset/src/blocks/text/TextTokenizer.h>
#include <dataset/src/utils/TokenEncoding.h>
#include <memory>

namespace thirdai::data {

class TextTokenizer final : public Transformation {
 public:
  TextTokenizer(
      std::string input_column, std::string output_indices,
      std::optional<std::string> output_values,
      dataset::TextTokenizerPtr tokenizer, dataset::TextEncoderPtr encoder,
      bool lowercase = false,
      size_t dim = dataset::token_encoding::DEFAULT_TEXT_ENCODING_DIM);

<<<<<<< HEAD
  static std::shared_ptr<TextTokenizer> make(
      std::string input_column, std::string output_indices,
      std::optional<std::string> output_values,
      dataset::TextTokenizerPtr tokenizer, dataset::TextEncoderPtr encoder,
      bool lowercase = false,
      size_t dim = dataset::token_encoding::DEFAULT_TEXT_ENCODING_DIM) {
    return std::make_shared<TextTokenizer>(
        std::move(input_column), std::move(output_indices),
        std::move(output_values), std::move(tokenizer), std::move(encoder),
        lowercase, dim);
  }
=======
  explicit TextTokenizer(const proto::data::TextTokenizer& text);
>>>>>>> e59a7a6f

  ColumnMap apply(ColumnMap columns, State& state) const final;

  void buildExplanationMap(const ColumnMap& input, State& state,
                           ExplanationMap& explanations) const final;

  proto::data::Transformation* toProto() const final;

 private:
  static std::pair<std::vector<uint32_t>, std::vector<float>>
  deduplicateIndices(std::vector<uint32_t>&& tokens);

  std::string _input_column, _output_indices;
  std::optional<std::string> _output_values;

  dataset::TextTokenizerPtr _tokenizer;
  dataset::TextEncoderPtr _encoder;

  bool _lowercase;
  size_t _dim;
};

}  // namespace thirdai::data<|MERGE_RESOLUTION|>--- conflicted
+++ resolved
@@ -17,7 +17,6 @@
       bool lowercase = false,
       size_t dim = dataset::token_encoding::DEFAULT_TEXT_ENCODING_DIM);
 
-<<<<<<< HEAD
   static std::shared_ptr<TextTokenizer> make(
       std::string input_column, std::string output_indices,
       std::optional<std::string> output_values,
@@ -29,9 +28,8 @@
         std::move(output_values), std::move(tokenizer), std::move(encoder),
         lowercase, dim);
   }
-=======
+
   explicit TextTokenizer(const proto::data::TextTokenizer& text);
->>>>>>> e59a7a6f
 
   ColumnMap apply(ColumnMap columns, State& state) const final;
 
