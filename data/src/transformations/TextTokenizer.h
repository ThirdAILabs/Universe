#pragma once

#include <cereal/access.hpp>
#include <data/src/transformations/Transformation.h>
#include <dataset/src/blocks/text/TextEncoder.h>
#include <dataset/src/blocks/text/TextTokenizer.h>
#include <dataset/src/utils/TokenEncoding.h>

namespace thirdai::data {

class TextTokenizer final : public Transformation {
 public:
  TextTokenizer(
      std::string input_column, std::string output_indices,
      std::optional<std::string> output_values,
      dataset::TextTokenizerPtr tokenizer, dataset::TextEncoderPtr encoder,
      bool lowercase = false,
      size_t dim = dataset::token_encoding::DEFAULT_TEXT_ENCODING_DIM);

  explicit TextTokenizer(const ar::Archive& archive);

  ColumnMap apply(ColumnMap columns, State& state) const final;

  void buildExplanationMap(const ColumnMap& input, State& state,
                           ExplanationMap& explanations) const final;

<<<<<<< HEAD
  const std::string& inputColumn() const { return _input_column; }
=======
  ar::ConstArchivePtr toArchive() const final;

  static std::string type() { return "text_tokenizer"; }
>>>>>>> 4c7a63ae

 private:
  static std::pair<std::vector<uint32_t>, std::vector<float>>
  deduplicateIndices(std::vector<uint32_t>&& tokens);

  std::string _input_column, _output_indices;
  std::optional<std::string> _output_values;

  dataset::TextTokenizerPtr _tokenizer;
  dataset::TextEncoderPtr _encoder;

  bool _lowercase;
  bool _clean_text;  // Placeholder to avoid compatability issue, unused now.
  size_t _dim;

  TextTokenizer() {}

  friend class cereal::access;
  template <class Archive>
  void serialize(Archive& archive);
};

}  // namespace thirdai::data<|MERGE_RESOLUTION|>--- conflicted
+++ resolved
@@ -24,13 +24,11 @@
   void buildExplanationMap(const ColumnMap& input, State& state,
                            ExplanationMap& explanations) const final;
 
-<<<<<<< HEAD
   const std::string& inputColumn() const { return _input_column; }
-=======
+
   ar::ConstArchivePtr toArchive() const final;
 
   static std::string type() { return "text_tokenizer"; }
->>>>>>> 4c7a63ae
 
  private:
   static std::pair<std::vector<uint32_t>, std::vector<float>>
