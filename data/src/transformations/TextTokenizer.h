#pragma once

#include <cereal/access.hpp>
#include <data/src/transformations/Transformation.h>
#include <dataset/src/blocks/text/TextEncoder.h>
#include <dataset/src/blocks/text/TextTokenizer.h>
#include <dataset/src/utils/TokenEncoding.h>

namespace thirdai::data {

class TextTokenizer final : public Transformation {
 public:
  TextTokenizer(
      std::string input_column, std::string output_indices,
      std::optional<std::string> output_values,
      dataset::TextTokenizerPtr tokenizer, dataset::TextEncoderPtr encoder,
      bool lowercase = false, bool cleaner = false,
      size_t dim = dataset::token_encoding::DEFAULT_TEXT_ENCODING_DIM);

  ColumnMap apply(ColumnMap columns, State& state) const final;

  void buildExplanationMap(const ColumnMap& input, State& state,
                           ExplanationMap& explanations) const final;

 private:
  static std::pair<std::vector<uint32_t>, std::vector<float>>
  deduplicateIndices(std::vector<uint32_t>&& tokens);

  std::string _input_column, _output_indices;
  std::optional<std::string> _output_values;

  dataset::TextTokenizerPtr _tokenizer;
  dataset::TextEncoderPtr _encoder;

  bool _lowercase;
<<<<<<< HEAD
  bool _cleaner;
=======
  bool _clean_text;  // Placeholder to avoid compatability issue, unused now.
>>>>>>> df6913b7
  size_t _dim;

  TextTokenizer() {}

  friend class cereal::access;
  template <class Archive>
  void serialize(Archive& archive);
};

}  // namespace thirdai::data<|MERGE_RESOLUTION|>--- conflicted
+++ resolved
@@ -33,11 +33,7 @@
   dataset::TextEncoderPtr _encoder;
 
   bool _lowercase;
-<<<<<<< HEAD
-  bool _cleaner;
-=======
   bool _clean_text;  // Placeholder to avoid compatability issue, unused now.
->>>>>>> df6913b7
   size_t _dim;
 
   TextTokenizer() {}
