#include "FeatureHash.h"
#include <cereal/archives/binary.hpp>
#include <cereal/types/base_class.hpp>
#include <cereal/types/vector.hpp>
#include <hashing/src/HashUtils.h>
#include <hashing/src/MurmurHash.h>
#include <data/src/columns/ArrayColumns.h>
#include <data/src/columns/ValueColumns.h>
#include <cstddef>
#include <memory>
#include <optional>
#include <stdexcept>
#include <unordered_map>

namespace thirdai::data {

FeatureHash::FeatureHash(std::vector<std::string> input_columns,
                         std::string output_indices_column,
                         std::string output_values_column, size_t hash_range)
    : _input_columns(std::move(input_columns)),
      _output_indices_column(std::move(output_indices_column)),
      _output_values_column(std::move(output_values_column)),
      _hash_range(hash_range) {}

FeatureHash::FeatureHash(const proto::data::FeatureHash& feature_hash)
    : _input_columns(feature_hash.input_columns().begin(),
                     feature_hash.input_columns().end()),
      _output_indices_column(feature_hash.output_indices_column()),
      _output_values_column(feature_hash.output_values_column()),
      _hash_range(feature_hash.hash_range()) {}

ColumnMap FeatureHash::apply(ColumnMap columns, State& state) const {
  (void)state;

  std::vector<std::vector<uint32_t>> indices(columns.numRows());
  std::vector<std::vector<float>> values(columns.numRows());

  for (const auto& name : _input_columns) {
    auto column = columns.getColumn(name);

    uint32_t column_salt = columnSalt(name);

    if (auto token_arrays = ArrayColumnBase<uint32_t>::cast(column)) {
#pragma omp parallel for default(none) shared( \
    token_arrays, indices, values, column_salt) if (columns.numRows() > 1)
      for (size_t i = 0; i < token_arrays->numRows(); i++) {
        for (uint32_t token : token_arrays->row(i)) {
          indices[i].push_back(hash(token, column_salt));
          values[i].push_back(1.0);
        }
      }
    } else if (auto decimal_arrays = ArrayColumnBase<float>::cast(column)) {
#pragma omp parallel for default(none) shared( \
    decimal_arrays, indices, values, column_salt) if (columns.numRows() > 1)
      for (size_t i = 0; i < decimal_arrays->numRows(); i++) {
        size_t j = 0;
        for (float decimal : decimal_arrays->row(i)) {
          indices[i].push_back(hash(j++, column_salt));
          values[i].push_back(decimal);
        }
      }
    } else {
      throw std::invalid_argument(
          "Column '" + name +
          "' does not have a data type that can be feature hashed.");
    }

    column_salt++;
  }

  auto indices_col =
      ArrayColumn<uint32_t>::make(std::move(indices), _hash_range);
  auto values_col = ArrayColumn<float>::make(std::move(values), std::nullopt);

  columns.setColumn(_output_indices_column, indices_col);
  columns.setColumn(_output_values_column, values_col);

  return columns;
}

void FeatureHash::buildExplanationMap(const ColumnMap& input, State& state,
                                      ExplanationMap& explanations) const {
  (void)state;

  std::unordered_map<size_t, std::string> feature_explanations;

  for (const auto& name : _input_columns) {
    auto column = input.getColumn(name);

    uint32_t column_salt = columnSalt(name);

    if (auto token_arrays = ArrayColumnBase<uint32_t>::cast(column)) {
      for (size_t i = 0; i < token_arrays->numRows(); i++) {
        for (uint32_t token : token_arrays->row(i)) {
          uint32_t feature = hash(token, column_salt);

          // Concatenate the explanations for the features if there are hash
          // colisions, since the output feature comes from both of the input
          // features.
          if (feature_explanations.count(feature)) {
            feature_explanations[feature] +=
                " " + explanations.explain(name, token);
          } else {
            feature_explanations[feature] = explanations.explain(name, token);
          }
        }
      }
    } else if (auto decimal_arrays = ArrayColumnBase<float>::cast(column)) {
      for (size_t i = 0; i < decimal_arrays->numRows(); i++) {
        size_t row_len = decimal_arrays->row(i).size();
        for (size_t feature_idx = 0; feature_idx < row_len; feature_idx++) {
          uint32_t feature = hash(feature_idx, column_salt);

          // Concatenate the explanations for the features if there are hash
          // colisions, since the output feature comes from both of the input
          // features.
          if (feature_explanations.count(feature)) {
            feature_explanations[feature] +=
                " " + explanations.explain(name, feature_idx);
          } else {
            feature_explanations[feature] =
                explanations.explain(name, feature_idx);
          }
        }
      }
    } else {
      throw std::invalid_argument(
          "Column '" + name +
          "' does not have a data type that can be feature hashed.");
    }
  }

  for (const auto& [feature, explanation] : feature_explanations) {
    explanations.store(_output_indices_column, feature, explanation);
  }
}

<<<<<<< HEAD
proto::data::Transformation* FeatureHash::toProto() const {
  auto* transformation = new proto::data::Transformation();
  auto* feature_hash = transformation->mutable_feature_hash();

  *feature_hash->mutable_input_columns() = {_input_columns.begin(),
                                            _input_columns.end()};
  feature_hash->set_output_indices_column(_output_indices_column);
  feature_hash->set_output_values_column(_output_values_column);
  feature_hash->set_hash_range(_hash_range);

  return transformation;
}

}  // namespace thirdai::data
=======
template void FeatureHash::serialize(cereal::BinaryInputArchive&);
template void FeatureHash::serialize(cereal::BinaryOutputArchive&);

template <class Archive>
void FeatureHash::serialize(Archive& archive) {
  archive(cereal::base_class<Transformation>(this), _hash_range, _input_columns,
          _output_indices_column, _output_values_column);
}

}  // namespace thirdai::data

CEREAL_REGISTER_TYPE(thirdai::data::FeatureHash)
>>>>>>> a28ae2c7
<|MERGE_RESOLUTION|>--- conflicted
+++ resolved
@@ -135,7 +135,6 @@
   }
 }
 
-<<<<<<< HEAD
 proto::data::Transformation* FeatureHash::toProto() const {
   auto* transformation = new proto::data::Transformation();
   auto* feature_hash = transformation->mutable_feature_hash();
@@ -149,18 +148,4 @@
   return transformation;
 }
 
-}  // namespace thirdai::data
-=======
-template void FeatureHash::serialize(cereal::BinaryInputArchive&);
-template void FeatureHash::serialize(cereal::BinaryOutputArchive&);
-
-template <class Archive>
-void FeatureHash::serialize(Archive& archive) {
-  archive(cereal::base_class<Transformation>(this), _hash_range, _input_columns,
-          _output_indices_column, _output_values_column);
-}
-
-}  // namespace thirdai::data
-
-CEREAL_REGISTER_TYPE(thirdai::data::FeatureHash)
->>>>>>> a28ae2c7
+}  // namespace thirdai::data