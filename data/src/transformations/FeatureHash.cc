#include "FeatureHash.h"
#include <hashing/src/HashUtils.h>
#include <hashing/src/MurmurHash.h>
#include <data/src/columns/ArrayColumns.h>
#include <data/src/columns/ValueColumns.h>
#include <cstddef>
#include <memory>
#include <optional>
#include <stdexcept>
#include <unordered_map>

namespace thirdai::data {

FeatureHash::FeatureHash(std::vector<std::string> input_columns,
                         std::string output_indices_column,
                         std::string output_values_column, size_t hash_range)
    : _hash_range(hash_range),
      _input_columns(std::move(input_columns)),
      _output_indices_column(std::move(output_indices_column)),
      _output_values_column(std::move(output_values_column)) {}

FeatureHash::FeatureHash(const proto::data::FeatureHash& feature_hash)
    : _hash_range(feature_hash.hash_range()),
      _input_columns(feature_hash.input_columns().begin(),
                     feature_hash.input_columns().end()),
      _output_indices_column(feature_hash.output_indices_column()),
      _output_values_column(feature_hash.output_values_column()) {}

ColumnMap FeatureHash::apply(ColumnMap columns, State& state) const {
  (void)state;

  std::vector<std::vector<uint32_t>> indices(columns.numRows());
  std::vector<std::vector<float>> values(columns.numRows());

  for (const auto& name : _input_columns) {
    auto column = columns.getColumn(name);

    uint32_t column_salt = columnSalt(name);

    if (auto token_arrays = ArrayColumnBase<uint32_t>::cast(column)) {
#pragma omp parallel for default(none) \
    shared(token_arrays, indices, values, column_salt)
      for (size_t i = 0; i < token_arrays->numRows(); i++) {
        for (uint32_t token : token_arrays->row(i)) {
          indices[i].push_back(hash(token, column_salt));
          values[i].push_back(1.0);
        }
      }
    } else if (auto decimal_arrays = ArrayColumnBase<float>::cast(column)) {
#pragma omp parallel for default(none) \
    shared(decimal_arrays, indices, values, column_salt)
      for (size_t i = 0; i < decimal_arrays->numRows(); i++) {
        size_t j = 0;
        for (float decimal : decimal_arrays->row(i)) {
          indices[i].push_back(hash(j++, column_salt));
          values[i].push_back(decimal);
        }
      }
    } else {
      throw std::invalid_argument(
          "Column '" + name +
          "' does not have a data type that can be feature hashed.");
    }

    column_salt++;
  }

  auto indices_col =
      ArrayColumn<uint32_t>::make(std::move(indices), _hash_range);
  auto values_col = ArrayColumn<float>::make(std::move(values), std::nullopt);

  return ColumnMap({{_output_indices_column, indices_col},
                    {_output_values_column, values_col}});
}

<<<<<<< HEAD
proto::data::Transformation* FeatureHash::toProto() const {
  auto* transformation = new proto::data::Transformation();
  auto* feature_hash = transformation->mutable_feature_hash();

  *feature_hash->mutable_input_columns() = {_input_columns.begin(),
                                            _input_columns.end()};
  feature_hash->set_output_indices_column(_output_indices_column);
  feature_hash->set_output_values_column(_output_values_column);
  feature_hash->set_hash_range(_hash_range);

  return transformation;
=======
void FeatureHash::buildExplanationMap(const ColumnMap& input, State& state,
                                      ExplanationMap& explanations) const {
  (void)state;

  std::unordered_map<size_t, std::string> feature_explanations;

  for (const auto& name : _input_columns) {
    auto column = input.getColumn(name);

    uint32_t column_salt = columnSalt(name);

    if (auto token_arrays = ArrayColumnBase<uint32_t>::cast(column)) {
      for (size_t i = 0; i < token_arrays->numRows(); i++) {
        for (uint32_t token : token_arrays->row(i)) {
          uint32_t feature = hash(token, column_salt);

          // Concatenate the explanations for the features if there are hash
          // colisions, since the output feature comes from both of the input
          // features.
          if (feature_explanations.count(feature)) {
            feature_explanations[feature] +=
                " " + explanations.explain(name, token);
          } else {
            feature_explanations[feature] = explanations.explain(name, token);
          }
        }
      }
    } else if (auto decimal_arrays = ArrayColumnBase<float>::cast(column)) {
      for (size_t i = 0; i < decimal_arrays->numRows(); i++) {
        size_t row_len = decimal_arrays->row(i).size();
        for (size_t feature_idx = 0; feature_idx < row_len; feature_idx++) {
          uint32_t feature = hash(feature_idx, column_salt);

          // Concatenate the explanations for the features if there are hash
          // colisions, since the output feature comes from both of the input
          // features.
          if (feature_explanations.count(feature)) {
            feature_explanations[feature] +=
                " " + explanations.explain(name, feature_idx);
          } else {
            feature_explanations[feature] =
                explanations.explain(name, feature_idx);
          }
        }
      }
    } else {
      throw std::invalid_argument(
          "Column '" + name +
          "' does not have a data type that can be feature hashed.");
    }
  }

  for (const auto& [feature, explanation] : feature_explanations) {
    explanations.store(_output_indices_column, feature, explanation);
  }
>>>>>>> f58ac4c6
}

}  // namespace thirdai::data<|MERGE_RESOLUTION|>--- conflicted
+++ resolved
@@ -73,19 +73,6 @@
                     {_output_values_column, values_col}});
 }
 
-<<<<<<< HEAD
-proto::data::Transformation* FeatureHash::toProto() const {
-  auto* transformation = new proto::data::Transformation();
-  auto* feature_hash = transformation->mutable_feature_hash();
-
-  *feature_hash->mutable_input_columns() = {_input_columns.begin(),
-                                            _input_columns.end()};
-  feature_hash->set_output_indices_column(_output_indices_column);
-  feature_hash->set_output_values_column(_output_values_column);
-  feature_hash->set_hash_range(_hash_range);
-
-  return transformation;
-=======
 void FeatureHash::buildExplanationMap(const ColumnMap& input, State& state,
                                       ExplanationMap& explanations) const {
   (void)state;
@@ -141,7 +128,19 @@
   for (const auto& [feature, explanation] : feature_explanations) {
     explanations.store(_output_indices_column, feature, explanation);
   }
->>>>>>> f58ac4c6
+}
+
+proto::data::Transformation* FeatureHash::toProto() const {
+  auto* transformation = new proto::data::Transformation();
+  auto* feature_hash = transformation->mutable_feature_hash();
+
+  *feature_hash->mutable_input_columns() = {_input_columns.begin(),
+                                            _input_columns.end()};
+  feature_hash->set_output_indices_column(_output_indices_column);
+  feature_hash->set_output_values_column(_output_values_column);
+  feature_hash->set_hash_range(_hash_range);
+
+  return transformation;
 }
 
 }  // namespace thirdai::data