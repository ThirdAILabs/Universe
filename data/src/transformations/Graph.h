#pragma once

#include <data/src/transformations/Transformation.h>
<<<<<<< HEAD
#include <memory>
#include <utility>
=======
#include <proto/graph.pb.h>
>>>>>>> e59a7a6f

namespace thirdai::data {

class GraphBuilder final : public Transformation {
 public:
  GraphBuilder(std::string node_id_column, std::string neighbors_column,
               std::vector<std::string> feature_columns);

<<<<<<< HEAD
  static std::shared_ptr<GraphBuilder> make(
      std::string node_id_column, std::string neighbors_column,
      std::vector<std::string> feature_columns) {
    return std::make_shared<GraphBuilder>(std::move(node_id_column),
                                          std::move(neighbors_column),
                                          std::move(feature_columns));
  }
=======
  explicit GraphBuilder(const proto::data::GraphBuilder& graph_builder);
>>>>>>> e59a7a6f

  ColumnMap apply(ColumnMap columns, State& state) const final;

  proto::data::Transformation* toProto() const final;

 private:
  std::string _node_id_column;
  std::string _neighbors_column;
  std::vector<std::string> _feature_columns;
};

class NeighborIds final : public Transformation {
 public:
  NeighborIds(std::string node_id_column, std::string output_neighbors_column);

  explicit NeighborIds(const proto::data::NeighborIds& nbr_ids);

  ColumnMap apply(ColumnMap columns, State& state) const final;

  proto::data::Transformation* toProto() const final;

 private:
  std::string _node_id_column;
  std::string _output_neighbors_column;
};

class NeighborFeatures final : public Transformation {
 public:
  NeighborFeatures(std::string node_id_column,
                   std::string output_feature_column);

  explicit NeighborFeatures(const proto::data::NeighborFeatures& nbr_features);

  ColumnMap apply(ColumnMap columns, State& state) const final;

  proto::data::Transformation* toProto() const final;

 private:
  std::string _node_id_column;
  std::string _output_features_column;
};

}  // namespace thirdai::data<|MERGE_RESOLUTION|>--- conflicted
+++ resolved
@@ -1,12 +1,9 @@
 #pragma once
 
 #include <data/src/transformations/Transformation.h>
-<<<<<<< HEAD
+#include <proto/graph.pb.h>
 #include <memory>
 #include <utility>
-=======
-#include <proto/graph.pb.h>
->>>>>>> e59a7a6f
 
 namespace thirdai::data {
 
@@ -15,7 +12,6 @@
   GraphBuilder(std::string node_id_column, std::string neighbors_column,
                std::vector<std::string> feature_columns);
 
-<<<<<<< HEAD
   static std::shared_ptr<GraphBuilder> make(
       std::string node_id_column, std::string neighbors_column,
       std::vector<std::string> feature_columns) {
@@ -23,9 +19,8 @@
                                           std::move(neighbors_column),
                                           std::move(feature_columns));
   }
-=======
+
   explicit GraphBuilder(const proto::data::GraphBuilder& graph_builder);
->>>>>>> e59a7a6f
 
   ColumnMap apply(ColumnMap columns, State& state) const final;
 
