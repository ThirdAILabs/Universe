--- conflicted
+++ resolved
@@ -72,25 +72,6 @@
   return columns;
 }
 
-<<<<<<< HEAD
-proto::data::Transformation* StringIDLookup::toProto() const {
-  auto* transformation = new proto::data::Transformation();
-  auto* string_lookup = transformation->mutable_string_id_lookup();
-
-  string_lookup->set_input_column(_input_column_name);
-  string_lookup->set_output_column(_output_column_name);
-  string_lookup->set_vocab_key(_vocab_key);
-
-  if (_max_vocab_size) {
-    string_lookup->set_max_vocab_size(*_max_vocab_size);
-  }
-
-  if (_delimiter) {
-    string_lookup->set_delimiter(*_delimiter);
-  }
-
-  return transformation;
-=======
 void StringIDLookup::buildExplanationMap(const ColumnMap& input, State& state,
                                          ExplanationMap& explanations) const {
   const auto& str_input =
@@ -111,7 +92,25 @@
                        "item '" + str_input + "' from " +
                            explanations.explain(_input_column_name, str_input));
   }
->>>>>>> f58ac4c6
+}
+
+proto::data::Transformation* StringIDLookup::toProto() const {
+  auto* transformation = new proto::data::Transformation();
+  auto* string_lookup = transformation->mutable_string_id_lookup();
+
+  string_lookup->set_input_column(_input_column_name);
+  string_lookup->set_output_column(_output_column_name);
+  string_lookup->set_vocab_key(_vocab_key);
+
+  if (_max_vocab_size) {
+    string_lookup->set_max_vocab_size(*_max_vocab_size);
+  }
+
+  if (_delimiter) {
+    string_lookup->set_delimiter(*_delimiter);
+  }
+
+  return transformation;
 }
 
 }  // namespace thirdai::data