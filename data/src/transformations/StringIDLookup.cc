--- conflicted
+++ resolved
@@ -99,7 +99,6 @@
   }
 }
 
-<<<<<<< HEAD
 proto::data::Transformation* StringIDLookup::toProto() const {
   auto* transformation = new proto::data::Transformation();
   auto* string_lookup = transformation->mutable_string_id_lookup();
@@ -119,18 +118,4 @@
   return transformation;
 }
 
-}  // namespace thirdai::data
-=======
-template void StringIDLookup::serialize(cereal::BinaryInputArchive&);
-template void StringIDLookup::serialize(cereal::BinaryOutputArchive&);
-
-template <class Archive>
-void StringIDLookup::serialize(Archive& archive) {
-  archive(cereal::base_class<Transformation>(this), _input_column_name,
-          _output_column_name, _vocab_key, _max_vocab_size, _delimiter);
-}
-
-}  // namespace thirdai::data
-
-CEREAL_REGISTER_TYPE(thirdai::data::StringIDLookup)
->>>>>>> a28ae2c7
+}  // namespace thirdai::data