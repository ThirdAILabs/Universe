--- conflicted
+++ resolved
@@ -10,10 +10,6 @@
 #include <data/src/transformations/Transformation.h>
 #include <data/src/transformations/ner/NerTokenFromStringArray.h>
 #include <data/src/transformations/ner/utils/TagTracker.h>
-<<<<<<< HEAD
-#include <data/src/transformations/ner/utils/TokenTagCounter.h>
-=======
->>>>>>> c4b3239b
 #include <data/src/transformations/ner/utils/utils.h>
 #include <dataset/src/blocks/text/TextTokenizer.h>
 #include <stdexcept>
@@ -30,12 +26,7 @@
       std::optional<uint32_t> target_dim, uint32_t dyadic_num_intervals,
       std::vector<dataset::TextTokenizerPtr> target_word_tokenizers,
       std::optional<FeatureEnhancementConfig> feature_enhancement_config,
-<<<<<<< HEAD
-      ner::utils::TagTrackerPtr tag_tracker = nullptr,
-      ner::TokenTagCounterPtr token_tag_counter = nullptr);
-=======
       ner::utils::TagTrackerPtr tag_tracker = nullptr);
->>>>>>> c4b3239b
 
   explicit NerTokenizerUnigram(const ar::Archive& archive);
 
@@ -55,22 +46,11 @@
     if (_tag_tracker == nullptr) {
       throw std::logic_error("Tag to Label is None");
     }
-<<<<<<< HEAD
-    return _tag_tracker->tag_to_label(tag);
-=======
     return _tag_tracker->tagToLabel(tag);
->>>>>>> c4b3239b
   }
 
   const auto& processor() const { return _processor; }
 
-<<<<<<< HEAD
-  void setTokenTagCounter(ner::TokenTagCounterPtr token_tag_counter) {
-    _token_tag_counter = std::move(token_tag_counter);
-  }
-
-=======
->>>>>>> c4b3239b
   void setTagTracker(ner::utils::TagTrackerPtr tag_tracker) {
     _tag_tracker = std::move(tag_tracker);
   }
@@ -106,10 +86,6 @@
   NerDyadicDataProcessor _processor;
 
   ner::utils::TagTrackerPtr _tag_tracker;
-<<<<<<< HEAD
-  ner::TokenTagCounterPtr _token_tag_counter;
-=======
->>>>>>> c4b3239b
 };
 
 }  // namespace thirdai::data