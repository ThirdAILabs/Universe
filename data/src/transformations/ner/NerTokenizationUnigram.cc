#include "NerTokenizationUnigram.h"
#include <archive/src/Archive.h>
#include <data/src/ColumnMap.h>
#include <data/src/columns/ArrayColumns.h>
#include <data/src/columns/Column.h>
#include <data/src/columns/ValueColumns.h>
#include <data/src/transformations/TextTokenizer.h>
#include <data/src/transformations/ner/NerDyadicDataProcessor.h>
#include <data/src/transformations/ner/NerTokenFromStringArray.h>
#include <data/src/transformations/ner/utils/TagTracker.h>
#include <data/src/transformations/ner/utils/utils.h>
#include <dataset/src/blocks/text/TextEncoder.h>
#include <dataset/src/blocks/text/TextTokenizer.h>
#include <cstdint>
#include <exception>
#include <optional>
#include <stdexcept>
#include <utility>

namespace thirdai::data {

void throwTokenTagSizeMismatchError(uint32_t row_id, uint32_t tokens_size,
                                    uint32_t tags_size) {
  std::stringstream error_message;
  error_message << "Mismatch between the number of tokens and tags in row "
                << row_id << ":\n"
                << "  - Number of tokens: " << tokens_size << "\n"
                << "  - Number of tags: " << tags_size << "\n"
                << "Please ensure each token has a corresponding tag.";
  throw std::out_of_range(error_message.str());
}

NerTokenizerUnigram::NerTokenizerUnigram(
    std::string tokens_column, std::string featurized_sentence_column,
    std::optional<std::string> target_column,
    std::optional<uint32_t> target_dim, uint32_t dyadic_num_intervals,
    std::vector<dataset::TextTokenizerPtr> target_word_tokenizers,
    std::optional<FeatureEnhancementConfig> feature_enhancement_config,
<<<<<<< HEAD
    ner::utils::TagTrackerPtr tag_tracker,
    ner::TokenTagCounterPtr token_tag_counter)
=======
    ner::utils::TagTrackerPtr tag_tracker)
>>>>>>> c4b3239b
    : _tokens_column(std::move(tokens_column)),
      _featurized_sentence_column(std::move(featurized_sentence_column)),
      _target_column(std::move(target_column)),
      _target_dim(target_dim),
      _processor(std::move(target_word_tokenizers), dyadic_num_intervals,
                 std::move(feature_enhancement_config),
                 !_target_column.has_value()),
<<<<<<< HEAD
      _tag_tracker(std::move(tag_tracker)),
      _token_tag_counter(std::move(token_tag_counter)) {}
=======
      _tag_tracker(std::move(tag_tracker)) {}
>>>>>>> c4b3239b

ColumnMap NerTokenizerUnigram::apply(ColumnMap columns, State& state) const {
  (void)state;

  auto text_tokens = columns.getArrayColumn<std::string>(_tokens_column);
  auto sample_offsets = computeOffsets(text_tokens);

  ArrayColumnBasePtr<std::string> tags;
  if (_target_column) {
    tags = columns.getArrayColumn<std::string>(*_target_column);
  }

  // a no-op if token_tag_counter is null or if featurizing for inference
  updateTokenTagCounter(text_tokens, tags);

  std::vector<std::string> featurized_sentences(sample_offsets.back());
  std::vector<uint32_t> targets(sample_offsets.back());

  std::exception_ptr error;

#pragma omp parallel for default(none)                                       \
    shared(text_tokens, sample_offsets, featurized_sentences, targets, tags, \
           error) if (text_tokens->numRows() > 1)
  for (size_t i = 0; i < text_tokens->numRows(); i += 1) {
    try {
      size_t sample_offset = sample_offsets[i];
      std::vector<std::string> row_token_vectors =
          text_tokens->row(i).toVector();
      auto lower_cased_tokens =
          ner::utils::cleanAndLowerCase(row_token_vectors);

      // processing the tokens in the sentence
      for (size_t target = 0; target < row_token_vectors.size(); target++) {
        size_t featurized_sentence_offset = sample_offset + target;
        featurized_sentences[featurized_sentence_offset] =
            _processor.processToken(row_token_vectors, target,
                                    lower_cased_tokens);
        if (_tag_tracker->hasTokenTagCounter()) {
          featurized_sentences[featurized_sentence_offset] +=
              _tag_tracker->getTokenEncoding(lower_cased_tokens[target]);
        }
        if (_target_column) {
          if (row_token_vectors.size() != tags->row(i).size()) {
            throwTokenTagSizeMismatchError(i, row_token_vectors.size(),
                                           tags->row(i).size());
          }
          targets[featurized_sentence_offset] =
              findTagValueForString(tags->row(i)[target]);
        }
      }
    } catch (...) {
#pragma omp critical
      error = std::current_exception();
    }
  }
  if (error) {
    std::rethrow_exception(error);
  }
  std::unordered_map<std::string, ColumnPtr> output_columns;

  output_columns[_featurized_sentence_column] =
      ValueColumn<std::string>::make(std::move(featurized_sentences));
  if (_target_column && _target_dim) {
    output_columns[*_target_column] =
        ValueColumn<uint32_t>::make(std::move(targets), _target_dim.value());
  }

  return ColumnMap(output_columns);
}

ar::ConstArchivePtr NerTokenizerUnigram::toArchive() const {
  auto map = ar::Map::make();
  map->set("type", ar::str(type()));

  map->set("tokens_column", ar::str(_tokens_column));
  map->set("featurized_sentence_column", ar::str(_featurized_sentence_column));

  if (_target_column) {
    map->set("target_column", ar::str(*_target_column));
  }
  if (_target_dim) {
    map->set("target_dim", ar::u64(*_target_dim));
  }

  map->set("processor", _processor.toArchive());
  return map;
}

NerTokenizerUnigram::NerTokenizerUnigram(const ar::Archive& archive)
    : _tokens_column(archive.str("tokens_column")),
      _featurized_sentence_column(archive.str("featurized_sentence_column")),
      _target_column(archive.getOpt<ar::Str>("target_column")),
      _target_dim(archive.getOpt<ar::U64>("target_dim")),
<<<<<<< HEAD
      _processor(NerDyadicDataProcessor(*archive.get("processor"))) {
}
=======
      _processor(NerDyadicDataProcessor(*archive.get("processor"))) {}
>>>>>>> c4b3239b

}  // namespace thirdai::data<|MERGE_RESOLUTION|>--- conflicted
+++ resolved
@@ -36,12 +36,7 @@
     std::optional<uint32_t> target_dim, uint32_t dyadic_num_intervals,
     std::vector<dataset::TextTokenizerPtr> target_word_tokenizers,
     std::optional<FeatureEnhancementConfig> feature_enhancement_config,
-<<<<<<< HEAD
-    ner::utils::TagTrackerPtr tag_tracker,
-    ner::TokenTagCounterPtr token_tag_counter)
-=======
     ner::utils::TagTrackerPtr tag_tracker)
->>>>>>> c4b3239b
     : _tokens_column(std::move(tokens_column)),
       _featurized_sentence_column(std::move(featurized_sentence_column)),
       _target_column(std::move(target_column)),
@@ -49,12 +44,7 @@
       _processor(std::move(target_word_tokenizers), dyadic_num_intervals,
                  std::move(feature_enhancement_config),
                  !_target_column.has_value()),
-<<<<<<< HEAD
-      _tag_tracker(std::move(tag_tracker)),
-      _token_tag_counter(std::move(token_tag_counter)) {}
-=======
       _tag_tracker(std::move(tag_tracker)) {}
->>>>>>> c4b3239b
 
 ColumnMap NerTokenizerUnigram::apply(ColumnMap columns, State& state) const {
   (void)state;
@@ -77,7 +67,7 @@
 
 #pragma omp parallel for default(none)                                       \
     shared(text_tokens, sample_offsets, featurized_sentences, targets, tags, \
-           error) if (text_tokens->numRows() > 1)
+               error) if (text_tokens->numRows() > 1)
   for (size_t i = 0; i < text_tokens->numRows(); i += 1) {
     try {
       size_t sample_offset = sample_offsets[i];
@@ -148,11 +138,6 @@
       _featurized_sentence_column(archive.str("featurized_sentence_column")),
       _target_column(archive.getOpt<ar::Str>("target_column")),
       _target_dim(archive.getOpt<ar::U64>("target_dim")),
-<<<<<<< HEAD
-      _processor(NerDyadicDataProcessor(*archive.get("processor"))) {
-}
-=======
       _processor(NerDyadicDataProcessor(*archive.get("processor"))) {}
->>>>>>> c4b3239b
 
 }  // namespace thirdai::data