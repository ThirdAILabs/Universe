--- conflicted
+++ resolved
@@ -12,15 +12,13 @@
  public:
   MachLabel(std::string input_column_name, std::string output_column_name);
 
-<<<<<<< HEAD
   static std::shared_ptr<MachLabel> make(std::string input_column_name,
                                          std::string output_column_name) {
     return std::make_shared<MachLabel>(std::move(input_column_name),
                                        std::move(output_column_name));
   }
-=======
+
   explicit MachLabel(const proto::data::MachLabel& mach_label);
->>>>>>> e59a7a6f
 
   ColumnMap apply(ColumnMap columns, State& state) const final;
 
