#pragma once

#include <bolt_vector/src/BoltVector.h>
#include <data/src/ColumnMap.h>
#include <data/src/transformations/Transformation.h>
#include <dataset/src/Datasets.h>
#include <proto/transformations.pb.h>
#include <algorithm>
#include <memory>

namespace thirdai::data {

class TransformationList final : public Transformation {
 public:
  explicit TransformationList(std::vector<TransformationPtr> transformations)
      : _transformations(std::move(transformations)) {}

  explicit TransformationList(const proto::data::Transformation_List& t_list);

  static auto make(std::vector<TransformationPtr> transformations) {
    return std::make_shared<TransformationList>(std::move(transformations));
  }

  ColumnMap apply(ColumnMap columns, State& state) const final {
    for (const auto& transformation : _transformations) {
      // This is a shallow copy and not expensive since columns are stored as
      // shared pointers.
      columns = transformation->apply(columns, state);
    }

    return columns;
  }

<<<<<<< HEAD
  proto::data::Transformation* toProto() const final;
=======
  void buildExplanationMap(const ColumnMap& input, State& state,
                           ExplanationMap& explanations) const final;

  const auto& transformations() const { return _transformations; }

  void save(const std::string& filename) const;

  void save_stream(std::ostream& output_stream) const;

  static std::shared_ptr<TransformationList> load(const std::string& filename);

  static std::shared_ptr<TransformationList> load_stream(
      std::istream& input_stream);
>>>>>>> f58ac4c6

 private:
  std::vector<TransformationPtr> _transformations;
};

using TransformationListPtr = std::shared_ptr<TransformationList>;

}  // namespace thirdai::data<|MERGE_RESOLUTION|>--- conflicted
+++ resolved
@@ -31,23 +31,12 @@
     return columns;
   }
 
-<<<<<<< HEAD
-  proto::data::Transformation* toProto() const final;
-=======
   void buildExplanationMap(const ColumnMap& input, State& state,
                            ExplanationMap& explanations) const final;
 
+  proto::data::Transformation* toProto() const final;
+
   const auto& transformations() const { return _transformations; }
-
-  void save(const std::string& filename) const;
-
-  void save_stream(std::ostream& output_stream) const;
-
-  static std::shared_ptr<TransformationList> load(const std::string& filename);
-
-  static std::shared_ptr<TransformationList> load_stream(
-      std::istream& input_stream);
->>>>>>> f58ac4c6
 
  private:
   std::vector<TransformationPtr> _transformations;
