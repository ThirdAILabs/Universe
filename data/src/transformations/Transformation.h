#pragma once

#include <data/src/ColumnMap.h>
#include <data/src/rca/ExplanationMap.h>
#include <data/src/transformations/State.h>
#include <proto/transformations.pb.h>
#include <memory>
#include <stdexcept>

namespace thirdai::data {

/**
 * This class represents modifications to a ColumnMap. It can use any of the
 * available columns and produce multiple (or zero) columns. It is responsible
 * for its own parallelism and throwing exceptions for invalid inputs. Note that
 * the column map will throw if a column is not present or has the wrong type.
 * The transformation should not mutate its internal state once constructed. Any
 * state that needs to be maintained for the transformation should be part of
 * the State object that is passed into each call to apply. This is to so that
 * there is a unique owner of the stateful information within the data pipeline
 * which simplifies serialization.
 */
class Transformation {
 public:
  /**
   * This is a shallow copy because columns are stored using shared pointers. It
   * is passed by value to ensure that transformations doen't alter the contents
   * of a ColumnMap, only return a new one. Note that the input and output
   * ColumnMap are distinct objects, but may share references to the same
   * columns.
   */
  virtual ColumnMap apply(ColumnMap columns, State& state) const = 0;

  virtual proto::data::Transformation* toProto() const = 0;

  ColumnMap applyStateless(ColumnMap columns) const {
    State state;
    return apply(std::move(columns), state);
  }

  static std::shared_ptr<Transformation> fromProto(
      const proto::data::Transformation& transformation);

<<<<<<< HEAD
  std::string serialize() const;

  static std::shared_ptr<Transformation> deserialize(const std::string& binary);

  virtual ~Transformation() = default;
=======
  virtual void buildExplanationMap(const ColumnMap& input, State& state,
                                   ExplanationMap& explanations) const {
    (void)input;
    (void)state;
    (void)explanations;
    throw std::runtime_error("RCA is not supported for this transformation.");
  }

  ExplanationMap explain(const ColumnMap& input, State& state) const {
    if (input.numRows() != 1) {
      throw std::invalid_argument(
          "Can only call explain on column maps with a single row.");
    }
    ExplanationMap explanations(input);

    buildExplanationMap(input, state, explanations);

    return explanations;
  }

 private:
  friend class cereal::access;
  template <class Archive>
  void serialize(Archive& archive) {
    (void)archive;
  }
>>>>>>> f58ac4c6
};

using TransformationPtr = std::shared_ptr<Transformation>;

}  // namespace thirdai::data<|MERGE_RESOLUTION|>--- conflicted
+++ resolved
@@ -31,23 +31,11 @@
    */
   virtual ColumnMap apply(ColumnMap columns, State& state) const = 0;
 
-  virtual proto::data::Transformation* toProto() const = 0;
-
   ColumnMap applyStateless(ColumnMap columns) const {
     State state;
     return apply(std::move(columns), state);
   }
 
-  static std::shared_ptr<Transformation> fromProto(
-      const proto::data::Transformation& transformation);
-
-<<<<<<< HEAD
-  std::string serialize() const;
-
-  static std::shared_ptr<Transformation> deserialize(const std::string& binary);
-
-  virtual ~Transformation() = default;
-=======
   virtual void buildExplanationMap(const ColumnMap& input, State& state,
                                    ExplanationMap& explanations) const {
     (void)input;
@@ -68,13 +56,23 @@
     return explanations;
   }
 
+  virtual proto::data::Transformation* toProto() const = 0;
+
+  static std::shared_ptr<Transformation> fromProto(
+      const proto::data::Transformation& transformation);
+
+  std::string serialize() const;
+
+  static std::shared_ptr<Transformation> deserialize(const std::string& binary);
+
+  virtual ~Transformation() = default;
+
  private:
   friend class cereal::access;
   template <class Archive>
   void serialize(Archive& archive) {
     (void)archive;
   }
->>>>>>> f58ac4c6
 };
 
 using TransformationPtr = std::shared_ptr<Transformation>;
