--- conflicted
+++ resolved
@@ -22,27 +22,10 @@
 
   ColumnMap apply(ColumnMap columns, State& state) const final;
 
-<<<<<<< HEAD
-  proto::data::Transformation* toProto() const final;
-=======
   void buildExplanationMap(const ColumnMap& input, State& state,
                            ExplanationMap& explanations) const final;
 
- private:
-  // Private constructor for cereal.
-  StringHash()
-      : _input_column_name(),
-        _output_column_name(),
-        _output_range(0),
-        _seed(0) {}
-
-  friend class cereal::access;
-  template <class Archive>
-  void serialize(Archive& archive) {
-    archive(cereal::base_class<Transformation>(this), _input_column_name,
-            _output_column_name, _output_range, _delimiter, _seed);
-  }
->>>>>>> f58ac4c6
+  proto::data::Transformation* toProto() const final;
 
  private:
   uint32_t hash(const std::string& str) const;
