#pragma once

#include <data/src/transformations/Transformation.h>
#include <memory>
#include <utility>

namespace thirdai::data {

class Date final : public Transformation {
 public:
  Date(std::string input_column_name, std::string output_column_name,
       std::string format = "%Y-%m-%d");

<<<<<<< HEAD
  static std::shared_ptr<Date> make(std::string input_column_name,
                                    std::string output_column_name,
                                    std::string format = "%Y-%m-%d") {
    return std::make_shared<Date>(std::move(input_column_name),
                                  std::move(output_column_name),
                                  std::move(format));
  }
=======
  explicit Date(const proto::data::Date& date);
>>>>>>> e59a7a6f

  ColumnMap apply(ColumnMap columns, State& state) const final;

  void buildExplanationMap(const ColumnMap& input, State& state,
                           ExplanationMap& explanation) const final;

  proto::data::Transformation* toProto() const final;

 private:
  std::string _input_column_name;
  std::string _output_column_name;
  std::string _format;
};

}  // namespace thirdai::data<|MERGE_RESOLUTION|>--- conflicted
+++ resolved
@@ -11,7 +11,6 @@
   Date(std::string input_column_name, std::string output_column_name,
        std::string format = "%Y-%m-%d");
 
-<<<<<<< HEAD
   static std::shared_ptr<Date> make(std::string input_column_name,
                                     std::string output_column_name,
                                     std::string format = "%Y-%m-%d") {
@@ -19,9 +18,8 @@
                                   std::move(output_column_name),
                                   std::move(format));
   }
-=======
+
   explicit Date(const proto::data::Date& date);
->>>>>>> e59a7a6f
 
   ColumnMap apply(ColumnMap columns, State& state) const final;
 
