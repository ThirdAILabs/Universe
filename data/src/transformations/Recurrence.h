#pragma once

#include <data/src/columns/Column.h>
#include <data/src/transformations/Transformation.h>
#include <algorithm>
#include <cstddef>
#include <optional>
#include <string>
#include <vector>

namespace thirdai::data {

/**
 * This class transforms the input data for training a recurrent sequence
 * prediction model. Given a source and target sequence, it will do three
 * things:
 * 1. Adds an EOS token to the target sequence
 * 2. Encodes the position of each token in the target sequence (up to
 * max_positions)
 * 3. Unrolls the sequence into a separate row for each time step.
 *
 * For the source sequence [a, b, c, d], target sequence [A, B, C, D], and
 * max_positions = 3, it will generate the samples:
 * []           -> A0 (A with encoding of 0th position)
 * [a]          -> B1
 * [a, b]       -> C2
 * [a, b, c]    -> D2 (max_positions = 3, so maximum encoded position is 2)
 * [a, b, c, d] -> EOS2 (end of sequence token, with encoding of position = 2)
 *
 * Left of "->" is source_output_column
 * Right of "->" is target_output_column
 *
 * Note that source_input_column and target_input_column are representations of
 * the same sequences. This gives us the flexibility to featurize the source
 * tokens in a different way than the target tokens.
 */
class Recurrence final : public Transformation {
 public:
  Recurrence(std::string source_input_column, std::string target_input_column,
             std::string source_output_column, std::string target_output_column,
             size_t target_vocab_size, size_t max_sequence_length)
      : _source_input_column(std::move(source_input_column)),
        _target_input_column(std::move(target_input_column)),
        _source_output_column(std::move(source_output_column)),
        _target_output_column(std::move(target_output_column)),
        _target_vocab_size(target_vocab_size),
        _max_seq_len(max_sequence_length) {}

  ColumnMap apply(ColumnMap columns, State& state) const final;

  bool isEOS(uint32_t token) const;

  inline constexpr size_t totalVocabSize() const {
    // +1 for EOS.
    return _target_vocab_size + 1;
  }

 private:
  size_t effectiveSize(const RowView<uint32_t>& row) const;

  std::vector<size_t> offsets(const ArrayColumnBase<uint32_t>& column) const;

  void assertCorrectTargetInputDim(
      const ArrayColumnBase<uint32_t>& target_column) const;

  uint32_t positionEncodedToken(uint32_t token, size_t position) const;

  inline constexpr uint32_t EOS() const { return _target_vocab_size; }

  std::string _source_input_column;
  std::string _target_input_column;
  std::string _source_output_column;
  std::string _target_output_column;
  size_t _target_vocab_size;
<<<<<<< HEAD
  size_t _expected_seq_len;

  Recurrence() {}

  friend class cereal::access;
  template <class Archive>
  void serialize(Archive& archive);
=======
  size_t _max_seq_len;
>>>>>>> d830da3a
};

}  // namespace thirdai::data<|MERGE_RESOLUTION|>--- conflicted
+++ resolved
@@ -72,17 +72,13 @@
   std::string _source_output_column;
   std::string _target_output_column;
   size_t _target_vocab_size;
-<<<<<<< HEAD
-  size_t _expected_seq_len;
+  size_t _max_seq_len;
 
   Recurrence() {}
 
   friend class cereal::access;
   template <class Archive>
   void serialize(Archive& archive);
-=======
-  size_t _max_seq_len;
->>>>>>> d830da3a
 };
 
 }  // namespace thirdai::data