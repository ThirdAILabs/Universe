--- conflicted
+++ resolved
@@ -49,7 +49,6 @@
         _target_vocab_size(target_vocab_size),
         _max_seq_len(max_sequence_length) {}
 
-<<<<<<< HEAD
   static std::shared_ptr<Recurrence> make(std::string source_input_column,
                                           std::string target_input_column,
                                           std::string source_output_column,
@@ -61,9 +60,8 @@
         std::move(source_output_column), std::move(target_output_column),
         target_vocab_size, max_sequence_length);
   }
-=======
+
   explicit Recurrence(const proto::data::RecurrenceAugmentation& recurrence);
->>>>>>> e59a7a6f
 
   ColumnMap apply(ColumnMap columns, State& state) const final;
 
