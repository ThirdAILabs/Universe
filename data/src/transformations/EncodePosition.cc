--- conflicted
+++ resolved
@@ -64,7 +64,6 @@
                           explanations);
 }
 
-<<<<<<< HEAD
 proto::data::Transformation* HashPositionTransform::toProto() const {
   auto* transformation = new proto::data::Transformation();
   auto* hash_position = transformation->mutable_hashed_position_encoding();
@@ -82,17 +81,6 @@
       _output_column(offset_position.output_column()),
       _max_num_tokens(offset_position.max_tokens()) {}
 
-=======
-template void HashPositionTransform::serialize(cereal::BinaryInputArchive&);
-template void HashPositionTransform::serialize(cereal::BinaryOutputArchive&);
-
-template <class Archive>
-void HashPositionTransform::serialize(Archive& archive) {
-  archive(cereal::base_class<Transformation>(this), _input_column,
-          _output_column, _dim);
-}
-
->>>>>>> a28ae2c7
 ColumnMap OffsetPositionTransform::apply(ColumnMap columns,
                                          State& state) const {
   (void)state;
@@ -131,7 +119,6 @@
                           explanations);
 }
 
-<<<<<<< HEAD
 proto::data::Transformation* OffsetPositionTransform::toProto() const {
   auto* transformation = new proto::data::Transformation();
   auto* hash_position = transformation->mutable_offset_position_encoding();
@@ -143,19 +130,4 @@
   return transformation;
 }
 
-}  // namespace thirdai::data
-=======
-template void OffsetPositionTransform::serialize(cereal::BinaryInputArchive&);
-template void OffsetPositionTransform::serialize(cereal::BinaryOutputArchive&);
-
-template <class Archive>
-void OffsetPositionTransform::serialize(Archive& archive) {
-  archive(cereal::base_class<Transformation>(this), _input_column,
-          _output_column, _max_num_tokens);
-}
-
-}  // namespace thirdai::data
-
-CEREAL_REGISTER_TYPE(thirdai::data::HashPositionTransform)
-CEREAL_REGISTER_TYPE(thirdai::data::OffsetPositionTransform)
->>>>>>> a28ae2c7
+}  // namespace thirdai::data