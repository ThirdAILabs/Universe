--- conflicted
+++ resolved
@@ -4,15 +4,12 @@
 #include <data/src/ColumnMap.h>
 #include <data/src/transformations/Transformation.h>
 #include <stdexcept>
-<<<<<<< HEAD
-=======
 #include <random>
 #include <string>
 
 // NOLINTNEXTLINE(cppcoreguidelines-macro-usage)
 #define VARIABLE_TO_STRING(name, ends_with) \
   thirdai::data::cold_start::convertToString(#name, (name), ends_with)
->>>>>>> 2ced2417
 
 namespace thirdai::data::cold_start {
 
@@ -30,14 +27,6 @@
   virtual std::vector<std::string> augmentSingleRow(
       const std::string& strong_text, const std::string& weak_text,
       uint32_t row_id_salt) const = 0;
-
-  ar::ConstArchivePtr toArchive() const final {
-    // We never actually serialize cold start transformations because we create
-    // them for every call to cold start depending on the strong/weak columns
-    // passed in.
-    throw std::invalid_argument(
-        "Cannot convert cold start transformation to archive.");
-  }
 
   ar::ConstArchivePtr toArchive() const final {
     // We never actually serialize cold start transformations because we create
