--- conflicted
+++ resolved
@@ -19,16 +19,11 @@
 ColumnMap TextAugmentationBase::apply(ColumnMap columns, State& state) const {
   (void)state;
 
-<<<<<<< HEAD
-=======
-  auto label_column = columns.getValueColumn<std::string>(_label_column_name);
-
   // Note: The original cold start implementation used a simple concatenation
   // function that appended an extra delimiter at the end. The StringConcat
   // transformation does not do this. This should not have any major affect on
   // cold start, leaving this note just in case anyone is investigating any
   // differences.
->>>>>>> 570be584
   auto strong_concat_transform = StringConcat(
       _strong_column_names, /* output_column_name= */ "strong_text",
       /* separator= */ " ");
