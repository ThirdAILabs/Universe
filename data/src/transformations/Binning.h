#pragma once

#include <data/src/transformations/Transformation.h>
#include <exception>
#include <optional>
#include <stdexcept>
#include <string>

namespace thirdai::data {

// Bins a dense float column into categorical sparse values. If the input column
// is the same as the output column then that column will be replaced in the
// column map.
class BinningTransformation final : public Transformation {
 public:
  BinningTransformation(std::string input_column_name,
                        std::string output_column_name,
                        float inclusive_min_value, float exclusive_max_value,
                        uint32_t num_bins)
      : _input_column_name(std::move(input_column_name)),
        _output_column_name(std::move(output_column_name)),
        _inclusive_min_value(inclusive_min_value),
        _exclusive_max_value(exclusive_max_value),
        _binsize((exclusive_max_value - inclusive_min_value) / num_bins),
        _num_bins(num_bins) {}

  explicit BinningTransformation(const proto::data::Binning& binning);

<<<<<<< HEAD
  ColumnMap apply(ColumnMap columns, State& state) const final;
=======
  void buildExplanationMap(const ColumnMap& input, State& state,
                           ExplanationMap& explanations) const final;

 private:
  // Private constructor for cereal.
  BinningTransformation()
      : _input_column_name(),
        _output_column_name(),
        _inclusive_min_value(0),
        _exclusive_max_value(0),
        _binsize(0),
        _num_bins(0) {}
>>>>>>> f58ac4c6

  proto::data::Transformation* toProto() const final;

 private:
  std::optional<uint32_t> getBin(float value) const;

  std::string _input_column_name;
  std::string _output_column_name;

  float _inclusive_min_value;
  float _exclusive_max_value;
  float _binsize;
  uint32_t _num_bins;
};

}  // namespace thirdai::data<|MERGE_RESOLUTION|>--- conflicted
+++ resolved
@@ -26,22 +26,10 @@
 
   explicit BinningTransformation(const proto::data::Binning& binning);
 
-<<<<<<< HEAD
   ColumnMap apply(ColumnMap columns, State& state) const final;
-=======
+
   void buildExplanationMap(const ColumnMap& input, State& state,
                            ExplanationMap& explanations) const final;
-
- private:
-  // Private constructor for cereal.
-  BinningTransformation()
-      : _input_column_name(),
-        _output_column_name(),
-        _inclusive_min_value(0),
-        _exclusive_max_value(0),
-        _binsize(0),
-        _num_bins(0) {}
->>>>>>> f58ac4c6
 
   proto::data::Transformation* toProto() const final;
 
