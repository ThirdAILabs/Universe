--- conflicted
+++ resolved
@@ -237,14 +237,9 @@
 
 TEST(ExplanationTests, ComposedTransformations) {
   TransformationList transformations({
-<<<<<<< HEAD
-      TextTokenizer::make("a", "words", dataset::NaiveSplitTokenizer::make(),
+      TextTokenizer::make("a", "words", std::nullopt,
+                          dataset::NaiveSplitTokenizer::make(),
                           dataset::NGramEncoder::make(1)),
-=======
-      std::make_shared<TextTokenizer>("a", "words", std::nullopt,
-                                      dataset::NaiveSplitTokenizer::make(),
-                                      dataset::NGramEncoder::make(1)),
->>>>>>> ae96d5e0
       std::make_shared<StringToDecimal>("b", "b_cast"),
       BinningTransformation::make("b_cast", "b_binned",
                                   /* inclusive_min_value= */ 10,
