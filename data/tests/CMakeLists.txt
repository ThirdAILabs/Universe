--- conflicted
+++ resolved
@@ -2,9 +2,6 @@
 
 include(GoogleTest)
 
-<<<<<<< HEAD
-set(DATA_TESTS TensorConversionTests DataLoaderTest ExplanationTests)
-=======
 set(DATA_TESTS
     TensorConversionTests
     DataLoaderTest
@@ -12,8 +9,8 @@
     EncodePositionTest
     CountTokensTest
     UnrollSequenceTest
-    GraphTests)
->>>>>>> 9b341952
+    GraphTests
+    ExplanationTests)
 
 foreach(DATA_TEST IN LISTS DATA_TESTS)
   add_executable(${DATA_TEST} ${DATA_TEST}.cc)
