enable_testing()

include(GoogleTest)

<<<<<<< HEAD
set(DATA_TESTS TensorConversionTests DataLoaderTest StateSerializationTest)
=======
set(DATA_TESTS
    TensorConversionTests
    DataLoaderTest
    PermutationTest
    EncodePositionTest
    CountTokensTest
    RecurrenceTest
    GraphTests
    ExplanationTests
    RegressionBinningTest
    DeduplicateTokensTest)
>>>>>>> f58ac4c6

foreach(DATA_TEST IN LISTS DATA_TESTS)
  add_executable(${DATA_TEST} ${DATA_TEST}.cc)
  target_link_libraries(${DATA_TEST} PRIVATE thirdai gtest_main)
  gtest_discover_tests(${DATA_TEST} DISCOVERY_TIMEOUT
                       ${THIRDAI_GTEST_DISCOVERY_TIMEOUT})
endforeach()<|MERGE_RESOLUTION|>--- conflicted
+++ resolved
@@ -2,12 +2,10 @@
 
 include(GoogleTest)
 
-<<<<<<< HEAD
-set(DATA_TESTS TensorConversionTests DataLoaderTest StateSerializationTest)
-=======
 set(DATA_TESTS
     TensorConversionTests
     DataLoaderTest
+    StateSerializationTest
     PermutationTest
     EncodePositionTest
     CountTokensTest
@@ -16,7 +14,6 @@
     ExplanationTests
     RegressionBinningTest
     DeduplicateTokensTest)
->>>>>>> f58ac4c6
 
 foreach(DATA_TEST IN LISTS DATA_TESTS)
   add_executable(${DATA_TEST} ${DATA_TEST}.cc)
