enable_testing()

include(GoogleTest)

set(DATA_TESTS
    TensorConversionTests
    DataLoaderTest
    PermutationTest
    EncodePositionTest
    CountTokensTest
    RecurrenceTest
    GraphTests
    ExplanationTests
    RegressionBinningTest
    DeduplicateTokensTest
<<<<<<< HEAD
    ColumnMapIteratorTests)
=======
    TabularTests)
>>>>>>> d090781a

foreach(DATA_TEST IN LISTS DATA_TESTS)
  add_executable(${DATA_TEST} ${DATA_TEST}.cc)
  target_link_libraries(${DATA_TEST} PRIVATE thirdai gtest_main)
  gtest_discover_tests(${DATA_TEST} DISCOVERY_TIMEOUT
                       ${THIRDAI_GTEST_DISCOVERY_TIMEOUT})
endforeach()<|MERGE_RESOLUTION|>--- conflicted
+++ resolved
@@ -13,11 +13,8 @@
     ExplanationTests
     RegressionBinningTest
     DeduplicateTokensTest
-<<<<<<< HEAD
-    ColumnMapIteratorTests)
-=======
+    ColumnMapIteratorTests
     TabularTests)
->>>>>>> d090781a
 
 foreach(DATA_TEST IN LISTS DATA_TESTS)
   add_executable(${DATA_TEST} ${DATA_TEST}.cc)
