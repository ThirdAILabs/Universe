enable_testing()

include(GoogleTest)

<<<<<<< HEAD
set(DATA_TESTS TensorConversionTests DataLoaderTest DeduplicateTokensTest)
=======
set(DATA_TESTS
    TensorConversionTests
    DataLoaderTest
    PermutationTest
    EncodePositionTest
    CountTokensTest
    UnrollSequenceTest
    GraphTests
    ExplanationTests
    RegressionBinningTest)
>>>>>>> 89d9f041

foreach(DATA_TEST IN LISTS DATA_TESTS)
  add_executable(${DATA_TEST} ${DATA_TEST}.cc)
  target_link_libraries(${DATA_TEST} PRIVATE thirdai gtest_main)
  gtest_discover_tests(${DATA_TEST} DISCOVERY_TIMEOUT
                       ${THIRDAI_GTEST_DISCOVERY_TIMEOUT})
endforeach()<|MERGE_RESOLUTION|>--- conflicted
+++ resolved
@@ -2,9 +2,6 @@
 
 include(GoogleTest)
 
-<<<<<<< HEAD
-set(DATA_TESTS TensorConversionTests DataLoaderTest DeduplicateTokensTest)
-=======
 set(DATA_TESTS
     TensorConversionTests
     DataLoaderTest
@@ -14,8 +11,8 @@
     UnrollSequenceTest
     GraphTests
     ExplanationTests
-    RegressionBinningTest)
->>>>>>> 89d9f041
+    RegressionBinningTest
+    DeduplicateTokensTest)
 
 foreach(DATA_TEST IN LISTS DATA_TESTS)
   add_executable(${DATA_TEST} ${DATA_TEST}.cc)
