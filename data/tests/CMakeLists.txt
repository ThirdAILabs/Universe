enable_testing()

include(GoogleTest)

<<<<<<< HEAD
set(DATA_TESTS TensorConversionTests DataLoaderTest GraphTests)
=======
set(DATA_TESTS TensorConversionTests DataLoaderTest PermutationTest
               EncodePositionTest CountTokensTest UnrollSequenceTest)
>>>>>>> fc357de2

foreach(DATA_TEST IN LISTS DATA_TESTS)
  add_executable(${DATA_TEST} ${DATA_TEST}.cc)
  target_link_libraries(${DATA_TEST} PRIVATE thirdai gtest_main)
  gtest_discover_tests(${DATA_TEST} DISCOVERY_TIMEOUT
                       ${THIRDAI_GTEST_DISCOVERY_TIMEOUT})
endforeach()<|MERGE_RESOLUTION|>--- conflicted
+++ resolved
@@ -2,12 +2,14 @@
 
 include(GoogleTest)
 
-<<<<<<< HEAD
-set(DATA_TESTS TensorConversionTests DataLoaderTest GraphTests)
-=======
-set(DATA_TESTS TensorConversionTests DataLoaderTest PermutationTest
-               EncodePositionTest CountTokensTest UnrollSequenceTest)
->>>>>>> fc357de2
+set(DATA_TESTS
+    TensorConversionTests
+    DataLoaderTest
+    PermutationTest
+    EncodePositionTest
+    CountTokensTest
+    UnrollSequenceTest
+    GraphTests)
 
 foreach(DATA_TEST IN LISTS DATA_TESTS)
   add_executable(${DATA_TEST} ${DATA_TEST}.cc)
