#pragma once

#include <bolt_vector/src/BoltVector.h>
#include <auto_ml/src/ModelPipeline.h>
#include <auto_ml/src/deployment_config/HyperParameter.h>
#include <dataset/src/DataLoader.h>
#include <pybind11/pybind11.h>
#include <pybind11/pytypes.h>
#include <unordered_map>

namespace py = pybind11;

namespace thirdai::automl::deployment_config::python {

void createDeploymentConfigSubmodule(py::module_& thirdai_module);

template <typename T>
void defConstantParameter(py::module_& submodule);

template <typename T>
void defOptionMappedParameter(py::module_& submodule);

py::object makeUserSpecifiedParameter(const std::string& name,
                                      const py::object& type);

ModelPipeline createPipeline(const DeploymentConfigPtr& config,
                             const py::dict& parameters);

ModelPipeline createPipelineFromSavedConfig(const std::string& config_path,
                                            const py::dict& parameters);

<<<<<<< HEAD
py::object evaluateWrapperDataLoader(
=======
py::object evaluateOnDataLoaderWrapper(
>>>>>>> b9eb0061
    ModelPipeline& model,
    const std::shared_ptr<dataset::DataLoader>& data_source);

py::object evaluateOnFileWrapper(ModelPipeline& model,
                                 const std::string& filename);

py::object predictWrapper(ModelPipeline& model, const std::string& sample);

py::object predictBatchWrapper(ModelPipeline& model,
                               const std::vector<std::string>& samples);

py::object convertInferenceTrackerToNumpy(bolt::InferenceOutputTracker& output);

py::object convertBoltVectorToNumpy(const BoltVector& vector);

py::object convertBoltBatchToNumpy(const BoltBatch& batch);

}  // namespace thirdai::automl::deployment_config::python<|MERGE_RESOLUTION|>--- conflicted
+++ resolved
@@ -29,11 +29,7 @@
 ModelPipeline createPipelineFromSavedConfig(const std::string& config_path,
                                             const py::dict& parameters);
 
-<<<<<<< HEAD
-py::object evaluateWrapperDataLoader(
-=======
 py::object evaluateOnDataLoaderWrapper(
->>>>>>> b9eb0061
     ModelPipeline& model,
     const std::shared_ptr<dataset::DataLoader>& data_source);
 
