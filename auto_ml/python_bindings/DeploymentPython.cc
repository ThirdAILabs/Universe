#include "DeploymentPython.h"
#include "DeploymentDocs.h"
#include <bolt/python_bindings/ConversionUtils.h>
#include <bolt/src/graph/InferenceOutputTracker.h>
#include <bolt/src/layers/LayerConfig.h>
#include <bolt/src/layers/SamplingConfig.h>
#include <bolt/src/loss_functions/LossFunctions.h>
#include <bolt_vector/src/BoltVector.h>
#include <auto_ml/python_bindings/UniversalDeepTransformerDocs.h>
#include <auto_ml/src/Aliases.h>
#include <auto_ml/src/ModelPipeline.h>
#include <auto_ml/src/deployment_config/Artifact.h>
#include <auto_ml/src/deployment_config/BlockConfig.h>
#include <auto_ml/src/deployment_config/DatasetConfig.h>
#include <auto_ml/src/deployment_config/HyperParameter.h>
#include <auto_ml/src/deployment_config/ModelConfig.h>
#include <auto_ml/src/deployment_config/NodeConfig.h>
#include <auto_ml/src/deployment_config/TrainEvalParameters.h>
#include <auto_ml/src/deployment_config/dataset_configs/SingleBlockDatasetFactory.h>
#include <auto_ml/src/deployment_config/dataset_configs/oracle/Aliases.h>
#include <auto_ml/src/deployment_config/dataset_configs/oracle/OracleConfig.h>
#include <auto_ml/src/deployment_config/dataset_configs/oracle/OracleDatasetFactory.h>
#include <auto_ml/src/deployment_config/dataset_configs/oracle/TemporalContext.h>
#include <auto_ml/src/prebuilt_pipelines/UniversalDeepTransformer.h>
#include <dataset/src/utils/TextEncodingUtils.h>
#include <pybind11/cast.h>
#include <pybind11/detail/common.h>
#include <pybind11/pybind11.h>
#include <pybind11/pytypes.h>
#include <pybind11/stl.h>
#include <algorithm>
#include <cstdint>
#include <exception>
#include <iostream>
#include <memory>
#include <optional>
#include <sstream>
#include <stdexcept>
#include <string>
#include <unordered_map>

namespace py = pybind11;

namespace thirdai::automl::deployment::python {

void createDeploymentSubmodule(py::module_& thirdai_module) {
  py::module_ submodule = thirdai_module.def_submodule("deployment");

  py::class_<HyperParameter<uint32_t>, HyperParameterPtr<uint32_t>>(  // NOLINT
      submodule, "UintHyperParameter", docs::UINT_HYPERPARAMETER);

  py::class_<HyperParameter<float>, HyperParameterPtr<float>>(  // NOLINT
      submodule, "FloatHyperParameter", docs::FLOAT_HYPERPARAMETER);

  py::class_<HyperParameter<std::string>,  // NOLINT
             HyperParameterPtr<std::string>>(submodule, "StrHyperParameter",
                                             docs::STR_HYPERPARAMETER);

  py::class_<HyperParameter<bool>, HyperParameterPtr<bool>>(  // NOLINT
      submodule, "BoolHyperParameter", docs::BOOL_HYPERPARAMETER);

  py::class_<HyperParameter<bolt::SamplingConfigPtr>,  // NOLINT
             HyperParameterPtr<bolt::SamplingConfigPtr>>(
      submodule, "SamplingConfigHyperParameter", docs::STR_HYPERPARAMETER);

  py::class_<HyperParameter<OracleConfigPtr>,  // NOLINT
             HyperParameterPtr<OracleConfigPtr>>(submodule,
                                                 "OracleConfigHyperParameter");

  /**
   * Do not change the order of these overloads. Because bool is a sublclass of
   * int in python, it must be declared first or calling this function with a
   * bool will result in the uint32_t function being called. Pybind guarentees
   * that overloads are tried in the order they were registered so this is safe
   * to do.
   */
  defConstantParameter<bool>(submodule, /* add_docs= */ true);
  defConstantParameter<uint32_t>(submodule, /* add_docs= */ false);
  defConstantParameter<float>(submodule, /* add_docs= */ false);
  defConstantParameter<std::string>(submodule, /* add_docs= */ false);
  defConstantParameter<bolt::SamplingConfigPtr>(submodule,
                                                /* add_docs= */ false);
  defConstantParameter<OracleConfigPtr>(submodule,
                                        /* add_docs= */ false);

  defOptionMappedParameter<bool>(submodule, /* add_docs= */ true);
  defOptionMappedParameter<uint32_t>(submodule, /* add_docs= */ false);
  defOptionMappedParameter<float>(submodule, /* add_docs= */ false);
  defOptionMappedParameter<std::string>(submodule, /* add_docs= */ false);
  defOptionMappedParameter<bolt::SamplingConfigPtr>(submodule,
                                                    /* add_docs= */ false);
  defOptionMappedParameter<OracleConfigPtr>(submodule,
                                            /* add_docs= */ false);

  submodule.def("UserSpecifiedParameter", &makeUserSpecifiedParameter,
                py::arg("name"), py::arg("type"),
                docs::USER_SPECIFIED_PARAMETER);

  py::class_<AutotunedSparsityParameter, HyperParameter<float>,
             std::shared_ptr<AutotunedSparsityParameter>>(
      submodule, "AutotunedSparsityParameter")
      .def(py::init<std::string>(), py::arg("dimension_param_name"),
           docs::AUTOTUNED_SPARSITY_PARAMETER_INIT);

  py::class_<DatasetLabelDimensionParameter, HyperParameter<uint32_t>,
             std::shared_ptr<DatasetLabelDimensionParameter>>(
      submodule, "DatasetLabelDimensionParameter",
      docs::DATASET_LABEL_DIM_PARAM)
      .def(py::init<>())
      // This is why we pass in a py::object:
      // https://stackoverflow.com/questions/70504125/pybind11-pyclass-def-property-readonly-static-incompatible-function-arguments
      .def_property_readonly_static(
          "dimension_param_name", [](py::object& param) {
            (void)param;
            return DatasetLabelDimensionParameter::PARAM_NAME;
          });

  py::class_<NodeConfig, NodeConfigPtr>(submodule, "NodeConfig",  // NOLINT
                                        docs::NODE_CONFIG);

  py::class_<FullyConnectedNodeConfig, NodeConfig,
             std::shared_ptr<FullyConnectedNodeConfig>>(
      submodule, "FullyConnectedNodeConfig")
      .def(
          py::init<std::string, HyperParameterPtr<uint32_t>,
                   HyperParameterPtr<float>, HyperParameterPtr<std::string>,
                   std::string,
                   std::optional<HyperParameterPtr<bolt::SamplingConfigPtr>>>(),
          py::arg("name"), py::arg("dim"), py::arg("sparsity"),
          py::arg("activation"), py::arg("predecessor"),
          py::arg("sampling_config") = std::nullopt,
          docs::FULLY_CONNECTED_CONFIG_INIT_WITH_SPARSITY)
      .def(py::init<std::string, HyperParameterPtr<uint32_t>,
                    HyperParameterPtr<std::string>, std::string>(),
           py::arg("name"), py::arg("dim"), py::arg("activation"),
           py::arg("predecessor"), docs::FULLY_CONNECTED_CONFIG_INIT_DENSE);

  py::class_<ModelConfig, ModelConfigPtr>(submodule, "ModelConfig")
      .def(py::init<std::vector<std::string>, std::vector<NodeConfigPtr>,
                    std::shared_ptr<bolt::LossFunction>>(),
           py::arg("input_names"), py::arg("nodes"), py::arg("loss"),
           docs::MODEL_CONFIG_INIT);

  py::class_<BlockConfig, BlockConfigPtr>(submodule, "BlockConfig",  // NOLINT
                                          docs::BLOCK_CONFIG);

  py::class_<NumericalCategoricalBlockConfig, BlockConfig,
             std::shared_ptr<NumericalCategoricalBlockConfig>>(
      submodule, "NumericalCategoricalBlockConfig")
      .def(py::init<HyperParameterPtr<uint32_t>,
                    HyperParameterPtr<std::string>>(),
           py::arg("n_classes"), py::arg("delimiter"),
           docs::NUMERICAL_CATEGORICAL_BLOCK_CONFIG_INIT);

  py::class_<DenseArrayBlockConfig, BlockConfig,
             std::shared_ptr<DenseArrayBlockConfig>>(submodule,
                                                     "DenseArrayBlockConfig")
      .def(py::init<HyperParameterPtr<uint32_t>>(), py::arg("dim"),
           docs::DENSE_ARRAY_BLOCK_CONFIG_INIT);

  py::class_<TextBlockConfig, BlockConfig, std::shared_ptr<TextBlockConfig>>(
      submodule, "TextBlockConfig")
      .def(py::init<bool, HyperParameterPtr<uint32_t>>(),
           py::arg("use_pairgrams"), py::arg("range"),
           docs::TEXT_BLOCK_CONFIG_INIT_WITH_RANGE)
      .def(py::init<bool>(), py::arg("use_pairgrams"),
           docs::TEXT_BLOCK_CONFIG_INIT);

  py::class_<DatasetLoaderFactoryConfig,  // NOLINT
             DatasetLoaderFactoryConfigPtr>(
      submodule, "DatasetConfig", docs::DATASET_LOADER_FACTORY_CONFIG);

  py::class_<SingleBlockDatasetFactoryConfig, DatasetLoaderFactoryConfig,
             std::shared_ptr<SingleBlockDatasetFactoryConfig>>(
      submodule, "SingleBlockDatasetFactory")
      .def(py::init<BlockConfigPtr, BlockConfigPtr, HyperParameterPtr<bool>,
                    HyperParameterPtr<std::string>>(),
           py::arg("data_block"), py::arg("label_block"), py::arg("shuffle"),
           py::arg("delimiter"),
           docs::SINGLE_BLOCK_DATASET_FACTORY_CONFIG_INIT);

  py::class_<OracleDatasetFactoryConfig, DatasetLoaderFactoryConfig,
             std::shared_ptr<OracleDatasetFactoryConfig>>(
      submodule, "OracleDatasetFactory")
      .def(py::init<HyperParameterPtr<OracleConfigPtr>, HyperParameterPtr<bool>,
                    HyperParameterPtr<uint32_t>>(),
           py::arg("config"), py::arg("parallel"),
           py::arg("text_pairgram_word_limit"));

  py::class_<TrainEvalParameters>(submodule, "TrainEvalParameters")
      .def(py::init<std::optional<uint32_t>, std::optional<uint32_t>, uint32_t,
                    bool, std::optional<float>>(),
           py::arg("rebuild_hash_tables_interval"),
           py::arg("reconstruct_hash_functions_interval"),
           py::arg("default_batch_size"), py::arg("freeze_hash_tables"),
           py::arg("prediction_threshold") = std::nullopt,
           docs::TRAIN_EVAL_PARAMETERS_CONFIG_INIT);

  py::class_<DeploymentConfig, DeploymentConfigPtr>(submodule,
                                                    "DeploymentConfig")
      .def(py::init<DatasetLoaderFactoryConfigPtr, ModelConfigPtr,
                    TrainEvalParameters>(),
           py::arg("dataset_config"), py::arg("model_config"),
           py::arg("train_eval_parameters"), docs::DEPLOYMENT_CONFIG_INIT)
      .def("save", &DeploymentConfig::save, py::arg("filename"),
           docs::DEPLOYMENT_CONFIG_SAVE)
      .def_static("load", &DeploymentConfig::load, py::arg("filename"),
                  docs::DEPLOYMENT_CONFIG_LOAD);

  py::class_<ModelPipeline>(submodule, "ModelPipeline")
      .def(py::init(&createPipeline), py::arg("deployment_config"),
           py::arg("parameters") = py::dict(),
           docs::MODEL_PIPELINE_INIT_FROM_CONFIG)
      .def(py::init(&createPipelineFromSavedConfig), py::arg("config_path"),
           py::arg("parameters") = py::dict(),
           docs::MODEL_PIPELINE_INIT_FROM_SAVED_CONFIG)
      .def("train", &ModelPipeline::trainOnFile, py::arg("filename"),
           py::arg("train_config"), py::arg("batch_size") = std::nullopt,
           py::arg("max_in_memory_batches") = std::nullopt,
           docs::MODEL_PIPELINE_TRAIN_FILE)
      .def("train", &ModelPipeline::trainOnDataLoader, py::arg("data_source"),
           py::arg("train_config"),
           py::arg("max_in_memory_batches") = std::nullopt,
           docs::MODEL_PIPELINE_TRAIN_DATA_LOADER)
      .def("evaluate", &evaluateOnFileWrapper<ModelPipeline>,
           py::arg("filename"), py::arg("predict_config") = std::nullopt,
           docs::MODEL_PIPELINE_EVALUATE_FILE)
      .def("evaluate", &evaluateOnDataLoaderWrapper, py::arg("data_source"),
           py::arg("predict_config") = std::nullopt,
           docs::MODEL_PIPELINE_EVALUATE_DATA_LOADER)
      .def("predict", &predictWrapper<ModelPipeline, LineInput>,
           py::arg("input_sample"), py::arg("use_sparse_inference") = false,
           docs::MODEL_PIPELINE_PREDICT)
      .def("explain", &ModelPipeline::explain<LineInput>,
           py::arg("input_sample"), py::arg("target_class") = std::nullopt,
           docs::MODEL_PIPELINE_EXPLAIN)
      .def("predict_tokens", &predictTokensWrapper, py::arg("tokens"),
           py::arg("use_sparse_inference") = false,
           docs::MODEL_PIPELINE_PREDICT_TOKENS)
      .def("predict_batch", &predictBatchWrapper<ModelPipeline, LineInputBatch>,
           py::arg("input_samples"), py::arg("use_sparse_inference") = false,
           docs::MODEL_PIPELINE_PREDICT_BATCH)
      .def("load_validation_data", &ModelPipeline::loadValidationDataFromFile,
           py::arg("filename"))
      .def("save", &ModelPipeline::save, py::arg("filename"),
           docs::MODEL_PIPELINE_SAVE)
      .def_static("load", &ModelPipeline::load, py::arg("filename"),
                  docs::MODEL_PIPELINE_LOAD)
      // getArtifact returns a variant which then gets resolved to one of its
      // contained types.
      .def("get_artifact", &ModelPipeline::getArtifact, py::arg("name"),
           docs::MODEL_PIPELINE_GET_ARTIFACT)
      .def("list_artifact_names", &ModelPipeline::listArtifactNames,
           docs::MODEL_PIPELINE_LIST_ARTIFACTS);

  py::class_<OracleConfig, OracleConfigPtr>(submodule, "OracleConfig")
      .def(py::init<ColumnDataTypes, UserProvidedTemporalRelationships,
                    std::string, std::string, uint32_t, char>(),
           py::arg("data_types"), py::arg("temporal_tracking_relationships"),
           py::arg("target"), py::arg("time_granularity") = "daily",
           py::arg("lookahead") = 0, py::arg("delimiter") = ',',
           docs::ORACLE_CONFIG_INIT);

  py::class_<OracleDatasetFactory, OracleDatasetFactoryPtr>(submodule,
                                                            "TemporalContext")
      .def("reset", &OracleDatasetFactory::resetTemporalTrackers,
           docs::TEMPORAL_CONTEXT_RESET)
      .def("update_temporal_trackers",
           py::overload_cast<const LineInput&>(
               &OracleDatasetFactory::updateTemporalTrackers),
           py::arg("update"), docs::TEMPORAL_CONTEXT_UPDATE)
      .def("batch_update_temporal_trackers",
           py::overload_cast<const LineInputBatch&>(
               &OracleDatasetFactory::batchUpdateTemporalTrackers),
           py::arg("updates"), docs::TEMPORAL_CONTEXT_UPDATE_BATCH);

  py::class_<UniversalDeepTransformer>(submodule, "UniversalDeepTransformer",
                                       docs::UDT_CLASS)
      .def(py::init<ColumnDataTypes, UserProvidedTemporalRelationships,
                    std::string, std::string, uint32_t, char, OptionsMap>(),
           py::arg("data_types"), py::arg("temporal_tracking_relationships"),
           py::arg("target"), py::arg("time_granularity") = "daily",
           py::arg("lookahead") = 0, py::arg("delimiter") = ',',
           py::arg("options") = OptionsMap(), docs::UDT_INIT)
      .def("train", &UniversalDeepTransformer::trainOnFile, py::arg("filename"),
           py::arg("train_config"), py::arg("batch_size") = std::nullopt,
<<<<<<< HEAD
           py::arg("max_in_memory_batches") = std::nullopt)
      .def("neuron_id_to_target_class_map",
           &UniversalDeepTransformer::neuronIdToTargetClassMap,
           docs::UDT_NEURON_ID_TO_TARGET_CLASS_MAP)
=======
           py::arg("max_in_memory_batches") = std::nullopt, docs::UDT_TRAIN)
>>>>>>> 40be00a3
      .def("evaluate", &evaluateOnFileWrapper<UniversalDeepTransformer>,
           py::arg("filename"), py::arg("predict_config") = std::nullopt,
           docs::UDT_EVALUATE)
      .def("predict", &predictWrapper<UniversalDeepTransformer, MapInput>,
           py::arg("input_sample"), py::arg("use_sparse_inference") = false,
           docs::UDT_PREDICT)
      .def("predict_batch",
           &predictBatchWrapper<UniversalDeepTransformer, MapInputBatch>,
           py::arg("input_samples"), py::arg("use_sparse_inference") = false,
           docs::UDT_PREDICT_BATCH)
      .def(
          "embedding_representation",
          [](UniversalDeepTransformer& model, const MapInput& input) {
            return convertBoltVectorToNumpy(
                model.embeddingRepresentation(input));
          },
          py::arg("input_sample"), docs::UDT_EMBEDDING_REPRESENTATION)
      .def("index", &UniversalDeepTransformer::updateTemporalTrackers,
           py::arg("input_sample"), docs::UDT_INDEX)
      .def("index_batch",
           &UniversalDeepTransformer::batchUpdateTemporalTrackers,
           py::arg("input_samples"), docs::UDT_INDEX_BATCH)
      .def("reset_temporal_trackers",
           &UniversalDeepTransformer::resetTemporalTrackers,
           docs::UDT_RESET_TEMPORAL_TRACKERS)
      .def("explain", &UniversalDeepTransformer::explain<MapInput>,
           py::arg("input_sample"), py::arg("target_class") = std::nullopt,
           docs::UDT_EXPLAIN)
      .def("save", &UniversalDeepTransformer::save, py::arg("filename"),
           docs::UDT_SAVE)
      .def_static("load", &UniversalDeepTransformer::load, py::arg("filename"),
                  docs::UDT_LOAD);
}

template <typename T>
void defConstantParameter(py::module_& submodule, bool add_docs) {
  // Because this is an overloaded function, the docsstring will be rendered for
  // each overload. This option is to ensure that it can only be rendered for
  // the first one.
  const char* const docstring =
      add_docs ? docs::CONSTANT_PARAMETER : "See docs above.";

  submodule.def("ConstantParameter", &ConstantParameter<T>::make,
                py::arg("value").noconvert(), docstring);
}

template <typename T>
void defOptionMappedParameter(py::module_& submodule, bool add_docs) {
  // Because this is an overloaded function, the docsstring will be rendered for
  // each overload. This option is to ensure that it can only be rendered for
  // the first one.
  const char* const docstring =
      add_docs ? docs::OPTION_MAPPED_PARAMETER : "See docs above.";

  submodule.def("OptionMappedParameter", &OptionMappedParameter<T>::make,
                py::arg("option_name"), py::arg("values").noconvert(),
                docstring);
}

py::object makeUserSpecifiedParameter(const std::string& name,
                                      const py::object& type) {
  if (py::str(type).cast<std::string>() == "<class 'bool'>") {
    return py::cast(UserSpecifiedParameter<bool>::make(name));
  }

  if (py::str(type).cast<std::string>() == "<class 'int'>") {
    return py::cast(UserSpecifiedParameter<uint32_t>::make(name));
  }

  if (py::str(type).cast<std::string>() == "<class 'float'>") {
    return py::cast(UserSpecifiedParameter<float>::make(name));
  }

  if (py::str(type).cast<std::string>() == "<class 'str'>") {
    return py::cast(UserSpecifiedParameter<std::string>::make(name));
  }

  if (py::str(type).cast<std::string>() ==
      "<class 'thirdai._thirdai.deployment.OracleConfig'>") {
    return py::cast(UserSpecifiedParameter<OracleConfigPtr>::make(name));
  }

  throw std::invalid_argument("Invalid type '" +
                              py::str(type).cast<std::string>() +
                              "' passed to UserSpecifiedParameter. Must be one "
                              "of bool, int, float, str, or OracleConfig.");
}

ModelPipeline createPipeline(const DeploymentConfigPtr& config,
                             const py::dict& parameters) {
  UserInputMap cpp_parameters;
  for (const auto& [k, v] : parameters) {
    if (!py::isinstance<py::str>(k)) {
      throw std::invalid_argument("Keys of parameters map must be strings.");
    }
    std::string name = k.cast<std::string>();

    if (py::isinstance<py::bool_>(v)) {
      bool value = v.cast<bool>();
      cpp_parameters.emplace(name, UserParameterInput(value));
    } else if (py::isinstance<py::int_>(v)) {
      uint32_t value = v.cast<uint32_t>();
      cpp_parameters.emplace(name, UserParameterInput(value));
    } else if (py::isinstance<py::float_>(v)) {
      float value = v.cast<float>();
      cpp_parameters.emplace(name, UserParameterInput(value));
    } else if (py::isinstance<py::str>(v)) {
      std::string value = v.cast<std::string>();
      cpp_parameters.emplace(name, UserParameterInput(value));
    } else if (py::isinstance<OracleConfig>(v)) {
      OracleConfigPtr value = v.cast<OracleConfigPtr>();
      cpp_parameters.emplace(name, UserParameterInput(value));
    } else {
      throw std::invalid_argument(
          "Invalid type '" + py::str(v.get_type()).cast<std::string>() +
          "'. Values of parameters dictionary must be "
          "bool, int, float, str, OracleConfig, or TemporalContext.");
    }
  }

  return ModelPipeline::make(config, cpp_parameters);
}

ModelPipeline createPipelineFromSavedConfig(const std::string& config_path,
                                            const py::dict& parameters) {
  auto config = DeploymentConfig::load(config_path);

  return createPipeline(config, parameters);
}

py::object evaluateOnDataLoaderWrapper(
    ModelPipeline& model,
    const std::shared_ptr<dataset::DataLoader>& data_source,
    std::optional<bolt::PredictConfig>& predict_config) {
  auto output = model.evaluate(data_source, predict_config);

  return convertInferenceTrackerToNumpy(output);
}

template <typename Model>
py::object evaluateOnFileWrapper(
    Model& model, const std::string& filename,
    std::optional<bolt::PredictConfig>& predict_config) {
  return evaluateOnDataLoaderWrapper(model,
                                     dataset::SimpleFileDataLoader::make(
                                         filename, DEFAULT_EVALUATE_BATCH_SIZE),
                                     predict_config);
}

template <typename Model, typename InputType>
py::object predictWrapper(Model& model, const InputType& sample,
                          bool use_sparse_inference) {
  BoltVector output =
      model.template predict<InputType>(sample, use_sparse_inference);
  return convertBoltVectorToNumpy(output);
}

py::object predictTokensWrapper(ModelPipeline& model,
                                const std::vector<uint32_t>& tokens,
                                bool use_sparse_inference) {
  std::stringstream sentence;
  for (uint32_t i = 0; i < tokens.size(); i++) {
    if (i > 0) {
      sentence << ' ';
    }
    sentence << tokens[i];
  }
  return predictWrapper(model, sentence.str(), use_sparse_inference);
}

template <typename Model, typename InputBatchType>
py::object predictBatchWrapper(Model& model, const InputBatchType& samples,
                               bool use_sparse_inference) {
  BoltBatch outputs = model.template predictBatch<InputBatchType>(
      samples, use_sparse_inference);

  return convertBoltBatchToNumpy(outputs);
}

template <typename T>
using NumpyArray = py::array_t<T, py::array::c_style | py::array::forcecast>;

py::object convertInferenceTrackerToNumpy(
    bolt::InferenceOutputTracker& output) {
  uint32_t num_samples = output.numSamples();
  uint32_t inference_dim = output.numNonzerosInOutput();

  const uint32_t* active_neurons_ptr = output.getNonowningActiveNeuronPointer();
  const float* activations_ptr = output.getNonowningActivationPointer();

  py::object output_handle = py::cast(std::move(output));

  NumpyArray<float> activations_array(
      /* shape= */ {num_samples, inference_dim},
      /* strides= */ {inference_dim * sizeof(float), sizeof(float)},
      /* ptr= */ activations_ptr, /* base= */ output_handle);

  if (!active_neurons_ptr) {
    return py::object(std::move(activations_array));
  }

  // See comment above activations_array for the python memory reasons behind
  // passing in active_neuron_handle
  NumpyArray<uint32_t> active_neurons_array(
      /* shape= */ {num_samples, inference_dim},
      /* strides= */ {inference_dim * sizeof(uint32_t), sizeof(uint32_t)},
      /* ptr= */ active_neurons_ptr, /* base= */ output_handle);

  return py::make_tuple(std::move(activations_array),
                        std::move(active_neurons_array));
}

py::object convertBoltVectorToNumpy(const BoltVector& vector) {
  NumpyArray<float> activations_array(vector.len);
  std::copy(vector.activations, vector.activations + vector.len,
            activations_array.mutable_data());

  if (vector.isDense()) {
    return py::object(std::move(activations_array));
  }

  NumpyArray<uint32_t> active_neurons_array(vector.len);
  std::copy(vector.active_neurons, vector.active_neurons + vector.len,
            active_neurons_array.mutable_data());

  return py::make_tuple(active_neurons_array, activations_array);
}

py::object convertBoltBatchToNumpy(const BoltBatch& batch) {
  uint32_t length = batch[0].len;

  NumpyArray<float> activations_array(
      /* shape= */ {batch.getBatchSize(), length});

  std::optional<NumpyArray<uint32_t>> active_neurons_array = std::nullopt;
  if (!batch[0].isDense()) {
    active_neurons_array =
        NumpyArray<uint32_t>(/* shape= */ {batch.getBatchSize(), length});
  }

  for (uint32_t i = 0; i < batch.getBatchSize(); i++) {
    if (batch[i].len != length) {
      throw std::invalid_argument(
          "Cannot convert BoltBatch without constant lengths to a numpy "
          "array.");
    }
    if (batch[i].isDense() != !active_neurons_array.has_value()) {
      throw std::invalid_argument(
          "Cannot convert BoltBatch without constant sparsity to a numpy "
          "array.");
    }

    std::copy(batch[i].activations, batch[i].activations + length,
              activations_array.mutable_data() + i * length);
    if (active_neurons_array) {
      std::copy(batch[i].active_neurons, batch[i].active_neurons + length,
                active_neurons_array->mutable_data() + i * length);
    }
  }

  if (active_neurons_array) {
    return py::make_tuple(std::move(active_neurons_array.value()),
                          std::move(activations_array));
  }
  return py::object(std::move(activations_array));
}

}  // namespace thirdai::automl::deployment::python<|MERGE_RESOLUTION|>--- conflicted
+++ resolved
@@ -284,14 +284,10 @@
            py::arg("options") = OptionsMap(), docs::UDT_INIT)
       .def("train", &UniversalDeepTransformer::trainOnFile, py::arg("filename"),
            py::arg("train_config"), py::arg("batch_size") = std::nullopt,
-<<<<<<< HEAD
-           py::arg("max_in_memory_batches") = std::nullopt)
+           py::arg("max_in_memory_batches") = std::nullopt, docs::UDT_TRAIN)
       .def("neuron_id_to_target_class_map",
            &UniversalDeepTransformer::neuronIdToTargetClassMap,
            docs::UDT_NEURON_ID_TO_TARGET_CLASS_MAP)
-=======
-           py::arg("max_in_memory_batches") = std::nullopt, docs::UDT_TRAIN)
->>>>>>> 40be00a3
       .def("evaluate", &evaluateOnFileWrapper<UniversalDeepTransformer>,
            py::arg("filename"), py::arg("predict_config") = std::nullopt,
            docs::UDT_EVALUATE)
