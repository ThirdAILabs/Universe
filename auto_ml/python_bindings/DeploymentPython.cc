#include "DeploymentPython.h"
#include "DeploymentDocs.h"
#include <bolt/python_bindings/PybindUtils.h>
#include <bolt/src/graph/ExecutionConfig.h>
#include <bolt/src/graph/InferenceOutputTracker.h>
#include <bolt/src/layers/LayerConfig.h>
#include <bolt/src/layers/SamplingConfig.h>
#include <bolt/src/loss_functions/LossFunctions.h>
#include <bolt_vector/src/BoltVector.h>
#include <auto_ml/python_bindings/UniversalDeepTransformerDocs.h>
#include <auto_ml/src/Aliases.h>
#include <auto_ml/src/ModelPipeline.h>
#include <auto_ml/src/deployment_config/BlockConfig.h>
#include <auto_ml/src/deployment_config/DatasetConfig.h>
#include <auto_ml/src/deployment_config/HyperParameter.h>
#include <auto_ml/src/deployment_config/ModelConfig.h>
#include <auto_ml/src/deployment_config/NodeConfig.h>
#include <auto_ml/src/deployment_config/TrainEvalParameters.h>
#include <auto_ml/src/deployment_config/dataset_configs/SingleBlockDatasetFactory.h>
#include <auto_ml/src/deployment_config/dataset_configs/udt/DataTypes.h>
#include <auto_ml/src/deployment_config/dataset_configs/udt/TemporalContext.h>
#include <auto_ml/src/deployment_config/dataset_configs/udt/UDTConfig.h>
#include <auto_ml/src/deployment_config/dataset_configs/udt/UDTDatasetFactory.h>
#include <auto_ml/src/prebuilt_pipelines/UniversalDeepTransformer.h>
#include <dataset/src/utils/TextEncodingUtils.h>
#include <pybind11/cast.h>
#include <pybind11/detail/common.h>
#include <pybind11/iostream.h>
#include <pybind11/pybind11.h>
#include <pybind11/pytypes.h>
#include <pybind11/stl.h>
#include <search/src/Generator.h>
#include <algorithm>
#include <cstdint>
#include <exception>
#include <iostream>
#include <memory>
#include <optional>
#include <sstream>
#include <stdexcept>
#include <string>
#include <unordered_map>
#include <utility>

namespace py = pybind11;

namespace thirdai::automl::deployment::python {

void createDeploymentSubmodule(py::module_& thirdai_module) {
  py::module_ submodule = thirdai_module.def_submodule("deployment");

  py::class_<HyperParameter<uint32_t>, HyperParameterPtr<uint32_t>>(  // NOLINT
      submodule, "UintHyperParameter", docs::UINT_HYPERPARAMETER);

  py::class_<HyperParameter<float>, HyperParameterPtr<float>>(  // NOLINT
      submodule, "FloatHyperParameter", docs::FLOAT_HYPERPARAMETER);

  py::class_<HyperParameter<std::string>,  // NOLINT
             HyperParameterPtr<std::string>>(submodule, "StrHyperParameter",
                                             docs::STR_HYPERPARAMETER);

  py::class_<HyperParameter<bool>, HyperParameterPtr<bool>>(  // NOLINT
      submodule, "BoolHyperParameter", docs::BOOL_HYPERPARAMETER);

  py::class_<HyperParameter<bolt::SamplingConfigPtr>,  // NOLINT
             HyperParameterPtr<bolt::SamplingConfigPtr>>(
      submodule, "SamplingConfigHyperParameter", docs::STR_HYPERPARAMETER);

  py::class_<HyperParameter<UDTConfigPtr>,  // NOLINT
             HyperParameterPtr<UDTConfigPtr>>(submodule,
                                              "UDTConfigHyperParameter");

  /**
   * Do not change the order of these overloads. Because bool is a sublclass of
   * int in python, it must be declared first or calling this function with a
   * bool will result in the uint32_t function being called. Pybind guarentees
   * that overloads are tried in the order they were registered so this is safe
   * to do.
   */
  defConstantParameter<bool>(submodule, /* add_docs= */ true);
  defConstantParameter<uint32_t>(submodule, /* add_docs= */ false);
  defConstantParameter<float>(submodule, /* add_docs= */ false);
  defConstantParameter<std::string>(submodule, /* add_docs= */ false);
  defConstantParameter<bolt::SamplingConfigPtr>(submodule,
                                                /* add_docs= */ false);
  defConstantParameter<UDTConfigPtr>(submodule,
                                     /* add_docs= */ false);

  defOptionMappedParameter<bool>(submodule, /* add_docs= */ true);
  defOptionMappedParameter<uint32_t>(submodule, /* add_docs= */ false);
  defOptionMappedParameter<float>(submodule, /* add_docs= */ false);
  defOptionMappedParameter<std::string>(submodule, /* add_docs= */ false);
  defOptionMappedParameter<bolt::SamplingConfigPtr>(submodule,
                                                    /* add_docs= */ false);
  defOptionMappedParameter<UDTConfigPtr>(submodule,
                                         /* add_docs= */ false);

  submodule.def("UserSpecifiedParameter", &makeUserSpecifiedParameter,
                py::arg("name"), py::arg("type"),
                docs::USER_SPECIFIED_PARAMETER);

  py::class_<AutotunedSparsityParameter, HyperParameter<float>,
             std::shared_ptr<AutotunedSparsityParameter>>(
      submodule, "AutotunedSparsityParameter")
      .def(py::init<std::string>(), py::arg("dimension_param_name"),
           docs::AUTOTUNED_SPARSITY_PARAMETER_INIT);

  py::class_<DatasetLabelDimensionParameter, HyperParameter<uint32_t>,
             std::shared_ptr<DatasetLabelDimensionParameter>>(
      submodule, "DatasetLabelDimensionParameter",
      docs::DATASET_LABEL_DIM_PARAM)
      .def(py::init<>())
      // This is why we pass in a py::object:
      // https://stackoverflow.com/questions/70504125/pybind11-pyclass-def-property-readonly-static-incompatible-function-arguments
      .def_property_readonly_static(
          "dimension_param_name", [](py::object& param) {
            (void)param;
            return DatasetLabelDimensionParameter::PARAM_NAME;
          });

  py::class_<NodeConfig, NodeConfigPtr>(submodule, "NodeConfig",  // NOLINT
                                        docs::NODE_CONFIG);

  py::class_<FullyConnectedNodeConfig, NodeConfig,
             std::shared_ptr<FullyConnectedNodeConfig>>(
      submodule, "FullyConnectedNodeConfig")
      .def(
          py::init<std::string, HyperParameterPtr<uint32_t>,
                   HyperParameterPtr<float>, HyperParameterPtr<std::string>,
                   std::string,
                   std::optional<HyperParameterPtr<bolt::SamplingConfigPtr>>>(),
          py::arg("name"), py::arg("dim"), py::arg("sparsity"),
          py::arg("activation"), py::arg("predecessor"),
          py::arg("sampling_config") = std::nullopt,
          docs::FULLY_CONNECTED_CONFIG_INIT_WITH_SPARSITY)
      .def(py::init<std::string, HyperParameterPtr<uint32_t>,
                    HyperParameterPtr<std::string>, std::string>(),
           py::arg("name"), py::arg("dim"), py::arg("activation"),
           py::arg("predecessor"), docs::FULLY_CONNECTED_CONFIG_INIT_DENSE);

  py::class_<ModelConfig, ModelConfigPtr>(submodule, "ModelConfig")
      .def(py::init<std::vector<std::string>, std::vector<NodeConfigPtr>,
                    std::shared_ptr<bolt::LossFunction>>(),
           py::arg("input_names"), py::arg("nodes"), py::arg("loss"),
           docs::MODEL_CONFIG_INIT);

  py::class_<BlockConfig, BlockConfigPtr>(submodule, "BlockConfig",  // NOLINT
                                          docs::BLOCK_CONFIG);

  py::class_<NumericalCategoricalBlockConfig, BlockConfig,
             std::shared_ptr<NumericalCategoricalBlockConfig>>(
      submodule, "NumericalCategoricalBlockConfig")
      .def(py::init<HyperParameterPtr<uint32_t>,
                    HyperParameterPtr<std::string>>(),
           py::arg("n_classes"), py::arg("delimiter"),
           docs::NUMERICAL_CATEGORICAL_BLOCK_CONFIG_INIT);

  py::class_<DenseArrayBlockConfig, BlockConfig,
             std::shared_ptr<DenseArrayBlockConfig>>(submodule,
                                                     "DenseArrayBlockConfig")
      .def(py::init<HyperParameterPtr<uint32_t>>(), py::arg("dim"),
           docs::DENSE_ARRAY_BLOCK_CONFIG_INIT);

  py::class_<TextBlockConfig, BlockConfig, std::shared_ptr<TextBlockConfig>>(
      submodule, "TextBlockConfig")
      .def(py::init<bool, HyperParameterPtr<uint32_t>>(),
           py::arg("use_pairgrams"), py::arg("range"),
           docs::TEXT_BLOCK_CONFIG_INIT_WITH_RANGE)
      .def(py::init<bool>(), py::arg("use_pairgrams"),
           docs::TEXT_BLOCK_CONFIG_INIT);

  py::class_<DatasetLoaderFactoryConfig,  // NOLINT
             DatasetLoaderFactoryConfigPtr>(
      submodule, "DatasetConfig", docs::DATASET_LOADER_FACTORY_CONFIG);

  py::class_<SingleBlockDatasetFactoryConfig, DatasetLoaderFactoryConfig,
             std::shared_ptr<SingleBlockDatasetFactoryConfig>>(
      submodule, "SingleBlockDatasetFactory")
      .def(py::init<BlockConfigPtr, BlockConfigPtr, HyperParameterPtr<bool>,
                    HyperParameterPtr<std::string>, bool>(),
           py::arg("data_block"), py::arg("label_block"), py::arg("shuffle"),
           py::arg("delimiter"), py::arg("has_header") = false,
           docs::SINGLE_BLOCK_DATASET_FACTORY_CONFIG_INIT);

  py::class_<UDTDatasetFactoryConfig, DatasetLoaderFactoryConfig,
             std::shared_ptr<UDTDatasetFactoryConfig>>(submodule,
                                                       "UDTDatasetFactory")
      .def(py::init<HyperParameterPtr<UDTConfigPtr>, HyperParameterPtr<bool>,
                    HyperParameterPtr<uint32_t>, HyperParameterPtr<bool>>(),
           py::arg("config"), py::arg("force_parallel"),
           py::arg("text_pairgram_word_limit"), py::arg("contextual_columns"));

  py::class_<TrainEvalParameters>(submodule, "TrainEvalParameters")
      .def(py::init<std::optional<uint32_t>, std::optional<uint32_t>, uint32_t,
                    bool, std::optional<float>>(),
           py::arg("rebuild_hash_tables_interval"),
           py::arg("reconstruct_hash_functions_interval"),
           py::arg("default_batch_size"), py::arg("freeze_hash_tables"),
           py::arg("prediction_threshold") = std::nullopt,
           docs::TRAIN_EVAL_PARAMETERS_CONFIG_INIT);

  py::class_<DeploymentConfig, DeploymentConfigPtr>(submodule,
                                                    "DeploymentConfig")
      .def(py::init<DatasetLoaderFactoryConfigPtr, ModelConfigPtr,
                    TrainEvalParameters>(),
           py::arg("dataset_config"), py::arg("model_config"),
           py::arg("train_eval_parameters"), docs::DEPLOYMENT_CONFIG_INIT)
      .def("save", &DeploymentConfig::save, py::arg("filename"),
           docs::DEPLOYMENT_CONFIG_SAVE)
      .def_static("load", &DeploymentConfig::load, py::arg("filename"),
                  docs::DEPLOYMENT_CONFIG_LOAD);

  py::class_<UDTDatasetFactory, UDTDatasetFactoryPtr>(submodule,
                                                      "TemporalContext")
      .def("reset", &UDTDatasetFactory::resetTemporalTrackers,
           docs::TEMPORAL_CONTEXT_RESET)
      .def("update_temporal_trackers",
           py::overload_cast<const LineInput&>(
               &UDTDatasetFactory::updateTemporalTrackers),
           py::arg("update"), docs::TEMPORAL_CONTEXT_UPDATE)
      .def("batch_update_temporal_trackers",
           py::overload_cast<const LineInputBatch&>(
               &UDTDatasetFactory::batchUpdateTemporalTrackers),
           py::arg("updates"), docs::TEMPORAL_CONTEXT_UPDATE_BATCH);
}

void createModelPipeline(py::module_& models_submodule) {
  py::class_<ModelPipeline, std::shared_ptr<ModelPipeline>>(models_submodule, "Pipeline")
      .def(py::init(&createPipeline), py::arg("deployment_config"),
           py::arg("parameters") = py::dict(),
           docs::MODEL_PIPELINE_INIT_FROM_CONFIG,
           bolt::python::OutputRedirect())
      .def(py::init(&createPipelineFromSavedConfig), py::arg("config_path"),
           py::arg("parameters") = py::dict(),
           docs::MODEL_PIPELINE_INIT_FROM_SAVED_CONFIG,
           bolt::python::OutputRedirect())
      .def("train", &ModelPipeline::trainOnFile, py::arg("filename"),
           py::arg("train_config"), py::arg("batch_size") = std::nullopt,
           py::arg("max_in_memory_batches") = std::nullopt,
           docs::MODEL_PIPELINE_TRAIN_FILE, bolt::python::OutputRedirect())
      .def("train", &ModelPipeline::trainOnDataLoader, py::arg("data_source"),
           py::arg("train_config"),
           py::arg("max_in_memory_batches") = std::nullopt,
           docs::MODEL_PIPELINE_TRAIN_DATA_LOADER,
           bolt::python::OutputRedirect())
      .def("evaluate", &evaluateOnFileWrapper<ModelPipeline>,
           py::arg("filename"), py::arg("eval_config") = std::nullopt,
           docs::MODEL_PIPELINE_EVALUATE_FILE, bolt::python::OutputRedirect())
      .def("evaluate", &evaluateOnDataLoaderWrapper, py::arg("data_source"),
           py::arg("eval_config") = std::nullopt,
           docs::MODEL_PIPELINE_EVALUATE_DATA_LOADER,
           bolt::python::OutputRedirect())
      .def("predict", &predictWrapper<ModelPipeline, LineInput>,
           py::arg("input_sample"), py::arg("use_sparse_inference") = false,
           docs::MODEL_PIPELINE_PREDICT)
      .def("explain", &ModelPipeline::explain<LineInput>,
           py::arg("input_sample"), py::arg("target_class") = std::nullopt,
           docs::MODEL_PIPELINE_EXPLAIN)
      .def("predict_tokens", &predictTokensWrapper, py::arg("tokens"),
           py::arg("use_sparse_inference") = false,
           docs::MODEL_PIPELINE_PREDICT_TOKENS)
      .def("predict_batch", &predictBatchWrapper<ModelPipeline, LineInputBatch>,
           py::arg("input_samples"), py::arg("use_sparse_inference") = false,
           docs::MODEL_PIPELINE_PREDICT_BATCH)
      .def("load_validation_data", &ModelPipeline::loadValidationDataFromFile,
           py::arg("filename"), bolt::python::OutputRedirect())
      .def("save", &ModelPipeline::save, py::arg("filename"),
           docs::MODEL_PIPELINE_SAVE)
      .def_static("load", &ModelPipeline::load, py::arg("filename"),
                  docs::MODEL_PIPELINE_LOAD)
      .def("get_data_processor", &ModelPipeline::getDataProcessor,
           docs::MODEL_PIPELINE_GET_DATA_PROCESSOR);
}

// These need to be here instead of inside UDTFactory because otherwise I was
// getting weird linking errors
static uint8_t const UDT_GENERATOR_IDENTIFIER = 0;
static uint8_t const UDT_CLASSIFIER_IDENTIFIER = 1;

class UDTFactory {
 public:
  static bolt::QueryCandidateGenerator buildUDTGeneratorWrapper(
      py::object& obj, const uint32_t& source_column_index,
      const uint32_t& target_column_index, const std::string& dataset_size) {
    (void)obj;
    return bolt::QueryCandidateGenerator::buildGeneratorFromDefaultConfig(
        /* source_column_index = */ source_column_index,
        /* target_column_index = */ target_column_index,
        /* dataset_size = */ dataset_size);
  }

  static UniversalDeepTransformer buildUDTClassifierWrapper(
      py::object& obj, ColumnDataTypes data_types,
      UserProvidedTemporalRelationships temporal_tracking_relationships,
      std::string target_col, uint32_t n_target_classes,
      bool integer_target = false, std::string time_granularity = "d",
      uint32_t lookahead = 0, char delimiter = ',',
      const std::unordered_map<std::string, std::string>& options = {}) {
    (void)obj;
    return UniversalDeepTransformer::buildUDT(
        /* data_types = */ std::move(data_types),
        /* temporal_tracking_relationships = */
        std::move(temporal_tracking_relationships),
        /* target_col = */ std::move(target_col),
        /* n_target_classes = */ n_target_classes,
        /* integer_target = */ integer_target,
        /* time_granularity = */ std::move(time_granularity),
        /* lookahead = */ lookahead, /* delimiter = */ delimiter,
        /* options = */ options);
  }

  static void save_classifier(const UniversalDeepTransformer& classifier,
                              const std::string& filename) {
    std::ofstream filestream =
        dataset::SafeFileIO::ofstream(filename, std::ios::binary);
    filestream.write(reinterpret_cast<const char*>(&UDT_CLASSIFIER_IDENTIFIER),
                     1);
    classifier.save_stream(filestream);
  }

  static void save_generator(const bolt::QueryCandidateGenerator& generator,
                             const std::string& filename) {
    std::ofstream filestream =
        dataset::SafeFileIO::ofstream(filename, std::ios::binary);
    filestream.write(reinterpret_cast<const char*>(&UDT_GENERATOR_IDENTIFIER),
                     1);
    generator.save_stream(filestream);
  }

  static py::object load(const std::string& filename) {
    std::ifstream filestream =
        dataset::SafeFileIO::ifstream(filename, std::ios::binary);
    uint8_t first_byte;
    filestream.read(reinterpret_cast<char*>(&first_byte), 1);

    if (first_byte == UDT_GENERATOR_IDENTIFIER) {
      return py::cast(bolt::QueryCandidateGenerator::load_stream(filestream));
    }

    if (first_byte == UDT_CLASSIFIER_IDENTIFIER) {
      return py::cast(UniversalDeepTransformer::load_stream(filestream));
    }

    throw std::invalid_argument(
        "Found an invalid header byte in the saved file");
  }
};

void createUDTFactory(py::module_& bolt_submodule) {
  /**
   * This class definition overrides the __new__ method because we want to
   * modify class instantiation such that we can return objects of type
   * bolt.models.UDTGenerator or bolt.models.UDTClassifier instead of
   * an object of type bolt.UniversalDeepTransformer. Having this method
   * return a type other than that of the class on which it is being called
   * ensures that the __init__ method is never called.
   * https://stackoverflow.com/questions/26793600/decorate-call-with-staticmethod
   *
   */
  py::class_<UDTFactory>(bolt_submodule, "UniversalDeepTransformer",
                         docs::UDT_CLASS)
      .def("__new__", &UDTFactory::buildUDTClassifierWrapper,
           py::arg("data_types"),
           py::arg("temporal_tracking_relationships") =
               UserProvidedTemporalRelationships(),
           py::arg("target"), py::arg("n_target_classes"),
           py::arg("integer_target") = false,
           py::arg("time_granularity") = "daily", py::arg("lookahead") = 0,
           py::arg("delimiter") = ',', py::arg("options") = OptionsMap(),
           docs::UDT_INIT, bolt::python::OutputRedirect())
      .def("__new__", &UDTFactory::buildUDTGeneratorWrapper,
           py::arg("source_column_index"), py::arg("target_column_index"),
           py::arg("dataset_size"), docs::UDT_GENERATOR_INIT)

      .def_static("load", &UDTFactory::load, py::arg("filename"),
                  docs::UDT_CLASSIFIER_AND_GENERATOR_LOAD);
}

void createUDTClassifierAndGenerator(py::module_& models_submodule) {
  py::class_<UDTConfig, UDTConfigPtr>(models_submodule, "UDTConfig")
      .def(py::init<ColumnDataTypes, UserProvidedTemporalRelationships,
                    std::string, uint32_t, bool, std::string, uint32_t, char>(),
           py::arg("data_types"), py::arg("temporal_tracking_relationships"),
           py::arg("target"), py::arg("n_target_classes"),
           py::arg("integer_target") = false,
           py::arg("time_granularity") = "daily", py::arg("lookahead") = 0,
           py::arg("delimiter") = ',', docs::ORACLE_CONFIG_INIT,
           bolt::python::OutputRedirect());

  py::class_<UniversalDeepTransformer, ModelPipeline,
             std::shared_ptr<UniversalDeepTransformer>>(models_submodule,
                                                        "UDTClassifier")
      .def(py::init(&UniversalDeepTransformer::buildUDT), py::arg("data_types"),
           py::arg("temporal_tracking_relationships") =
               UserProvidedTemporalRelationships(),
           py::arg("target"), py::arg("n_target_classes"),
           py::arg("integer_target") = false,
           py::arg("time_granularity") = "daily", py::arg("lookahead") = 0,
           py::arg("delimiter") = ',', py::arg("options") = OptionsMap(),
           docs::UDT_INIT, bolt::python::OutputRedirect())
      .def("train", &UniversalDeepTransformer::trainOnFile, py::arg("filename"),
           py::arg("train_config") = bolt::TrainConfig::makeConfig(
               /* learning_rate= */ 0.001, /* epochs= */ 3),
           py::arg("batch_size") = std::nullopt,
           py::arg("max_in_memory_batches") = std::nullopt, docs::UDT_TRAIN,
           bolt::python::OutputRedirect())
      .def("train_with_loader", &UniversalDeepTransformer::trainOnDataLoader,
           py::arg("data_source"),
           py::arg("train_config") = bolt::TrainConfig::makeConfig(
               /* learning_rate= */ 0.001, /* epochs= */ 3),
           py::arg("max_in_memory_batches") = std::nullopt, docs::UDT_TRAIN,
           bolt::python::OutputRedirect())
      .def("class_name", &UniversalDeepTransformer::className,
           py::arg("neuron_id"), docs::UDT_CLASS_NAME)
      .def("evaluate", &evaluateOnFileWrapper<UniversalDeepTransformer>,
           py::arg("filename"), py::arg("eval_config") = std::nullopt,
           docs::UDT_EVALUATE, bolt::python::OutputRedirect())
      .def("evaluate_with_loader", &evaluateOnDataLoaderWrapper,
           py::arg("data_source"), py::arg("eval_config") = std::nullopt,
           docs::UDT_EVALUATE, bolt::python::OutputRedirect())
      .def("predict", &predictWrapper<UniversalDeepTransformer, MapInput>,
           py::arg("input_sample"), py::arg("use_sparse_inference") = false,
           docs::UDT_PREDICT)
      .def("predict_batch",
           &predictBatchWrapper<UniversalDeepTransformer, MapInputBatch>,
           py::arg("input_samples"), py::arg("use_sparse_inference") = false,
           docs::UDT_PREDICT_BATCH)
      .def(
          "embedding_representation",
          [](UniversalDeepTransformer& model, const MapInput& input) {
            return convertBoltVectorToNumpy(
                model.embeddingRepresentation(input));
          },
          py::arg("input_sample"), docs::UDT_EMBEDDING_REPRESENTATION)
      .def("index", &UniversalDeepTransformer::updateTemporalTrackers,
           py::arg("input_sample"), docs::UDT_INDEX,
           bolt::python::OutputRedirect())
      .def("index_batch",
           &UniversalDeepTransformer::batchUpdateTemporalTrackers,
           py::arg("input_samples"), docs::UDT_INDEX_BATCH)
      .def("reset_temporal_trackers",
           &UniversalDeepTransformer::resetTemporalTrackers,
           docs::UDT_RESET_TEMPORAL_TRACKERS)
      .def("explain", &UniversalDeepTransformer::explain<MapInput>,
           py::arg("input_sample"), py::arg("target_class") = std::nullopt,
           docs::UDT_EXPLAIN)
<<<<<<< HEAD
      .def_property_readonly("default_train_batch_size",
                             &UniversalDeepTransformer::defaultBatchSize)
      .def_property_readonly_static("default_evaluate_batch_size",
                                    [](const py::object& /* self */) {
                                      return DEFAULT_EVALUATE_BATCH_SIZE;
                                    })
      .def("save", &UniversalDeepTransformer::save, py::arg("filename"),
           docs::UDT_SAVE)
      .def_static("load", &UniversalDeepTransformer::load, py::arg("filename"),
                  docs::UDT_LOAD);
=======
      .def("save", &UDTFactory::save_classifier, py::arg("filename"),
           docs::UDT_SAVE);
>>>>>>> c4ccdb8f

  py::class_<bolt::QueryCandidateGenerator,
             std::shared_ptr<bolt::QueryCandidateGenerator>>(models_submodule,
                                                             "UDTGenerator")
      .def(py::init(
               &bolt::QueryCandidateGenerator::buildGeneratorFromDefaultConfig),
           py::arg("source_column_index"), py::arg("target_column_index"),
           py::arg("dataset_size"), docs::UDT_GENERATOR_INIT)
      .def("train", &bolt::QueryCandidateGenerator::buildFlashIndex,
           py::arg("filename"), docs::UDT_GENERATOR_TRAIN)
      .def("evaluate", &bolt::QueryCandidateGenerator::evaluateOnFile,
           py::arg("filename"), py::arg("top_k"), docs::UDT_GENERATOR_EVALUATE)
      .def(
          "predict",
          [](bolt::QueryCandidateGenerator& udt_generator_model,
             const std::string& sample, uint32_t top_k) {
            return udt_generator_model.queryFromList({sample}, top_k);
          },
          py::arg("query"), py::arg("top_k"), docs::UDT_GENERATOR_PREDICT)
      .def("predict_batch", &bolt::QueryCandidateGenerator::queryFromList,
           py::arg("queries"), py::arg("top_k"),
           docs::UDT_GENERATOR_PREDICT_BATCH)
      .def("save", &UDTFactory::save_generator, py::arg("filename"),
           docs::UDT_GENERATOR_SAVE);
}

template <typename T>
void defConstantParameter(py::module_& submodule, bool add_docs) {
  // Because this is an overloaded function, the docsstring will be rendered for
  // each overload. This option is to ensure that it can only be rendered for
  // the first one.
  const char* const docstring =
      add_docs ? docs::CONSTANT_PARAMETER : "See docs above.";

  submodule.def("ConstantParameter", &ConstantParameter<T>::make,
                py::arg("value").noconvert(), docstring);
}

template <typename T>
void defOptionMappedParameter(py::module_& submodule, bool add_docs) {
  // Because this is an overloaded function, the docsstring will be rendered
  // for each overload. This option is to ensure that it can only be rendered
  // for the first one.
  const char* const docstring =
      add_docs ? docs::OPTION_MAPPED_PARAMETER : "See docs above.";

  submodule.def("OptionMappedParameter", &OptionMappedParameter<T>::make,
                py::arg("option_name"), py::arg("values").noconvert(),
                docstring);
}

py::object makeUserSpecifiedParameter(const std::string& name,
                                      const py::object& type) {
  if (py::str(type).cast<std::string>() == "<class 'bool'>") {
    return py::cast(UserSpecifiedParameter<bool>::make(name));
  }

  if (py::str(type).cast<std::string>() == "<class 'int'>") {
    return py::cast(UserSpecifiedParameter<uint32_t>::make(name));
  }

  if (py::str(type).cast<std::string>() == "<class 'float'>") {
    return py::cast(UserSpecifiedParameter<float>::make(name));
  }

  if (py::str(type).cast<std::string>() == "<class 'str'>") {
    return py::cast(UserSpecifiedParameter<std::string>::make(name));
  }

  if (py::str(type).cast<std::string>() ==
      "<class 'thirdai._thirdai.bolt.models.UDTConfig'>") {
    return py::cast(UserSpecifiedParameter<UDTConfigPtr>::make(name));
  }

  throw std::invalid_argument("Invalid type '" +
                              py::str(type).cast<std::string>() +
                              "' passed to UserSpecifiedParameter. Must be one "
                              "of bool, int, float, str, or UDTConfig.");
}

ModelPipeline createPipeline(const DeploymentConfigPtr& config,
                             const py::dict& parameters) {
  UserInputMap cpp_parameters;
  for (const auto& [k, v] : parameters) {
    if (!py::isinstance<py::str>(k)) {
      throw std::invalid_argument("Keys of parameters map must be strings.");
    }
    std::string name = k.cast<std::string>();

    if (py::isinstance<py::bool_>(v)) {
      bool value = v.cast<bool>();
      cpp_parameters.emplace(name, UserParameterInput(value));
    } else if (py::isinstance<py::int_>(v)) {
      uint32_t value = v.cast<uint32_t>();
      cpp_parameters.emplace(name, UserParameterInput(value));
    } else if (py::isinstance<py::float_>(v)) {
      float value = v.cast<float>();
      cpp_parameters.emplace(name, UserParameterInput(value));
    } else if (py::isinstance<py::str>(v)) {
      std::string value = v.cast<std::string>();
      cpp_parameters.emplace(name, UserParameterInput(value));
    } else if (py::isinstance<UDTConfig>(v)) {
      UDTConfigPtr value = v.cast<UDTConfigPtr>();
      cpp_parameters.emplace(name, UserParameterInput(value));
    } else {
      throw std::invalid_argument("Invalid type '" +
                                  py::str(v.get_type()).cast<std::string>() +
                                  "'. Values of parameters dictionary must be "
                                  "bool, int, float, str, or UDTConfig.");
    }
  }

  return ModelPipeline::make(config, cpp_parameters);
}

ModelPipeline createPipelineFromSavedConfig(const std::string& config_path,
                                            const py::dict& parameters) {
  auto config = DeploymentConfig::load(config_path);

  return createPipeline(config, parameters);
}

py::object evaluateOnDataLoaderWrapper(
    ModelPipeline& model,
    const std::shared_ptr<dataset::DataLoader>& data_source,
    std::optional<bolt::EvalConfig>& eval_config) {
  auto output = model.evaluate(data_source, eval_config);

  return convertInferenceTrackerToNumpy(output);
}

template <typename Model>
py::object evaluateOnFileWrapper(Model& model, const std::string& filename,
                                 std::optional<bolt::EvalConfig>& eval_config) {
  return evaluateOnDataLoaderWrapper(model,
                                     dataset::SimpleFileDataLoader::make(
                                         filename, DEFAULT_EVALUATE_BATCH_SIZE),
                                     eval_config);
}

template <typename Model, typename InputType>
py::object predictWrapper(Model& model, const InputType& sample,
                          bool use_sparse_inference) {
  BoltVector output =
      model.template predict<InputType>(sample, use_sparse_inference);
  return convertBoltVectorToNumpy(output);
}

py::object predictTokensWrapper(ModelPipeline& model,
                                const std::vector<uint32_t>& tokens,
                                bool use_sparse_inference) {
  std::stringstream sentence;
  for (uint32_t i = 0; i < tokens.size(); i++) {
    if (i > 0) {
      sentence << ' ';
    }
    sentence << tokens[i];
  }
  return predictWrapper(model, sentence.str(), use_sparse_inference);
}

template <typename Model, typename InputBatchType>
py::object predictBatchWrapper(Model& model, const InputBatchType& samples,
                               bool use_sparse_inference) {
  BoltBatch outputs = model.template predictBatch<InputBatchType>(
      samples, use_sparse_inference);

  return convertBoltBatchToNumpy(outputs);
}

template <typename T>
using NumpyArray = py::array_t<T, py::array::c_style | py::array::forcecast>;

py::object convertInferenceTrackerToNumpy(
    bolt::InferenceOutputTracker& output) {
  uint32_t num_samples = output.numSamples();
  uint32_t inference_dim = output.numNonzerosInOutput();

  const uint32_t* active_neurons_ptr = output.getNonowningActiveNeuronPointer();
  const float* activations_ptr = output.getNonowningActivationPointer();

  py::object output_handle = py::cast(std::move(output));

  NumpyArray<float> activations_array(
      /* shape= */ {num_samples, inference_dim},
      /* strides= */ {inference_dim * sizeof(float), sizeof(float)},
      /* ptr= */ activations_ptr, /* base= */ output_handle);

  if (!active_neurons_ptr) {
    return py::object(std::move(activations_array));
  }

  // See comment above activations_array for the python memory reasons behind
  // passing in active_neuron_handle
  NumpyArray<uint32_t> active_neurons_array(
      /* shape= */ {num_samples, inference_dim},
      /* strides= */ {inference_dim * sizeof(uint32_t), sizeof(uint32_t)},
      /* ptr= */ active_neurons_ptr, /* base= */ output_handle);

  return py::make_tuple(std::move(activations_array),
                        std::move(active_neurons_array));
}

py::object convertBoltVectorToNumpy(const BoltVector& vector) {
  NumpyArray<float> activations_array(vector.len);
  std::copy(vector.activations, vector.activations + vector.len,
            activations_array.mutable_data());

  if (vector.isDense()) {
    return py::object(std::move(activations_array));
  }

  NumpyArray<uint32_t> active_neurons_array(vector.len);
  std::copy(vector.active_neurons, vector.active_neurons + vector.len,
            active_neurons_array.mutable_data());

  return py::make_tuple(active_neurons_array, activations_array);
}

py::object convertBoltBatchToNumpy(const BoltBatch& batch) {
  uint32_t length = batch[0].len;

  NumpyArray<float> activations_array(
      /* shape= */ {batch.getBatchSize(), length});

  std::optional<NumpyArray<uint32_t>> active_neurons_array = std::nullopt;
  if (!batch[0].isDense()) {
    active_neurons_array =
        NumpyArray<uint32_t>(/* shape= */ {batch.getBatchSize(), length});
  }

  for (uint32_t i = 0; i < batch.getBatchSize(); i++) {
    if (batch[i].len != length) {
      throw std::invalid_argument(
          "Cannot convert BoltBatch without constant lengths to a numpy "
          "array.");
    }
    if (batch[i].isDense() != !active_neurons_array.has_value()) {
      throw std::invalid_argument(
          "Cannot convert BoltBatch without constant sparsity to a numpy "
          "array.");
    }

    std::copy(batch[i].activations, batch[i].activations + length,
              activations_array.mutable_data() + i * length);
    if (active_neurons_array) {
      std::copy(batch[i].active_neurons, batch[i].active_neurons + length,
                active_neurons_array->mutable_data() + i * length);
    }
  }

  if (active_neurons_array) {
    return py::make_tuple(std::move(active_neurons_array.value()),
                          std::move(activations_array));
  }
  return py::object(std::move(activations_array));
}

}  // namespace thirdai::automl::deployment::python<|MERGE_RESOLUTION|>--- conflicted
+++ resolved
@@ -225,7 +225,8 @@
 }
 
 void createModelPipeline(py::module_& models_submodule) {
-  py::class_<ModelPipeline, std::shared_ptr<ModelPipeline>>(models_submodule, "Pipeline")
+  py::class_<ModelPipeline, std::shared_ptr<ModelPipeline>>(models_submodule,
+                                                            "Pipeline")
       .def(py::init(&createPipeline), py::arg("deployment_config"),
            py::arg("parameters") = py::dict(),
            docs::MODEL_PIPELINE_INIT_FROM_CONFIG,
@@ -444,21 +445,14 @@
       .def("explain", &UniversalDeepTransformer::explain<MapInput>,
            py::arg("input_sample"), py::arg("target_class") = std::nullopt,
            docs::UDT_EXPLAIN)
-<<<<<<< HEAD
       .def_property_readonly("default_train_batch_size",
                              &UniversalDeepTransformer::defaultBatchSize)
       .def_property_readonly_static("default_evaluate_batch_size",
                                     [](const py::object& /* self */) {
                                       return DEFAULT_EVALUATE_BATCH_SIZE;
                                     })
-      .def("save", &UniversalDeepTransformer::save, py::arg("filename"),
-           docs::UDT_SAVE)
-      .def_static("load", &UniversalDeepTransformer::load, py::arg("filename"),
-                  docs::UDT_LOAD);
-=======
       .def("save", &UDTFactory::save_classifier, py::arg("filename"),
            docs::UDT_SAVE);
->>>>>>> c4ccdb8f
 
   py::class_<bolt::QueryCandidateGenerator,
              std::shared_ptr<bolt::QueryCandidateGenerator>>(models_submodule,
