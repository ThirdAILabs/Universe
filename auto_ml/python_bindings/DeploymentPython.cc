--- conflicted
+++ resolved
@@ -135,13 +135,8 @@
            docs::TEXT_BLOCK_CONFIG_INIT);
 
   py::class_<DatasetLoaderFactoryConfig,  // NOLINT
-<<<<<<< HEAD
-             DatasetLoaderFactoryConfigPtr>(submodule, "DatasetConfig");
-=======
              DatasetLoaderFactoryConfigPtr>(
       submodule, "DatasetConfig", docs::DATASET_LOADER_FACTORY_CONFIG);
-
->>>>>>> 441de9ab
   py::class_<SingleBlockDatasetFactoryConfig, DatasetLoaderFactoryConfig,
              std::shared_ptr<SingleBlockDatasetFactoryConfig>>(
       submodule, "SingleBlockDatasetFactoryConfig")
@@ -227,25 +222,20 @@
            docs::MODEL_PIPELINE_PREDICT_BATCH)
       .def("load_validation_data", &ModelPipeline::loadValidationDataFromFile,
            py::arg("filename"))
-<<<<<<< HEAD
       .def("create_dataset_loader", &ModelPipeline::createTrainingDatasetLoader,
            py::arg("data_source"), py::arg("max_in_memory_batches"))
 #ifdef THIRDAI_EXPOSE_ALL
       .def_property("model", &ModelPipeline::get_model,
                     &ModelPipeline::set_model)
-#endif
       .def_property_readonly("dataset_loader_factory",
                              [](ModelPipeline& pipeline) {
                                return pipeline.datasetLoaderFactory();
                              })
-      .def("save", &ModelPipeline::save, py::arg("filename"))
-      .def_static("load", &ModelPipeline::load, py::arg("filename"));
-=======
+#endif
       .def("save", &ModelPipeline::save, py::arg("filename"),
            docs::MODEL_PIPELINE_SAVE)
       .def_static("load", &ModelPipeline::load, py::arg("filename"),
                   docs::MODEL_PIPELINE_LOAD);
->>>>>>> 441de9ab
 }
 
 template <typename T>
