--- conflicted
+++ resolved
@@ -229,19 +229,9 @@
       .def("predict", &predictWrapper<LineInput>, py::arg("input_sample"),
            py::arg("use_sparse_inference") = false,
            docs::MODEL_PIPELINE_PREDICT)
-<<<<<<< HEAD
-      .def(
-          "explain",
-          py::overload_cast<const std::string&,
-                            std::optional<std::variant<uint32_t, std::string>>>(
-              &ModelPipeline::explain),
-          py::arg("input_sample"), py::arg("target_class") = std::nullopt,
-          docs::MODEL_PIPELINE_EXPLAIN)
-=======
       .def("explain", &ModelPipeline::explain<LineInput>,
            py::arg("input_sample"), py::arg("target_class") = std::nullopt,
            docs::MODEL_PIPELINE_EXPLAIN)
->>>>>>> 86e66170
       .def("predict_tokens", &predictTokensWrapper, py::arg("tokens"),
            py::arg("use_sparse_inference") = false,
            docs::MODEL_PIPELINE_PREDICT_TOKENS)
