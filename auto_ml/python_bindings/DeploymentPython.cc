--- conflicted
+++ resolved
@@ -70,27 +70,14 @@
    * that overloads are tried in the order they were registered so this is safe
    * to do.
    */
-<<<<<<< HEAD
-  defConstantParameter<bool>(submodule);
-  defConstantParameter<uint32_t>(submodule);
-  defConstantParameter<float>(submodule);
-  defConstantParameter<std::string>(submodule);
-  defConstantParameter<bolt::SamplingConfigPtr>(submodule);
-  defConstantParameter<OracleConfigPtr>(submodule);
-
-  defOptionMappedParameter<bool>(submodule);
-  defOptionMappedParameter<uint32_t>(submodule);
-  defOptionMappedParameter<float>(submodule);
-  defOptionMappedParameter<std::string>(submodule);
-  defOptionMappedParameter<bolt::SamplingConfigPtr>(submodule);
-  defOptionMappedParameter<OracleConfigPtr>(submodule);
-=======
   defConstantParameter<bool>(submodule, /* add_docs= */ true);
   defConstantParameter<uint32_t>(submodule, /* add_docs= */ false);
   defConstantParameter<float>(submodule, /* add_docs= */ false);
   defConstantParameter<std::string>(submodule, /* add_docs= */ false);
   defConstantParameter<bolt::SamplingConfigPtr>(submodule,
                                                 /* add_docs= */ false);
+  defConstantParameter<OracleConfigPtr>(submodule,
+                                        /* add_docs= */ false);
 
   defOptionMappedParameter<bool>(submodule, /* add_docs= */ true);
   defOptionMappedParameter<uint32_t>(submodule, /* add_docs= */ false);
@@ -98,7 +85,8 @@
   defOptionMappedParameter<std::string>(submodule, /* add_docs= */ false);
   defOptionMappedParameter<bolt::SamplingConfigPtr>(submodule,
                                                     /* add_docs= */ false);
->>>>>>> 79f6198a
+  defOptionMappedParameter<OracleConfigPtr>(submodule,
+                                            /* add_docs= */ false);
 
   submodule.def("UserSpecifiedParameter", &makeUserSpecifiedParameter,
                 py::arg("name"), py::arg("type"),
@@ -110,10 +98,10 @@
       .def(py::init<std::string>(), py::arg("dimension_param_name"),
            docs::AUTOTUNED_SPARSITY_PARAMETER_INIT);
 
-<<<<<<< HEAD
   py::class_<DatasetLabelDimensionParameter, HyperParameter<uint32_t>,
              std::shared_ptr<DatasetLabelDimensionParameter>>(
-      submodule, "DatasetLabelDimensionParameter")
+      submodule, "DatasetLabelDimensionParameter",
+      docs::DATASET_LABEL_DIM_PARAM)
       .def(py::init<>())
       // This is why we pass in a py::object:
       // https://stackoverflow.com/questions/70504125/pybind11-pyclass-def-property-readonly-static-incompatible-function-arguments
@@ -121,11 +109,8 @@
         return DatasetLabelDimensionParameter::PARAM_NAME;
       });
 
-  py::class_<NodeConfig, NodeConfigPtr>(submodule, "NodeConfig");  // NOLINT
-=======
   py::class_<NodeConfig, NodeConfigPtr>(submodule, "NodeConfig",  // NOLINT
                                         docs::NODE_CONFIG);
->>>>>>> 79f6198a
 
   py::class_<FullyConnectedNodeConfig, NodeConfig,
              std::shared_ptr<FullyConnectedNodeConfig>>(
@@ -245,13 +230,16 @@
            docs::MODEL_PIPELINE_PREDICT_BATCH)
       .def("load_validation_data", &ModelPipeline::loadValidationDataFromFile,
            py::arg("filename"))
-<<<<<<< HEAD
-      .def("save", &ModelPipeline::save, py::arg("filename"))
+      .def("save", &ModelPipeline::save, py::arg("filename"),
+           docs::MODEL_PIPELINE_SAVE)
+      .def_static("load", &ModelPipeline::load, py::arg("filename"),
+                  docs::MODEL_PIPELINE_LOAD)
       // getArtifact returns a variant which then gets resolved to one of its
       // contained types.
-      .def("get_artifact", &ModelPipeline::getArtifact)
-      .def("list_artifact_names", &ModelPipeline::listArtifactNames)
-      .def_static("load", &ModelPipeline::load, py::arg("filename"));
+      .def("get_artifact", &ModelPipeline::getArtifact, py::arg("name"),
+           docs::MODEL_PIPELINE_GET_ARTIFACT)
+      .def("list_artifact_names", &ModelPipeline::listArtifactNames,
+           docs::MODEL_PIPELINE_LIST_ARTIFACTS);
 
   py::class_<OracleConfig, OracleConfigPtr>(submodule, "OracleConfig")
       .def(py::init<std::map<std::string, OracleDataType>,
@@ -259,19 +247,14 @@
                     std::string, uint32_t>(),
            py::arg("data_types"), py::arg("temporal_tracking_relationships"),
            py::arg("target"), py::arg("time_granularity") = "daily",
-           py::arg("lookahead") = 0);
+           py::arg("lookahead") = 0, docs::ORACLE_CONFIG_INIT);
 
   py::class_<TemporalContext, TemporalContextPtr>(submodule, "TemporalContext")
-      .def(py::init<>())
-      .def("reset", &TemporalContext::reset)
-      .def("update", &TemporalContext::update, py::arg("update"))
-      .def("batch_update", &TemporalContext::batchUpdate, py::arg("updates"));
-=======
-      .def("save", &ModelPipeline::save, py::arg("filename"),
-           docs::MODEL_PIPELINE_SAVE)
-      .def_static("load", &ModelPipeline::load, py::arg("filename"),
-                  docs::MODEL_PIPELINE_LOAD);
->>>>>>> 79f6198a
+      .def("reset", &TemporalContext::reset, docs::TEMPORAL_CONTEXT_RESET)
+      .def("update", &TemporalContext::update, py::arg("update"),
+           docs::TEMPORAL_CONTEXT_UPDATE)
+      .def("batch_update", &TemporalContext::batchUpdate, py::arg("updates"),
+           docs::TEMPORAL_CONTEXT_UPDATE_BATCH);
 }
 
 template <typename T>
