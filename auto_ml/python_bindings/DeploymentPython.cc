#include "DeploymentPython.h"
#include "DeploymentDocs.h"
#include <bolt/python_bindings/PybindUtils.h>
#include <bolt/src/graph/ExecutionConfig.h>
#include <bolt/src/graph/InferenceOutputTracker.h>
#include <bolt/src/layers/LayerConfig.h>
#include <bolt/src/layers/SamplingConfig.h>
#include <bolt/src/loss_functions/LossFunctions.h>
#include <bolt_vector/src/BoltVector.h>
#include <auto_ml/python_bindings/UniversalDeepTransformerDocs.h>
#include <auto_ml/src/Aliases.h>
#include <auto_ml/src/ModelPipeline.h>
#include <auto_ml/src/deployment_config/BlockConfig.h>
#include <auto_ml/src/deployment_config/DatasetConfig.h>
#include <auto_ml/src/deployment_config/HyperParameter.h>
#include <auto_ml/src/deployment_config/ModelConfig.h>
#include <auto_ml/src/deployment_config/NodeConfig.h>
#include <auto_ml/src/deployment_config/TrainEvalParameters.h>
#include <auto_ml/src/deployment_config/dataset_configs/SingleBlockDatasetFactory.h>
#include <auto_ml/src/deployment_config/dataset_configs/udt/TemporalContext.h>
#include <auto_ml/src/deployment_config/dataset_configs/udt/UDTConfig.h>
#include <auto_ml/src/deployment_config/dataset_configs/udt/UDTDatasetFactory.h>
#include <auto_ml/src/prebuilt_pipelines/UniversalDeepTransformer.h>
#include <dataset/src/utils/TextEncodingUtils.h>
#include <pybind11/cast.h>
#include <pybind11/detail/common.h>
#include <pybind11/iostream.h>
#include <pybind11/pybind11.h>
#include <pybind11/pytypes.h>
#include <pybind11/stl.h>
#include <algorithm>
#include <cstdint>
#include <exception>
#include <iostream>
#include <memory>
#include <optional>
#include <sstream>
#include <stdexcept>
#include <string>
#include <unordered_map>

namespace py = pybind11;

namespace thirdai::automl::deployment::python {

void createDeploymentSubmodule(py::module_& thirdai_module) {
  py::module_ submodule = thirdai_module.def_submodule("deployment");

  py::class_<HyperParameter<uint32_t>, HyperParameterPtr<uint32_t>>(  // NOLINT
      submodule, "UintHyperParameter", docs::UINT_HYPERPARAMETER);

  py::class_<HyperParameter<float>, HyperParameterPtr<float>>(  // NOLINT
      submodule, "FloatHyperParameter", docs::FLOAT_HYPERPARAMETER);

  py::class_<HyperParameter<std::string>,  // NOLINT
             HyperParameterPtr<std::string>>(submodule, "StrHyperParameter",
                                             docs::STR_HYPERPARAMETER);

  py::class_<HyperParameter<bool>, HyperParameterPtr<bool>>(  // NOLINT
      submodule, "BoolHyperParameter", docs::BOOL_HYPERPARAMETER);

  py::class_<HyperParameter<bolt::SamplingConfigPtr>,  // NOLINT
             HyperParameterPtr<bolt::SamplingConfigPtr>>(
      submodule, "SamplingConfigHyperParameter", docs::STR_HYPERPARAMETER);

  py::class_<HyperParameter<UDTConfigPtr>,  // NOLINT
             HyperParameterPtr<UDTConfigPtr>>(submodule,
                                              "UDTConfigHyperParameter");

  /**
   * Do not change the order of these overloads. Because bool is a sublclass of
   * int in python, it must be declared first or calling this function with a
   * bool will result in the uint32_t function being called. Pybind guarentees
   * that overloads are tried in the order they were registered so this is safe
   * to do.
   */
  defConstantParameter<bool>(submodule, /* add_docs= */ true);
  defConstantParameter<uint32_t>(submodule, /* add_docs= */ false);
  defConstantParameter<float>(submodule, /* add_docs= */ false);
  defConstantParameter<std::string>(submodule, /* add_docs= */ false);
  defConstantParameter<bolt::SamplingConfigPtr>(submodule,
                                                /* add_docs= */ false);
  defConstantParameter<UDTConfigPtr>(submodule,
                                     /* add_docs= */ false);

  defOptionMappedParameter<bool>(submodule, /* add_docs= */ true);
  defOptionMappedParameter<uint32_t>(submodule, /* add_docs= */ false);
  defOptionMappedParameter<float>(submodule, /* add_docs= */ false);
  defOptionMappedParameter<std::string>(submodule, /* add_docs= */ false);
  defOptionMappedParameter<bolt::SamplingConfigPtr>(submodule,
                                                    /* add_docs= */ false);
  defOptionMappedParameter<UDTConfigPtr>(submodule,
                                         /* add_docs= */ false);

  submodule.def("UserSpecifiedParameter", &makeUserSpecifiedParameter,
                py::arg("name"), py::arg("type"),
                docs::USER_SPECIFIED_PARAMETER);

  py::class_<AutotunedSparsityParameter, HyperParameter<float>,
             std::shared_ptr<AutotunedSparsityParameter>>(
      submodule, "AutotunedSparsityParameter")
      .def(py::init<std::string>(), py::arg("dimension_param_name"),
           docs::AUTOTUNED_SPARSITY_PARAMETER_INIT);

  py::class_<DatasetLabelDimensionParameter, HyperParameter<uint32_t>,
             std::shared_ptr<DatasetLabelDimensionParameter>>(
      submodule, "DatasetLabelDimensionParameter",
      docs::DATASET_LABEL_DIM_PARAM)
      .def(py::init<>())
      // This is why we pass in a py::object:
      // https://stackoverflow.com/questions/70504125/pybind11-pyclass-def-property-readonly-static-incompatible-function-arguments
      .def_property_readonly_static(
          "dimension_param_name", [](py::object& param) {
            (void)param;
            return DatasetLabelDimensionParameter::PARAM_NAME;
          });

  py::class_<NodeConfig, NodeConfigPtr>(submodule, "NodeConfig",  // NOLINT
                                        docs::NODE_CONFIG);

  py::class_<FullyConnectedNodeConfig, NodeConfig,
             std::shared_ptr<FullyConnectedNodeConfig>>(
      submodule, "FullyConnectedNodeConfig")
      .def(
          py::init<std::string, HyperParameterPtr<uint32_t>,
                   HyperParameterPtr<float>, HyperParameterPtr<std::string>,
                   std::string,
                   std::optional<HyperParameterPtr<bolt::SamplingConfigPtr>>>(),
          py::arg("name"), py::arg("dim"), py::arg("sparsity"),
          py::arg("activation"), py::arg("predecessor"),
          py::arg("sampling_config") = std::nullopt,
          docs::FULLY_CONNECTED_CONFIG_INIT_WITH_SPARSITY)
      .def(py::init<std::string, HyperParameterPtr<uint32_t>,
                    HyperParameterPtr<std::string>, std::string>(),
           py::arg("name"), py::arg("dim"), py::arg("activation"),
           py::arg("predecessor"), docs::FULLY_CONNECTED_CONFIG_INIT_DENSE);

  py::class_<ModelConfig, ModelConfigPtr>(submodule, "ModelConfig")
      .def(py::init<std::vector<std::string>, std::vector<NodeConfigPtr>,
                    std::shared_ptr<bolt::LossFunction>>(),
           py::arg("input_names"), py::arg("nodes"), py::arg("loss"),
           docs::MODEL_CONFIG_INIT);

  py::class_<BlockConfig, BlockConfigPtr>(submodule, "BlockConfig",  // NOLINT
                                          docs::BLOCK_CONFIG);

  py::class_<NumericalCategoricalBlockConfig, BlockConfig,
             std::shared_ptr<NumericalCategoricalBlockConfig>>(
      submodule, "NumericalCategoricalBlockConfig")
      .def(py::init<HyperParameterPtr<uint32_t>,
                    HyperParameterPtr<std::string>>(),
           py::arg("n_classes"), py::arg("delimiter"),
           docs::NUMERICAL_CATEGORICAL_BLOCK_CONFIG_INIT);

  py::class_<DenseArrayBlockConfig, BlockConfig,
             std::shared_ptr<DenseArrayBlockConfig>>(submodule,
                                                     "DenseArrayBlockConfig")
      .def(py::init<HyperParameterPtr<uint32_t>>(), py::arg("dim"),
           docs::DENSE_ARRAY_BLOCK_CONFIG_INIT);

  py::class_<TextBlockConfig, BlockConfig, std::shared_ptr<TextBlockConfig>>(
      submodule, "TextBlockConfig")
      .def(py::init<bool, HyperParameterPtr<uint32_t>>(),
           py::arg("use_pairgrams"), py::arg("range"),
           docs::TEXT_BLOCK_CONFIG_INIT_WITH_RANGE)
      .def(py::init<bool>(), py::arg("use_pairgrams"),
           docs::TEXT_BLOCK_CONFIG_INIT);

  py::class_<DatasetLoaderFactoryConfig,  // NOLINT
             DatasetLoaderFactoryConfigPtr>(
      submodule, "DatasetConfig", docs::DATASET_LOADER_FACTORY_CONFIG);

  py::class_<SingleBlockDatasetFactoryConfig, DatasetLoaderFactoryConfig,
             std::shared_ptr<SingleBlockDatasetFactoryConfig>>(
      submodule, "SingleBlockDatasetFactory")
      .def(py::init<BlockConfigPtr, BlockConfigPtr, HyperParameterPtr<bool>,
                    HyperParameterPtr<std::string>, bool>(),
           py::arg("data_block"), py::arg("label_block"), py::arg("shuffle"),
           py::arg("delimiter"), py::arg("has_header") = false,
           docs::SINGLE_BLOCK_DATASET_FACTORY_CONFIG_INIT);

  py::class_<UDTDatasetFactoryConfig, DatasetLoaderFactoryConfig,
             std::shared_ptr<UDTDatasetFactoryConfig>>(submodule,
                                                       "UDTDatasetFactory")
      .def(py::init<HyperParameterPtr<UDTConfigPtr>, HyperParameterPtr<bool>,
                    HyperParameterPtr<uint32_t>, HyperParameterPtr<bool>>(),
           py::arg("config"), py::arg("force_parallel"),
           py::arg("text_pairgram_word_limit"), py::arg("contextual_columns"));

  py::class_<TrainEvalParameters>(submodule, "TrainEvalParameters")
      .def(py::init<std::optional<uint32_t>, std::optional<uint32_t>, uint32_t,
                    bool, std::optional<float>>(),
           py::arg("rebuild_hash_tables_interval"),
           py::arg("reconstruct_hash_functions_interval"),
           py::arg("default_batch_size"), py::arg("freeze_hash_tables"),
           py::arg("prediction_threshold") = std::nullopt,
           docs::TRAIN_EVAL_PARAMETERS_CONFIG_INIT);

  py::class_<DeploymentConfig, DeploymentConfigPtr>(submodule,
                                                    "DeploymentConfig")
      .def(py::init<DatasetLoaderFactoryConfigPtr, ModelConfigPtr,
                    TrainEvalParameters>(),
           py::arg("dataset_config"), py::arg("model_config"),
           py::arg("train_eval_parameters"), docs::DEPLOYMENT_CONFIG_INIT)
      .def("save", &DeploymentConfig::save, py::arg("filename"),
           docs::DEPLOYMENT_CONFIG_SAVE)
      .def_static("load", &DeploymentConfig::load, py::arg("filename"),
                  docs::DEPLOYMENT_CONFIG_LOAD);

  py::class_<UDTDatasetFactory, UDTDatasetFactoryPtr>(submodule,
                                                      "TemporalContext")
      .def("reset", &UDTDatasetFactory::resetTemporalTrackers,
           docs::TEMPORAL_CONTEXT_RESET)
      .def("update_temporal_trackers",
           py::overload_cast<const LineInput&>(
               &UDTDatasetFactory::updateTemporalTrackers),
           py::arg("update"), docs::TEMPORAL_CONTEXT_UPDATE)
      .def("batch_update_temporal_trackers",
           py::overload_cast<const LineInputBatch&>(
               &UDTDatasetFactory::batchUpdateTemporalTrackers),
           py::arg("updates"), docs::TEMPORAL_CONTEXT_UPDATE_BATCH);
}

void defineModelPipelineAndUDT(py::module_& bolt_submodule) {
  py::class_<ModelPipeline>(bolt_submodule, "Pipeline")
      .def(py::init(&createPipeline), py::arg("deployment_config"),
           py::arg("parameters") = py::dict(),
           docs::MODEL_PIPELINE_INIT_FROM_CONFIG,
           bolt::python::OutputRedirect())
      .def(py::init(&createPipelineFromSavedConfig), py::arg("config_path"),
           py::arg("parameters") = py::dict(),
           docs::MODEL_PIPELINE_INIT_FROM_SAVED_CONFIG,
           bolt::python::OutputRedirect())
      .def("train", &ModelPipeline::trainOnFile, py::arg("filename"),
           py::arg("train_config"), py::arg("batch_size") = std::nullopt,
           py::arg("max_in_memory_batches") = std::nullopt,
           docs::MODEL_PIPELINE_TRAIN_FILE, bolt::python::OutputRedirect())
      .def("train", &ModelPipeline::trainOnDataLoader, py::arg("data_source"),
           py::arg("train_config"),
           py::arg("max_in_memory_batches") = std::nullopt,
           docs::MODEL_PIPELINE_TRAIN_DATA_LOADER,
           bolt::python::OutputRedirect())
      .def("evaluate", &evaluateOnFileWrapper<ModelPipeline>,
           py::arg("filename"), py::arg("eval_config") = std::nullopt,
           docs::MODEL_PIPELINE_EVALUATE_FILE, bolt::python::OutputRedirect())
      .def("evaluate", &evaluateOnDataLoaderWrapper, py::arg("data_source"),
           py::arg("eval_config") = std::nullopt,
           docs::MODEL_PIPELINE_EVALUATE_DATA_LOADER,
           bolt::python::OutputRedirect())
      .def("predict", &predictWrapper<ModelPipeline, LineInput>,
           py::arg("input_sample"), py::arg("use_sparse_inference") = false,
           docs::MODEL_PIPELINE_PREDICT)
      .def("explain", &ModelPipeline::explain<LineInput>,
           py::arg("input_sample"), py::arg("target_class") = std::nullopt,
           docs::MODEL_PIPELINE_EXPLAIN)
      .def("predict_tokens", &predictTokensWrapper, py::arg("tokens"),
           py::arg("use_sparse_inference") = false,
           docs::MODEL_PIPELINE_PREDICT_TOKENS)
      .def("predict_batch", &predictBatchWrapper<ModelPipeline, LineInputBatch>,
           py::arg("input_samples"), py::arg("use_sparse_inference") = false,
           docs::MODEL_PIPELINE_PREDICT_BATCH)
      .def("load_validation_data", &ModelPipeline::loadValidationDataFromFile,
           py::arg("filename"), bolt::python::OutputRedirect())
      .def("save", &ModelPipeline::save, py::arg("filename"),
           docs::MODEL_PIPELINE_SAVE)
      .def_static("load", &ModelPipeline::load, py::arg("filename"),
                  docs::MODEL_PIPELINE_LOAD)
      .def("get_data_processor", &ModelPipeline::getDataProcessor,
           docs::MODEL_PIPELINE_GET_DATA_PROCESSOR);

  py::class_<UDTConfig, UDTConfigPtr>(bolt_submodule, "UDTConfig")
      .def(py::init<ColumnDataTypes, UserProvidedTemporalRelationships,
<<<<<<< HEAD
                    std::string, uint32_t, std::string, uint32_t, char>(),
           py::arg("data_types"), py::arg("temporal_tracking_relationships"),
           py::arg("target"), py::arg("n_target_classes"),
           py::arg("time_granularity") = "daily", py::arg("lookahead") = 0,
           py::arg("delimiter") = ',', docs::ORACLE_CONFIG_INIT);
=======
                    std::string, uint32_t, bool, std::string, uint32_t, char>(),
           py::arg("data_types"), py::arg("temporal_tracking_relationships"),
           py::arg("target"), py::arg("n_target_classes"),
           py::arg("integer_target") = false,
           py::arg("time_granularity") = "daily", py::arg("lookahead") = 0,
           py::arg("delimiter") = ',', docs::ORACLE_CONFIG_INIT,
           bolt::python::OutputRedirect());
>>>>>>> b976cb1f

  py::class_<UniversalDeepTransformer>(
      bolt_submodule, "UniversalDeepTransformer", docs::UDT_CLASS)
      .def(py::init(&UniversalDeepTransformer::buildUDT), py::arg("data_types"),
           py::arg("temporal_tracking_relationships") =
               UserProvidedTemporalRelationships(),
           py::arg("target"), py::arg("n_target_classes"),
<<<<<<< HEAD
           py::arg("time_granularity") = "daily", py::arg("lookahead") = 0,
           py::arg("delimiter") = ',', py::arg("options") = OptionsMap(),
           docs::UDT_INIT)
=======
           py::arg("integer_target") = false,
           py::arg("time_granularity") = "daily", py::arg("lookahead") = 0,
           py::arg("delimiter") = ',', py::arg("options") = OptionsMap(),
           docs::UDT_INIT, bolt::python::OutputRedirect())
>>>>>>> b976cb1f
      .def("train", &UniversalDeepTransformer::trainOnFile, py::arg("filename"),
           py::arg("train_config") = bolt::TrainConfig::makeConfig(
               /* learning_rate= */ 0.001, /* epochs= */ 3),
           py::arg("batch_size") = std::nullopt,
           py::arg("max_in_memory_batches") = std::nullopt, docs::UDT_TRAIN,
           bolt::python::OutputRedirect())
      .def("class_name", &UniversalDeepTransformer::className,
           py::arg("neuron_id"), docs::UDT_CLASS_NAME)
      .def("evaluate", &evaluateOnFileWrapper<UniversalDeepTransformer>,
           py::arg("filename"), py::arg("eval_config") = std::nullopt,
           docs::UDT_EVALUATE, bolt::python::OutputRedirect())
      .def("predict", &predictWrapper<UniversalDeepTransformer, MapInput>,
           py::arg("input_sample"), py::arg("use_sparse_inference") = false,
           docs::UDT_PREDICT)
      .def("predict_batch",
           &predictBatchWrapper<UniversalDeepTransformer, MapInputBatch>,
           py::arg("input_samples"), py::arg("use_sparse_inference") = false,
           docs::UDT_PREDICT_BATCH)
      .def(
          "embedding_representation",
          [](UniversalDeepTransformer& model, const MapInput& input) {
            return convertBoltVectorToNumpy(
                model.embeddingRepresentation(input));
          },
          py::arg("input_sample"), docs::UDT_EMBEDDING_REPRESENTATION)
      .def("index", &UniversalDeepTransformer::updateTemporalTrackers,
           py::arg("input_sample"), docs::UDT_INDEX,
           bolt::python::OutputRedirect())
      .def("index_batch",
           &UniversalDeepTransformer::batchUpdateTemporalTrackers,
           py::arg("input_samples"), docs::UDT_INDEX_BATCH)
      .def("reset_temporal_trackers",
           &UniversalDeepTransformer::resetTemporalTrackers,
           docs::UDT_RESET_TEMPORAL_TRACKERS)
      .def("explain", &UniversalDeepTransformer::explain<MapInput>,
           py::arg("input_sample"), py::arg("target_class") = std::nullopt,
           docs::UDT_EXPLAIN)
      .def("save", &UniversalDeepTransformer::save, py::arg("filename"),
           docs::UDT_SAVE)
      .def_static("load", &UniversalDeepTransformer::load, py::arg("filename"),
                  docs::UDT_LOAD);
}

template <typename T>
void defConstantParameter(py::module_& submodule, bool add_docs) {
  // Because this is an overloaded function, the docsstring will be rendered for
  // each overload. This option is to ensure that it can only be rendered for
  // the first one.
  const char* const docstring =
      add_docs ? docs::CONSTANT_PARAMETER : "See docs above.";

  submodule.def("ConstantParameter", &ConstantParameter<T>::make,
                py::arg("value").noconvert(), docstring);
}

template <typename T>
void defOptionMappedParameter(py::module_& submodule, bool add_docs) {
  // Because this is an overloaded function, the docsstring will be rendered for
  // each overload. This option is to ensure that it can only be rendered for
  // the first one.
  const char* const docstring =
      add_docs ? docs::OPTION_MAPPED_PARAMETER : "See docs above.";

  submodule.def("OptionMappedParameter", &OptionMappedParameter<T>::make,
                py::arg("option_name"), py::arg("values").noconvert(),
                docstring);
}

py::object makeUserSpecifiedParameter(const std::string& name,
                                      const py::object& type) {
  if (py::str(type).cast<std::string>() == "<class 'bool'>") {
    return py::cast(UserSpecifiedParameter<bool>::make(name));
  }

  if (py::str(type).cast<std::string>() == "<class 'int'>") {
    return py::cast(UserSpecifiedParameter<uint32_t>::make(name));
  }

  if (py::str(type).cast<std::string>() == "<class 'float'>") {
    return py::cast(UserSpecifiedParameter<float>::make(name));
  }

  if (py::str(type).cast<std::string>() == "<class 'str'>") {
    return py::cast(UserSpecifiedParameter<std::string>::make(name));
  }

  if (py::str(type).cast<std::string>() ==
      "<class 'thirdai._thirdai.bolt.UDTConfig'>") {
    return py::cast(UserSpecifiedParameter<UDTConfigPtr>::make(name));
  }

  throw std::invalid_argument("Invalid type '" +
                              py::str(type).cast<std::string>() +
                              "' passed to UserSpecifiedParameter. Must be one "
                              "of bool, int, float, str, or UDTConfig.");
}

ModelPipeline createPipeline(const DeploymentConfigPtr& config,
                             const py::dict& parameters) {
  UserInputMap cpp_parameters;
  for (const auto& [k, v] : parameters) {
    if (!py::isinstance<py::str>(k)) {
      throw std::invalid_argument("Keys of parameters map must be strings.");
    }
    std::string name = k.cast<std::string>();

    if (py::isinstance<py::bool_>(v)) {
      bool value = v.cast<bool>();
      cpp_parameters.emplace(name, UserParameterInput(value));
    } else if (py::isinstance<py::int_>(v)) {
      uint32_t value = v.cast<uint32_t>();
      cpp_parameters.emplace(name, UserParameterInput(value));
    } else if (py::isinstance<py::float_>(v)) {
      float value = v.cast<float>();
      cpp_parameters.emplace(name, UserParameterInput(value));
    } else if (py::isinstance<py::str>(v)) {
      std::string value = v.cast<std::string>();
      cpp_parameters.emplace(name, UserParameterInput(value));
    } else if (py::isinstance<UDTConfig>(v)) {
      UDTConfigPtr value = v.cast<UDTConfigPtr>();
      cpp_parameters.emplace(name, UserParameterInput(value));
    } else {
      throw std::invalid_argument("Invalid type '" +
                                  py::str(v.get_type()).cast<std::string>() +
                                  "'. Values of parameters dictionary must be "
                                  "bool, int, float, str, or UDTConfig.");
    }
  }

  return ModelPipeline::make(config, cpp_parameters);
}

ModelPipeline createPipelineFromSavedConfig(const std::string& config_path,
                                            const py::dict& parameters) {
  auto config = DeploymentConfig::load(config_path);

  return createPipeline(config, parameters);
}

py::object evaluateOnDataLoaderWrapper(
    ModelPipeline& model,
    const std::shared_ptr<dataset::DataLoader>& data_source,
    std::optional<bolt::EvalConfig>& eval_config) {
  auto output = model.evaluate(data_source, eval_config);

  return convertInferenceTrackerToNumpy(output);
}

template <typename Model>
py::object evaluateOnFileWrapper(Model& model, const std::string& filename,
                                 std::optional<bolt::EvalConfig>& eval_config) {
  return evaluateOnDataLoaderWrapper(model,
                                     dataset::SimpleFileDataLoader::make(
                                         filename, DEFAULT_EVALUATE_BATCH_SIZE),
                                     eval_config);
}

template <typename Model, typename InputType>
py::object predictWrapper(Model& model, const InputType& sample,
                          bool use_sparse_inference) {
  BoltVector output =
      model.template predict<InputType>(sample, use_sparse_inference);
  return convertBoltVectorToNumpy(output);
}

py::object predictTokensWrapper(ModelPipeline& model,
                                const std::vector<uint32_t>& tokens,
                                bool use_sparse_inference) {
  std::stringstream sentence;
  for (uint32_t i = 0; i < tokens.size(); i++) {
    if (i > 0) {
      sentence << ' ';
    }
    sentence << tokens[i];
  }
  return predictWrapper(model, sentence.str(), use_sparse_inference);
}

template <typename Model, typename InputBatchType>
py::object predictBatchWrapper(Model& model, const InputBatchType& samples,
                               bool use_sparse_inference) {
  BoltBatch outputs = model.template predictBatch<InputBatchType>(
      samples, use_sparse_inference);

  return convertBoltBatchToNumpy(outputs);
}

template <typename T>
using NumpyArray = py::array_t<T, py::array::c_style | py::array::forcecast>;

py::object convertInferenceTrackerToNumpy(
    bolt::InferenceOutputTracker& output) {
  uint32_t num_samples = output.numSamples();
  uint32_t inference_dim = output.numNonzerosInOutput();

  const uint32_t* active_neurons_ptr = output.getNonowningActiveNeuronPointer();
  const float* activations_ptr = output.getNonowningActivationPointer();

  py::object output_handle = py::cast(std::move(output));

  NumpyArray<float> activations_array(
      /* shape= */ {num_samples, inference_dim},
      /* strides= */ {inference_dim * sizeof(float), sizeof(float)},
      /* ptr= */ activations_ptr, /* base= */ output_handle);

  if (!active_neurons_ptr) {
    return py::object(std::move(activations_array));
  }

  // See comment above activations_array for the python memory reasons behind
  // passing in active_neuron_handle
  NumpyArray<uint32_t> active_neurons_array(
      /* shape= */ {num_samples, inference_dim},
      /* strides= */ {inference_dim * sizeof(uint32_t), sizeof(uint32_t)},
      /* ptr= */ active_neurons_ptr, /* base= */ output_handle);

  return py::make_tuple(std::move(activations_array),
                        std::move(active_neurons_array));
}

py::object convertBoltVectorToNumpy(const BoltVector& vector) {
  NumpyArray<float> activations_array(vector.len);
  std::copy(vector.activations, vector.activations + vector.len,
            activations_array.mutable_data());

  if (vector.isDense()) {
    return py::object(std::move(activations_array));
  }

  NumpyArray<uint32_t> active_neurons_array(vector.len);
  std::copy(vector.active_neurons, vector.active_neurons + vector.len,
            active_neurons_array.mutable_data());

  return py::make_tuple(active_neurons_array, activations_array);
}

py::object convertBoltBatchToNumpy(const BoltBatch& batch) {
  uint32_t length = batch[0].len;

  NumpyArray<float> activations_array(
      /* shape= */ {batch.getBatchSize(), length});

  std::optional<NumpyArray<uint32_t>> active_neurons_array = std::nullopt;
  if (!batch[0].isDense()) {
    active_neurons_array =
        NumpyArray<uint32_t>(/* shape= */ {batch.getBatchSize(), length});
  }

  for (uint32_t i = 0; i < batch.getBatchSize(); i++) {
    if (batch[i].len != length) {
      throw std::invalid_argument(
          "Cannot convert BoltBatch without constant lengths to a numpy "
          "array.");
    }
    if (batch[i].isDense() != !active_neurons_array.has_value()) {
      throw std::invalid_argument(
          "Cannot convert BoltBatch without constant sparsity to a numpy "
          "array.");
    }

    std::copy(batch[i].activations, batch[i].activations + length,
              activations_array.mutable_data() + i * length);
    if (active_neurons_array) {
      std::copy(batch[i].active_neurons, batch[i].active_neurons + length,
                active_neurons_array->mutable_data() + i * length);
    }
  }

  if (active_neurons_array) {
    return py::make_tuple(std::move(active_neurons_array.value()),
                          std::move(activations_array));
  }
  return py::object(std::move(activations_array));
}

}  // namespace thirdai::automl::deployment::python<|MERGE_RESOLUTION|>--- conflicted
+++ resolved
@@ -270,13 +270,6 @@
 
   py::class_<UDTConfig, UDTConfigPtr>(bolt_submodule, "UDTConfig")
       .def(py::init<ColumnDataTypes, UserProvidedTemporalRelationships,
-<<<<<<< HEAD
-                    std::string, uint32_t, std::string, uint32_t, char>(),
-           py::arg("data_types"), py::arg("temporal_tracking_relationships"),
-           py::arg("target"), py::arg("n_target_classes"),
-           py::arg("time_granularity") = "daily", py::arg("lookahead") = 0,
-           py::arg("delimiter") = ',', docs::ORACLE_CONFIG_INIT);
-=======
                     std::string, uint32_t, bool, std::string, uint32_t, char>(),
            py::arg("data_types"), py::arg("temporal_tracking_relationships"),
            py::arg("target"), py::arg("n_target_classes"),
@@ -284,7 +277,6 @@
            py::arg("time_granularity") = "daily", py::arg("lookahead") = 0,
            py::arg("delimiter") = ',', docs::ORACLE_CONFIG_INIT,
            bolt::python::OutputRedirect());
->>>>>>> b976cb1f
 
   py::class_<UniversalDeepTransformer>(
       bolt_submodule, "UniversalDeepTransformer", docs::UDT_CLASS)
@@ -292,16 +284,10 @@
            py::arg("temporal_tracking_relationships") =
                UserProvidedTemporalRelationships(),
            py::arg("target"), py::arg("n_target_classes"),
-<<<<<<< HEAD
-           py::arg("time_granularity") = "daily", py::arg("lookahead") = 0,
-           py::arg("delimiter") = ',', py::arg("options") = OptionsMap(),
-           docs::UDT_INIT)
-=======
            py::arg("integer_target") = false,
            py::arg("time_granularity") = "daily", py::arg("lookahead") = 0,
            py::arg("delimiter") = ',', py::arg("options") = OptionsMap(),
            docs::UDT_INIT, bolt::python::OutputRedirect())
->>>>>>> b976cb1f
       .def("train", &UniversalDeepTransformer::trainOnFile, py::arg("filename"),
            py::arg("train_config") = bolt::TrainConfig::makeConfig(
                /* learning_rate= */ 0.001, /* epochs= */ 3),
