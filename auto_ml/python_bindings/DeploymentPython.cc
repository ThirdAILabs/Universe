--- conflicted
+++ resolved
@@ -265,17 +265,10 @@
 
   py::class_<UDTConfig, UDTConfigPtr>(bolt_submodule, "UDTConfig")
       .def(py::init<ColumnDataTypes, UserProvidedTemporalRelationships,
-<<<<<<< HEAD
-                    std::string, uint32_t, std::string, uint32_t,
-                    char>(),
-           py::arg("data_types"), py::arg("temporal_tracking_relationships"),
-           py::arg("target"), py::arg("n_target_classes"),
-=======
                     std::string, uint32_t, bool, std::string, uint32_t, char>(),
            py::arg("data_types"), py::arg("temporal_tracking_relationships"),
            py::arg("target"), py::arg("n_target_classes"),
            py::arg("integer_target") = false,
->>>>>>> 9f8589c4
            py::arg("time_granularity") = "daily", py::arg("lookahead") = 0,
            py::arg("delimiter") = ',', docs::ORACLE_CONFIG_INIT);
 
@@ -285,10 +278,7 @@
            py::arg("temporal_tracking_relationships") =
                UserProvidedTemporalRelationships(),
            py::arg("target"), py::arg("n_target_classes"),
-<<<<<<< HEAD
-=======
            py::arg("integer_target") = false,
->>>>>>> 9f8589c4
            py::arg("time_granularity") = "daily", py::arg("lookahead") = 0,
            py::arg("delimiter") = ',', py::arg("options") = OptionsMap(),
            docs::UDT_INIT)
