--- conflicted
+++ resolved
@@ -272,34 +272,22 @@
       .def(py::init<ColumnDataTypes, UserProvidedTemporalRelationships,
                     std::string, uint32_t, bool, std::string, uint32_t, char>(),
            py::arg("data_types"), py::arg("temporal_tracking_relationships"),
-<<<<<<< HEAD
-           py::arg("target"), py::arg("time_granularity") = "daily",
-           py::arg("lookahead") = 0, py::arg("delimiter") = ',',
-           docs::ORACLE_CONFIG_INIT, bolt::python::OutputRedirect());
-=======
            py::arg("target"), py::arg("n_target_classes"),
            py::arg("integer_target") = false,
            py::arg("time_granularity") = "daily", py::arg("lookahead") = 0,
-           py::arg("delimiter") = ',', docs::ORACLE_CONFIG_INIT);
->>>>>>> 9f8589c4
+           py::arg("delimiter") = ',', docs::ORACLE_CONFIG_INIT,
+           bolt::python::OutputRedirect());
 
   py::class_<UniversalDeepTransformer>(
       bolt_submodule, "UniversalDeepTransformer", docs::UDT_CLASS)
       .def(py::init(&UniversalDeepTransformer::buildUDT), py::arg("data_types"),
            py::arg("temporal_tracking_relationships") =
                UserProvidedTemporalRelationships(),
-<<<<<<< HEAD
-           py::arg("target"), py::arg("time_granularity") = "daily",
-           py::arg("lookahead") = 0, py::arg("delimiter") = ',',
-           py::arg("options") = OptionsMap(), docs::UDT_INIT,
-           bolt::python::OutputRedirect())
-=======
            py::arg("target"), py::arg("n_target_classes"),
            py::arg("integer_target") = false,
            py::arg("time_granularity") = "daily", py::arg("lookahead") = 0,
            py::arg("delimiter") = ',', py::arg("options") = OptionsMap(),
-           docs::UDT_INIT)
->>>>>>> 9f8589c4
+           docs::UDT_INIT, bolt::python::OutputRedirect())
       .def("train", &UniversalDeepTransformer::trainOnFile, py::arg("filename"),
            py::arg("train_config") = bolt::TrainConfig::makeConfig(
                /* learning_rate= */ 0.001, /* epochs= */ 3),
