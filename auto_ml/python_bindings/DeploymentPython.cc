#include "DeploymentPython.h"
#include "DeploymentDocs.h"
#include <bolt/python_bindings/ConversionUtils.h>
#include <bolt/src/graph/InferenceOutputTracker.h>
#include <bolt/src/layers/LayerConfig.h>
#include <bolt/src/layers/SamplingConfig.h>
#include <bolt/src/loss_functions/LossFunctions.h>
#include <bolt_vector/src/BoltVector.h>
#include <auto_ml/src/ModelPipeline.h>
#include <auto_ml/src/deployment_config/BlockConfig.h>
#include <auto_ml/src/deployment_config/DatasetConfig.h>
#include <auto_ml/src/deployment_config/HyperParameter.h>
#include <auto_ml/src/deployment_config/ModelConfig.h>
#include <auto_ml/src/deployment_config/NodeConfig.h>
#include <auto_ml/src/deployment_config/TrainEvalParameters.h>
#include <auto_ml/src/deployment_config/dataset_configs/SingleBlockDatasetFactory.h>
#include <dataset/src/utils/TextEncodingUtils.h>
#include <indexer/src/Indexer.h>
#include <pybind11/detail/common.h>
#include <pybind11/pybind11.h>
#include <pybind11/pytypes.h>
#include <pybind11/stl.h>
#include <algorithm>
#include <iostream>
#include <memory>
#include <optional>
#include <sstream>
#include <stdexcept>
#include <string>
#include <unordered_map>

namespace py = pybind11;

namespace thirdai::automl::deployment::python {

void createDeploymentSubmodule(py::module_& thirdai_module) {
  py::module_ submodule = thirdai_module.def_submodule("deployment");

  py::class_<HyperParameter<uint32_t>, HyperParameterPtr<uint32_t>>(  // NOLINT
      submodule, "UintHyperParameter", docs::UINT_HYPERPARAMETER);

  py::class_<HyperParameter<float>, HyperParameterPtr<float>>(  // NOLINT
      submodule, "FloatHyperParameter", docs::FLOAT_HYPERPARAMETER);

  py::class_<HyperParameter<std::string>,  // NOLINT
             HyperParameterPtr<std::string>>(submodule, "StrHyperParameter",
                                             docs::STR_HYPERPARAMETER);

  py::class_<HyperParameter<bool>, HyperParameterPtr<bool>>(  // NOLINT
      submodule, "BoolHyperParameter", docs::BOOL_HYPERPARAMETER);

  py::class_<HyperParameter<bolt::SamplingConfigPtr>,  // NOLINT
             HyperParameterPtr<bolt::SamplingConfigPtr>>(
      submodule, "SamplingConfigHyperParameter", docs::STR_HYPERPARAMETER);

  /**
   * Do not change the order of these overloads. Because bool is a sublclass of
   * int in python, it must be declared first or calling this function with a
   * bool will result in the uint32_t function being called. Pybind guarentees
   * that overloads are tried in the order they were registered so this is safe
   * to do.
   */
  defConstantParameter<bool>(submodule, /* add_docs= */ true);
  defConstantParameter<uint32_t>(submodule, /* add_docs= */ false);
  defConstantParameter<float>(submodule, /* add_docs= */ false);
  defConstantParameter<std::string>(submodule, /* add_docs= */ false);
  defConstantParameter<bolt::SamplingConfigPtr>(submodule,
                                                /* add_docs= */ false);

  defOptionMappedParameter<bool>(submodule, /* add_docs= */ true);
  defOptionMappedParameter<uint32_t>(submodule, /* add_docs= */ false);
  defOptionMappedParameter<float>(submodule, /* add_docs= */ false);
  defOptionMappedParameter<std::string>(submodule, /* add_docs= */ false);
  defOptionMappedParameter<bolt::SamplingConfigPtr>(submodule,
                                                    /* add_docs= */ false);

  submodule.def("UserSpecifiedParameter", &makeUserSpecifiedParameter,
                py::arg("name"), py::arg("type"),
                docs::USER_SPECIFIED_PARAMETER);

  py::class_<AutotunedSparsityParameter, HyperParameter<float>,
             std::shared_ptr<AutotunedSparsityParameter>>(
      submodule, "AutotunedSparsityParameter")
      .def(py::init<std::string>(), py::arg("dimension_param_name"),
           docs::AUTOTUNED_SPARSITY_PARAMETER_INIT);

  py::class_<NodeConfig, NodeConfigPtr>(submodule, "NodeConfig",  // NOLINT
                                        docs::NODE_CONFIG);

  py::class_<FullyConnectedNodeConfig, NodeConfig,
             std::shared_ptr<FullyConnectedNodeConfig>>(
      submodule, "FullyConnectedNodeConfig")
      .def(
          py::init<std::string, HyperParameterPtr<uint32_t>,
                   HyperParameterPtr<float>, HyperParameterPtr<std::string>,
                   std::string,
                   std::optional<HyperParameterPtr<bolt::SamplingConfigPtr>>>(),
          py::arg("name"), py::arg("dim"), py::arg("sparsity"),
          py::arg("activation"), py::arg("predecessor"),
          py::arg("sampling_config") = std::nullopt,
          docs::FULLY_CONNECTED_CONFIG_INIT_WITH_SPARSITY)
      .def(py::init<std::string, HyperParameterPtr<uint32_t>,
                    HyperParameterPtr<std::string>, std::string>(),
           py::arg("name"), py::arg("dim"), py::arg("activation"),
           py::arg("predecessor"), docs::FULLY_CONNECTED_CONFIG_INIT_DENSE);

  py::class_<ModelConfig, ModelConfigPtr>(submodule, "ModelConfig")
      .def(py::init<std::vector<std::string>, std::vector<NodeConfigPtr>,
                    std::shared_ptr<bolt::LossFunction>>(),
           py::arg("input_names"), py::arg("nodes"), py::arg("loss"),
           docs::MODEL_CONFIG_INIT);

  py::class_<BlockConfig, BlockConfigPtr>(submodule, "BlockConfig",  // NOLINT
                                          docs::BLOCK_CONFIG);

  py::class_<NumericalCategoricalBlockConfig, BlockConfig,
             std::shared_ptr<NumericalCategoricalBlockConfig>>(
      submodule, "NumericalCategoricalBlockConfig")
      .def(py::init<HyperParameterPtr<uint32_t>,
                    HyperParameterPtr<std::string>>(),
           py::arg("n_classes"), py::arg("delimiter"),
           docs::NUMERICAL_CATEGORICAL_BLOCK_CONFIG_INIT);

  py::class_<DenseArrayBlockConfig, BlockConfig,
             std::shared_ptr<DenseArrayBlockConfig>>(submodule,
                                                     "DenseArrayBlockConfig")
      .def(py::init<HyperParameterPtr<uint32_t>>(), py::arg("dim"),
           docs::DENSE_ARRAY_BLOCK_CONFIG_INIT);

  py::class_<TextBlockConfig, BlockConfig, std::shared_ptr<TextBlockConfig>>(
      submodule, "TextBlockConfig")
      .def(py::init<bool, HyperParameterPtr<uint32_t>>(),
           py::arg("use_pairgrams"), py::arg("range"),
           docs::TEXT_BLOCK_CONFIG_INIT_WITH_RANGE)
      .def(py::init<bool>(), py::arg("use_pairgrams"),
           docs::TEXT_BLOCK_CONFIG_INIT);

  py::class_<DatasetLoaderFactoryConfig,  // NOLINT
             DatasetLoaderFactoryConfigPtr>(
      submodule, "DatasetConfig", docs::DATASET_LOADER_FACTORY_CONFIG);

  py::class_<SingleBlockDatasetFactoryConfig, DatasetLoaderFactoryConfig,
             std::shared_ptr<SingleBlockDatasetFactoryConfig>>(
      submodule, "SingleBlockDatasetFactory")
      .def(py::init<BlockConfigPtr, BlockConfigPtr, HyperParameterPtr<bool>,
                    HyperParameterPtr<std::string>>(),
           py::arg("data_block"), py::arg("label_block"), py::arg("shuffle"),
           py::arg("delimiter"),
           docs::SINGLE_BLOCK_DATASET_FACTORY_CONFIG_INIT);

  py::class_<TrainEvalParameters>(submodule, "TrainEvalParameters")
      .def(py::init<std::optional<uint32_t>, std::optional<uint32_t>, uint32_t,
                    bool, std::optional<float>>(),
           py::arg("rebuild_hash_tables_interval"),
           py::arg("reconstruct_hash_functions_interval"),
           py::arg("default_batch_size"), py::arg("freeze_hash_tables"),
           py::arg("prediction_threshold") = std::nullopt,
           docs::TRAIN_EVAL_PARAMETERS_CONFIG_INIT);

  py::class_<DeploymentConfig, DeploymentConfigPtr>(submodule,
                                                    "DeploymentConfig")
      .def(py::init<DatasetLoaderFactoryConfigPtr, ModelConfigPtr,
                    TrainEvalParameters>(),
           py::arg("dataset_config"), py::arg("model_config"),
           py::arg("train_eval_parameters"), docs::DEPLOYMENT_CONFIG_INIT)
      .def("save", &DeploymentConfig::save, py::arg("filename"),
           docs::DEPLOYMENT_CONFIG_SAVE)
      .def_static("load", &DeploymentConfig::load, py::arg("filename"),
                  docs::DEPLOYMENT_CONFIG_LOAD);

  py::class_<ModelPipeline>(submodule, "ModelPipeline")
      .def(py::init(&createPipeline), py::arg("deployment_config"),
           py::arg("parameters") = py::dict(),
           docs::MODEL_PIPELINE_INIT_FROM_CONFIG)
      .def(py::init(&createPipelineFromSavedConfig), py::arg("config_path"),
           py::arg("parameters") = py::dict(),
           docs::MODEL_PIPELINE_INIT_FROM_SAVED_CONFIG)
      .def("train", &ModelPipeline::trainOnFile, py::arg("filename"),
           py::arg("train_config"), py::arg("batch_size") = std::nullopt,
           py::arg("max_in_memory_batches") = std::nullopt,
           docs::MODEL_PIPELINE_TRAIN_FILE)
      .def("train", &ModelPipeline::trainOnDataLoader, py::arg("data_source"),
           py::arg("train_config"),
           py::arg("max_in_memory_batches") = std::nullopt,
           docs::MODEL_PIPELINE_TRAIN_DATA_LOADER)
      .def("evaluate", &evaluateOnFileWrapper, py::arg("filename"),
           py::arg("predict_config") = std::nullopt,
           docs::MODEL_PIPELINE_EVALUATE_FILE)
      .def("evaluate", &evaluateOnDataLoaderWrapper, py::arg("data_source"),
           py::arg("predict_config") = std::nullopt,
           docs::MODEL_PIPELINE_EVALUATE_DATA_LOADER)
      .def("predict", &predictWrapper, py::arg("input_sample"),
           py::arg("use_sparse_inference") = false,
           docs::MODEL_PIPELINE_PREDICT)
      .def("predict_tokens", &predictTokensWrapper, py::arg("tokens"),
           py::arg("use_sparse_inference") = false,
           docs::MODEL_PIPELINE_PREDICT_TOKENS)
      .def("predict_batch", &predictBatchWrapper, py::arg("input_samples"),
           py::arg("use_sparse_inference") = false,
           docs::MODEL_PIPELINE_PREDICT_BATCH)
      .def("load_validation_data", &ModelPipeline::loadValidationDataFromFile,
           py::arg("filename"))
<<<<<<< HEAD
      .def("save", &ModelPipeline::save, py::arg("filename"))
      .def_static("load", &ModelPipeline::load, py::arg("filename"));

  py::class_<thirdai::deployments::Indexer>(submodule, "Indexer")
      .def(py::init<std::string>(), py::arg("config_file_path"),
           "Initializes an Indexer object which constructs a Flash object"
           "The config file should at least contain the following elements:\n"
           "     - num_hash_tables: Number of Hash Tables to construct.\n"
           "     - hashes_per_table: Hash functions for each hash table.\n");
=======
      .def("save", &ModelPipeline::save, py::arg("filename"),
           docs::MODEL_PIPELINE_SAVE)
      .def_static("load", &ModelPipeline::load, py::arg("filename"),
                  docs::MODEL_PIPELINE_LOAD);
>>>>>>> 441de9ab
}

template <typename T>
void defConstantParameter(py::module_& submodule, bool add_docs) {
  // Because this is an overloaded function, the docsstring will be rendered for
  // each overload. This option is to ensure that it can only be rendered for
  // the first one.
  const char* const docstring =
      add_docs ? docs::CONSTANT_PARAMETER : "See docs above.";

  submodule.def("ConstantParameter", &ConstantParameter<T>::make,
                py::arg("value").noconvert(), docstring);
}

template <typename T>
void defOptionMappedParameter(py::module_& submodule, bool add_docs) {
  // Because this is an overloaded function, the docsstring will be rendered for
  // each overload. This option is to ensure that it can only be rendered for
  // the first one.
  const char* const docstring =
      add_docs ? docs::OPTION_MAPPED_PARAMETER : "See docs above.";

  submodule.def("OptionMappedParameter", &OptionMappedParameter<T>::make,
                py::arg("option_name"), py::arg("values").noconvert(),
                docstring);
}

py::object makeUserSpecifiedParameter(const std::string& name,
                                      const py::object& type) {
  if (py::str(type).cast<std::string>() == "<class 'bool'>") {
    return py::cast(UserSpecifiedParameter<bool>::make(name));
  }

  if (py::str(type).cast<std::string>() == "<class 'int'>") {
    return py::cast(UserSpecifiedParameter<uint32_t>::make(name));
  }

  if (py::str(type).cast<std::string>() == "<class 'float'>") {
    return py::cast(UserSpecifiedParameter<float>::make(name));
  }

  if (py::str(type).cast<std::string>() == "<class 'str'>") {
    return py::cast(UserSpecifiedParameter<std::string>::make(name));
  }

  throw std::invalid_argument("Invalid type '" +
                              py::str(type).cast<std::string>() +
                              "' passed to UserSpecifiedParameter. Must be one "
                              "of bool, int, float, or str.");
}

ModelPipeline createPipeline(const DeploymentConfigPtr& config,
                             const py::dict& parameters) {
  UserInputMap cpp_parameters;
  for (const auto& [k, v] : parameters) {
    if (!py::isinstance<py::str>(k)) {
      throw std::invalid_argument("Keys of parameters map must be strings.");
    }
    std::string name = k.cast<std::string>();

    if (py::isinstance<py::bool_>(v)) {
      bool value = v.cast<bool>();
      cpp_parameters.emplace(name, UserParameterInput(value));
    } else if (py::isinstance<py::int_>(v)) {
      uint32_t value = v.cast<uint32_t>();
      cpp_parameters.emplace(name, UserParameterInput(value));
    } else if (py::isinstance<py::float_>(v)) {
      float value = v.cast<float>();
      cpp_parameters.emplace(name, UserParameterInput(value));
    } else if (py::isinstance<py::str>(v)) {
      std::string value = v.cast<std::string>();
      cpp_parameters.emplace(name, UserParameterInput(value));
    } else {
      throw std::invalid_argument("Invalid type '" +
                                  py::str(v.get_type()).cast<std::string>() +
                                  "'. Values of parameters dictionary must be "
                                  "bool, int, float, or str.");
    }
  }

  return ModelPipeline::make(config, cpp_parameters);
}

ModelPipeline createPipelineFromSavedConfig(const std::string& config_path,
                                            const py::dict& parameters) {
  auto config = DeploymentConfig::load(config_path);

  return createPipeline(config, parameters);
}

py::object evaluateOnDataLoaderWrapper(
    ModelPipeline& model,
    const std::shared_ptr<dataset::DataLoader>& data_source,
    std::optional<bolt::PredictConfig>& predict_config) {
  auto output = model.evaluate(data_source, predict_config);

  return convertInferenceTrackerToNumpy(output);
}

py::object evaluateOnFileWrapper(
    ModelPipeline& model, const std::string& filename,
    std::optional<bolt::PredictConfig>& predict_config) {
  return evaluateOnDataLoaderWrapper(model,
                                     dataset::SimpleFileDataLoader::make(
                                         filename, DEFAULT_EVALUATE_BATCH_SIZE),
                                     predict_config);
}

py::object predictWrapper(ModelPipeline& model, const std::string& sample,
                          bool use_sparse_inference) {
  BoltVector output = model.predict(sample, use_sparse_inference);
  return convertBoltVectorToNumpy(output);
}

py::object predictTokensWrapper(ModelPipeline& model,
                                const std::vector<uint32_t>& tokens,
                                bool use_sparse_inference) {
  std::stringstream sentence;
  for (uint32_t i = 0; i < tokens.size(); i++) {
    if (i > 0) {
      sentence << ' ';
    }
    sentence << tokens[i];
  }
  return predictWrapper(model, sentence.str(), use_sparse_inference);
}

py::object predictBatchWrapper(ModelPipeline& model,
                               const std::vector<std::string>& samples,
                               bool use_sparse_inference) {
  BoltBatch outputs = model.predictBatch(samples, use_sparse_inference);

  return convertBoltBatchToNumpy(outputs);
}

template <typename T>
using NumpyArray = py::array_t<T, py::array::c_style | py::array::forcecast>;

py::object convertInferenceTrackerToNumpy(
    bolt::InferenceOutputTracker& output) {
  uint32_t num_samples = output.numSamples();
  uint32_t inference_dim = output.numNonzerosInOutput();

  const uint32_t* active_neurons_ptr = output.getNonowningActiveNeuronPointer();
  const float* activations_ptr = output.getNonowningActivationPointer();

  py::object output_handle = py::cast(std::move(output));

  NumpyArray<float> activations_array(
      /* shape= */ {num_samples, inference_dim},
      /* strides= */ {inference_dim * sizeof(float), sizeof(float)},
      /* ptr= */ activations_ptr, /* base= */ output_handle);

  if (!active_neurons_ptr) {
    return py::object(std::move(activations_array));
  }

  // See comment above activations_array for the python memory reasons behind
  // passing in active_neuron_handle
  NumpyArray<uint32_t> active_neurons_array(
      /* shape= */ {num_samples, inference_dim},
      /* strides= */ {inference_dim * sizeof(uint32_t), sizeof(uint32_t)},
      /* ptr= */ active_neurons_ptr, /* base= */ output_handle);

  return py::make_tuple(std::move(activations_array),
                        std::move(active_neurons_array));
}

py::object convertBoltVectorToNumpy(const BoltVector& vector) {
  NumpyArray<float> activations_array(vector.len);
  std::copy(vector.activations, vector.activations + vector.len,
            activations_array.mutable_data());

  if (vector.isDense()) {
    return py::object(std::move(activations_array));
  }

  NumpyArray<uint32_t> active_neurons_array(vector.len);
  std::copy(vector.active_neurons, vector.active_neurons + vector.len,
            active_neurons_array.mutable_data());

  return py::make_tuple(active_neurons_array, activations_array);
}

py::object convertBoltBatchToNumpy(const BoltBatch& batch) {
  uint32_t length = batch[0].len;

  NumpyArray<float> activations_array(
      /* shape= */ {batch.getBatchSize(), length});

  std::optional<NumpyArray<uint32_t>> active_neurons_array = std::nullopt;
  if (!batch[0].isDense()) {
    active_neurons_array =
        NumpyArray<uint32_t>(/* shape= */ {batch.getBatchSize(), length});
  }

  for (uint32_t i = 0; i < batch.getBatchSize(); i++) {
    if (batch[i].len != length) {
      throw std::invalid_argument(
          "Cannot convert BoltBatch without constant lengths to a numpy "
          "array.");
    }
    if (batch[i].isDense() != !active_neurons_array.has_value()) {
      throw std::invalid_argument(
          "Cannot convert BoltBatch without constant sparsity to a numpy "
          "array.");
    }

    std::copy(batch[i].activations, batch[i].activations + length,
              activations_array.mutable_data() + i * length);
    if (active_neurons_array) {
      std::copy(batch[i].active_neurons, batch[i].active_neurons + length,
                active_neurons_array->mutable_data() + i * length);
    }
  }

  if (active_neurons_array) {
    return py::make_tuple(std::move(active_neurons_array.value()),
                          std::move(activations_array));
  }
  return py::object(std::move(activations_array));
}

}  // namespace thirdai::automl::deployment::python<|MERGE_RESOLUTION|>--- conflicted
+++ resolved
@@ -200,9 +200,10 @@
            docs::MODEL_PIPELINE_PREDICT_BATCH)
       .def("load_validation_data", &ModelPipeline::loadValidationDataFromFile,
            py::arg("filename"))
-<<<<<<< HEAD
-      .def("save", &ModelPipeline::save, py::arg("filename"))
-      .def_static("load", &ModelPipeline::load, py::arg("filename"));
+      .def("save", &ModelPipeline::save, py::arg("filename"),
+           docs::MODEL_PIPELINE_SAVE)
+      .def_static("load", &ModelPipeline::load, py::arg("filename"),
+                  docs::MODEL_PIPELINE_LOAD);
 
   py::class_<thirdai::deployments::Indexer>(submodule, "Indexer")
       .def(py::init<std::string>(), py::arg("config_file_path"),
@@ -210,12 +211,7 @@
            "The config file should at least contain the following elements:\n"
            "     - num_hash_tables: Number of Hash Tables to construct.\n"
            "     - hashes_per_table: Hash functions for each hash table.\n");
-=======
-      .def("save", &ModelPipeline::save, py::arg("filename"),
-           docs::MODEL_PIPELINE_SAVE)
-      .def_static("load", &ModelPipeline::load, py::arg("filename"),
-                  docs::MODEL_PIPELINE_LOAD);
->>>>>>> 441de9ab
+
 }
 
 template <typename T>
