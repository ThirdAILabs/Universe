#include "DeploymentPython.h"
#include "DeploymentDocs.h"
#include <bolt/python_bindings/ConversionUtils.h>
#include <bolt/src/graph/InferenceOutputTracker.h>
#include <bolt/src/layers/LayerConfig.h>
#include <bolt/src/layers/SamplingConfig.h>
#include <bolt/src/loss_functions/LossFunctions.h>
#include <bolt_vector/src/BoltVector.h>
#include <auto_ml/src/ModelPipeline.h>
#include <auto_ml/src/deployment_config/Artifact.h>
#include <auto_ml/src/deployment_config/BlockConfig.h>
#include <auto_ml/src/deployment_config/DatasetConfig.h>
#include <auto_ml/src/deployment_config/HyperParameter.h>
#include <auto_ml/src/deployment_config/ModelConfig.h>
#include <auto_ml/src/deployment_config/NodeConfig.h>
#include <auto_ml/src/deployment_config/TrainEvalParameters.h>
#include <auto_ml/src/deployment_config/dataset_configs/SingleBlockDatasetFactory.h>
#include <auto_ml/src/deployment_config/dataset_configs/oracle/Aliases.h>
#include <auto_ml/src/deployment_config/dataset_configs/oracle/OracleConfig.h>
#include <auto_ml/src/deployment_config/dataset_configs/oracle/OracleDatasetFactory.h>
#include <auto_ml/src/deployment_config/dataset_configs/oracle/TemporalContext.h>
#include <dataset/src/utils/TextEncodingUtils.h>
#include <pybind11/cast.h>
#include <pybind11/detail/common.h>
#include <pybind11/pybind11.h>
#include <pybind11/pytypes.h>
#include <pybind11/stl.h>
#include <algorithm>
#include <cstdint>
#include <exception>
#include <iostream>
#include <memory>
#include <optional>
#include <sstream>
#include <stdexcept>
#include <string>
#include <unordered_map>

namespace py = pybind11;

namespace thirdai::automl::deployment::python {

void createDeploymentSubmodule(py::module_& thirdai_module) {
  py::module_ submodule = thirdai_module.def_submodule("deployment");

  py::class_<HyperParameter<uint32_t>, HyperParameterPtr<uint32_t>>(  // NOLINT
      submodule, "UintHyperParameter", docs::UINT_HYPERPARAMETER);

  py::class_<HyperParameter<float>, HyperParameterPtr<float>>(  // NOLINT
      submodule, "FloatHyperParameter", docs::FLOAT_HYPERPARAMETER);

  py::class_<HyperParameter<std::string>,  // NOLINT
             HyperParameterPtr<std::string>>(submodule, "StrHyperParameter",
                                             docs::STR_HYPERPARAMETER);

  py::class_<HyperParameter<bool>, HyperParameterPtr<bool>>(  // NOLINT
      submodule, "BoolHyperParameter", docs::BOOL_HYPERPARAMETER);

  py::class_<HyperParameter<bolt::SamplingConfigPtr>,  // NOLINT
             HyperParameterPtr<bolt::SamplingConfigPtr>>(
      submodule, "SamplingConfigHyperParameter", docs::STR_HYPERPARAMETER);

  py::class_<HyperParameter<OracleConfigPtr>,  // NOLINT
             HyperParameterPtr<OracleConfigPtr>>(submodule,
                                                 "OracleConfigHyperParameter");

  /**
   * Do not change the order of these overloads. Because bool is a sublclass of
   * int in python, it must be declared first or calling this function with a
   * bool will result in the uint32_t function being called. Pybind guarentees
   * that overloads are tried in the order they were registered so this is safe
   * to do.
   */
  defConstantParameter<bool>(submodule, /* add_docs= */ true);
  defConstantParameter<uint32_t>(submodule, /* add_docs= */ false);
  defConstantParameter<float>(submodule, /* add_docs= */ false);
  defConstantParameter<std::string>(submodule, /* add_docs= */ false);
  defConstantParameter<bolt::SamplingConfigPtr>(submodule,
                                                /* add_docs= */ false);
  defConstantParameter<OracleConfigPtr>(submodule,
                                        /* add_docs= */ false);

  defOptionMappedParameter<bool>(submodule, /* add_docs= */ true);
  defOptionMappedParameter<uint32_t>(submodule, /* add_docs= */ false);
  defOptionMappedParameter<float>(submodule, /* add_docs= */ false);
  defOptionMappedParameter<std::string>(submodule, /* add_docs= */ false);
  defOptionMappedParameter<bolt::SamplingConfigPtr>(submodule,
                                                    /* add_docs= */ false);
  defOptionMappedParameter<OracleConfigPtr>(submodule,
                                            /* add_docs= */ false);

  submodule.def("UserSpecifiedParameter", &makeUserSpecifiedParameter,
                py::arg("name"), py::arg("type"),
<<<<<<< HEAD
                py::arg("default_value") = py::cast(std::nullopt));
=======
                docs::USER_SPECIFIED_PARAMETER);
>>>>>>> 47ef042c

  py::class_<AutotunedSparsityParameter, HyperParameter<float>,
             std::shared_ptr<AutotunedSparsityParameter>>(
      submodule, "AutotunedSparsityParameter")
      .def(py::init<std::string>(), py::arg("dimension_param_name"),
           docs::AUTOTUNED_SPARSITY_PARAMETER_INIT);

  py::class_<DatasetLabelDimensionParameter, HyperParameter<uint32_t>,
             std::shared_ptr<DatasetLabelDimensionParameter>>(
      submodule, "DatasetLabelDimensionParameter",
      docs::DATASET_LABEL_DIM_PARAM)
      .def(py::init<>())
      // This is why we pass in a py::object:
      // https://stackoverflow.com/questions/70504125/pybind11-pyclass-def-property-readonly-static-incompatible-function-arguments
      .def_property_readonly_static(
          "dimension_param_name", [](py::object& param) {
            (void)param;
            return DatasetLabelDimensionParameter::PARAM_NAME;
          });

  py::class_<NodeConfig, NodeConfigPtr>(submodule, "NodeConfig",  // NOLINT
                                        docs::NODE_CONFIG);

  py::class_<FullyConnectedNodeConfig, NodeConfig,
             std::shared_ptr<FullyConnectedNodeConfig>>(
      submodule, "FullyConnectedNodeConfig")
      .def(
          py::init<std::string, HyperParameterPtr<uint32_t>,
                   HyperParameterPtr<float>, HyperParameterPtr<std::string>,
                   std::string,
                   std::optional<HyperParameterPtr<bolt::SamplingConfigPtr>>>(),
          py::arg("name"), py::arg("dim"), py::arg("sparsity"),
          py::arg("activation"), py::arg("predecessor"),
          py::arg("sampling_config") = std::nullopt,
          docs::FULLY_CONNECTED_CONFIG_INIT_WITH_SPARSITY)
      .def(py::init<std::string, HyperParameterPtr<uint32_t>,
                    HyperParameterPtr<std::string>, std::string>(),
           py::arg("name"), py::arg("dim"), py::arg("activation"),
           py::arg("predecessor"), docs::FULLY_CONNECTED_CONFIG_INIT_DENSE);

  py::class_<ModelConfig, ModelConfigPtr>(submodule, "ModelConfig")
      .def(py::init<std::vector<std::string>, std::vector<NodeConfigPtr>,
                    std::shared_ptr<bolt::LossFunction>>(),
           py::arg("input_names"), py::arg("nodes"), py::arg("loss"),
           docs::MODEL_CONFIG_INIT);

  py::class_<BlockConfig, BlockConfigPtr>(submodule, "BlockConfig",  // NOLINT
                                          docs::BLOCK_CONFIG);

  py::class_<NumericalCategoricalBlockConfig, BlockConfig,
             std::shared_ptr<NumericalCategoricalBlockConfig>>(
      submodule, "NumericalCategoricalBlockConfig")
      .def(py::init<HyperParameterPtr<uint32_t>,
                    HyperParameterPtr<std::string>>(),
           py::arg("n_classes"), py::arg("delimiter"),
           docs::NUMERICAL_CATEGORICAL_BLOCK_CONFIG_INIT);

  py::class_<DenseArrayBlockConfig, BlockConfig,
             std::shared_ptr<DenseArrayBlockConfig>>(submodule,
                                                     "DenseArrayBlockConfig")
      .def(py::init<HyperParameterPtr<uint32_t>>(), py::arg("dim"),
           docs::DENSE_ARRAY_BLOCK_CONFIG_INIT);

  py::class_<TextBlockConfig, BlockConfig, std::shared_ptr<TextBlockConfig>>(
      submodule, "TextBlockConfig")
      .def(py::init<bool, HyperParameterPtr<uint32_t>>(),
           py::arg("use_pairgrams"), py::arg("range"),
           docs::TEXT_BLOCK_CONFIG_INIT_WITH_RANGE)
      .def(py::init<bool>(), py::arg("use_pairgrams"),
           docs::TEXT_BLOCK_CONFIG_INIT);

  py::class_<DatasetLoaderFactoryConfig,  // NOLINT
             DatasetLoaderFactoryConfigPtr>(
      submodule, "DatasetConfig", docs::DATASET_LOADER_FACTORY_CONFIG);

  py::class_<SingleBlockDatasetFactoryConfig, DatasetLoaderFactoryConfig,
             std::shared_ptr<SingleBlockDatasetFactoryConfig>>(
      submodule, "SingleBlockDatasetFactory")
      .def(py::init<BlockConfigPtr, BlockConfigPtr, HyperParameterPtr<bool>,
                    HyperParameterPtr<std::string>>(),
           py::arg("data_block"), py::arg("label_block"), py::arg("shuffle"),
           py::arg("delimiter"),
           docs::SINGLE_BLOCK_DATASET_FACTORY_CONFIG_INIT);

  py::class_<OracleDatasetFactoryConfig, DatasetLoaderFactoryConfig,
             std::shared_ptr<OracleDatasetFactoryConfig>>(
      submodule, "OracleDatasetFactory")
      .def(py::init<HyperParameterPtr<OracleConfigPtr>, HyperParameterPtr<bool>,
                    HyperParameterPtr<uint32_t>>(),
           py::arg("config"), py::arg("parallel"),
           py::arg("text_pairgram_word_limit"));

  py::class_<TrainEvalParameters>(submodule, "TrainEvalParameters")
      .def(py::init<std::optional<uint32_t>, std::optional<uint32_t>, uint32_t,
                    bool, std::optional<float>>(),
           py::arg("rebuild_hash_tables_interval"),
           py::arg("reconstruct_hash_functions_interval"),
           py::arg("default_batch_size"), py::arg("freeze_hash_tables"),
           py::arg("prediction_threshold") = std::nullopt,
           docs::TRAIN_EVAL_PARAMETERS_CONFIG_INIT);

  py::class_<DeploymentConfig, DeploymentConfigPtr>(submodule,
                                                    "DeploymentConfig")
      .def(py::init<DatasetLoaderFactoryConfigPtr, ModelConfigPtr,
                    TrainEvalParameters>(),
           py::arg("dataset_config"), py::arg("model_config"),
           py::arg("train_eval_parameters"), docs::DEPLOYMENT_CONFIG_INIT)
      .def("save", &DeploymentConfig::save, py::arg("filename"),
           docs::DEPLOYMENT_CONFIG_SAVE)
      .def_static("load", &DeploymentConfig::load, py::arg("filename"),
                  docs::DEPLOYMENT_CONFIG_LOAD);

  py::class_<ModelPipeline>(submodule, "ModelPipeline")
      .def(py::init(&createPipeline), py::arg("deployment_config"),
           py::arg("parameters") = py::dict(),
           docs::MODEL_PIPELINE_INIT_FROM_CONFIG)
      .def(py::init(&createPipelineFromSavedConfig), py::arg("config_path"),
           py::arg("parameters") = py::dict(),
           docs::MODEL_PIPELINE_INIT_FROM_SAVED_CONFIG)
      .def("train", &ModelPipeline::trainOnFile, py::arg("filename"),
           py::arg("train_config"), py::arg("batch_size") = std::nullopt,
           py::arg("max_in_memory_batches") = std::nullopt,
           docs::MODEL_PIPELINE_TRAIN_FILE)
      .def("train", &ModelPipeline::trainOnDataLoader, py::arg("data_source"),
           py::arg("train_config"),
           py::arg("max_in_memory_batches") = std::nullopt,
           docs::MODEL_PIPELINE_TRAIN_DATA_LOADER)
      .def("evaluate", &evaluateOnFileWrapper, py::arg("filename"),
           py::arg("predict_config") = std::nullopt,
           docs::MODEL_PIPELINE_EVALUATE_FILE)
      .def("evaluate", &evaluateOnDataLoaderWrapper, py::arg("data_source"),
           py::arg("predict_config") = std::nullopt,
           docs::MODEL_PIPELINE_EVALUATE_DATA_LOADER)
      .def("predict", &predictWrapper, py::arg("input_sample"),
<<<<<<< HEAD
           py::arg("use_sparse_inference") = false)
=======
           py::arg("use_sparse_inference") = false,
           docs::MODEL_PIPELINE_PREDICT)
      .def("explain", &ModelPipeline::explain, py::arg("input_sample"),
           py::arg("target_class") = std::nullopt, docs::MODEL_PIPELINE_EXPLAIN)
>>>>>>> 47ef042c
      .def("predict_tokens", &predictTokensWrapper, py::arg("tokens"),
           py::arg("use_sparse_inference") = false,
           docs::MODEL_PIPELINE_PREDICT_TOKENS)
      .def("predict_batch", &predictBatchWrapper, py::arg("input_samples"),
           py::arg("use_sparse_inference") = false,
           docs::MODEL_PIPELINE_PREDICT_BATCH)
      .def("load_validation_data", &ModelPipeline::loadValidationDataFromFile,
           py::arg("filename"))
      .def("save", &ModelPipeline::save, py::arg("filename"),
           docs::MODEL_PIPELINE_SAVE)
      .def_static("load", &ModelPipeline::load, py::arg("filename"),
                  docs::MODEL_PIPELINE_LOAD)
      // getArtifact returns a variant which then gets resolved to one of its
      // contained types.
      .def("get_artifact", &ModelPipeline::getArtifact, py::arg("name"),
           docs::MODEL_PIPELINE_GET_ARTIFACT)
      .def("list_artifact_names", &ModelPipeline::listArtifactNames,
           docs::MODEL_PIPELINE_LIST_ARTIFACTS);

  py::class_<OracleConfig, OracleConfigPtr>(submodule, "OracleConfig")
      .def(py::init<ColumnDataTypes, UserProvidedTemporalRelationships,
                    std::string, std::string, uint32_t, char>(),
           py::arg("data_types"), py::arg("temporal_tracking_relationships"),
           py::arg("target"), py::arg("time_granularity") = "daily",
<<<<<<< HEAD
           py::arg("lookahead") = 0, py::arg("delimiter") = ',');
=======
           py::arg("lookahead") = 0, docs::ORACLE_CONFIG_INIT);
>>>>>>> 47ef042c

  py::class_<TemporalContext, TemporalContextPtr>(submodule, "TemporalContext")
      .def("reset", &TemporalContext::reset, docs::TEMPORAL_CONTEXT_RESET)
      .def("update_temporal_trackers", &TemporalContext::updateTemporalTrackers,
           py::arg("update"), docs::TEMPORAL_CONTEXT_UPDATE)
      .def("batch_update_temporal_trackers",
           &TemporalContext::batchUpdateTemporalTrackers, py::arg("updates"),
           docs::TEMPORAL_CONTEXT_UPDATE_BATCH);
}

template <typename T>
void defConstantParameter(py::module_& submodule, bool add_docs) {
  // Because this is an overloaded function, the docsstring will be rendered for
  // each overload. This option is to ensure that it can only be rendered for
  // the first one.
  const char* const docstring =
      add_docs ? docs::CONSTANT_PARAMETER : "See docs above.";

  submodule.def("ConstantParameter", &ConstantParameter<T>::make,
                py::arg("value").noconvert(), docstring);
}

template <typename T>
void defOptionMappedParameter(py::module_& submodule, bool add_docs) {
  // Because this is an overloaded function, the docsstring will be rendered for
  // each overload. This option is to ensure that it can only be rendered for
  // the first one.
  const char* const docstring =
      add_docs ? docs::OPTION_MAPPED_PARAMETER : "See docs above.";

  submodule.def("OptionMappedParameter", &OptionMappedParameter<T>::make,
                py::arg("option_name"), py::arg("values").noconvert(),
                docstring);
}

py::object makeUserSpecifiedParameter(const std::string& name,
                                      const py::object& type,
                                      const py::object& default_value) {
  if (py::str(type).cast<std::string>() == "<class 'bool'>") {
    return py::cast(UserSpecifiedParameter<bool>::make(
        name, default_value.cast<std::optional<bool>>()));
  }

  if (py::str(type).cast<std::string>() == "<class 'int'>") {
    return py::cast(UserSpecifiedParameter<uint32_t>::make(
        name, default_value.cast<std::optional<uint32_t>>()));
  }

  if (py::str(type).cast<std::string>() == "<class 'float'>") {
    return py::cast(UserSpecifiedParameter<float>::make(
        name, default_value.cast<std::optional<float>>()));
  }

  if (py::str(type).cast<std::string>() == "<class 'str'>") {
    return py::cast(UserSpecifiedParameter<std::string>::make(
        name, default_value.cast<std::optional<std::string>>()));
  }

  if (py::str(type).cast<std::string>() ==
      "<class 'thirdai._thirdai.deployment.OracleConfig'>") {
    return py::cast(UserSpecifiedParameter<OracleConfigPtr>::make(
        name, default_value.cast<std::optional<OracleConfigPtr>>()));
  }

  throw std::invalid_argument("Invalid type '" +
                              py::str(type).cast<std::string>() +
                              "' passed to UserSpecifiedParameter. Must be one "
                              "of bool, int, float, str, or OracleConfig.");
}

ModelPipeline createPipeline(const DeploymentConfigPtr& config,
                             const py::dict& parameters) {
  UserInputMap cpp_parameters;
  for (const auto& [k, v] : parameters) {
    if (!py::isinstance<py::str>(k)) {
      throw std::invalid_argument("Keys of parameters map must be strings.");
    }
    std::string name = k.cast<std::string>();

    if (py::isinstance<py::bool_>(v)) {
      bool value = v.cast<bool>();
      cpp_parameters.emplace(name, UserParameterInput(value));
    } else if (py::isinstance<py::int_>(v)) {
      uint32_t value = v.cast<uint32_t>();
      cpp_parameters.emplace(name, UserParameterInput(value));
    } else if (py::isinstance<py::float_>(v)) {
      float value = v.cast<float>();
      cpp_parameters.emplace(name, UserParameterInput(value));
    } else if (py::isinstance<py::str>(v)) {
      std::string value = v.cast<std::string>();
      cpp_parameters.emplace(name, UserParameterInput(value));
    } else if (py::isinstance<OracleConfig>(v)) {
      OracleConfigPtr value = v.cast<OracleConfigPtr>();
      cpp_parameters.emplace(name, UserParameterInput(value));
    } else {
      throw std::invalid_argument(
          "Invalid type '" + py::str(v.get_type()).cast<std::string>() +
          "'. Values of parameters dictionary must be "
          "bool, int, float, str, OracleConfig, or TemporalContext.");
    }
  }

  return ModelPipeline::make(config, cpp_parameters);
}

ModelPipeline createPipelineFromSavedConfig(const std::string& config_path,
                                            const py::dict& parameters) {
  auto config = DeploymentConfig::load(config_path);

  return createPipeline(config, parameters);
}

py::object evaluateOnDataLoaderWrapper(
    ModelPipeline& model,
    const std::shared_ptr<dataset::DataLoader>& data_source,
    std::optional<bolt::PredictConfig>& predict_config) {
  auto output = model.evaluate(data_source, predict_config);

  return convertInferenceTrackerToNumpy(output);
}

py::object evaluateOnFileWrapper(
    ModelPipeline& model, const std::string& filename,
    std::optional<bolt::PredictConfig>& predict_config) {
  return evaluateOnDataLoaderWrapper(model,
                                     dataset::SimpleFileDataLoader::make(
                                         filename, DEFAULT_EVALUATE_BATCH_SIZE),
                                     predict_config);
}

py::object predictWrapper(ModelPipeline& model, const std::string& sample,
                          bool use_sparse_inference) {
  BoltVector output = model.predict(sample, use_sparse_inference);
  return convertBoltVectorToNumpy(output);
}

py::object predictTokensWrapper(ModelPipeline& model,
                                const std::vector<uint32_t>& tokens,
                                bool use_sparse_inference) {
  std::stringstream sentence;
  for (uint32_t i = 0; i < tokens.size(); i++) {
    if (i > 0) {
      sentence << ' ';
    }
    sentence << tokens[i];
  }
  return predictWrapper(model, sentence.str(), use_sparse_inference);
}

py::object predictBatchWrapper(ModelPipeline& model,
                               const std::vector<std::string>& samples,
                               bool use_sparse_inference) {
  BoltBatch outputs = model.predictBatch(samples, use_sparse_inference);

  return convertBoltBatchToNumpy(outputs);
}

template <typename T>
using NumpyArray = py::array_t<T, py::array::c_style | py::array::forcecast>;

py::object convertInferenceTrackerToNumpy(
    bolt::InferenceOutputTracker& output) {
  uint32_t num_samples = output.numSamples();
  uint32_t inference_dim = output.numNonzerosInOutput();

  const uint32_t* active_neurons_ptr = output.getNonowningActiveNeuronPointer();
  const float* activations_ptr = output.getNonowningActivationPointer();

  py::object output_handle = py::cast(std::move(output));

  NumpyArray<float> activations_array(
      /* shape= */ {num_samples, inference_dim},
      /* strides= */ {inference_dim * sizeof(float), sizeof(float)},
      /* ptr= */ activations_ptr, /* base= */ output_handle);

  if (!active_neurons_ptr) {
    return py::object(std::move(activations_array));
  }

  // See comment above activations_array for the python memory reasons behind
  // passing in active_neuron_handle
  NumpyArray<uint32_t> active_neurons_array(
      /* shape= */ {num_samples, inference_dim},
      /* strides= */ {inference_dim * sizeof(uint32_t), sizeof(uint32_t)},
      /* ptr= */ active_neurons_ptr, /* base= */ output_handle);

  return py::make_tuple(std::move(activations_array),
                        std::move(active_neurons_array));
}

py::object convertBoltVectorToNumpy(const BoltVector& vector) {
  NumpyArray<float> activations_array(vector.len);
  std::copy(vector.activations, vector.activations + vector.len,
            activations_array.mutable_data());

  if (vector.isDense()) {
    return py::object(std::move(activations_array));
  }

  NumpyArray<uint32_t> active_neurons_array(vector.len);
  std::copy(vector.active_neurons, vector.active_neurons + vector.len,
            active_neurons_array.mutable_data());

  return py::make_tuple(active_neurons_array, activations_array);
}

py::object convertBoltBatchToNumpy(const BoltBatch& batch) {
  uint32_t length = batch[0].len;

  NumpyArray<float> activations_array(
      /* shape= */ {batch.getBatchSize(), length});

  std::optional<NumpyArray<uint32_t>> active_neurons_array = std::nullopt;
  if (!batch[0].isDense()) {
    active_neurons_array =
        NumpyArray<uint32_t>(/* shape= */ {batch.getBatchSize(), length});
  }

  for (uint32_t i = 0; i < batch.getBatchSize(); i++) {
    if (batch[i].len != length) {
      throw std::invalid_argument(
          "Cannot convert BoltBatch without constant lengths to a numpy "
          "array.");
    }
    if (batch[i].isDense() != !active_neurons_array.has_value()) {
      throw std::invalid_argument(
          "Cannot convert BoltBatch without constant sparsity to a numpy "
          "array.");
    }

    std::copy(batch[i].activations, batch[i].activations + length,
              activations_array.mutable_data() + i * length);
    if (active_neurons_array) {
      std::copy(batch[i].active_neurons, batch[i].active_neurons + length,
                active_neurons_array->mutable_data() + i * length);
    }
  }

  if (active_neurons_array) {
    return py::make_tuple(std::move(active_neurons_array.value()),
                          std::move(activations_array));
  }
  return py::object(std::move(activations_array));
}

}  // namespace thirdai::automl::deployment::python<|MERGE_RESOLUTION|>--- conflicted
+++ resolved
@@ -91,11 +91,8 @@
 
   submodule.def("UserSpecifiedParameter", &makeUserSpecifiedParameter,
                 py::arg("name"), py::arg("type"),
-<<<<<<< HEAD
-                py::arg("default_value") = py::cast(std::nullopt));
-=======
+                py::arg("default_value") = py::cast(std::nullopt),
                 docs::USER_SPECIFIED_PARAMETER);
->>>>>>> 47ef042c
 
   py::class_<AutotunedSparsityParameter, HyperParameter<float>,
              std::shared_ptr<AutotunedSparsityParameter>>(
@@ -230,14 +227,10 @@
            py::arg("predict_config") = std::nullopt,
            docs::MODEL_PIPELINE_EVALUATE_DATA_LOADER)
       .def("predict", &predictWrapper, py::arg("input_sample"),
-<<<<<<< HEAD
-           py::arg("use_sparse_inference") = false)
-=======
            py::arg("use_sparse_inference") = false,
            docs::MODEL_PIPELINE_PREDICT)
       .def("explain", &ModelPipeline::explain, py::arg("input_sample"),
            py::arg("target_class") = std::nullopt, docs::MODEL_PIPELINE_EXPLAIN)
->>>>>>> 47ef042c
       .def("predict_tokens", &predictTokensWrapper, py::arg("tokens"),
            py::arg("use_sparse_inference") = false,
            docs::MODEL_PIPELINE_PREDICT_TOKENS)
@@ -262,11 +255,8 @@
                     std::string, std::string, uint32_t, char>(),
            py::arg("data_types"), py::arg("temporal_tracking_relationships"),
            py::arg("target"), py::arg("time_granularity") = "daily",
-<<<<<<< HEAD
-           py::arg("lookahead") = 0, py::arg("delimiter") = ',');
-=======
-           py::arg("lookahead") = 0, docs::ORACLE_CONFIG_INIT);
->>>>>>> 47ef042c
+           py::arg("lookahead") = 0, py::arg("delimiter") = ',',
+           docs::ORACLE_CONFIG_INIT);
 
   py::class_<TemporalContext, TemporalContextPtr>(submodule, "TemporalContext")
       .def("reset", &TemporalContext::reset, docs::TEMPORAL_CONTEXT_RESET)
