--- conflicted
+++ resolved
@@ -249,17 +249,12 @@
            [](udt::UDT& udt, NumpyArray<float>& new_parameters) {
              thirdai::bolt::python::setParameters(udt.model(), new_parameters);
            })
-<<<<<<< HEAD
       .def("is_v1", &udt::UDT::isV1)
-      .def(bolt::python::getPickleFunction<udt::UDT>());
-  ;
-=======
       .def(bolt::python::getPickleFunction<udt::UDT>())
       .def_static("parallel_inference", &udt::UDT::parallelInference,
                   py::arg("models"), py::arg("batch"),
                   py::arg("sparse_inference") = false,
                   py::arg("top_k") = std::nullopt);
->>>>>>> 0269fac4
 }
 
 void createUDTTypesSubmodule(py::module_& module) {
