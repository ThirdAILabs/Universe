#include "AutomlPython.h"
#include "AutomlDocs.h"
#include <bolt/python_bindings/DistributedCommunicationPython.h>
#include <bolt/python_bindings/PybindUtils.h>
#include <bolt/src/nn/model/Model.h>
#include <auto_ml/src/Aliases.h>
#include <auto_ml/src/cold_start/ColdStartUtils.h>
#include <auto_ml/src/config/ModelConfig.h>
#include <auto_ml/src/featurization/DataTypes.h>
#include <auto_ml/src/udt/UDT.h>
#include <auto_ml/src/udt/UDTBackend.h>
#include <dataset/src/DataSource.h>
#include <dataset/src/dataset_loaders/DatasetLoader.h>
#include <pybind11/detail/common.h>
#include <pybind11/numpy.h>
#include <pybind11/pytypes.h>
#include <pybind11/stl.h>
#include <limits>
#include <optional>
#include <stdexcept>

namespace thirdai::automl::python {

template <typename T>
using NumpyArray = thirdai::bolt::python::NumpyArray<T>;

class ValidationOptions {
 public:
  ValidationOptions(std::string filename, std::vector<std::string> metrics,
                    std::optional<uint32_t> interval, bool use_sparse_inference)
      : _filename(std::move(filename)),
        _metrics(std::move(metrics)),
        _steps_per_validation(interval),
        _sparse_validation(use_sparse_inference) {}

  const std::string& filename() const { return _filename; }

  const auto& metrics() const { return _metrics; }

  auto stepsPerValidation() const { return _steps_per_validation; }

  bool sparseValidation() const { return _sparse_validation; }

 private:
  std::string _filename;
  std::vector<std::string> _metrics;
  std::optional<uint32_t> _steps_per_validation;
  bool _sparse_validation;
};

std::shared_ptr<udt::UDT> makeUDT(
    data::ColumnDataTypes data_types,
    const data::UserProvidedTemporalRelationships&
        temporal_tracking_relationships,
    const std::string& target_col, std::optional<uint32_t> n_target_classes,
    bool integer_target, std::string time_granularity, uint32_t lookahead,
    char delimiter, const std::optional<std::string>& model_config,
    const py::dict& options);

std::shared_ptr<udt::UDT> makeQueryReformulation(
    std::string source_column, std::string target_column,
    const std::string& dataset_size, char delimiter,
    const std::optional<std::string>& model_config, const py::dict& options);

std::shared_ptr<udt::UDT> makeQueryReformulationTargetOnly(
    std::string target_column, const std::string& dataset_size, char delimiter,
    const std::optional<std::string>& model_config, const py::dict& options);

std::shared_ptr<udt::UDT> makeSvmClassifier(
    const std::string& file_format, uint32_t n_target_classes,
    uint32_t input_dim, const std::optional<std::string>& model_config,
    const py::dict& options);

void defineAutomlInModule(py::module_& module) {
  py::class_<ValidationOptions>(module, "Validation")
      .def(py::init<std::string, std::vector<std::string>,
                    std::optional<uint32_t>, bool>(),
           py::arg("filename"), py::arg("metrics"),
           py::arg("interval") = std::nullopt,
           py::arg("use_sparse_inference") = false, docs::VALIDATION)
      .def_property_readonly("filename", &ValidationOptions::filename)
      .def_property_readonly("metrics", &ValidationOptions::metrics)
      .def_property_readonly("steps_per_validation",
                             &ValidationOptions::stepsPerValidation)
      .def_property_readonly("sparse_validation",
                             &ValidationOptions::sparseValidation);

  py::class_<udt::TrainOptions>(module, "TrainOptions")
      .def(py::init<>())
      .def_readwrite("batch_size", &udt::TrainOptions::batch_size)
      .def_readwrite("max_in_memory_batches",
                     &udt::TrainOptions::max_in_memory_batches)
      .def_readwrite("steps_per_validation",
                     &udt::TrainOptions::steps_per_validation)
      .def_readwrite("sparse_validation", &udt::TrainOptions::sparse_validation)
      .def_readwrite("verbose", &udt::TrainOptions::verbose)
      .def_readwrite("logging_interval", &udt::TrainOptions::logging_interval)
      .def_readwrite("shuffle_config", &udt::TrainOptions::shuffle_config);

  py::class_<udt::UDT, std::shared_ptr<udt::UDT>>(module,
                                                  "UniversalDeepTransformer")
      .def(py::init(&makeUDT), py::arg("data_types"),
           py::arg("temporal_tracking_relationships") =
               data::UserProvidedTemporalRelationships(),
           py::arg("target"), py::arg("n_target_classes") = std::nullopt,
           py::arg("integer_target") = false,
           py::arg("time_granularity") = "daily", py::arg("lookahead") = 0,
           py::arg("delimiter") = ',', py::arg("model_config") = std::nullopt,
           py::arg("options") = py::dict(), docs::UDT_INIT,
           bolt::python::OutputRedirect())
      .def(py::init(&makeQueryReformulation), py::arg("source_column"),
           py::arg("target_column"), py::arg("dataset_size"),
           py::arg("delimiter") = ',', py::arg("model_config") = std::nullopt,
           py::arg("options") = py::dict(), docs::UDT_GENERATOR_INIT)
      .def(py::init(&makeQueryReformulationTargetOnly),
           py::arg("target_column"), py::arg("dataset_size"),
           py::arg("delimiter") = ',', py::arg("model_config") = std::nullopt,
           py::arg("options") = py::dict(), docs::UDT_GENERATOR_INIT)
      .def(py::init(&makeSvmClassifier), py::arg("file_format"),
           py::arg("n_target_classes"), py::arg("input_dim"),
           py::arg("model_config") = std::nullopt,
           py::arg("options") = py::dict())
      .def(
          "train",
          [](udt::UDT& udt, const dataset::DataSourcePtr& data,
             float learning_rate, uint32_t epochs,
             const std::vector<std::string>& train_metrics,
             const dataset::DataSourcePtr& val_data,
             const std::vector<std::string>& val_metrics,
             const std::vector<udt::CallbackPtr>& callbacks,
             udt::TrainOptions options, py::object& comm) {
            return udt.train(
                data, learning_rate, epochs, train_metrics, val_data,
                val_metrics, callbacks, options,
                bolt::train::python::DistributedCommPython(comm).to_optional());
          },
          py::arg("data"), py::arg("learning_rate"), py::arg("epochs"),
          py::arg("train_metrics") = std::vector<std::string>{},
          py::arg("val_data") = nullptr,
          py::arg("val_metrics") = std::vector<std::string>{},
          py::arg("callbacks") = std::vector<udt::CallbackPtr>{},
          py::arg("options") = udt::TrainOptions(),
          py::arg("comm") = std::nullopt, bolt::python::OutputRedirect())
      .def("train_batch", &udt::UDT::trainBatch, py::arg("batch"),
           py::arg("learning_rate") = 0.001,
           py::arg("metrics") = std::vector<std::string>{},
           bolt::python::OutputRedirect())
      .def("set_output_sparsity", &udt::UDT::setOutputSparsity,
           py::arg("sparsity"), py::arg("rebuild_hash_tables") = false,
           docs::UDT_SET_OUTPUT_SPARSITY, bolt::python::OutputRedirect())
      .def("evaluate", &udt::UDT::evaluate, py::arg("data"),
           py::arg("metrics") = std::vector<std::string>{},
           py::arg("sparse_inference") = false, py::arg("verbose") = true,
           py::arg("top_k") = std::nullopt, bolt::python::OutputRedirect())
      .def("predict", &udt::UDT::predict, py::arg("sample"),
           py::arg("sparse_inference") = false,
           py::arg("return_predicted_class") = false,
           py::arg("top_k") = std::nullopt)
      .def("predict_batch", &udt::UDT::predictBatch, py::arg("samples"),
           py::arg("sparse_inference") = false,
           py::arg("return_predicted_class") = false,
           py::arg("top_k") = std::nullopt)
<<<<<<< HEAD
      .def(
          "cold_start",
          [](udt::UDT& udt, const dataset::DataSourcePtr& data,
             const std::vector<std::string>& strong_column_names,
             const std::vector<std::string>& weak_column_names,
             float learning_rate, uint32_t epochs,
             const std::vector<std::string>& train_metrics,
             const dataset::DataSourcePtr& val_data,
             const std::vector<std::string>& val_metrics,
             const std::vector<udt::CallbackPtr>& callbacks,
             udt::TrainOptions options, py::object& comm) {
            udt.coldstart(
                data, strong_column_names, weak_column_names, learning_rate,
                epochs, train_metrics, val_data, val_metrics, callbacks,
                options,
                bolt::train::python::DistributedCommPython(comm).to_optional());
          },
          py::arg("data"), py::arg("strong_column_names"),
          py::arg("weak_column_names"), py::arg("learning_rate"),
          py::arg("epochs"), py::arg("train_metrics"), py::arg("val_data"),
          py::arg("val_metrics"), py::arg("callbacks"), py::arg("options"),
          py::arg("comm"), bolt::python::OutputRedirect())
=======
      .def("output_correctness", &udt::UDT::outputCorrectness,
           py::arg("samples"), py::arg("labels"),
           py::arg("sparse_inference") = false,
           py::arg("num_hashes") = std::nullopt)
      .def("cold_start", &udt::UDT::coldstart, py::arg("data"),
           py::arg("strong_column_names"), py::arg("weak_column_names"),
           py::arg("learning_rate"), py::arg("epochs"),
           py::arg("train_metrics"), py::arg("val_data"),
           py::arg("val_metrics"), py::arg("callbacks"), py::arg("options"),
           bolt::python::OutputRedirect())
>>>>>>> ca402780
      .def("embedding_representation", &udt::UDT::embedding,
           py::arg("input_sample"))
      .def("get_entity_embedding", &udt::UDT::entityEmbedding,
           py::arg("label_id"))
      .def("index", &udt::UDT::updateTemporalTrackers, py::arg("input_sample"))
      .def("index_batch", &udt::UDT::updateTemporalTrackersBatch,
           py::arg("input_samples"))
      .def("index_nodes", &udt::UDT::indexNodes, py::arg("data_source"))
      .def("clear_graph", &udt::UDT::clearGraph)
      .def("set_decode_params", &udt::UDT::setDecodeParams,
           py::arg("min_num_eval_results"),
           py::arg("top_k_per_eval_aggregation"))
      .def("introduce_documents", &udt::UDT::introduceDocuments,
           py::arg("data_source"), py::arg("strong_column_names"),
           py::arg("weak_column_names"),
           py::arg("num_buckets_to_sample") = std::nullopt,
           py::arg("num_random_hashes") = 0,
           py::arg("fast_approximation") = false)
      .def("introduce_document", &udt::UDT::introduceDocument,
           py::arg("document"), py::arg("strong_column_names"),
           py::arg("weak_column_names"), py::arg("label"),
           py::arg("num_buckets_to_sample") = std::nullopt,
           py::arg("num_random_hashes") = 0)
      .def("introduce_label", &udt::UDT::introduceLabel, py::arg("input_batch"),
           py::arg("label"), py::arg("num_buckets_to_sample") = std::nullopt,
           py::arg("num_random_hashes") = 0)
      .def("forget", &udt::UDT::forget, py::arg("label"))
      .def("clear_index", &udt::UDT::clearIndex)
      .def("train_with_hashes", &udt::UDT::trainWithHashes, py::arg("batch"),
           py::arg("learning_rate") = 0.001,
           py::arg("metrics") = std::vector<std::string>{})
      .def("predict_hashes", &udt::UDT::predictHashes, py::arg("sample"),
           py::arg("sparse_inference") = false,
           py::arg("force_non_empty") = true,
           py::arg("num_hashes") = std::nullopt)
      .def("predict_hashes_batch", &udt::UDT::predictHashesBatch,
           py::arg("samples"), py::arg("sparse_inference") = false,
           py::arg("force_non_empty") = true,
           py::arg("num_hashes") = std::nullopt)
      .def("associate", &udt::UDT::associate, py::arg("source_target_samples"),
           py::arg("n_buckets"), py::arg("n_association_samples") = 16,
           py::arg("n_balancing_samples") = 50,
           py::arg("learning_rate") = 0.001, py::arg("epochs") = 3)
      .def("upvote", &udt::UDT::upvote, py::arg("source_target_samples"),
           py::arg("n_upvote_samples") = 16,
           py::arg("n_balancing_samples") = 50,
           py::arg("learning_rate") = 0.001, py::arg("epochs") = 3)
      .def("enable_rlhf", &udt::UDT::enableRlhf,
           py::arg("num_balancing_docs") = udt::defaults::MAX_BALANCING_DOCS,
           py::arg("num_balancing_samples_per_doc") =
               udt::defaults::MAX_BALANCING_SAMPLES_PER_DOC)
      .def("get_index", &udt::UDT::getIndex)
      .def("set_index", &udt::UDT::setIndex, py::arg("index"))
      .def("set_mach_sampling_threshold", &udt::UDT::setMachSamplingThreshold)
      .def("reset_temporal_trackers", &udt::UDT::resetTemporalTrackers)
      .def("index_metadata", &udt::UDT::updateMetadata, py::arg("column_name"),
           py::arg("update"))
      .def("index_metadata_batch", &udt::UDT::updateMetadataBatch,
           py::arg("column_name"), py::arg("updates"))
      .def("explain", &udt::UDT::explain, py::arg("input_sample"),
           py::arg("target_class") = std::nullopt)
      .def("class_name", &udt::UDT::className)
      .def("get_data_processor", &udt::UDT::tabularDatasetFactory)
      .def("_get_model", &udt::UDT::model)
      .def("_set_model", &udt::UDT::setModel, py::arg("trained_model"))
      .def("model_dims", &udt::UDT::modelDims)
      .def("data_types", &udt::UDT::dataTypes)
      .def("verify_can_distribute", &udt::UDT::verifyCanDistribute)
      .def("get_cold_start_meta_data", &udt::UDT::getColdStartMetaData)
      .def("save", &udt::UDT::save, py::arg("filename"))
      .def("checkpoint", &udt::UDT::checkpoint, py::arg("filename"))
      .def_static("load", &udt::UDT::load, py::arg("filename"))
      .def("get_parameters",
           [](udt::UDT& udt) {
             return thirdai::bolt::python::getParameters(udt.model());
           })
      .def("set_parameters",
           [](udt::UDT& udt, NumpyArray<float>& new_parameters) {
             thirdai::bolt::python::setParameters(udt.model(), new_parameters);
           })
      .def(bolt::python::getPickleFunction<udt::UDT>());
}

void createModelsSubmodule(py::module_& module) {
  auto models_submodule = module.def_submodule("models");

  py::class_<data::TabularDatasetFactory, data::TabularDatasetFactoryPtr>(
      models_submodule, "TabularDatasetFactory")
      .def("get_dataset_loader",
           &data::TabularDatasetFactory::getLabeledDatasetLoader,
           py::arg("data_source"), py::arg("training"),
           py::arg("shuffle_config") = std::nullopt)
      .def(bolt::python::getPickleFunction<data::TabularDatasetFactory>());
}

void createDistributedPreprocessingWrapper(py::module_& module) {
  auto distributed_preprocessing_submodule =
      module.def_submodule("distributed_preprocessing");
  distributed_preprocessing_submodule.def(
      "preprocess_cold_start_train_source",
      &cold_start::preprocessColdStartTrainSource, py::arg("data"),
      py::arg("strong_column_names"), py::arg("weak_column_names"),
      py::arg("dataset_factory"), py::arg("metadata"));

  py::class_<cold_start::ColdStartMetaData, cold_start::ColdStartMetaDataPtr>(
      distributed_preprocessing_submodule, "ColdStartMetaData")
      .def(bolt::python::getPickleFunction<cold_start::ColdStartMetaData>());
}

void createUDTTypesSubmodule(py::module_& module) {
  auto udt_types_submodule = module.def_submodule("types");

  py::class_<automl::data::DataType,
             automl::data::DataTypePtr>(  // NOLINT
      udt_types_submodule, "ColumnType", "Base class for bolt types.")
      .def("__str__", &automl::data::DataType::toString)
      .def("__repr__", &automl::data::DataType::toString);

  // TODO(Any): Add docs for graph UDT types
  py::class_<automl::data::NeighborsDataType, automl::data::DataType,
             automl::data::NeighborsDataTypePtr>(udt_types_submodule,
                                                 "neighbors")
      .def(py::init<>());

  py::class_<automl::data::NodeIDDataType, automl::data::DataType,
             automl::data::NodeIDDataTypePtr>(udt_types_submodule, "node_id")
      .def(py::init<>());

  py::class_<automl::data::CategoricalMetadataConfig,
             automl::data::CategoricalMetadataConfigPtr>(udt_types_submodule,
                                                         "metadata")
      .def(py::init<std::string, std::string, automl::data::ColumnDataTypes,
                    char>(),
           py::arg("filename"), py::arg("key_column_name"),
           py::arg("data_types"), py::arg("delimiter") = ',',
           docs::UDT_CATEGORICAL_METADATA_CONFIG);

  py::class_<automl::data::CategoricalDataType, automl::data::DataType,
             automl::data::CategoricalDataTypePtr>(udt_types_submodule,
                                                   "categorical")
      .def(py::init<std::optional<char>,
                    automl::data::CategoricalMetadataConfigPtr>(),
           py::arg("delimiter") = std::nullopt, py::arg("metadata") = nullptr,
           docs::UDT_CATEGORICAL_TEMPORAL)
      .def_property_readonly(
          "delimiter", [](automl::data::CategoricalDataType& categorical) {
            return categorical.delimiter;
          });

  py::class_<automl::data::NumericalDataType, automl::data::DataType,
             automl::data::NumericalDataTypePtr>(udt_types_submodule,
                                                 "numerical")
      .def(py::init<std::pair<double, double>, std::string>(), py::arg("range"),
           py::arg("granularity") = "m", docs::UDT_NUMERICAL_TYPE);

  py::class_<automl::data::TextDataType, automl::data::DataType,
             automl::data::TextDataTypePtr>(udt_types_submodule, "text")
      // TODO(any): run benchmarks to improve the defaults
      .def(py::init<std::string, std::string, bool>(),
           py::arg("tokenizer") = "words",
           py::arg("contextual_encoding") = "none", py::arg("lowercase") = true,
           docs::UDT_TEXT_TYPE)
      .def(py::init<dataset::WordpieceTokenizerPtr, std::string>(),
           py::arg("tokenizer"), py::arg("contextual_encoding") = "none",
           docs::UDT_TEXT_TYPE);

  py::class_<automl::data::DateDataType, automl::data::DataType,
             automl::data::DateDataTypePtr>(udt_types_submodule, "date")
      .def(py::init<>(), docs::UDT_DATE_TYPE);

  py::class_<automl::data::SequenceDataType, automl::data::DataType,
             automl::data::SequenceDataTypePtr>(udt_types_submodule, "sequence")
      .def(py::init<char, std::optional<uint32_t>>(),
           py::arg("delimiter") = ' ', py::arg("max_length") = std::nullopt,
           docs::UDT_SEQUENCE_TYPE);
}

void createUDTTemporalSubmodule(py::module_& module) {
  auto udt_temporal_submodule = module.def_submodule("temporal");

  py::class_<automl::data::TemporalConfig>(  // NOLINT
      udt_temporal_submodule, "TemporalConfig",
      "Base class for temporal feature configs.");

  udt_temporal_submodule.def(
      "categorical", automl::data::TemporalConfig::categorical,
      py::arg("column_name"), py::arg("track_last_n"),
      py::arg("column_known_during_inference") = false,
      py::arg("use_metadata") = false, docs::UDT_CATEGORICAL_TEMPORAL);

  udt_temporal_submodule.def("numerical",
                             automl::data::TemporalConfig::numerical,
                             py::arg("column_name"), py::arg("history_length"),
                             py::arg("column_known_during_inference") = false,
                             docs::UDT_NUMERICAL_TEMPORAL);
}

void createDeploymentSubmodule(py::module_& module) {
#if THIRDAI_EXPOSE_ALL

  auto deployment = module.def_submodule("deployment");

  deployment.def("load_config", &config::loadConfig, py::arg("filename"));

  deployment.def("dump_config", &config::dumpConfig, py::arg("config"),
                 py::arg("filename"));

  deployment.def(
      "load_model_from_config",
      [](const std::string& config_file, const py::dict& parameters,
         const std::vector<uint32_t>& input_dims) {
        auto json_config = json::parse(config::loadConfig(config_file));
        auto user_input = createArgumentMap(parameters);

        return config::buildModel(json_config, user_input, input_dims,
                                  /* mach= */ false);
      },
      py::arg("config_file"), py::arg("parameters"), py::arg("input_dims"));

#else
  (void)module;

#endif
}

config::ArgumentMap createArgumentMap(const py::dict& input_args) {
  config::ArgumentMap args;
  for (const auto& [k, v] : input_args) {
    if (!py::isinstance<py::str>(k)) {
      throw std::invalid_argument("Keys of parameters map must be strings.");
    }
    std::string name = k.cast<std::string>();

    if (py::isinstance<py::bool_>(v)) {
      bool value = v.cast<bool>();
      args.insert(name, value);
    } else if (py::isinstance<py::int_>(v)) {
      uint32_t value = v.cast<uint32_t>();
      args.insert(name, value);
    } else if (py::isinstance<py::float_>(v)) {
      float value = v.cast<float>();
      args.insert(name, value);
    } else if (py::isinstance<py::str>(v)) {
      std::string value = v.cast<std::string>();
      args.insert(name, value);
    } else if (py::isinstance<py::list>(v)) {
      try {
        std::vector<int32_t> value = v.cast<std::vector<int32_t>>();
        args.insert(name, value);
      } catch (...) {
        throw std::invalid_argument(
            "List argument must contain only integers.");
      }
    } else {
      throw std::invalid_argument(
          "Invalid type '" + py::str(v.get_type()).cast<std::string>() +
          "'. Values of parameters dictionary must be "
          "bool, int, float, str, list of integers or UDTConfig.");
    }
  }

  return args;
}

std::shared_ptr<udt::UDT> makeUDT(
    data::ColumnDataTypes data_types,
    const data::UserProvidedTemporalRelationships&
        temporal_tracking_relationships,
    const std::string& target_col, std::optional<uint32_t> n_target_classes,
    bool integer_target, std::string time_granularity, uint32_t lookahead,
    char delimiter, const std::optional<std::string>& model_config,
    const py::dict& options) {
  return std::make_shared<udt::UDT>(
      /* data_types = */ std::move(data_types),
      /* temporal_tracking_relationships = */ temporal_tracking_relationships,
      /* target_col = */ target_col,
      /* n_target_classes = */ n_target_classes,
      /* integer_target = */ integer_target,
      /* time_granularity = */ std::move(time_granularity),
      /* lookahead = */ lookahead, /* delimiter = */ delimiter,
      /* model_config= */ model_config,
      /* options = */ createArgumentMap(options));
}

std::shared_ptr<udt::UDT> makeQueryReformulation(
    std::string source_column, std::string target_column,
    const std::string& dataset_size, char delimiter,
    const std::optional<std::string>& model_config, const py::dict& options) {
  return std::make_shared<udt::UDT>(
      /* incorrect_column_name = */ std::move(source_column),
      /* correct_column_name = */ std::move(target_column),
      /* dataset_size = */ dataset_size,
      /* delimiter = */ delimiter, /* model_config = */ model_config,
      /* user_args= */ createArgumentMap(options));
}

std::shared_ptr<udt::UDT> makeQueryReformulationTargetOnly(
    std::string target_column, const std::string& dataset_size, char delimiter,
    const std::optional<std::string>& model_config, const py::dict& options) {
  return std::make_shared<udt::UDT>(
      /* incorrect_column_name = */ std::nullopt,
      /* correct_column_name = */ std::move(target_column),
      /* dataset_size = */ dataset_size,
      /* delimiter = */ delimiter, /* model_config = */ model_config,
      /* user_args= */ createArgumentMap(options));
}

std::shared_ptr<udt::UDT> makeSvmClassifier(
    const std::string& file_format, uint32_t n_target_classes,
    uint32_t input_dim, const std::optional<std::string>& model_config,
    const py::dict& options) {
  return std::make_shared<udt::UDT>(file_format, n_target_classes, input_dim,
                                    model_config, createArgumentMap(options));
}

}  // namespace thirdai::automl::python<|MERGE_RESOLUTION|>--- conflicted
+++ resolved
@@ -160,7 +160,6 @@
            py::arg("sparse_inference") = false,
            py::arg("return_predicted_class") = false,
            py::arg("top_k") = std::nullopt)
-<<<<<<< HEAD
       .def(
           "cold_start",
           [](udt::UDT& udt, const dataset::DataSourcePtr& data,
@@ -183,18 +182,10 @@
           py::arg("epochs"), py::arg("train_metrics"), py::arg("val_data"),
           py::arg("val_metrics"), py::arg("callbacks"), py::arg("options"),
           py::arg("comm"), bolt::python::OutputRedirect())
-=======
       .def("output_correctness", &udt::UDT::outputCorrectness,
            py::arg("samples"), py::arg("labels"),
            py::arg("sparse_inference") = false,
            py::arg("num_hashes") = std::nullopt)
-      .def("cold_start", &udt::UDT::coldstart, py::arg("data"),
-           py::arg("strong_column_names"), py::arg("weak_column_names"),
-           py::arg("learning_rate"), py::arg("epochs"),
-           py::arg("train_metrics"), py::arg("val_data"),
-           py::arg("val_metrics"), py::arg("callbacks"), py::arg("options"),
-           bolt::python::OutputRedirect())
->>>>>>> ca402780
       .def("embedding_representation", &udt::UDT::embedding,
            py::arg("input_sample"))
       .def("get_entity_embedding", &udt::UDT::entityEmbedding,
