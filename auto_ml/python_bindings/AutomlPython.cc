#include "AutomlPython.h"
#include "AutomlDocs.h"
#include <bolt/python_bindings/PybindUtils.h>
#include <auto_ml/src/Aliases.h>
#include <auto_ml/src/cold_start/ColdStartUtils.h>
#include <auto_ml/src/config/ModelConfig.h>
#include <auto_ml/src/dataset_factories/udt/DataTypes.h>
#include <auto_ml/src/embedding_prototype/TextEmbeddingModel.h>
#include <auto_ml/src/udt/UDT.h>
#include <dataset/src/DataSource.h>
#include <dataset/src/dataset_loaders/DatasetLoader.h>
#include <pybind11/detail/common.h>
#include <pybind11/numpy.h>
#include <pybind11/pytypes.h>
#include <pybind11/stl.h>
#include <limits>
#include <optional>

namespace thirdai::automl::python {

class ValidationOptions {
 public:
  ValidationOptions(std::string filename, std::vector<std::string> metrics,
                    std::optional<uint32_t> interval, bool use_sparse_inference)
      : _filename(std::move(filename)),
        _args(std::move(metrics), interval, use_sparse_inference) {}

  const std::string& filename() const { return _filename; }

  const udt::ValidationArgs& args() const { return _args; }

 private:
  std::string _filename;
  udt::ValidationArgs _args;
};

void defineAutomlInModule(py::module_& module) {
  py::class_<ValidationOptions>(module, "Validation")
      .def(py::init<std::string, std::vector<std::string>,
                    std::optional<uint32_t>, bool>(),
           py::arg("filename"), py::arg("metrics"),
           py::arg("interval") = std::nullopt,
           py::arg("use_sparse_inference") = false, docs::VALIDATION)
      .def("filename", &ValidationOptions::filename)
      .def("args", &ValidationOptions::args);

  py::class_<udt::ValidationArgs>(module, "ValidationArgs")
      .def_property_readonly(
          "metrics", [](udt::ValidationArgs const& v) { return v.metrics(); })
      .def_property_readonly(
          "steps_per_validation",
          [](udt::ValidationArgs const& v) { return v.stepsPerValidation(); })
      .def_property_readonly(
          "sparse_inference",
          [](udt::ValidationArgs const& v) { return v.sparseInference(); });

  /**
   * This class definition overrides the __new__ method because we want to
   * modify class instantiation such that we can return objects of type
   * bolt.models.UDTGenerator or bolt.models.UDTClassifier instead of
   * an object of type bolt.UniversalDeepTransformer. Having this method
   * return a type other than that of the class on which it is being called
   * ensures that the __init__ method is never called.
   * https://stackoverflow.com/questions/26793600/decorate-call-with-staticmethod
   *
   */
  py::class_<UDTFactory>(module, "UniversalDeepTransformer", docs::UDT_CLASS)
      .def("__new__", &UDTFactory::buildUDT, py::arg("data_types"),
           py::arg("temporal_tracking_relationships") =
               data::UserProvidedTemporalRelationships(),
           py::arg("target"), py::arg("n_target_classes") = std::nullopt,
           py::arg("integer_target") = false,
           py::arg("time_granularity") = "daily", py::arg("lookahead") = 0,
           py::arg("delimiter") = ',', py::arg("model_config") = std::nullopt,
           py::arg("options") = py::dict(), docs::UDT_INIT,
           bolt::python::OutputRedirect())
      .def("__new__", &UDTFactory::createUDTSpecifiedFileFormat,
           py::arg("file_format"), py::arg("n_target_classes"),
           py::arg("input_dim"), py::arg("model_config") = std::nullopt,
           py::arg("options") = py::dict())
      .def("__new__", &UDTFactory::buildUDTGeneratorWrapper,
           py::arg("source_column"), py::arg("target_column"),
           py::arg("dataset_size"), py::arg("delimiter") = ',',
           py::arg("model_config") = std::nullopt,
           py::arg("options") = py::dict(), docs::UDT_GENERATOR_INIT)
      .def("__new__", &UDTFactory::buildUDTGeneratorWrapperTargetOnly,
           py::arg("target_column"), py::arg("dataset_size"),
<<<<<<< HEAD
           py::arg("delimiter") = ',', py::arg("model_config") = std::nullopt,
           py::arg("options") = py::dict(), docs::UDT_GENERATOR_INIT)
      .def("__new__", &UDTFactory::buildTextClassifier,
           py::arg("input_vocab_size"), py::arg("metadata_dim"),
           py::arg("n_classes"), py::arg("model_size"),
           docs::TEXT_CLASSIFIER_INIT)
=======
           py::arg("delimiter") = ',', docs::UDT_GENERATOR_INIT)
>>>>>>> 6a17dc20
      .def_static("load", &UDTFactory::load, py::arg("filename"),
                  docs::UDT_CLASSIFIER_AND_GENERATOR_LOAD);

  py::class_<udt::UDT, std::shared_ptr<udt::UDT>>(module, "UDT")
      .def("train", &udt::UDT::train, py::arg("data"), py::arg("learning_rate"),
           py::arg("epochs"), py::arg("validation") = std::nullopt,
           py::arg("batch_size") = std::nullopt,
           py::arg("max_in_memory_batches") = std::nullopt,
           py::arg("metrics") = std::vector<std::string>{},
           py::arg("callbacks") = std::vector<udt::CallbackPtr>{},
           py::arg("verbose") = true,
           py::arg("logging_interval") = std::nullopt,
           bolt::python::OutputRedirect())
      .def("train_batch", &udt::UDT::trainBatch, py::arg("batch"),
           py::arg("learning_rate") = 0.001,
           py::arg("metrics") = std::vector<std::string>{},
           bolt::python::OutputRedirect())
      .def("evaluate", &udt::UDT::evaluate, py::arg("data"),
           py::arg("metrics") = std::vector<std::string>{},
<<<<<<< HEAD
           py::arg("sparse_inference") = false,
           py::arg("return_predicted_class") = false, py::arg("verbose") = true,
           py::arg("return_metrics") = false, py::arg("top_k") = std::nullopt,
=======
           py::arg("sparse_inference") = false, py::arg("verbose") = true,
>>>>>>> 6a17dc20
           bolt::python::OutputRedirect())
      .def("predict", &udt::UDT::predict, py::arg("sample"),
           py::arg("sparse_inference") = false,
           py::arg("return_predicted_class") = false,
           py::arg("top_k") = std::nullopt)
      .def("predict_batch", &udt::UDT::predictBatch, py::arg("samples"),
           py::arg("sparse_inference") = false,
           py::arg("return_predicted_class") = false,
           py::arg("top_k") = std::nullopt)
      .def("cold_start", &udt::UDT::coldstart, py::arg("data"),
           py::arg("strong_column_names"), py::arg("weak_column_names"),
           py::arg("learning_rate"), py::arg("epochs"), py::arg("metrics"),
           py::arg("validation"), py::arg("callbacks"),
           py::arg("max_in_memory_batches") = std::nullopt, py::arg("verbose"),
           bolt::python::OutputRedirect())
      .def("embedding_representation", &udt::UDT::embedding,
           py::arg("input_sample"))
      .def("get_entity_embedding", &udt::UDT::entityEmbedding,
           py::arg("label_id"))
      .def("index", &udt::UDT::updateTemporalTrackers, py::arg("input_sample"))
      .def("index_batch", &udt::UDT::updateTemporalTrackersBatch,
           py::arg("input_samples"))
      .def("index_nodes", &udt::UDT::indexNodes, py::arg("data_source"))
      .def("clear_graph", &udt::UDT::clearGraph)
      .def("set_decode_params", &udt::UDT::setDecodeParams,
           py::arg("min_num_eval_results"),
           py::arg("top_k_per_eval_aggregation"))
      .def("introduce_documents", &udt::UDT::introduceDocuments,
           py::arg("data_source"), py::arg("strong_column_names"),
           py::arg("weak_column_names"))
      .def("introduce_document", &udt::UDT::introduceDocument,
           py::arg("document"), py::arg("strong_column_names"),
           py::arg("weak_column_names"), py::arg("label"))
      .def("introduce_label", &udt::UDT::introduceLabel, py::arg("input_batch"),
           py::arg("label"))
      .def("forget", &udt::UDT::forget, py::arg("label"))
      .def("clear_index", &udt::UDT::clearIndex)
      .def("train_with_hashes", &udt::UDT::trainWithHashes, py::arg("batch"),
           py::arg("learning_rate") = 0.001,
           py::arg("metrics") = std::vector<std::string>{})
      .def("predict_hashes", &udt::UDT::predictHashes, py::arg("sample"),
           py::arg("sparse_inference") = false)
      .def("reset_temporal_trackers", &udt::UDT::resetTemporalTrackers)
      .def("index_metadata", &udt::UDT::updateMetadata, py::arg("column_name"),
           py::arg("update"))
      .def("index_metadata_batch", &udt::UDT::updateMetadataBatch,
           py::arg("column_name"), py::arg("updates"))
      .def("explain", &udt::UDT::explain, py::arg("input_sample"),
           py::arg("target_class") = std::nullopt)
      .def("class_name", &udt::UDT::className)
      .def("get_data_processor", &udt::UDT::tabularDatasetFactory)
      .def("_get_model", &udt::UDT::model)
      .def("_set_model", &udt::UDT::setModel, py::arg("trained_model"))
      .def("verify_can_distribute", &udt::UDT::verifyCanDistribute)
      .def("get_text_embedding_model", &udt::UDT::getTextEmbeddingModel,
           py::arg("distance_cutoff") = 1)
      .def("get_cold_start_meta_data", &udt::UDT::getColdStartMetaData)
      .def("save", &UDTFactory::save_udt, py::arg("filename"))
      .def("checkpoint", &UDTFactory::checkpoint_udt, py::arg("filename"))
      .def_static("load", &udt::UDT::load, py::arg("filename"))
      .def(bolt::python::getPickleFunction<udt::UDT>());

  py::class_<udt::TextEmbeddingModel, udt::TextEmbeddingModelPtr>(
      module, "TextEmbeddingModel")
      .def("supervised_train", &udt::TextEmbeddingModel::supervisedTrain,
           py::arg("data_source"), py::arg("input_col_1"),
           py::arg("input_col_2"), py::arg("label_col"),
           py::arg("learning_rate"), py::arg("epochs"),
           bolt::python::OutputRedirect())
      .def("encode", &udt::TextEmbeddingModel::encode, py::arg("string"))
      .def("encode_batch", &udt::TextEmbeddingModel::encodeBatch,
           py::arg("strings"))
      .def("save", &udt::TextEmbeddingModel::save, py::arg("filename"))
      .def_static("load", &udt::TextEmbeddingModel::load, py::arg("filename"));
}

void createModelsSubmodule(py::module_& module) {
  auto models_submodule = module.def_submodule("models");

  py::class_<data::TabularDatasetFactory, data::TabularDatasetFactoryPtr>(
      models_submodule, "TabularDatasetFactory")
      .def("get_dataset_loader", &data::TabularDatasetFactory::getDatasetLoader,
           py::arg("data_source"), py::arg("training"),
           py::arg("shuffle_config") = std::nullopt)
      .def(bolt::python::getPickleFunction<data::TabularDatasetFactory>());

<<<<<<< HEAD
  py::class_<TextClassifier, std::shared_ptr<TextClassifier>>(
      models_submodule, "UDTTextClassifier")
      .def("train", &TextClassifier::trainOnBatch, py::arg("data"),
           py::arg("labels"), py::arg("learning_rate"),
           docs::TEXT_CLASSIFIER_TRAIN)
      .def("validate", &TextClassifier::validateOnBatch, py::arg("data"),
           py::arg("labels"), docs::TEXT_CLASSIFIER_VALIDATE)
      .def("predict", &TextClassifier::predict, py::arg("data"),
           docs::TEXT_CLASSIFIER_PREDICT)
      .def("save", &UDTFactory::saveTextClassifier, py::arg("filename"),
           docs::TEXT_CLASSIFIER_SAVE);
=======
  py::class_<QueryCandidateGenerator, std::shared_ptr<QueryCandidateGenerator>>(
      models_submodule, "UDTGenerator")
      .def(py::init(&QueryCandidateGenerator::buildGeneratorFromDefaultConfig),
           py::arg("source_column"), py::arg("target_column"),
           py::arg("dataset_size"), py::arg("delimiter") = ',',
           docs::UDT_GENERATOR_INIT)
      .def("train", &QueryCandidateGenerator::train, py::arg("filename"),
           py::arg("use_supervised") = true, docs::UDT_GENERATOR_TRAIN)
      .def(
          "evaluate",
          [](QueryCandidateGenerator& udt_generator_model,
             const std::string& filename, uint32_t top_k, bool return_scores) {
            auto [reformulated_queries, scores] =
                udt_generator_model.evaluateOnFile(filename, top_k);
            return UDTFactory::makeGeneratorInferenceTuple(
                reformulated_queries, scores, return_scores);
          },
          py::arg("filename"), py::arg("top_k"),
          py::arg("return_scores") = false, docs::UDT_GENERATOR_EVALUATE)
      .def(
          "predict",
          [](QueryCandidateGenerator& udt_generator_model,
             const std::string& sample, uint32_t top_k, bool return_scores) {
            auto [reformulated_queries, scores] =
                udt_generator_model.queryFromList({sample}, top_k);
            return UDTFactory::makeGeneratorInferenceTuple(
                reformulated_queries, scores, return_scores);
          },
          py::arg("query"), py::arg("top_k"), py::arg("return_scores") = false,
          docs::UDT_GENERATOR_PREDICT)
      .def(
          "predict_batch",
          [](QueryCandidateGenerator& udt_generator_model,
             const std::vector<std::string>& queries, uint32_t top_k,
             bool return_scores) {
            auto [reformulated_queries, scores] =
                udt_generator_model.queryFromList(queries, top_k);
            return UDTFactory::makeGeneratorInferenceTuple(
                reformulated_queries, scores, return_scores);
          },
          py::arg("queries"), py::arg("top_k"),
          py::arg("return_scores") = false, docs::UDT_GENERATOR_PREDICT_BATCH)
      .def("save", &UDTFactory::save_generator, py::arg("filename"),
           docs::UDT_GENERATOR_SAVE);
>>>>>>> 6a17dc20
}

void createDistributedPreprocessingWrapper(py::module_& module) {
  auto distributed_preprocessing_submodule =
      module.def_submodule("distributed_preprocessing");
  distributed_preprocessing_submodule.def(
      "preprocess_cold_start_train_source",
      &cold_start::preprocessColdStartTrainSource, py::arg("data"),
      py::arg("strong_column_names"), py::arg("weak_column_names"),
      py::arg("dataset_factory"), py::arg("metadata"));

  py::class_<cold_start::ColdStartMetaData, cold_start::ColdStartMetaDataPtr>(
      distributed_preprocessing_submodule, "ColdStartMetaData")
      .def(bolt::python::getPickleFunction<cold_start::ColdStartMetaData>());
}

void createUDTTypesSubmodule(py::module_& module) {
  auto udt_types_submodule = module.def_submodule("types");

  py::class_<automl::data::DataType,
             automl::data::DataTypePtr>(  // NOLINT
      udt_types_submodule, "ColumnType", "Base class for bolt types.")
      .def("__str__", &automl::data::DataType::toString)
      .def("__repr__", &automl::data::DataType::toString);

  // TODO(Any): Add docs for graph UDT types
  py::class_<automl::data::NeighborsDataType, automl::data::DataType,
             automl::data::NeighborsDataTypePtr>(udt_types_submodule,
                                                 "neighbors")
      .def(py::init<>());

  py::class_<automl::data::NodeIDDataType, automl::data::DataType,
             automl::data::NodeIDDataTypePtr>(udt_types_submodule, "node_id")
      .def(py::init<>());

  py::class_<automl::data::CategoricalMetadataConfig,
             automl::data::CategoricalMetadataConfigPtr>(udt_types_submodule,
                                                         "metadata")
      .def(py::init<std::string, std::string, automl::data::ColumnDataTypes,
                    char>(),
           py::arg("filename"), py::arg("key_column_name"),
           py::arg("data_types"), py::arg("delimiter") = ',',
           docs::UDT_CATEGORICAL_METADATA_CONFIG);

  py::class_<automl::data::CategoricalDataType, automl::data::DataType,
             automl::data::CategoricalDataTypePtr>(udt_types_submodule,
                                                   "categorical")
      .def(py::init<std::optional<char>,
                    automl::data::CategoricalMetadataConfigPtr>(),
           py::arg("delimiter") = std::nullopt, py::arg("metadata") = nullptr,
           docs::UDT_CATEGORICAL_TEMPORAL);

  py::class_<automl::data::NumericalDataType, automl::data::DataType,
             automl::data::NumericalDataTypePtr>(udt_types_submodule,
                                                 "numerical")
      .def(py::init<std::pair<double, double>, std::string>(), py::arg("range"),
           py::arg("granularity") = "m", docs::UDT_NUMERICAL_TYPE);

  py::class_<automl::data::TextDataType, automl::data::DataType,
             automl::data::TextDataTypePtr>(udt_types_submodule, "text")
      // TODO(any): run benchmarks to improve the defaults
      .def(py::init<std::string, std::string, bool>(),
           py::arg("tokenizer") = "words",
           py::arg("contextual_encoding") = "none",
           py::arg("lowercase") = false, docs::UDT_TEXT_TYPE)
      .def(py::init<dataset::WordpieceTokenizerPtr, std::string>(),
           py::arg("tokenizer"), py::arg("contextual_encoding") = "none",
           docs::UDT_TEXT_TYPE);

  py::class_<automl::data::DateDataType, automl::data::DataType,
             automl::data::DateDataTypePtr>(udt_types_submodule, "date")
      .def(py::init<>(), docs::UDT_DATE_TYPE);

  py::class_<automl::data::SequenceDataType, automl::data::DataType,
             automl::data::SequenceDataTypePtr>(udt_types_submodule, "sequence")
      .def(py::init<char, std::optional<uint32_t>>(),
           py::arg("delimiter") = ' ', py::arg("max_length") = std::nullopt,
           docs::UDT_SEQUENCE_TYPE);
}

void createUDTTemporalSubmodule(py::module_& module) {
  auto udt_temporal_submodule = module.def_submodule("temporal");

  py::class_<automl::data::TemporalConfig>(  // NOLINT
      udt_temporal_submodule, "TemporalConfig",
      "Base class for temporal feature configs.");

  udt_temporal_submodule.def(
      "categorical", automl::data::TemporalConfig::categorical,
      py::arg("column_name"), py::arg("track_last_n"),
      py::arg("column_known_during_inference") = false,
      py::arg("use_metadata") = false, docs::UDT_CATEGORICAL_TEMPORAL);

  udt_temporal_submodule.def("numerical",
                             automl::data::TemporalConfig::numerical,
                             py::arg("column_name"), py::arg("history_length"),
                             py::arg("column_known_during_inference") = false,
                             docs::UDT_NUMERICAL_TEMPORAL);
}

void createDeploymentSubmodule(py::module_& module) {
#if THIRDAI_EXPOSE_ALL

  auto deployment = module.def_submodule("deployment");

  deployment.def("load_config", &config::loadConfig, py::arg("filename"));

  deployment.def("dump_config", &config::dumpConfig, py::arg("config"),
                 py::arg("filename"));

  deployment.def(
      "load_model_from_config",
      [](const std::string& config_file, const py::dict& parameters,
         const std::vector<uint32_t>& input_dims) {
        auto json_config = json::parse(config::loadConfig(config_file));
        auto user_input = createArgumentMap(parameters);

        return config::buildModel(json_config, user_input, input_dims);
      },
      py::arg("config_file"), py::arg("parameters"), py::arg("input_dims"));

#else
  (void)module;

#endif
}

config::ArgumentMap createArgumentMap(const py::dict& input_args) {
  config::ArgumentMap args;
  for (const auto& [k, v] : input_args) {
    if (!py::isinstance<py::str>(k)) {
      throw std::invalid_argument("Keys of parameters map must be strings.");
    }
    std::string name = k.cast<std::string>();

    if (py::isinstance<py::bool_>(v)) {
      bool value = v.cast<bool>();
      args.insert(name, value);
    } else if (py::isinstance<py::int_>(v)) {
      uint32_t value = v.cast<uint32_t>();
      args.insert(name, value);
    } else if (py::isinstance<py::float_>(v)) {
      float value = v.cast<float>();
      args.insert(name, value);
    } else if (py::isinstance<py::str>(v)) {
      std::string value = v.cast<std::string>();
      args.insert(name, value);
    } else {
      throw std::invalid_argument("Invalid type '" +
                                  py::str(v.get_type()).cast<std::string>() +
                                  "'. Values of parameters dictionary must be "
                                  "bool, int, float, str, or UDTConfig.");
    }
  }

  return args;
}

std::shared_ptr<udt::UDT> UDTFactory::buildUDTGeneratorWrapper(
    py::object& obj, const std::string& source_column,
    const std::string& target_column, const std::string& dataset_size,
    char delimiter, const std::optional<std::string>& model_config,
    const py::dict& options) {
  (void)obj;
  return std::make_shared<udt::UDT>(
      /* incorrect_column_name = */ source_column,
      /* correct_column_name = */ target_column,
      /* dataset_size = */ dataset_size,
      /* delimiter = */ delimiter, /* model_config = */ model_config,
      /* user_args= */ createArgumentMap(options));
}

std::shared_ptr<udt::UDT> UDTFactory::buildUDTGeneratorWrapperTargetOnly(
    py::object& obj, const std::string& target_column,
    const std::string& dataset_size, char delimiter,
    const std::optional<std::string>& model_config, const py::dict& options) {
  (void)obj;
  return std::make_shared<udt::UDT>(
      /* incorrect_column_name = */ std::nullopt,
      /* correct_column_name = */ target_column,
      /* dataset_size = */ dataset_size, /* delimiter = */ delimiter,
      /* model_config = */ model_config,
      /* user_args= */ createArgumentMap(options));
}

std::shared_ptr<udt::UDT> UDTFactory::buildUDT(
    py::object& obj, data::ColumnDataTypes data_types,
    const data::UserProvidedTemporalRelationships&
        temporal_tracking_relationships,
    const std::string& target_col, std::optional<uint32_t> n_target_classes,
    bool integer_target, std::string time_granularity, uint32_t lookahead,
    char delimiter, const std::optional<std::string>& model_config,
    const py::dict& options) {
  (void)obj;
  return std::make_shared<udt::UDT>(
      /* data_types = */ std::move(data_types),
      /* temporal_tracking_relationships = */
      temporal_tracking_relationships,
      /* target_col = */ target_col,
      /* n_target_classes = */ n_target_classes,
      /* integer_target = */ integer_target,
      /* time_granularity = */ std::move(time_granularity),
      /* lookahead = */ lookahead, /* delimiter = */ delimiter,
      /* model_config= */ model_config,
      /* options = */ createArgumentMap(options));
}

std::shared_ptr<udt::UDT> UDTFactory::createUDTSpecifiedFileFormat(
    py::object& obj, const std::string& file_format, uint32_t n_target_classes,
    uint32_t input_dim, const std::optional<std::string>& model_config,
    const py::dict& user_args) {
  (void)obj;
  return std::make_shared<udt::UDT>(file_format, n_target_classes, input_dim,
                                    model_config, createArgumentMap(user_args));
}

void UDTFactory::save_udt(const udt::UDT& classifier,
                          const std::string& filename) {
  classifier.model()->setSerializeOptimizer(false);
  std::ofstream filestream =
      dataset::SafeFileIO::ofstream(filename, std::ios::binary);
  filestream.write(reinterpret_cast<const char*>(&UDT_IDENTIFIER), 1);
  classifier.save_stream(filestream);
}

<<<<<<< HEAD
void UDTFactory::saveTextClassifier(const TextClassifier& text_classifier,
                                    const std::string& filename) {
=======
void UDTFactory::checkpoint_udt(const udt::UDT& classifier,
                                const std::string& filename) {
  classifier.model()->setSerializeOptimizer(true);
  std::ofstream filestream =
      dataset::SafeFileIO::ofstream(filename, std::ios::binary);
  filestream.write(reinterpret_cast<const char*>(&UDT_IDENTIFIER), 1);
  classifier.save_stream(filestream);
}

void UDTFactory::save_generator(const QueryCandidateGenerator& generator,
                                const std::string& filename) {
>>>>>>> 6a17dc20
  std::ofstream filestream =
      dataset::SafeFileIO::ofstream(filename, std::ios::binary);
  filestream.write(reinterpret_cast<const char*>(&UDT_GENERATOR_IDENTIFIER), 1);
  generator.save_stream(filestream);
}

py::object UDTFactory::load(const std::string& filename) {
  std::ifstream filestream =
      dataset::SafeFileIO::ifstream(filename, std::ios::binary);
  uint8_t first_byte;
  filestream.read(reinterpret_cast<char*>(&first_byte), 1);

  if (first_byte == UDT_IDENTIFIER) {
    return py::cast(udt::UDT::load_stream(filestream));
  }

  throw std::invalid_argument("Found an invalid header byte in the saved file");
}
}  // namespace thirdai::automl::python<|MERGE_RESOLUTION|>--- conflicted
+++ resolved
@@ -85,16 +85,7 @@
            py::arg("options") = py::dict(), docs::UDT_GENERATOR_INIT)
       .def("__new__", &UDTFactory::buildUDTGeneratorWrapperTargetOnly,
            py::arg("target_column"), py::arg("dataset_size"),
-<<<<<<< HEAD
-           py::arg("delimiter") = ',', py::arg("model_config") = std::nullopt,
-           py::arg("options") = py::dict(), docs::UDT_GENERATOR_INIT)
-      .def("__new__", &UDTFactory::buildTextClassifier,
-           py::arg("input_vocab_size"), py::arg("metadata_dim"),
-           py::arg("n_classes"), py::arg("model_size"),
-           docs::TEXT_CLASSIFIER_INIT)
-=======
            py::arg("delimiter") = ',', docs::UDT_GENERATOR_INIT)
->>>>>>> 6a17dc20
       .def_static("load", &UDTFactory::load, py::arg("filename"),
                   docs::UDT_CLASSIFIER_AND_GENERATOR_LOAD);
 
@@ -114,13 +105,7 @@
            bolt::python::OutputRedirect())
       .def("evaluate", &udt::UDT::evaluate, py::arg("data"),
            py::arg("metrics") = std::vector<std::string>{},
-<<<<<<< HEAD
-           py::arg("sparse_inference") = false,
-           py::arg("return_predicted_class") = false, py::arg("verbose") = true,
-           py::arg("return_metrics") = false, py::arg("top_k") = std::nullopt,
-=======
            py::arg("sparse_inference") = false, py::arg("verbose") = true,
->>>>>>> 6a17dc20
            bolt::python::OutputRedirect())
       .def("predict", &udt::UDT::predict, py::arg("sample"),
            py::arg("sparse_inference") = false,
@@ -206,65 +191,6 @@
            py::arg("data_source"), py::arg("training"),
            py::arg("shuffle_config") = std::nullopt)
       .def(bolt::python::getPickleFunction<data::TabularDatasetFactory>());
-
-<<<<<<< HEAD
-  py::class_<TextClassifier, std::shared_ptr<TextClassifier>>(
-      models_submodule, "UDTTextClassifier")
-      .def("train", &TextClassifier::trainOnBatch, py::arg("data"),
-           py::arg("labels"), py::arg("learning_rate"),
-           docs::TEXT_CLASSIFIER_TRAIN)
-      .def("validate", &TextClassifier::validateOnBatch, py::arg("data"),
-           py::arg("labels"), docs::TEXT_CLASSIFIER_VALIDATE)
-      .def("predict", &TextClassifier::predict, py::arg("data"),
-           docs::TEXT_CLASSIFIER_PREDICT)
-      .def("save", &UDTFactory::saveTextClassifier, py::arg("filename"),
-           docs::TEXT_CLASSIFIER_SAVE);
-=======
-  py::class_<QueryCandidateGenerator, std::shared_ptr<QueryCandidateGenerator>>(
-      models_submodule, "UDTGenerator")
-      .def(py::init(&QueryCandidateGenerator::buildGeneratorFromDefaultConfig),
-           py::arg("source_column"), py::arg("target_column"),
-           py::arg("dataset_size"), py::arg("delimiter") = ',',
-           docs::UDT_GENERATOR_INIT)
-      .def("train", &QueryCandidateGenerator::train, py::arg("filename"),
-           py::arg("use_supervised") = true, docs::UDT_GENERATOR_TRAIN)
-      .def(
-          "evaluate",
-          [](QueryCandidateGenerator& udt_generator_model,
-             const std::string& filename, uint32_t top_k, bool return_scores) {
-            auto [reformulated_queries, scores] =
-                udt_generator_model.evaluateOnFile(filename, top_k);
-            return UDTFactory::makeGeneratorInferenceTuple(
-                reformulated_queries, scores, return_scores);
-          },
-          py::arg("filename"), py::arg("top_k"),
-          py::arg("return_scores") = false, docs::UDT_GENERATOR_EVALUATE)
-      .def(
-          "predict",
-          [](QueryCandidateGenerator& udt_generator_model,
-             const std::string& sample, uint32_t top_k, bool return_scores) {
-            auto [reformulated_queries, scores] =
-                udt_generator_model.queryFromList({sample}, top_k);
-            return UDTFactory::makeGeneratorInferenceTuple(
-                reformulated_queries, scores, return_scores);
-          },
-          py::arg("query"), py::arg("top_k"), py::arg("return_scores") = false,
-          docs::UDT_GENERATOR_PREDICT)
-      .def(
-          "predict_batch",
-          [](QueryCandidateGenerator& udt_generator_model,
-             const std::vector<std::string>& queries, uint32_t top_k,
-             bool return_scores) {
-            auto [reformulated_queries, scores] =
-                udt_generator_model.queryFromList(queries, top_k);
-            return UDTFactory::makeGeneratorInferenceTuple(
-                reformulated_queries, scores, return_scores);
-          },
-          py::arg("queries"), py::arg("top_k"),
-          py::arg("return_scores") = false, docs::UDT_GENERATOR_PREDICT_BATCH)
-      .def("save", &UDTFactory::save_generator, py::arg("filename"),
-           docs::UDT_GENERATOR_SAVE);
->>>>>>> 6a17dc20
 }
 
 void createDistributedPreprocessingWrapper(py::module_& module) {
@@ -490,10 +416,6 @@
   classifier.save_stream(filestream);
 }
 
-<<<<<<< HEAD
-void UDTFactory::saveTextClassifier(const TextClassifier& text_classifier,
-                                    const std::string& filename) {
-=======
 void UDTFactory::checkpoint_udt(const udt::UDT& classifier,
                                 const std::string& filename) {
   classifier.model()->setSerializeOptimizer(true);
@@ -503,15 +425,6 @@
   classifier.save_stream(filestream);
 }
 
-void UDTFactory::save_generator(const QueryCandidateGenerator& generator,
-                                const std::string& filename) {
->>>>>>> 6a17dc20
-  std::ofstream filestream =
-      dataset::SafeFileIO::ofstream(filename, std::ios::binary);
-  filestream.write(reinterpret_cast<const char*>(&UDT_GENERATOR_IDENTIFIER), 1);
-  generator.save_stream(filestream);
-}
-
 py::object UDTFactory::load(const std::string& filename) {
   std::ifstream filestream =
       dataset::SafeFileIO::ifstream(filename, std::ios::binary);
