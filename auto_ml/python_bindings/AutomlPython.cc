--- conflicted
+++ resolved
@@ -62,16 +62,7 @@
            py::arg("max_in_memory_batches") = std::nullopt,
            docs::MODEL_PIPELINE_TRAIN_DATA_LOADER,
            bolt::python::OutputRedirect())
-<<<<<<< HEAD
-      .def("evaluate_with_file", &ModelPipeline::evaluateOnFile,
-           py::arg("filename"), py::arg("eval_config") = std::nullopt,
-           py::arg("return_predicted_class") = false,
-           py::arg("return_metrics") = false,
-           docs::MODEL_PIPELINE_EVALUATE_FILE, bolt::python::OutputRedirect())
-      .def("evaluate_with_loader", &ModelPipeline::evaluateOnDataLoader,
-=======
       .def("evaluate_with_loader", &ModelPipeline::evaluate,
->>>>>>> 26c181ac
            py::arg("data_source"), py::arg("eval_config") = std::nullopt,
            py::arg("return_predicted_class") = false,
            py::arg("return_metrics") = false,
