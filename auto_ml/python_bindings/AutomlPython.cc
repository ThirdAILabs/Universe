--- conflicted
+++ resolved
@@ -247,21 +247,6 @@
   ;
 }
 
-<<<<<<< HEAD
-=======
-void createModelsSubmodule(py::module_& module) {
-  auto models_submodule = module.def_submodule("models");
-
-  py::class_<TabularDatasetFactory, TabularDatasetFactoryPtr>(
-      models_submodule, "TabularDatasetFactory")
-      .def("get_dataset_loader",
-           &TabularDatasetFactory::getLabeledDatasetLoader,
-           py::arg("data_source"), py::arg("training"),
-           py::arg("shuffle_config") = std::nullopt)
-      .def(bolt::python::getPickleFunction<TabularDatasetFactory>());
-}
-
->>>>>>> a489442e
 void createUDTTypesSubmodule(py::module_& module) {
   auto udt_types_submodule = module.def_submodule("types");
 
