--- conflicted
+++ resolved
@@ -167,11 +167,8 @@
            py::arg("data_source"), py::arg("strong_column_names"),
            py::arg("weak_column_names"),
            py::arg("num_buckets_to_sample") = std::nullopt,
-<<<<<<< HEAD
+           py::arg("num_random_hashes") = 0,
            py::arg("fast_approximation") = false)
-=======
-           py::arg("num_random_hashes") = 0)
->>>>>>> 3737cdd8
       .def("introduce_document", &udt::UDT::introduceDocument,
            py::arg("document"), py::arg("strong_column_names"),
            py::arg("weak_column_names"), py::arg("label"),
