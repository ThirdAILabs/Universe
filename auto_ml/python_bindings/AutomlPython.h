#pragma once

#include <auto_ml/src/config/ArgumentMap.h>
#include <auto_ml/src/dataset_factories/udt/DataTypes.h>
<<<<<<< HEAD
#include <auto_ml/src/models/TextClassifier.h>
=======
#include <auto_ml/src/models/Generator.h>
>>>>>>> 6a17dc20
#include <auto_ml/src/udt/UDT.h>
#include <pybind11/pybind11.h>
#include <pybind11/stl.h>

namespace py = pybind11;

namespace thirdai::automl::python {

<<<<<<< HEAD
using models::TextClassifier;
=======
using models::QueryCandidateGenerator;
>>>>>>> 6a17dc20

void defineAutomlInModule(py::module_& module);

void createModelsSubmodule(py::module_& module);

void createUDTTypesSubmodule(py::module_& module);

void createDistributedPreprocessingWrapper(py::module_& module);

void createUDTTemporalSubmodule(py::module_& module);

void createDeploymentSubmodule(py::module_& module);

config::ArgumentMap createArgumentMap(const py::dict& input_args);

class UDTFactory {
 public:
  static std::shared_ptr<udt::UDT> buildUDTGeneratorWrapper(
      py::object& obj, const std::string& source_column,
      const std::string& target_column, const std::string& dataset_size,
      char delimiter, const std::optional<std::string>& model_config,
      const py::dict& options);

  static std::shared_ptr<udt::UDT> buildUDTGeneratorWrapperTargetOnly(
      py::object& obj, const std::string& target_column,
      const std::string& dataset_size, char delimiter,
      const std::optional<std::string>& model_config, const py::dict& options);

  static std::shared_ptr<udt::UDT> buildUDT(
      py::object& obj, data::ColumnDataTypes data_types,
      const data::UserProvidedTemporalRelationships&
          temporal_tracking_relationships,
      const std::string& target_col, std::optional<uint32_t> n_target_classes,
      bool integer_target, std::string time_granularity, uint32_t lookahead,
      char delimiter, const std::optional<std::string>& model_config,
      const py::dict& options);

  static std::shared_ptr<udt::UDT> createUDTSpecifiedFileFormat(
      py::object& obj, const std::string& file_format,
      uint32_t n_target_classes, uint32_t input_dim,
      const std::optional<std::string>& model_config,
      const py::dict& user_args);

  // These need to be here instead of inside UDTFactory because otherwise I was
  // getting weird linking errors
  static constexpr uint8_t UDT_IDENTIFIER = 1;

  static void save_udt(const udt::UDT& classifier, const std::string& filename);

<<<<<<< HEAD
  static void saveTextClassifier(const TextClassifier& text_classifier,
                                 const std::string& filename);
=======
  static void checkpoint_udt(const udt::UDT& classifier,
                             const std::string& filename);

  static void save_generator(const QueryCandidateGenerator& generator,
                             const std::string& filename);
>>>>>>> 6a17dc20

  static py::object makeGeneratorInferenceTuple(
      std::vector<std::vector<std::string>> queries,
      std::vector<std::vector<float>> scores, bool return_scores) {
    if (return_scores) {
      return py::make_tuple(std::move(queries), std::move(scores));
    }
    return py::make_tuple(std::move(queries));
  }

  static py::object load(const std::string& filename);
};

}  // namespace thirdai::automl::python<|MERGE_RESOLUTION|>--- conflicted
+++ resolved
@@ -2,11 +2,6 @@
 
 #include <auto_ml/src/config/ArgumentMap.h>
 #include <auto_ml/src/dataset_factories/udt/DataTypes.h>
-<<<<<<< HEAD
-#include <auto_ml/src/models/TextClassifier.h>
-=======
-#include <auto_ml/src/models/Generator.h>
->>>>>>> 6a17dc20
 #include <auto_ml/src/udt/UDT.h>
 #include <pybind11/pybind11.h>
 #include <pybind11/stl.h>
@@ -14,12 +9,6 @@
 namespace py = pybind11;
 
 namespace thirdai::automl::python {
-
-<<<<<<< HEAD
-using models::TextClassifier;
-=======
-using models::QueryCandidateGenerator;
->>>>>>> 6a17dc20
 
 void defineAutomlInModule(py::module_& module);
 
@@ -69,16 +58,8 @@
 
   static void save_udt(const udt::UDT& classifier, const std::string& filename);
 
-<<<<<<< HEAD
-  static void saveTextClassifier(const TextClassifier& text_classifier,
-                                 const std::string& filename);
-=======
   static void checkpoint_udt(const udt::UDT& classifier,
                              const std::string& filename);
-
-  static void save_generator(const QueryCandidateGenerator& generator,
-                             const std::string& filename);
->>>>>>> 6a17dc20
 
   static py::object makeGeneratorInferenceTuple(
       std::vector<std::vector<std::string>> queries,
