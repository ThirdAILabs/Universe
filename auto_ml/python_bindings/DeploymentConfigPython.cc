#include "DeploymentConfigPython.h"
#include <bolt/python_bindings/ConversionUtils.h>
#include <bolt/src/graph/InferenceOutputTracker.h>
#include <bolt/src/layers/LayerConfig.h>
#include <bolt/src/layers/SamplingConfig.h>
#include <bolt/src/loss_functions/LossFunctions.h>
#include <bolt_vector/src/BoltVector.h>
#include <auto_ml/src/ModelPipeline.h>
#include <auto_ml/src/deployment_config/BlockConfig.h>
#include <auto_ml/src/deployment_config/DatasetConfig.h>
#include <auto_ml/src/deployment_config/HyperParameter.h>
#include <auto_ml/src/deployment_config/ModelConfig.h>
#include <auto_ml/src/deployment_config/NodeConfig.h>
#include <auto_ml/src/deployment_config/TrainEvalParameters.h>
#include <auto_ml/src/deployment_config/dataset_configs/SingleBlockDatasetFactory.h>
#include <dataset/src/utils/TextEncodingUtils.h>
#include <pybind11/detail/common.h>
#include <pybind11/pybind11.h>
#include <pybind11/pytypes.h>
#include <pybind11/stl.h>
#include <algorithm>
#include <iostream>
#include <memory>
#include <optional>
#include <stdexcept>
#include <string>
#include <unordered_map>

namespace py = pybind11;

namespace thirdai::automl::deployment_config::python {

void createDeploymentConfigSubmodule(py::module_& thirdai_module) {
  py::module_ submodule = thirdai_module.def_submodule("deployment_config");

  py::class_<HyperParameter<uint32_t>, HyperParameterPtr<uint32_t>>(  // NOLINT
      submodule, "UintHyperParameter");

  py::class_<HyperParameter<float>, HyperParameterPtr<float>>(  // NOLINT
      submodule, "FloatHyperParameter");

  py::class_<HyperParameter<std::string>,  // NOLINT
             HyperParameterPtr<std::string>>(submodule, "StrHyperParameter");

  py::class_<HyperParameter<bool>, HyperParameterPtr<bool>>(  // NOLINT
      submodule, "BoolHyperParameter");

  py::class_<HyperParameter<bolt::SamplingConfigPtr>,  // NOLINT
             HyperParameterPtr<bolt::SamplingConfigPtr>>(
      submodule, "SamplingConfigHyperParameter");

  /**
   * Do not change the order of these overloads. Because bool is a sublclass of
   * int in python, it must be declared first or calling this function with a
   * bool will result in the uint32_t function being called. Pybind guarentees
   * that overloads are tried in the order they were registered so this is safe
   * to do.
   */
  defConstantParameter<bool>(submodule);
  defConstantParameter<uint32_t>(submodule);
  defConstantParameter<float>(submodule);
  defConstantParameter<std::string>(submodule);
  defConstantParameter<bolt::SamplingConfigPtr>(submodule);

  defOptionMappedParameter<bool>(submodule);
  defOptionMappedParameter<uint32_t>(submodule);
  defOptionMappedParameter<float>(submodule);
  defOptionMappedParameter<std::string>(submodule);
  defOptionMappedParameter<bolt::SamplingConfigPtr>(submodule);

  submodule.def("UserSpecifiedParameter", &makeUserSpecifiedParameter,
                py::arg("name"), py::arg("type"));

  py::class_<NodeConfig, NodeConfigPtr>(submodule, "NodeConfig");  // NOLINT

  py::class_<FullyConnectedNodeConfig, NodeConfig,
             std::shared_ptr<FullyConnectedNodeConfig>>(
      submodule, "FullyConnectedNodeConfig")
      .def(
          py::init<std::string, HyperParameterPtr<uint32_t>,
                   HyperParameterPtr<float>, HyperParameterPtr<std::string>,
                   std::string,
                   std::optional<HyperParameterPtr<bolt::SamplingConfigPtr>>>(),
          py::arg("name"), py::arg("dim"), py::arg("sparsity"),
          py::arg("activation"), py::arg("predecessor"),
          py::arg("sampling_config") = std::nullopt)
      .def(py::init<std::string, HyperParameterPtr<uint32_t>,
                    HyperParameterPtr<std::string>, std::string>(),
           py::arg("name"), py::arg("dim"), py::arg("activation"),
           py::arg("predecessor"));

  py::class_<ModelConfig, ModelConfigPtr>(submodule, "ModelConfig")
      .def(py::init<std::vector<std::string>, std::vector<NodeConfigPtr>,
                    std::shared_ptr<bolt::LossFunction>>(),
           py::arg("input_names"), py::arg("nodes"), py::arg("loss"));

  py::class_<BlockConfig, BlockConfigPtr>(submodule, "BlockConfig");  // NOLINT

  py::class_<NumericalCategoricalBlockConfig, BlockConfig,
             std::shared_ptr<NumericalCategoricalBlockConfig>>(
      submodule, "NumericalCategoricalBlockConfig")
      .def(py::init<HyperParameterPtr<uint32_t>,
                    HyperParameterPtr<std::string>>(),
           py::arg("n_classes"), py::arg("delimiter"));

  py::class_<DenseArrayBlockConfig, BlockConfig,
             std::shared_ptr<DenseArrayBlockConfig>>(submodule,
                                                     "DenseArrayBlockConfig")
      .def(py::init<HyperParameterPtr<uint32_t>>(), py::arg("dim"));

  py::class_<TextBlockConfig, BlockConfig, std::shared_ptr<TextBlockConfig>>(
      submodule, "TextBlockConfig")
      .def(py::init<bool, HyperParameterPtr<uint32_t>>(),
           py::arg("use_pairgrams"), py::arg("range"))
      .def(py::init<bool>(), py::arg("use_pairgrams"));

  py::class_<DatasetLoaderFactoryConfig,  // NOLINT
             DatasetLoaderFactoryConfigPtr>(submodule, "DatasetConfig");

  py::class_<SingleBlockDatasetFactoryConfig, DatasetLoaderFactoryConfig,
             std::shared_ptr<SingleBlockDatasetFactoryConfig>>(
      submodule, "SingleBlockDatasetFactory")
      .def(py::init<BlockConfigPtr, BlockConfigPtr, HyperParameterPtr<bool>,
                    HyperParameterPtr<std::string>>(),
           py::arg("data_block"), py::arg("label_block"), py::arg("shuffle"),
           py::arg("delimiter"));

  py::class_<TrainEvalParameters>(submodule, "TrainEvalParameters")
      .def(py::init<std::optional<uint32_t>, std::optional<uint32_t>, uint32_t,
                    bool, std::vector<std::string>>(),
           py::arg("rebuild_hash_tables_interval"),
           py::arg("reconstruct_hash_functions_interval"),
           py::arg("default_batch_size"), py::arg("use_sparse_inference"),
           py::arg("evaluation_metrics"));

  py::class_<DeploymentConfig, DeploymentConfigPtr>(submodule,
                                                    "DeploymentConfig")
      .def(py::init<DatasetLoaderFactoryConfigPtr, ModelConfigPtr,
                    TrainEvalParameters>(),
           py::arg("dataset_config"), py::arg("model_config"),
<<<<<<< HEAD
           py::arg("train_eval_parameters"), py::arg("available_options"))
      .def("save", &DeploymentConfig::save, py::arg("filename"))
      .def_static("load", &DeploymentConfig::load, py::arg("filename"));

  py::class_<ModelPipeline>(submodule, "ModelPipeline")
      .def(py::init(&createPipeline), py::arg("deployment_config"),
           py::arg("size") = std::nullopt, py::arg("parameters") = py::none())
      .def(py::init(&createPipelineFromSavedConfig), py::arg("config_path"),
           py::arg("size") = std::nullopt, py::arg("parameters") = py::none())
=======
           py::arg("train_eval_parameters"));

  py::class_<ModelPipeline>(submodule, "ModelPipeline")
      .def(py::init(&createPipeline), py::arg("deployment_config"),
           py::arg("parameters") = py::none())
>>>>>>> f8b285a2
      .def("train",
           py::overload_cast<const std::string&, uint32_t, float,
                             std::optional<uint32_t>, std::optional<uint32_t>>(
               &ModelPipeline::train),
           py::arg("filename"), py::arg("epochs"), py::arg("learning_rate"),
           py::arg("batch_size") = std::nullopt,
           py::arg("max_in_memory_batches") = std::nullopt)
      .def("train",
           py::overload_cast<const dataset::DataLoaderPtr&, uint32_t, float,
                             std::optional<uint32_t>>(&ModelPipeline::train),
           py::arg("data_source"), py::arg("epochs"), py::arg("learning_rate"),
           py::arg("max_in_memory_batches") = std::nullopt)
      .def("evaluate", &evaluateWrapperFilename, py::arg("filename"))
      .def("evaluate", &evaluateWrapperDataLoader, py::arg("data_source"))
      .def("predict", &predictWrapper, py::arg("input_sample"))
      .def("predict_batch", &predictBatchWrapper, py::arg("input_samples"))
      .def("save", &ModelPipeline::save, py::arg("filename"))
      .def_static("load", &ModelPipeline::load, py::arg("filename"));
}

template <typename T>
void defConstantParameter(py::module_& submodule) {
  submodule.def("ConstantParameter", &ConstantParameter<T>::make,
                py::arg("value").noconvert());
}

template <typename T>
void defOptionMappedParameter(py::module_& submodule) {
  submodule.def("OptionMappedParameter", &OptionMappedParameter<T>::make,
                py::arg("option_name"), py::arg("values").noconvert());
}

py::object makeUserSpecifiedParameter(const std::string& name,
                                      const py::object& type) {
  if (py::str(type).cast<std::string>() == "<class 'bool'>") {
    return py::cast(UserSpecifiedParameter<bool>::make(name));
  }

  if (py::str(type).cast<std::string>() == "<class 'int'>") {
    return py::cast(UserSpecifiedParameter<uint32_t>::make(name));
  }

  if (py::str(type).cast<std::string>() == "<class 'float'>") {
    return py::cast(UserSpecifiedParameter<float>::make(name));
  }

  if (py::str(type).cast<std::string>() == "<class 'str'>") {
    return py::cast(UserSpecifiedParameter<std::string>::make(name));
  }

  throw std::invalid_argument("Invalid type '" +
                              py::str(type).cast<std::string>() +
                              "' passed to UserSpecifiedParameter. Must be one "
                              "of bool, int, float, or str.");
}

ModelPipeline createPipeline(const DeploymentConfigPtr& config,
                             const std::optional<std::string>& option,
                             const py::dict& parameters) {
  UserInputMap cpp_parameters;
  for (const auto& [k, v] : parameters) {
    if (!py::isinstance<py::str>(k)) {
      throw std::invalid_argument("Keys or parameters map must be strings.");
    }
    std::string name = k.cast<std::string>();

    if (py::isinstance<py::bool_>(v)) {
      bool value = v.cast<bool>();
      cpp_parameters[name] = UserParameterInput(value);
    } else if (py::isinstance<py::int_>(v)) {
      uint32_t value = v.cast<uint32_t>();
      cpp_parameters[name] = UserParameterInput(value);
    } else if (py::isinstance<py::float_>(v)) {
      float value = v.cast<float>();
      cpp_parameters[name] = UserParameterInput(value);
    } else if (py::isinstance<py::str>(v)) {
      std::string value = v.cast<std::string>();
      cpp_parameters[name] = UserParameterInput(value);
    } else {
      throw std::invalid_argument(
          "Values of parameters map must be bool, int, float, or str.");
    }
  }

  return ModelPipeline(config, option, cpp_parameters);
}

ModelPipeline createPipelineFromSavedConfig(
    const std::string& config_path, const std::optional<std::string>& option,
    const py::dict& parameters) {
  auto config = DeploymentConfig::load(config_path);

  return createPipeline(config, option, parameters);
}

py::object evaluateWrapperDataLoader(
    ModelPipeline& model,
    const std::shared_ptr<dataset::DataLoader>& data_source) {
  auto [_, output] = model.evaluate(data_source);

  return convertInferenceTrackerToNumpy(output);
}

py::object evaluateWrapperFilename(ModelPipeline& model,
                                   const std::string& filename) {
  return evaluateWrapperDataLoader(
      model, std::make_shared<dataset::SimpleFileDataLoader>(
                 filename, model.defaultBatchSize()));
}

py::object predictWrapper(ModelPipeline& model, const std::string& sample) {
  BoltVector output = model.predict(sample);
  return convertBoltVectorToNumpy(output);
}

py::object predictBatchWrapper(ModelPipeline& model,
                               const std::vector<std::string>& samples) {
  BoltBatch outputs = model.predictBatch(samples);

  return convertBoltBatchToNumpy(outputs);
}

<<<<<<< HEAD
=======
ModelPipeline createPipeline(const DeploymentConfigPtr& config,
                             const py::dict& parameters) {
  UserInputMap cpp_parameters;
  for (const auto& [k, v] : parameters) {
    if (!py::isinstance<py::str>(k)) {
      throw std::invalid_argument("Keys of parameters map must be strings.");
    }
    std::string name = k.cast<std::string>();

    if (py::isinstance<py::bool_>(v)) {
      bool value = v.cast<bool>();
      cpp_parameters.emplace(name, UserParameterInput(value));
    } else if (py::isinstance<py::int_>(v)) {
      uint32_t value = v.cast<uint32_t>();
      cpp_parameters.emplace(name, UserParameterInput(value));
    } else if (py::isinstance<py::float_>(v)) {
      float value = v.cast<float>();
      cpp_parameters.emplace(name, UserParameterInput(value));
    } else if (py::isinstance<py::str>(v)) {
      std::string value = v.cast<std::string>();
      cpp_parameters.emplace(name, UserParameterInput(value));
    } else {
      throw std::invalid_argument("Invalid type '" +
                                  py::str(v.get_type()).cast<std::string>() +
                                  "'. Values of parameters dictionary must be "
                                  "bool, int, float, or str.");
    }
  }

  return ModelPipeline::make(config, cpp_parameters);
}

template <typename T>
using NumpyArray = py::array_t<T, py::array::c_style | py::array::forcecast>;

>>>>>>> f8b285a2
py::object convertInferenceTrackerToNumpy(
    bolt::InferenceOutputTracker& output) {
  uint32_t num_samples = output.numSamples();
  uint32_t inference_dim = output.numNonzerosInOutput();

  const uint32_t* active_neurons_ptr = output.getNonowningActiveNeuronPointer();
  const float* activations_ptr = output.getNonowningActivationPointer();

  py::object output_handle = py::cast(std::move(output));

  NumpyArray<float> activations_array(
      /* shape= */ {num_samples, inference_dim},
      /* strides= */ {inference_dim * sizeof(float), sizeof(float)},
      /* ptr= */ activations_ptr, /* base= */ output_handle);

  if (!active_neurons_ptr) {
    return py::object(std::move(activations_array));
  }

  // See comment above activations_array for the python memory reasons behind
  // passing in active_neuron_handle
  NumpyArray<uint32_t> active_neurons_array(
      /* shape= */ {num_samples, inference_dim},
      /* strides= */ {inference_dim * sizeof(uint32_t), sizeof(uint32_t)},
      /* ptr= */ active_neurons_ptr, /* base= */ output_handle);

  return py::make_tuple(std::move(activations_array),
                        std::move(active_neurons_array));
}

py::object convertBoltVectorToNumpy(const BoltVector& vector) {
  NumpyArray<float> activations_array(vector.len);
  std::copy(vector.activations, vector.activations + vector.len,
            activations_array.mutable_data());

  if (vector.isDense()) {
    return py::object(std::move(activations_array));
  }

  NumpyArray<uint32_t> active_neurons_array(vector.len);
  std::copy(vector.active_neurons, vector.active_neurons + vector.len,
            active_neurons_array.mutable_data());

  return py::make_tuple(active_neurons_array, activations_array);
}

py::object convertBoltBatchToNumpy(const BoltBatch& batch) {
  uint32_t length = batch[0].len;

  NumpyArray<float> activations_array(
      /* shape= */ {batch.getBatchSize(), length});

  std::optional<NumpyArray<uint32_t>> active_neurons_array = std::nullopt;
  if (!batch[0].isDense()) {
    active_neurons_array =
        NumpyArray<uint32_t>(/* shape= */ {batch.getBatchSize(), length});
  }

  for (uint32_t i = 0; i < batch.getBatchSize(); i++) {
    if (batch[i].len != length) {
      throw std::invalid_argument(
          "Cannot convert BoltBatch without constant lengths to a numpy "
          "array.");
    }
    if (batch[i].isDense() != !active_neurons_array.has_value()) {
      throw std::invalid_argument(
          "Cannot convert BoltBatch without constant sparsity to a numpy "
          "array.");
    }

    std::copy(batch[i].activations, batch[i].activations + length,
              activations_array.mutable_data() + i * length);
    if (active_neurons_array) {
      std::copy(batch[i].active_neurons, batch[i].active_neurons + length,
                active_neurons_array->mutable_data() + i * length);
    }
  }

  if (active_neurons_array) {
    return py::make_tuple(std::move(active_neurons_array.value()),
                          std::move(activations_array));
  }
  return py::object(std::move(activations_array));
}

}  // namespace thirdai::automl::deployment_config::python<|MERGE_RESOLUTION|>--- conflicted
+++ resolved
@@ -138,23 +138,11 @@
       .def(py::init<DatasetLoaderFactoryConfigPtr, ModelConfigPtr,
                     TrainEvalParameters>(),
            py::arg("dataset_config"), py::arg("model_config"),
-<<<<<<< HEAD
-           py::arg("train_eval_parameters"), py::arg("available_options"))
-      .def("save", &DeploymentConfig::save, py::arg("filename"))
-      .def_static("load", &DeploymentConfig::load, py::arg("filename"));
-
-  py::class_<ModelPipeline>(submodule, "ModelPipeline")
-      .def(py::init(&createPipeline), py::arg("deployment_config"),
-           py::arg("size") = std::nullopt, py::arg("parameters") = py::none())
-      .def(py::init(&createPipelineFromSavedConfig), py::arg("config_path"),
-           py::arg("size") = std::nullopt, py::arg("parameters") = py::none())
-=======
            py::arg("train_eval_parameters"));
 
   py::class_<ModelPipeline>(submodule, "ModelPipeline")
       .def(py::init(&createPipeline), py::arg("deployment_config"),
            py::arg("parameters") = py::none())
->>>>>>> f8b285a2
       .def("train",
            py::overload_cast<const std::string&, uint32_t, float,
                              std::optional<uint32_t>, std::optional<uint32_t>>(
@@ -212,74 +200,6 @@
 }
 
 ModelPipeline createPipeline(const DeploymentConfigPtr& config,
-                             const std::optional<std::string>& option,
-                             const py::dict& parameters) {
-  UserInputMap cpp_parameters;
-  for (const auto& [k, v] : parameters) {
-    if (!py::isinstance<py::str>(k)) {
-      throw std::invalid_argument("Keys or parameters map must be strings.");
-    }
-    std::string name = k.cast<std::string>();
-
-    if (py::isinstance<py::bool_>(v)) {
-      bool value = v.cast<bool>();
-      cpp_parameters[name] = UserParameterInput(value);
-    } else if (py::isinstance<py::int_>(v)) {
-      uint32_t value = v.cast<uint32_t>();
-      cpp_parameters[name] = UserParameterInput(value);
-    } else if (py::isinstance<py::float_>(v)) {
-      float value = v.cast<float>();
-      cpp_parameters[name] = UserParameterInput(value);
-    } else if (py::isinstance<py::str>(v)) {
-      std::string value = v.cast<std::string>();
-      cpp_parameters[name] = UserParameterInput(value);
-    } else {
-      throw std::invalid_argument(
-          "Values of parameters map must be bool, int, float, or str.");
-    }
-  }
-
-  return ModelPipeline(config, option, cpp_parameters);
-}
-
-ModelPipeline createPipelineFromSavedConfig(
-    const std::string& config_path, const std::optional<std::string>& option,
-    const py::dict& parameters) {
-  auto config = DeploymentConfig::load(config_path);
-
-  return createPipeline(config, option, parameters);
-}
-
-py::object evaluateWrapperDataLoader(
-    ModelPipeline& model,
-    const std::shared_ptr<dataset::DataLoader>& data_source) {
-  auto [_, output] = model.evaluate(data_source);
-
-  return convertInferenceTrackerToNumpy(output);
-}
-
-py::object evaluateWrapperFilename(ModelPipeline& model,
-                                   const std::string& filename) {
-  return evaluateWrapperDataLoader(
-      model, std::make_shared<dataset::SimpleFileDataLoader>(
-                 filename, model.defaultBatchSize()));
-}
-
-py::object predictWrapper(ModelPipeline& model, const std::string& sample) {
-  BoltVector output = model.predict(sample);
-  return convertBoltVectorToNumpy(output);
-}
-
-py::object predictBatchWrapper(ModelPipeline& model,
-                               const std::vector<std::string>& samples) {
-  BoltBatch outputs = model.predictBatch(samples);
-
-  return convertBoltBatchToNumpy(outputs);
-}
-
-<<<<<<< HEAD
-=======
-ModelPipeline createPipeline(const DeploymentConfigPtr& config,
                              const py::dict& parameters) {
   UserInputMap cpp_parameters;
   for (const auto& [k, v] : parameters) {
@@ -311,10 +231,43 @@
   return ModelPipeline::make(config, cpp_parameters);
 }
 
+ModelPipeline createPipelineFromSavedConfig(const std::string& config_path,
+                                            const py::dict& parameters) {
+  auto config = DeploymentConfig::load(config_path);
+
+  return createPipeline(config, parameters);
+}
+
+py::object evaluateWrapperDataLoader(
+    ModelPipeline& model,
+    const std::shared_ptr<dataset::DataLoader>& data_source) {
+  auto [_, output] = model.evaluate(data_source);
+
+  return convertInferenceTrackerToNumpy(output);
+}
+
+py::object evaluateWrapperFilename(ModelPipeline& model,
+                                   const std::string& filename) {
+  return evaluateWrapperDataLoader(
+      model, std::make_shared<dataset::SimpleFileDataLoader>(
+                 filename, model.defaultBatchSize()));
+}
+
+py::object predictWrapper(ModelPipeline& model, const std::string& sample) {
+  BoltVector output = model.predict(sample);
+  return convertBoltVectorToNumpy(output);
+}
+
+py::object predictBatchWrapper(ModelPipeline& model,
+                               const std::vector<std::string>& samples) {
+  BoltBatch outputs = model.predictBatch(samples);
+
+  return convertBoltBatchToNumpy(outputs);
+}
+
 template <typename T>
 using NumpyArray = py::array_t<T, py::array::c_style | py::array::forcecast>;
 
->>>>>>> f8b285a2
 py::object convertInferenceTrackerToNumpy(
     bolt::InferenceOutputTracker& output) {
   uint32_t num_samples = output.numSamples();
