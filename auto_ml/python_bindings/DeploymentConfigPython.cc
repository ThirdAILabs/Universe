#include "DeploymentConfigPython.h"
#include <bolt/python_bindings/ConversionUtils.h>
#include <bolt/src/graph/InferenceOutputTracker.h>
#include <bolt/src/layers/LayerConfig.h>
#include <bolt/src/layers/SamplingConfig.h>
#include <bolt/src/loss_functions/LossFunctions.h>
#include <bolt_vector/src/BoltVector.h>
#include <auto_ml/src/ModelPipeline.h>
#include <auto_ml/src/deployment_config/BlockConfig.h>
#include <auto_ml/src/deployment_config/DatasetConfig.h>
#include <auto_ml/src/deployment_config/HyperParameter.h>
#include <auto_ml/src/deployment_config/ModelConfig.h>
#include <auto_ml/src/deployment_config/NodeConfig.h>
#include <auto_ml/src/deployment_config/TrainEvalParameters.h>
#include <auto_ml/src/deployment_config/dataset_configs/SingleBlockDatasetFactory.h>
#include <dataset/src/utils/TextEncodingUtils.h>
#include <pybind11/detail/common.h>
#include <pybind11/pybind11.h>
#include <pybind11/pytypes.h>
#include <pybind11/stl.h>
#include <algorithm>
#include <iostream>
#include <memory>
#include <optional>
#include <stdexcept>
#include <string>
#include <unordered_map>

namespace py = pybind11;

namespace thirdai::automl::deployment_config::python {

void createDeploymentConfigSubmodule(py::module_& thirdai_module) {
  py::module_ submodule = thirdai_module.def_submodule("deployment_config");

  py::class_<HyperParameter<uint32_t>, HyperParameterPtr<uint32_t>>(  // NOLINT
      submodule, "UintHyperParameter");

  py::class_<HyperParameter<float>, HyperParameterPtr<float>>(  // NOLINT
      submodule, "FloatHyperParameter");

  py::class_<HyperParameter<std::string>,  // NOLINT
             HyperParameterPtr<std::string>>(submodule, "StrHyperParameter");

  py::class_<HyperParameter<bool>, HyperParameterPtr<bool>>(  // NOLINT
      submodule, "BoolHyperParameter");

  py::class_<HyperParameter<bolt::SamplingConfigPtr>,  // NOLINT
             HyperParameterPtr<bolt::SamplingConfigPtr>>(
      submodule, "SamplingConfigHyperParameter");

  /**
   * Do not change the order of these overloads. Because bool is a sublclass of
   * int in python, it must be declared first or calling this function with a
   * bool will result in the uint32_t function being called. Pybind guarentees
   * that overloads are tried in the order they were registered so this is safe
   * to do.
   */
  defConstantParameter<bool>(submodule);
  defConstantParameter<uint32_t>(submodule);
  defConstantParameter<float>(submodule);
  defConstantParameter<std::string>(submodule);
  defConstantParameter<bolt::SamplingConfigPtr>(submodule);

  defOptionMappedParameter<bool>(submodule);
  defOptionMappedParameter<uint32_t>(submodule);
  defOptionMappedParameter<float>(submodule);
  defOptionMappedParameter<std::string>(submodule);
  defOptionMappedParameter<bolt::SamplingConfigPtr>(submodule);

  submodule.def("UserSpecifiedParameter", &makeUserSpecifiedParameter,
                py::arg("name"), py::arg("type"));

  py::class_<AutotunedSparsityParameter, HyperParameter<float>,
             std::shared_ptr<AutotunedSparsityParameter>>(
      submodule, "AutotunedSparsityParameter")
      .def(py::init<std::string>(), py::arg("dimension_param_name"));

  py::class_<NodeConfig, NodeConfigPtr>(submodule, "NodeConfig");  // NOLINT

  py::class_<FullyConnectedNodeConfig, NodeConfig,
             std::shared_ptr<FullyConnectedNodeConfig>>(
      submodule, "FullyConnectedNodeConfig")
      .def(
          py::init<std::string, HyperParameterPtr<uint32_t>,
                   HyperParameterPtr<float>, HyperParameterPtr<std::string>,
                   std::string,
                   std::optional<HyperParameterPtr<bolt::SamplingConfigPtr>>>(),
          py::arg("name"), py::arg("dim"), py::arg("sparsity"),
          py::arg("activation"), py::arg("predecessor"),
          py::arg("sampling_config") = std::nullopt)
      .def(py::init<std::string, HyperParameterPtr<uint32_t>,
                    HyperParameterPtr<std::string>, std::string>(),
           py::arg("name"), py::arg("dim"), py::arg("activation"),
           py::arg("predecessor"));

  py::class_<ModelConfig, ModelConfigPtr>(submodule, "ModelConfig")
      .def(py::init<std::vector<std::string>, std::vector<NodeConfigPtr>,
                    std::shared_ptr<bolt::LossFunction>>(),
           py::arg("input_names"), py::arg("nodes"), py::arg("loss"));

  py::class_<BlockConfig, BlockConfigPtr>(submodule, "BlockConfig");  // NOLINT

  py::class_<NumericalCategoricalBlockConfig, BlockConfig,
             std::shared_ptr<NumericalCategoricalBlockConfig>>(
      submodule, "NumericalCategoricalBlockConfig")
      .def(py::init<HyperParameterPtr<uint32_t>,
                    HyperParameterPtr<std::string>>(),
           py::arg("n_classes"), py::arg("delimiter"));

  py::class_<DenseArrayBlockConfig, BlockConfig,
             std::shared_ptr<DenseArrayBlockConfig>>(submodule,
                                                     "DenseArrayBlockConfig")
      .def(py::init<HyperParameterPtr<uint32_t>>(), py::arg("dim"));

  py::class_<TextBlockConfig, BlockConfig, std::shared_ptr<TextBlockConfig>>(
      submodule, "TextBlockConfig")
      .def(py::init<bool, HyperParameterPtr<uint32_t>>(),
           py::arg("use_pairgrams"), py::arg("range"))
      .def(py::init<bool>(), py::arg("use_pairgrams"));

  py::class_<DatasetLoaderFactoryConfig,  // NOLINT
             DatasetLoaderFactoryConfigPtr>(submodule, "DatasetConfig");

  py::class_<SingleBlockDatasetFactoryConfig, DatasetLoaderFactoryConfig,
             std::shared_ptr<SingleBlockDatasetFactoryConfig>>(
      submodule, "SingleBlockDatasetFactory")
      .def(py::init<BlockConfigPtr, BlockConfigPtr, HyperParameterPtr<bool>,
                    HyperParameterPtr<std::string>>(),
           py::arg("data_block"), py::arg("label_block"), py::arg("shuffle"),
           py::arg("delimiter"));

  py::class_<TrainEvalParameters>(submodule, "TrainEvalParameters")
      .def(py::init<std::optional<uint32_t>, std::optional<uint32_t>, uint32_t,
                    bool, std::vector<std::string>, std::optional<float>>(),
           py::arg("rebuild_hash_tables_interval"),
           py::arg("reconstruct_hash_functions_interval"),
           py::arg("default_batch_size"), py::arg("use_sparse_inference"),
           py::arg("evaluation_metrics"),
           py::arg("prediction_threshold") = std::nullopt);

  py::class_<DeploymentConfig, DeploymentConfigPtr>(submodule,
                                                    "DeploymentConfig")
      .def(py::init<DatasetLoaderFactoryConfigPtr, ModelConfigPtr,
                    TrainEvalParameters>(),
           py::arg("dataset_config"), py::arg("model_config"),
           py::arg("train_eval_parameters"))
      .def("save", &DeploymentConfig::save, py::arg("filename"))
      .def_static("load", &DeploymentConfig::load, py::arg("filename"));

  py::class_<ModelPipeline>(submodule, "ModelPipeline")
      .def(py::init(&createPipeline), py::arg("deployment_config"),
<<<<<<< HEAD
           py::arg("parameters") = py::none())
      .def(py::init(&createPipelineFromSavedConfig), py::arg("config_path"),
           py::arg("parameters") = py::none())
=======
           py::arg("parameters") = py::dict())
      .def(py::init(&createPipelineFromSavedConfig), py::arg("config_path"),
           py::arg("parameters") = py::dict())
>>>>>>> b9eb0061
      .def("train",
           py::overload_cast<const std::string&, uint32_t, float,
                             std::optional<uint32_t>, std::optional<uint32_t>>(
               &ModelPipeline::train),
           py::arg("filename"), py::arg("epochs"), py::arg("learning_rate"),
           py::arg("batch_size") = std::nullopt,
           py::arg("max_in_memory_batches") = std::nullopt)
      .def("train",
           py::overload_cast<const dataset::DataLoaderPtr&, uint32_t, float,
                             std::optional<uint32_t>>(&ModelPipeline::train),
           py::arg("data_source"), py::arg("epochs"), py::arg("learning_rate"),
           py::arg("max_in_memory_batches") = std::nullopt)
      .def("evaluate", &evaluateOnFileWrapper, py::arg("filename"))
      .def("evaluate", &evaluateOnDataLoaderWrapper, py::arg("data_source"))
      .def("predict", &predictWrapper, py::arg("input_sample"))
      .def("predict_batch", &predictBatchWrapper, py::arg("input_samples"))
      .def("save", &ModelPipeline::save, py::arg("filename"))
      .def_static("load", &ModelPipeline::load, py::arg("filename"));
}

template <typename T>
void defConstantParameter(py::module_& submodule) {
  submodule.def("ConstantParameter", &ConstantParameter<T>::make,
                py::arg("value").noconvert());
}

template <typename T>
void defOptionMappedParameter(py::module_& submodule) {
  submodule.def("OptionMappedParameter", &OptionMappedParameter<T>::make,
                py::arg("option_name"), py::arg("values").noconvert());
}

py::object makeUserSpecifiedParameter(const std::string& name,
                                      const py::object& type) {
  if (py::str(type).cast<std::string>() == "<class 'bool'>") {
    return py::cast(UserSpecifiedParameter<bool>::make(name));
  }

  if (py::str(type).cast<std::string>() == "<class 'int'>") {
    return py::cast(UserSpecifiedParameter<uint32_t>::make(name));
  }

  if (py::str(type).cast<std::string>() == "<class 'float'>") {
    return py::cast(UserSpecifiedParameter<float>::make(name));
  }

  if (py::str(type).cast<std::string>() == "<class 'str'>") {
    return py::cast(UserSpecifiedParameter<std::string>::make(name));
  }

  throw std::invalid_argument("Invalid type '" +
                              py::str(type).cast<std::string>() +
                              "' passed to UserSpecifiedParameter. Must be one "
                              "of bool, int, float, or str.");
}

ModelPipeline createPipeline(const DeploymentConfigPtr& config,
                             const py::dict& parameters) {
  UserInputMap cpp_parameters;
  for (const auto& [k, v] : parameters) {
    if (!py::isinstance<py::str>(k)) {
      throw std::invalid_argument("Keys of parameters map must be strings.");
    }
    std::string name = k.cast<std::string>();

    if (py::isinstance<py::bool_>(v)) {
      bool value = v.cast<bool>();
      cpp_parameters.emplace(name, UserParameterInput(value));
    } else if (py::isinstance<py::int_>(v)) {
      uint32_t value = v.cast<uint32_t>();
      cpp_parameters.emplace(name, UserParameterInput(value));
    } else if (py::isinstance<py::float_>(v)) {
      float value = v.cast<float>();
      cpp_parameters.emplace(name, UserParameterInput(value));
    } else if (py::isinstance<py::str>(v)) {
      std::string value = v.cast<std::string>();
      cpp_parameters.emplace(name, UserParameterInput(value));
    } else {
      throw std::invalid_argument("Invalid type '" +
                                  py::str(v.get_type()).cast<std::string>() +
                                  "'. Values of parameters dictionary must be "
                                  "bool, int, float, or str.");
    }
  }

  return ModelPipeline::make(config, cpp_parameters);
}

ModelPipeline createPipelineFromSavedConfig(const std::string& config_path,
                                            const py::dict& parameters) {
  auto config = DeploymentConfig::load(config_path);

  return createPipeline(config, parameters);
}

<<<<<<< HEAD
py::object evaluateWrapperDataLoader(
    ModelPipeline& model,
    const std::shared_ptr<dataset::DataLoader>& data_source) {
  auto output = model.evaluate(data_source);
=======
py::object evaluateOnDataLoaderWrapper(
    ModelPipeline& model,
    const std::shared_ptr<dataset::DataLoader>& data_source) {
  auto [_, output] = model.evaluate(data_source);
>>>>>>> b9eb0061

  return convertInferenceTrackerToNumpy(output);
}

<<<<<<< HEAD
py::object evaluateWrapperFilename(ModelPipeline& model,
                                   const std::string& filename) {
  return evaluateWrapperDataLoader(
=======
py::object evaluateOnFileWrapper(ModelPipeline& model,
                                 const std::string& filename) {
  return evaluateOnDataLoaderWrapper(
>>>>>>> b9eb0061
      model, std::make_shared<dataset::SimpleFileDataLoader>(
                 filename, model.defaultBatchSize()));
}

py::object predictWrapper(ModelPipeline& model, const std::string& sample) {
  BoltVector output = model.predict(sample);
  return convertBoltVectorToNumpy(output);
}

py::object predictBatchWrapper(ModelPipeline& model,
                               const std::vector<std::string>& samples) {
  BoltBatch outputs = model.predictBatch(samples);

  return convertBoltBatchToNumpy(outputs);
}

template <typename T>
using NumpyArray = py::array_t<T, py::array::c_style | py::array::forcecast>;

py::object convertInferenceTrackerToNumpy(
    bolt::InferenceOutputTracker& output) {
  uint32_t num_samples = output.numSamples();
  uint32_t inference_dim = output.numNonzerosInOutput();

  const uint32_t* active_neurons_ptr = output.getNonowningActiveNeuronPointer();
  const float* activations_ptr = output.getNonowningActivationPointer();

  py::object output_handle = py::cast(std::move(output));

  NumpyArray<float> activations_array(
      /* shape= */ {num_samples, inference_dim},
      /* strides= */ {inference_dim * sizeof(float), sizeof(float)},
      /* ptr= */ activations_ptr, /* base= */ output_handle);

  if (!active_neurons_ptr) {
    return py::object(std::move(activations_array));
  }

  // See comment above activations_array for the python memory reasons behind
  // passing in active_neuron_handle
  NumpyArray<uint32_t> active_neurons_array(
      /* shape= */ {num_samples, inference_dim},
      /* strides= */ {inference_dim * sizeof(uint32_t), sizeof(uint32_t)},
      /* ptr= */ active_neurons_ptr, /* base= */ output_handle);

  return py::make_tuple(std::move(activations_array),
                        std::move(active_neurons_array));
}

py::object convertBoltVectorToNumpy(const BoltVector& vector) {
  NumpyArray<float> activations_array(vector.len);
  std::copy(vector.activations, vector.activations + vector.len,
            activations_array.mutable_data());

  if (vector.isDense()) {
    return py::object(std::move(activations_array));
  }

  NumpyArray<uint32_t> active_neurons_array(vector.len);
  std::copy(vector.active_neurons, vector.active_neurons + vector.len,
            active_neurons_array.mutable_data());

  return py::make_tuple(active_neurons_array, activations_array);
}

py::object convertBoltBatchToNumpy(const BoltBatch& batch) {
  uint32_t length = batch[0].len;

  NumpyArray<float> activations_array(
      /* shape= */ {batch.getBatchSize(), length});

  std::optional<NumpyArray<uint32_t>> active_neurons_array = std::nullopt;
  if (!batch[0].isDense()) {
    active_neurons_array =
        NumpyArray<uint32_t>(/* shape= */ {batch.getBatchSize(), length});
  }

  for (uint32_t i = 0; i < batch.getBatchSize(); i++) {
    if (batch[i].len != length) {
      throw std::invalid_argument(
          "Cannot convert BoltBatch without constant lengths to a numpy "
          "array.");
    }
    if (batch[i].isDense() != !active_neurons_array.has_value()) {
      throw std::invalid_argument(
          "Cannot convert BoltBatch without constant sparsity to a numpy "
          "array.");
    }

    std::copy(batch[i].activations, batch[i].activations + length,
              activations_array.mutable_data() + i * length);
    if (active_neurons_array) {
      std::copy(batch[i].active_neurons, batch[i].active_neurons + length,
                active_neurons_array->mutable_data() + i * length);
    }
  }

  if (active_neurons_array) {
    return py::make_tuple(std::move(active_neurons_array.value()),
                          std::move(activations_array));
  }
  return py::object(std::move(activations_array));
}

}  // namespace thirdai::automl::deployment_config::python<|MERGE_RESOLUTION|>--- conflicted
+++ resolved
@@ -150,15 +150,9 @@
 
   py::class_<ModelPipeline>(submodule, "ModelPipeline")
       .def(py::init(&createPipeline), py::arg("deployment_config"),
-<<<<<<< HEAD
-           py::arg("parameters") = py::none())
-      .def(py::init(&createPipelineFromSavedConfig), py::arg("config_path"),
-           py::arg("parameters") = py::none())
-=======
            py::arg("parameters") = py::dict())
       .def(py::init(&createPipelineFromSavedConfig), py::arg("config_path"),
            py::arg("parameters") = py::dict())
->>>>>>> b9eb0061
       .def("train",
            py::overload_cast<const std::string&, uint32_t, float,
                              std::optional<uint32_t>, std::optional<uint32_t>>(
@@ -254,30 +248,17 @@
   return createPipeline(config, parameters);
 }
 
-<<<<<<< HEAD
-py::object evaluateWrapperDataLoader(
+py::object evaluateOnDataLoaderWrapper(
     ModelPipeline& model,
     const std::shared_ptr<dataset::DataLoader>& data_source) {
   auto output = model.evaluate(data_source);
-=======
-py::object evaluateOnDataLoaderWrapper(
-    ModelPipeline& model,
-    const std::shared_ptr<dataset::DataLoader>& data_source) {
-  auto [_, output] = model.evaluate(data_source);
->>>>>>> b9eb0061
 
   return convertInferenceTrackerToNumpy(output);
 }
 
-<<<<<<< HEAD
-py::object evaluateWrapperFilename(ModelPipeline& model,
-                                   const std::string& filename) {
-  return evaluateWrapperDataLoader(
-=======
 py::object evaluateOnFileWrapper(ModelPipeline& model,
                                  const std::string& filename) {
   return evaluateOnDataLoaderWrapper(
->>>>>>> b9eb0061
       model, std::make_shared<dataset::SimpleFileDataLoader>(
                  filename, model.defaultBatchSize()));
 }
