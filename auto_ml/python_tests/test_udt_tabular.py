--- conflicted
+++ resolved
@@ -1,8 +1,5 @@
 import pytest
-<<<<<<< HEAD
-=======
 from download_dataset_fixtures import download_census_income
->>>>>>> bdbfcbd5
 from model_test_utils import (
     check_saved_and_retrained_accuarcy,
     compute_evaluate_accuracy,
@@ -11,7 +8,6 @@
     get_udt_census_income_model,
 )
 from thirdai import bolt
-from thirdai.demos import download_census_income
 
 pytestmark = [pytest.mark.unit, pytest.mark.release]
 
@@ -19,10 +15,8 @@
 
 
 @pytest.fixture(scope="module")
-def train_udt_tabular():
-    train_filename, _, _ = download_census_income(
-        num_inference_samples="all", return_labels=True
-    )
+def train_udt_tabular(download_census_income):
+    train_filename, _, _ = download_census_income
     model = get_udt_census_income_model()
 
     model.train(train_filename, epochs=5, learning_rate=0.01)
@@ -30,11 +24,9 @@
     return model
 
 
-def test_utd_tabular_accuracy(train_udt_tabular):
+def test_utd_tabular_accuracy(train_udt_tabular, download_census_income):
     model = train_udt_tabular
-    _, test_filename, inference_samples = download_census_income(
-        num_inference_samples="all", return_labels=True
-    )
+    _, test_filename, inference_samples = download_census_income
 
     acc = compute_evaluate_accuracy(
         model, test_filename, inference_samples, use_class_name=True
@@ -42,11 +34,9 @@
     assert acc >= ACCURACY_THRESHOLD
 
 
-def test_udt_tabular_save_load(train_udt_tabular):
+def test_udt_tabular_save_load(train_udt_tabular, download_census_income):
     model = train_udt_tabular
-    train_filename, test_filename, inference_samples = download_census_income(
-        num_inference_samples="all", return_labels=True
-    )
+    train_filename, test_filename, inference_samples = download_census_income
 
     check_saved_and_retrained_accuarcy(
         model,
@@ -58,21 +48,17 @@
     )
 
 
-def test_udt_tabular_predict_single(train_udt_tabular):
+def test_udt_tabular_predict_single(train_udt_tabular, download_census_income):
     model = train_udt_tabular
-    _, _, inference_samples = download_census_income(
-        num_inference_samples="all", return_labels=True
-    )
+    _, _, inference_samples = download_census_income
 
     acc = compute_predict_accuracy(model, inference_samples, use_class_name=True)
     assert acc >= ACCURACY_THRESHOLD
 
 
-def test_udt_tabular_predict_batch(train_udt_tabular):
+def test_udt_tabular_predict_batch(train_udt_tabular, download_census_income):
     model = train_udt_tabular
-    _, _, inference_samples = download_census_income(
-        num_inference_samples="all", return_labels=True
-    )
+    _, _, inference_samples = download_census_income
 
     acc = compute_predict_batch_accuracy(model, inference_samples, use_class_name=True)
     assert acc >= ACCURACY_THRESHOLD