--- conflicted
+++ resolved
@@ -2,14 +2,10 @@
 
 import boto3
 import pytest
-<<<<<<< HEAD
-=======
 from download_dataset_fixtures import download_census_income
->>>>>>> bdbfcbd5
 from model_test_utils import compute_evaluate_accuracy, get_udt_census_income_model
 from moto import mock_s3
 from thirdai import bolt
-from thirdai.demos import download_census_income
 
 pytestmark = [pytest.mark.unit, pytest.mark.release]
 
@@ -59,10 +55,8 @@
 
 
 @mock_s3
-def test_utd_census_income_s3(s3):
-    local_train_file, local_test_file, inference_samples = download_census_income(
-        num_inference_samples="all", return_labels=True
-    )
+def test_utd_census_income_s3(download_census_income, s3):
+    local_train_file, local_test_file, inference_samples = download_census_income
     s3_train_path, s3_test_path = setup_census_on_s3(
         s3, local_train_file, local_test_file
     )
