import os

import numpy as np
import pytest
<<<<<<< HEAD
=======
from download_dataset_fixtures import download_brazilian_houses_dataset
>>>>>>> bdbfcbd5
from thirdai import bolt
from thirdai.demos import download_brazilian_houses_dataset

pytestmark = [pytest.mark.unit, pytest.mark.release]

MAE_THRESHOLD = 0.3


def _compute_mae(predictions, inference_samples):
    labels = [y for _, y in inference_samples]
    return np.mean(np.abs(predictions - labels))


@pytest.fixture(scope="module")
def train_udt_regression():
    train_filename, _, _ = download_brazilian_houses_dataset()
    model = bolt.UniversalDeepTransformer(
        data_types={
            "area": bolt.types.numerical(range=(11, 46350)),
            "rooms": bolt.types.categorical(),
            "bathroom": bolt.types.categorical(),
            "parking_spaces": bolt.types.categorical(),
            "hoa_(BRL)": bolt.types.numerical(range=(0, 1117000)),
            "rent_amount_(BRL)": bolt.types.numerical(range=(450, 45000)),
            "property_tax_(BRL)": bolt.types.numerical(range=(0, 313700)),
            "fire_insurance_(BRL)": bolt.types.numerical(range=(3, 677)),
            "totalBRL": bolt.types.numerical(range=(6, 14)),
        },
        target="totalBRL",
        options={"embedding_dimension": 100},
    )

    model.train(train_filename, epochs=20, learning_rate=0.01)

    return model


def _compute_regression_evaluate_accuracy(model, test_filename, inference_samples):
    activations = model.evaluate(test_filename)

    return _compute_mae(activations, inference_samples)


def test_udt_regression_accuracy(train_udt_regression):
    model = train_udt_regression
    _, test_filename, inference_samples = download_brazilian_houses_dataset()

    acc = _compute_regression_evaluate_accuracy(model, test_filename, inference_samples)
    assert acc <= MAE_THRESHOLD


def test_udt_regression_save_load(train_udt_regression):
    model = train_udt_regression
    (
        train_filename,
        test_filename,
        inference_samples,
    ) = download_brazilian_houses_dataset()

    SAVE_FILE = "./saved_model_file.bolt"

    model.save(SAVE_FILE)
    loaded_model = bolt.UniversalDeepTransformer.load(SAVE_FILE)

    acc = _compute_regression_evaluate_accuracy(model, test_filename, inference_samples)
    assert acc <= MAE_THRESHOLD

    loaded_model.train(train_filename, epochs=1, learning_rate=0.001)

    acc = _compute_regression_evaluate_accuracy(
        loaded_model, test_filename, inference_samples
    )

    os.remove(SAVE_FILE)

    assert acc <= MAE_THRESHOLD


def test_udt_regression_predict_single(train_udt_regression):
    model = train_udt_regression
    _, _, inference_samples = download_brazilian_houses_dataset()

    predictions = []
    for sample, _ in inference_samples:
        prediction = model.predict(sample)
        predictions.append(prediction)

    assert _compute_mae(np.array(predictions), inference_samples) <= MAE_THRESHOLD


def test_udt_regression_predict_batch(train_udt_regression):
    model = train_udt_regression
    _, _, inference_samples = download_brazilian_houses_dataset()

    predictions = []
    batch_size = 20
    for idx in range(0, len(inference_samples), batch_size):
        batch = [x for x, _ in inference_samples[idx : idx + batch_size]]
        activations = model.predict_batch(batch)
        predictions.append(activations)

    acc = _compute_mae(np.concatenate(predictions, axis=0), inference_samples)
    assert acc <= MAE_THRESHOLD<|MERGE_RESOLUTION|>--- conflicted
+++ resolved
@@ -2,12 +2,8 @@
 
 import numpy as np
 import pytest
-<<<<<<< HEAD
-=======
 from download_dataset_fixtures import download_brazilian_houses_dataset
->>>>>>> bdbfcbd5
 from thirdai import bolt
-from thirdai.demos import download_brazilian_houses_dataset
 
 pytestmark = [pytest.mark.unit, pytest.mark.release]
 
@@ -20,8 +16,8 @@
 
 
 @pytest.fixture(scope="module")
-def train_udt_regression():
-    train_filename, _, _ = download_brazilian_houses_dataset()
+def train_udt_regression(download_brazilian_houses_dataset):
+    train_filename, _, _ = download_brazilian_houses_dataset
     model = bolt.UniversalDeepTransformer(
         data_types={
             "area": bolt.types.numerical(range=(11, 46350)),
@@ -49,21 +45,21 @@
     return _compute_mae(activations, inference_samples)
 
 
-def test_udt_regression_accuracy(train_udt_regression):
+def test_udt_regression_accuracy(
+    train_udt_regression, download_brazilian_houses_dataset
+):
     model = train_udt_regression
-    _, test_filename, inference_samples = download_brazilian_houses_dataset()
+    _, test_filename, inference_samples = download_brazilian_houses_dataset
 
     acc = _compute_regression_evaluate_accuracy(model, test_filename, inference_samples)
     assert acc <= MAE_THRESHOLD
 
 
-def test_udt_regression_save_load(train_udt_regression):
+def test_udt_regression_save_load(
+    train_udt_regression, download_brazilian_houses_dataset
+):
     model = train_udt_regression
-    (
-        train_filename,
-        test_filename,
-        inference_samples,
-    ) = download_brazilian_houses_dataset()
+    train_filename, test_filename, inference_samples = download_brazilian_houses_dataset
 
     SAVE_FILE = "./saved_model_file.bolt"
 
@@ -84,9 +80,11 @@
     assert acc <= MAE_THRESHOLD
 
 
-def test_udt_regression_predict_single(train_udt_regression):
+def test_udt_regression_predict_single(
+    train_udt_regression, download_brazilian_houses_dataset
+):
     model = train_udt_regression
-    _, _, inference_samples = download_brazilian_houses_dataset()
+    _, _, inference_samples = download_brazilian_houses_dataset
 
     predictions = []
     for sample, _ in inference_samples:
@@ -96,9 +94,11 @@
     assert _compute_mae(np.array(predictions), inference_samples) <= MAE_THRESHOLD
 
 
-def test_udt_regression_predict_batch(train_udt_regression):
+def test_udt_regression_predict_batch(
+    train_udt_regression, download_brazilian_houses_dataset
+):
     model = train_udt_regression
-    _, _, inference_samples = download_brazilian_houses_dataset()
+    _, _, inference_samples = download_brazilian_houses_dataset
 
     predictions = []
     batch_size = 20
