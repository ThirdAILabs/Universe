import os
import random
from collections import defaultdict

import numpy as np
import pandas as pd
import pytest
from download_dataset_fixtures import download_scifact_dataset
from thirdai import bolt, dataset

pytestmark = [pytest.mark.unit]


SIMPLE_TEST_FILE = "mach_udt_test.csv"
OUTPUT_DIM = 100
NUM_HASHES = 7


def make_simple_test_file(invalid_data=False):
    with open(SIMPLE_TEST_FILE, "w") as f:
        f.write("text,label\n")
        f.write("haha one time,0\n")
        f.write("haha two times,1\n")
        f.write("haha thrice occurrences,2\n")
        if invalid_data:
            f.write("haha,3\n")


def train_simple_mach_udt(
    invalid_data=False,
    embedding_dim=256,
    use_bias=True,
    rlhf_args={},
    mach_sampling_threshold=0.2,
    output_dim=OUTPUT_DIM,
):
    make_simple_test_file(invalid_data=invalid_data)

    model = bolt.UniversalDeepTransformer(
        data_types={
            "text": bolt.types.text(contextual_encoding="local"),
            "label": bolt.types.categorical(),
        },
        target="label",
        n_target_classes=3,
        integer_target=True,
        options={
            "extreme_classification": True,
            "embedding_dimension": embedding_dim,
            "extreme_output_dim": output_dim,
            "hidden_bias": use_bias,
            "output_bias": use_bias,
            **rlhf_args,
            "mach_sampling_threshold": mach_sampling_threshold,
        },
    )

    model.train(
        SIMPLE_TEST_FILE, epochs=5, learning_rate=0.001, shuffle_reservoir_size=32000
    )

    os.remove(SIMPLE_TEST_FILE)

    return model


def calculate_precision(all_relevant_documents, all_recommended_documents, at=1):
    assert len(all_relevant_documents) == len(all_recommended_documents)

    precision = 0
    for relevant_documents, recommended_documents in zip(
        all_relevant_documents, all_recommended_documents
    ):
        score = 0
        for pred_doc_id in recommended_documents[:at]:
            if pred_doc_id in relevant_documents:
                score += 1
        score /= at
        precision += score

    return precision / len(all_recommended_documents)


def get_relevant_documents(supervised_tst_file):
    relevant_documents = []
    with open(supervised_tst_file, "r") as f:
        lines = f.readlines()[1:]
        for line in lines:
            query, doc_ids = line.split(",")
            doc_ids = [int(doc_id.strip()) for doc_id in doc_ids.split(":")]
            relevant_documents.append(doc_ids)

    return relevant_documents


def evaluate_model(model, supervised_tst):
    test_df = pd.read_csv(supervised_tst)
    test_samples = [{"QUERY": text} for text in test_df["QUERY"].tolist()]

    output = model.predict_batch(test_samples)

    all_recommended_documents = []
    for sample in output:
        all_recommended_documents.append([int(doc) for doc, score in sample])

    all_relevant_documents = get_relevant_documents(supervised_tst)

    precision = calculate_precision(all_relevant_documents, all_recommended_documents)

    return precision


def scifact_model(n_target_classes):
    model = bolt.UniversalDeepTransformer(
        data_types={
            "QUERY": bolt.types.text(contextual_encoding="local"),
            "DOC_ID": bolt.types.categorical(delimiter=":"),
        },
        target="DOC_ID",
        n_target_classes=n_target_classes,
        integer_target=True,
        options={"extreme_classification": True, "embedding_dimension": 1024},
    )
    return model


def train_on_scifact(download_scifact_dataset, coldstart):
    (
        unsupervised_file,
        supervised_trn,
        supervised_tst,
        n_target_classes,
    ) = download_scifact_dataset

    model = scifact_model(n_target_classes=n_target_classes)

    if coldstart:
        metrics = model.cold_start(
            filename=unsupervised_file,
            strong_column_names=["TITLE"],
            weak_column_names=["TEXT"],
            learning_rate=0.001,
            epochs=5,
            metrics=[
                "precision@1",
                "recall@10",
            ],
        )
        assert metrics["train_precision@1"][-1] > 0.90

    validation = bolt.Validation(
        supervised_tst,
        metrics=["precision@1"],
    )

    metrics = model.train(
        filename=supervised_trn,
        learning_rate=0.001 if coldstart else 0.0005,
        epochs=10,
        metrics=[
            "precision@1",
            "recall@10",
        ],
        validation=validation,
    )

    return model, metrics, supervised_tst


@pytest.fixture(scope="session")
def train_mach_on_scifact_with_cold_start(download_scifact_dataset):
    return train_on_scifact(download_scifact_dataset, coldstart=True)


def test_mach_udt_on_scifact(train_mach_on_scifact_with_cold_start):
    _, metrics, _ = train_mach_on_scifact_with_cold_start

    assert metrics["train_precision@1"][-1] > 0.45


def test_mach_udt_on_scifact_save_load(train_mach_on_scifact_with_cold_start):
    model, _, supervised_tst = train_mach_on_scifact_with_cold_start

    before_save_precision = evaluate_model(model, supervised_tst)

    assert before_save_precision > 0.45

    save_loc = "model.bolt"
    model.save(save_loc)
    model = bolt.UniversalDeepTransformer.load(save_loc)

    after_save_precision = evaluate_model(model, supervised_tst)

    assert before_save_precision == after_save_precision

    os.remove(save_loc)


def test_mach_udt_on_scifact_model_porting(
    train_mach_on_scifact_with_cold_start, download_scifact_dataset
):
    _, _, _, n_classes = download_scifact_dataset
    model, _, supervised_tst = train_mach_on_scifact_with_cold_start

    before_porting_precision = evaluate_model(model, supervised_tst)

    new_model = scifact_model(n_target_classes=n_classes)

    new_bolt_model = bolt.nn.Model.from_params(model._get_model().params())
    new_model._set_model(new_bolt_model)

    new_model.set_index(model.get_index())

    # Check that the accuracy matches in the ported model.
    assert before_porting_precision == evaluate_model(new_model, supervised_tst)

    # Check that predictions match in the ported model.
    test_df = pd.read_csv(supervised_tst)
    batch = [{"QUERY": text} for text in test_df["QUERY"]]

    assert model.predict_batch(batch) == new_model.predict_batch(batch)


def test_mach_udt_label_too_large():
    with pytest.raises(
        ValueError,
        match=r"Invalid entity in index: 3.",
    ):
        train_simple_mach_udt(invalid_data=True)


@pytest.mark.parametrize("embedding_dim", [128, 256])
def test_mach_udt_entity_embedding(embedding_dim):
    model = train_simple_mach_udt(embedding_dim=embedding_dim)
    output_labels = [0, 1]
    for output_id, output_label in enumerate(output_labels):
        embedding = model.get_entity_embedding(output_label)
        assert embedding.shape == (embedding_dim,)


def test_mach_udt_embedding():
    model = train_simple_mach_udt()

    embedding = model.embedding_representation([{"text": "some sample query"}])

    assert embedding.shape == (256,)

    embedding = model.embedding_representation(
        [{"text": "some sample query"}, {"text": "some sample query"}]
    )

    assert embedding.shape == (2, 256)


def test_mach_udt_decode_params():
    model = train_simple_mach_udt()

    with pytest.raises(
        ValueError,
        match=r"Params must not be 0.",
    ):
        model.set_decode_params(0, 0)

    with pytest.raises(
        ValueError,
        match=r"Cannot eval with num_buckets_to_eval greater than 100.",
    ):
        model.set_decode_params(1, 1000)

    with pytest.raises(
        ValueError,
        match=r"Cannot return more results than the model is trained to predict. Model currently can predict one of 3 classes.",
    ):
        model.set_decode_params(5, 2)

    model.set_decode_params(1, OUTPUT_DIM)

    assert len(model.predict({"text": "something"})) == 1


def test_mach_udt_topk_predict():
    model = train_simple_mach_udt()

    model.set_decode_params(1, 5)

    assert len(model.predict({"text": "something"})) == 1

    assert len(model.predict({"text": "something"}, top_k=2)) == 2

    with pytest.raises(
        ValueError,
        match=r"Cannot return more results than the model is trained to predict. Model currently can predict one of 3 classes.",
    ):
        model.predict({"text": "something"}, top_k=4)


def test_mach_udt_introduce_and_forget():
    model = train_simple_mach_udt()

    label = 4

    sample = {"text": "something or another with lots of words"}
    assert model.predict(sample)[0][0] != label
    model.introduce_label([sample], label)
    assert model.predict(sample)[0][0] == label
    model.forget(label)
    assert model.predict(sample)[0][0] != label


def test_mach_udt_introduce_existing_class():
    model = train_simple_mach_udt()

    with pytest.raises(
        ValueError,
        match=r"Manually adding a previously seen label: 0. Please use a new label for any new insertions.",
    ):
        model.introduce_label([{"text": "something"}], 0)


def test_mach_udt_forget_non_existing_class():
    model = train_simple_mach_udt()

    with pytest.raises(
        ValueError,
        match=r"Invalid entity in index: 1000.",
    ):
        model.forget(1000)


def test_mach_udt_forgetting_everything():
    model = train_simple_mach_udt()

    model.forget(0)
    model.forget(1)
    model.forget(2)

    assert len(model.predict({"text": "something"})) == 0


def test_mach_udt_forgetting_everything_with_clear_index():
    model = train_simple_mach_udt()

    model.clear_index()

    assert len(model.predict({"text": "something"})) == 0


def test_mach_udt_cant_predict_forgotten():
    model = train_simple_mach_udt()

    model.set_decode_params(3, OUTPUT_DIM)
    assert 0 in [class_name for class_name, _ in model.predict({"text": "something"})]
    model.forget(0)
    assert 0 not in [
        class_name for class_name, _ in model.predict({"text": "something"})
    ]


def test_mach_udt_min_num_eval_results_adjusts_on_forget():
    model = train_simple_mach_udt()

    model.set_decode_params(3, OUTPUT_DIM)
    assert len(model.predict({"text": "something"})) == 3
    model.forget(2)
    assert len(model.predict({"text": "something"})) == 2


def test_mach_udt_introduce_document():
    model = train_simple_mach_udt()

    model.introduce_document(
        {"title": "this is a title", "description": "this is a description"},
        strong_column_names=["title"],
        weak_column_names=["description"],
        label=1000,
    )


@pytest.mark.parametrize("fast_approximation", [True, False])
def test_mach_udt_introduce_documents(fast_approximation):
    model = train_simple_mach_udt()

    new_docs = "NEW_DOCS.csv"
    with open(new_docs, "w") as f:
        f.write("label,title,description\n")
        f.write("4,some title,some description\n")
        f.write("5,some other title,some other description\n")

    model.introduce_documents(
        new_docs,
        strong_column_names=["title"],
        weak_column_names=["description"],
        fast_approximation=fast_approximation,
    )

    os.remove(new_docs)


def test_mach_udt_hash_based_methods():
    # Set mach_sampling_threshold = 1.0 to ensure that we use MACH index for
    # active neuron selection.
    model = train_simple_mach_udt(mach_sampling_threshold=1.0)

    hashes = model.predict_hashes(
        {"text": "testing hash based methods"},
        sparse_inference=False,
        force_non_empty=False,
    )
    assert len(hashes) == 7

    # All hashes in new_hash_set represent non-empty buckets since they are
    # the hashes of an entity. This is important since we're using MACH index
    # for active neuron selection.
    model.introduce_label([{"text": "text that will map to different buckets"}], 1000)
    new_hash_set = set(model.get_index().get_entity_hashes(1000))
    assert hashes != new_hash_set

    for _ in range(5):
        model.train_with_hashes(
            [
                {
                    "text": "testing hash based methods",
                    "label": " ".join(map(str, new_hash_set)),
                }
            ],
            learning_rate=0.01,
        )

    new_hashes = model.predict_hashes({"text": "testing hash based methods"})
    assert set(new_hashes) == new_hash_set

    # Now set mach_sampling_threshold = 0.0 to ensure that we use LSH index for
    # active neuron selection.
    model = train_simple_mach_udt(mach_sampling_threshold=0.0)

    hashes = model.predict_hashes({"text": "testing hash based methods"})
    assert len(hashes) == 7

    # Hashes are empty buckets. This is fine since we are using LSH index for
    # active neuron selection.
    empty_hashes = [
        i for i in range(100) if len(model.get_index().get_hash_to_entities(i)) == 0
    ]
    new_hash_set = set(empty_hashes[:7])
    assert hashes != new_hash_set

    for _ in range(10):
        model.train_with_hashes(
            [
                {
                    "text": "testing hash based methods",
                    "label": " ".join(map(str, new_hash_set)),
                }
            ],
            learning_rate=0.01,
        )

    new_hashes = model.predict_hashes(
        {"text": "testing hash based methods"},
        sparse_inference=False,
        force_non_empty=False,
    )
    assert set(new_hashes) == new_hash_set


def test_mach_output_correctness():
    model = train_simple_mach_udt(output_dim=50)

    # Suppose the label corresponding to the given text is 2.
    predicted_hashes = model.predict_hashes(
        {"text": "testing output correctness"},
        force_non_empty=True,
    )

    mach_index = model.get_index()

    original_hashes = mach_index.get_entity_hashes(2)

    expected_ratio = len(set(predicted_hashes) & set(original_hashes)) / len(
        original_hashes
    )

    num_correct_buckets = model.output_correctness(
        [{"text": "testing output correctness"}], labels=[2]
    )[0]

    current_ratio = num_correct_buckets / (mach_index.num_hashes())

    assert expected_ratio == current_ratio


def test_mach_save_load_get_set_index():
    model = train_simple_mach_udt()
    metrics = ["recall@5", "precision@5"]

    make_simple_test_file()
    metrics_before = model.evaluate(SIMPLE_TEST_FILE, metrics=metrics)

    index = model.get_index()
    save_loc = "index.mach"
    index.save(save_loc)
    index = dataset.MachIndex.load(save_loc)

    model.clear_index()
    model.set_index(index)

    metrics_after = model.evaluate(SIMPLE_TEST_FILE, metrics=metrics)

    assert metrics_before == metrics_after

    os.remove(save_loc)


def test_mach_manual_index_creation():
    model = train_simple_mach_udt()

    model.set_decode_params(3, OUTPUT_DIM)

    samples = {
        0: "haha one time",
        1: "haha two times",
        2: "haha thrice occurrences",
    }

    entity_to_hashes = {
        0: [0, 1, 2, 3, 4, 5, 6],
        1: [7, 8, 9, 10, 11, 12, 13],
        2: [14, 15, 16, 17, 18, 19, 20],
    }

    index = dataset.MachIndex(
        entity_to_hashes=entity_to_hashes,
        output_range=OUTPUT_DIM,
        num_hashes=7,
    )

    model.set_index(index)

    make_simple_test_file()
    model.train(SIMPLE_TEST_FILE, learning_rate=0.01, epochs=10)

    for label, sample in samples.items():
        new_hashes = model.predict_hashes({"text": sample})
        assert set(new_hashes) == set(entity_to_hashes[label])


def test_mach_without_bias():
    model = train_simple_mach_udt(use_bias=False)

    bolt_model = model._get_model()

    ops = bolt_model.ops()

    hidden_layer = ops[0]  # hidden layer
    output_layer = ops[1]  # output layer

    assert np.all(hidden_layer.biases == 0)
    assert np.all(output_layer.biases == 0)


def test_load_balancing():
    model = train_simple_mach_udt()
    num_hashes = 8
    half_num_hashes = 4
    sample = {"text": "tomato"}

    # Set the index so that we know that the number of hashes is 8.
    model.set_index(
        dataset.MachIndex({}, output_range=OUTPUT_DIM, num_hashes=num_hashes)
    )

    # This gives the top 8 locations where the new sample will end up.
    hash_locs = model.predict_hashes(sample, force_non_empty=False)

    # Create a new index with 4 hashes, with elements to 4 of the 8 top locations
    # for the new element.
    new_index = dataset.MachIndex(
        {i: [h] * half_num_hashes for i, h in enumerate(hash_locs[:half_num_hashes])},
        output_range=OUTPUT_DIM,
        num_hashes=half_num_hashes,
    )
    model.set_index(new_index)

    # Insert an id for the same sample without load balancing to ensure that
    # it goes to different locations than with load balancing
    label_without_load_balancing = 9999
    model.introduce_label(
        input_batch=[sample],
        label=label_without_load_balancing,
    )

    # We are sampling 8 locations, this should be the top 8 locations we determined
    # earlier. However since we have inserted elements in the index in 4 of these
    # top 8 locations it should insert the new element in the other 4 locations
    # due to the load balancing constraint.
    label_with_load_balancing = 10000
    model.introduce_label(
        input_batch=[sample],
        label=label_with_load_balancing,
        num_buckets_to_sample=num_hashes,
    )

    hashes_with_load_balancing = model.get_index().get_entity_hashes(
        label_with_load_balancing
    )
    hashes_without_load_balancing = model.get_index().get_entity_hashes(
        label_without_load_balancing
    )

    # Check that it inserts into the empty buckets without load balancing.
    assert set(hashes_with_load_balancing) == set(hash_locs[half_num_hashes:])

    # Check that the buckets it inserts into with load balancing is different
    # than the buckets it inserts into without load balancing
    assert set(hashes_with_load_balancing) != set(hashes_without_load_balancing)


def test_mach_sparse_inference():
    """
    This test checks that if we create a mach index that with a number of non
    empty buckets that puts it under the theshold for mach index sampling, only the
    non empty buckets are returned by sparse inference. It then checks that the
    returned buckets are updated as the index is modified, and then finally
    checks that it no longer uses mach sampling after the index sufficient non
    empty buckets.
    """
    model = train_simple_mach_udt()

    model.clear_index()

    model.set_index(
        dataset.MachIndex(
            {1: [10], 2: [20], 3: [30]}, output_range=OUTPUT_DIM, num_hashes=1
        )
    )

    input_vec = bolt.nn.Tensor(dataset.make_sparse_vector([0], [1.0]), 100_000)

    output = model._get_model().forward([input_vec], use_sparsity=True)[0]
    assert set(output.active_neurons[0]) == set([10, 20, 30])

    model.set_index(
        dataset.MachIndex(
            {1: [10], 2: [20], 3: [30], 4: [40]},
            output_range=OUTPUT_DIM,
            num_hashes=1,
        )
    )

    output = model._get_model().forward([input_vec], use_sparsity=True)[0]
    assert set(output.active_neurons[0]) == set([10, 20, 30, 40])

    model.forget(label=3)

    output = model._get_model().forward([input_vec], use_sparsity=True)[0]
    assert set(output.active_neurons[0]) == set([10, 20, 40])

    # This is above the threshold for mach index sampling, so it should revert back to LSH
    model.set_index(
        dataset.MachIndex(
            {i * 10: [i] for i in range(OUTPUT_DIM // 2)},
            output_range=OUTPUT_DIM,
            num_hashes=1,
        )
    )

    # When we set an index with 50% sparsity it will autotune the sampling, it
    # will decide to not use any sort of sampling for this level of sparsity and
    # so the output should be dense.
    output = model._get_model().forward([input_vec], use_sparsity=True)[0]
    assert output.active_neurons == None
    assert output.activations.shape == (1, OUTPUT_DIM)


def test_associate():
    model = train_simple_mach_udt(
        rlhf_args={
            "rlhf": True,
            "rlhf_balancing_docs": 100,
            "rlhf_balancing_samples_per_doc": 10,
        }
    )

    target_sample = {"text": "random sample text"}
    model.introduce_label([target_sample], label=200)
    target_hashes = set(model.predict_hashes(target_sample))

    different_hashes = list(set(range(OUTPUT_DIM)).difference(target_hashes))
    different_hashes = random.choices(different_hashes, k=7)
    different_hashes = " ".join([str(x) for x in different_hashes])

    source_sample = {"text": "tomato", "label": different_hashes}
    target_sample["label"] = " ".join([str(x) for x in target_hashes])
    for _ in range(100):
        model.train_with_hashes([source_sample, target_sample], 0.001)
    del source_sample["label"]

    target_hashes = set(model.predict_hashes(target_sample))

    model.introduce_label([source_sample], label=100)
    source_hashes = set(model.predict_hashes(source_sample))

    original_intersection = len(target_hashes.intersection(source_hashes))

    for _ in range(100):
        model.associate([(source_sample["text"], target_sample["text"])], n_buckets=7)

    new_target_hashes = set(model.predict_hashes(target_sample))
    new_source_hashes = set(model.predict_hashes(source_sample))

    new_intersection = len(new_target_hashes.intersection(new_source_hashes))

    assert new_intersection > original_intersection


<<<<<<< HEAD
def test_upvote():
    model = train_simple_mach_udt(
        rlhf_args={
            "rlhf": True,
            "rlhf_balancing_docs": 100,
            "rlhf_balancing_samples_per_doc": 10,
        }
    )

    target_sample = {"text": "random sample text"}
    model.introduce_label([target_sample], label=200)

    source_sample = {"text": "tomato"}
    model.introduce_label([source_sample], label=300)

    predicted_label = model.predict(source_sample)[0][0]
    for _ in range(10):
        model.upvote([(source_sample["text"], 300)], learning_rate=0.01)
        predicted_label = model.predict(source_sample)[0][0]
        if predicted_label != 200:
            break

    assert predicted_label != 200

    for _ in range(10):
        model.upvote([(source_sample["text"], 200)], learning_rate=0.01)
        predicted_label = model.predict(source_sample)[0][0]
        if predicted_label == 200:
            break

    assert predicted_label == 200


=======
>>>>>>> b0cd0fb6
def test_enable_rlhf():
    model = train_simple_mach_udt()

    with pytest.raises(
        RuntimeError,
        match=r"This model was not configured to support rlhf. Please pass {'rlhf': True} in the model options or call enable_rlhf().",
    ):
        model.associate([("text", "text")], n_buckets=7)

    model.enable_rlhf(num_balancing_docs=100, num_balancing_samples_per_doc=10)

    make_simple_test_file()

    model.train(
        SIMPLE_TEST_FILE, epochs=5, learning_rate=0.001, shuffle_reservoir_size=32000
    )

    model.associate([("text", "text")], n_buckets=7)


def regularized_introduce_helper(model, num_random_hashes):
    """Returns an array counting the number of hashes in each bucket after
    introducing three identical samples"""

    for label in range(3):
        model.introduce_label(
            [{"text": "some text"}],
            label,
            num_buckets_to_sample=None,
            num_random_hashes=num_random_hashes,
        )

    index = model.get_index()
    load = np.zeros(OUTPUT_DIM, dtype=np.int32)
    for i in range(len(load)):
        load[i] = len(index.get_hash_to_entities(i))

    return load


def test_introduce_hash_regularization():
    model = train_simple_mach_udt()

    model.clear_index()

    # without any regularization or balancing, introducing 3 labels with the
    # same representative sample should yield 3 sets of identical hashes
    load = regularized_introduce_helper(model, num_random_hashes=0)
    assert np.sum(load > 0) == NUM_HASHES

    model.clear_index()

    # when 2 of the 7 hashes in every new doc are random there should be more
    # than NUM_HASHES non-zeroes in the index's load
    load = regularized_introduce_helper(model, num_random_hashes=2)
    assert np.sum(load > 0) > NUM_HASHES


def test_udt_mach_train_batch():
    model = train_simple_mach_udt()

    model.train_batch([{"text": "some text", "label": "2"}], learning_rate=0.001)


def test_udt_mach_num_buckets_to_sample_and_switching_index_num_hashes():
    model = train_simple_mach_udt()

    with pytest.raises(
        ValueError,
        match=r"Sampling from fewer buckets than num_hashes is not supported. If you'd like to introduce using fewer hashes, please reset the number of hashes for the index.",
    ):
        model.introduce_label(
            [{"text": "some text"}], 0, num_buckets_to_sample=NUM_HASHES - 1
        )

    new_index = dataset.MachIndex(num_hashes=NUM_HASHES - 1, output_range=OUTPUT_DIM)

    model.set_index(new_index)

    model.introduce_label(
        [{"text": "some text"}], 0, num_buckets_to_sample=NUM_HASHES - 1
    )


def test_udt_mach_fast_approximation_handles_commas():
    model = train_simple_mach_udt()
    model.clear_index()

    with open("temp.csv", "w") as out:
        out.write("strong,weak,label\n")
        out.write('"a string, with, commas","another, one",0\n')

    # We only care that it doesn't throw an error
    model.introduce_documents(
        "temp.csv",
        strong_column_names=["strong"],
        weak_column_names=["weak"],
        fast_approximation=True,
    )

    os.remove("temp.csv")<|MERGE_RESOLUTION|>--- conflicted
+++ resolved
@@ -713,42 +713,6 @@
     assert new_intersection > original_intersection
 
 
-<<<<<<< HEAD
-def test_upvote():
-    model = train_simple_mach_udt(
-        rlhf_args={
-            "rlhf": True,
-            "rlhf_balancing_docs": 100,
-            "rlhf_balancing_samples_per_doc": 10,
-        }
-    )
-
-    target_sample = {"text": "random sample text"}
-    model.introduce_label([target_sample], label=200)
-
-    source_sample = {"text": "tomato"}
-    model.introduce_label([source_sample], label=300)
-
-    predicted_label = model.predict(source_sample)[0][0]
-    for _ in range(10):
-        model.upvote([(source_sample["text"], 300)], learning_rate=0.01)
-        predicted_label = model.predict(source_sample)[0][0]
-        if predicted_label != 200:
-            break
-
-    assert predicted_label != 200
-
-    for _ in range(10):
-        model.upvote([(source_sample["text"], 200)], learning_rate=0.01)
-        predicted_label = model.predict(source_sample)[0][0]
-        if predicted_label == 200:
-            break
-
-    assert predicted_label == 200
-
-
-=======
->>>>>>> b0cd0fb6
 def test_enable_rlhf():
     model = train_simple_mach_udt()
 
