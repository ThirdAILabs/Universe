--- conflicted
+++ resolved
@@ -31,11 +31,8 @@
     embedding_dim=256,
     use_bias=True,
     rlhf_args={},
-<<<<<<< HEAD
     mach_sampling_threshold=0.2,
-=======
     output_dim=OUTPUT_DIM,
->>>>>>> db582701
 ):
     make_simple_test_file(invalid_data=invalid_data)
 
