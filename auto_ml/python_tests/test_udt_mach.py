--- conflicted
+++ resolved
@@ -476,7 +476,6 @@
     assert set(hashes_with_load_balancing) != set(hashes_without_load_balancing)
 
 
-<<<<<<< HEAD
 def test_mach_sparse_inference():
     model = train_simple_mach_udt()
 
@@ -509,7 +508,8 @@
 
     output = model._get_model().forward([input_vec], use_sparsity=True)[0]
     assert set(output.active_neurons[0]) == set([10, 20, 40, 50])
-=======
+
+
 def test_associate():
     model = train_simple_mach_udt(
         rlhf_args={
@@ -548,5 +548,4 @@
 
     new_intersection = len(new_target_hashes.intersection(new_source_hashes))
 
-    assert new_intersection > original_intersection
->>>>>>> 8ed06ef6
+    assert new_intersection > original_intersection