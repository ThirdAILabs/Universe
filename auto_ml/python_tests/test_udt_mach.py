import os
import random
from collections import defaultdict

import numpy as np
import pandas as pd
import pytest
from download_dataset_fixtures import download_scifact_dataset
from thirdai import bolt, bolt_v2, dataset

pytestmark = [pytest.mark.unit]


SIMPLE_TEST_FILE = "mach_udt_test.csv"
OUTPUT_DIM = 100
NUM_HASHES = 7


def make_simple_test_file(invalid_data=False):
    with open(SIMPLE_TEST_FILE, "w") as f:
        f.write("text,label\n")
        f.write("haha one time,0\n")
        f.write("haha two times,1\n")
        f.write("haha thrice occurances,2\n")
        if invalid_data:
            f.write("haha,3\n")


def train_simple_mach_udt(
    invalid_data=False,
    embedding_dim=256,
    use_bias=True,
    rlhf_args={},
    mach_sampling_threshold=0.2,
    output_dim=OUTPUT_DIM,
):
    make_simple_test_file(invalid_data=invalid_data)

    model = bolt.UniversalDeepTransformer(
        data_types={
            "text": bolt.types.text(contextual_encoding="local"),
            "label": bolt.types.categorical(),
        },
        target="label",
        n_target_classes=3,
        integer_target=True,
        options={
            "extreme_classification": True,
            "embedding_dimension": embedding_dim,
            "extreme_output_dim": output_dim,
            "hidden_bias": use_bias,
            "output_bias": use_bias,
            **rlhf_args,
<<<<<<< HEAD
            "mach_sampling_threshold": 0.2,
=======
            "mach_sampling_threshold": mach_sampling_threshold,
>>>>>>> ca402780
        },
    )

    model.train(
        SIMPLE_TEST_FILE, epochs=5, learning_rate=0.001, shuffle_reservoir_size=32000
    )

    os.remove(SIMPLE_TEST_FILE)

    return model


def calculate_precision(all_relevant_documents, all_recommended_documents, at=1):
    assert len(all_relevant_documents) == len(all_recommended_documents)

    precision = 0
    for relevant_documents, recommended_documents in zip(
        all_relevant_documents, all_recommended_documents
    ):
        score = 0
        for pred_doc_id in recommended_documents[:at]:
            if pred_doc_id in relevant_documents:
                score += 1
        score /= at
        precision += score

    return precision / len(all_recommended_documents)


def get_relevant_documents(supervised_tst_file):
    relevant_documents = []
    with open(supervised_tst_file, "r") as f:
        lines = f.readlines()[1:]
        for line in lines:
            query, doc_ids = line.split(",")
            doc_ids = [int(doc_id.strip()) for doc_id in doc_ids.split(":")]
            relevant_documents.append(doc_ids)

    return relevant_documents


def evaluate_model(model, supervised_tst):
    test_df = pd.read_csv(supervised_tst)
    test_samples = [{"QUERY": text} for text in test_df["QUERY"].tolist()]

    output = model.predict_batch(test_samples)

    all_recommended_documents = []
    for sample in output:
        all_recommended_documents.append([int(doc) for doc, score in sample])

    all_relevant_documents = get_relevant_documents(supervised_tst)

    precision = calculate_precision(all_relevant_documents, all_recommended_documents)

    return precision


def train_on_scifact(download_scifact_dataset, coldstart):
    (
        unsupervised_file,
        supervised_trn,
        supervised_tst,
        n_target_classes,
    ) = download_scifact_dataset

    model = bolt.UniversalDeepTransformer(
        data_types={
            "QUERY": bolt.types.text(contextual_encoding="local"),
            "DOC_ID": bolt.types.categorical(delimiter=":"),
        },
        target="DOC_ID",
        n_target_classes=n_target_classes,
        integer_target=True,
        options={"extreme_classification": True, "embedding_dimension": 1024},
    )

    if coldstart:
        metrics = model.cold_start(
            filename=unsupervised_file,
            strong_column_names=["TITLE"],
            weak_column_names=["TEXT"],
            learning_rate=0.001,
            epochs=5,
            metrics=[
                "precision@1",
                "recall@10",
            ],
        )
        assert metrics["train_precision@1"][-1] > 0.90

    validation = bolt.Validation(
        supervised_tst,
        metrics=["precision@1"],
    )

    metrics = model.train(
        filename=supervised_trn,
        learning_rate=0.001 if coldstart else 0.0005,
        epochs=10,
        metrics=[
            "precision@1",
            "recall@10",
        ],
        validation=validation,
    )

    return model, metrics, supervised_tst


def test_mach_udt_on_scifact(download_scifact_dataset):
    model, metrics, supervised_tst = train_on_scifact(
        download_scifact_dataset, coldstart=True
    )

    assert metrics["train_precision@1"][-1] > 0.45

    before_save_precision = evaluate_model(model, supervised_tst)

    assert before_save_precision > 0.45

    save_loc = "model.bolt"
    model.save(save_loc)
    model = bolt.UniversalDeepTransformer.load(save_loc)

    after_save_precision = evaluate_model(model, supervised_tst)

    assert before_save_precision == after_save_precision

    os.remove(save_loc)


def test_mach_udt_label_too_large():
    with pytest.raises(
        ValueError,
        match=r"Invalid entity in index: 3.",
    ):
        train_simple_mach_udt(invalid_data=True)


@pytest.mark.parametrize("embedding_dim", [128, 256])
def test_mach_udt_entity_embedding(embedding_dim):
    model = train_simple_mach_udt(embedding_dim=embedding_dim)
    output_labels = [0, 1]
    for output_id, output_label in enumerate(output_labels):
        embedding = model.get_entity_embedding(output_label)
        assert embedding.shape == (embedding_dim,)


def test_mach_udt_embedding():
    model = train_simple_mach_udt()

    embedding = model.embedding_representation({"text": "some sample query"})

    assert embedding.shape == (256,)


def test_mach_udt_decode_params():
    model = train_simple_mach_udt()

    with pytest.raises(
        ValueError,
        match=r"Params must not be 0.",
    ):
        model.set_decode_params(0, 0)

    with pytest.raises(
        ValueError,
        match=r"Cannot eval with top_k_per_eval_aggregation greater than 100.",
    ):
        model.set_decode_params(1, 1000)

    with pytest.raises(
        ValueError,
        match=r"Cannot return more results than the model is trained to predict. Model currently can predict one of 3 classes.",
    ):
        model.set_decode_params(5, 2)

    model.set_decode_params(1, OUTPUT_DIM)

    assert len(model.predict({"text": "something"})) == 1


def test_mach_udt_topk_predict():
    model = train_simple_mach_udt()

    model.set_decode_params(1, 5)

    assert len(model.predict({"text": "something"})) == 1

    assert len(model.predict({"text": "something"}, top_k=2)) == 2

    with pytest.raises(
        ValueError,
        match=r"Cannot return more results than the model is trained to predict. Model currently can predict one of 3 classes.",
    ):
        model.predict({"text": "something"}, top_k=4)


def test_mach_udt_introduce_and_forget():
    model = train_simple_mach_udt()

    label = 4

    sample = {"text": "something or another with lots of words"}
    assert model.predict(sample)[0][0] != label
    model.introduce_label([sample], label)
    assert model.predict(sample)[0][0] == label
    model.forget(label)
    assert model.predict(sample)[0][0] != label


def test_mach_udt_introduce_existing_class():
    model = train_simple_mach_udt()

    with pytest.raises(
        ValueError,
        match=r"Manually adding a previously seen label: 0. Please use a new label for any new insertions.",
    ):
        model.introduce_label([{"text": "something"}], 0)


def test_mach_udt_forget_non_existing_class():
    model = train_simple_mach_udt()

    with pytest.raises(
        ValueError,
        match=r"Invalid entity in index: 1000.",
    ):
        model.forget(1000)


def test_mach_udt_forgetting_everything():
    model = train_simple_mach_udt()

    model.forget(0)
    model.forget(1)
    model.forget(2)

    assert len(model.predict({"text": "something"})) == 0


def test_mach_udt_forgetting_everything_with_clear_index():
    model = train_simple_mach_udt()

    model.clear_index()

    assert len(model.predict({"text": "something"})) == 0


def test_mach_udt_cant_predict_forgotten():
    model = train_simple_mach_udt()

    model.set_decode_params(3, OUTPUT_DIM)
    assert 0 in [class_name for class_name, _ in model.predict({"text": "something"})]
    model.forget(0)
    assert 0 not in [
        class_name for class_name, _ in model.predict({"text": "something"})
    ]


def test_mach_udt_min_num_eval_results_adjusts_on_forget():
    model = train_simple_mach_udt()

    model.set_decode_params(3, OUTPUT_DIM)
    assert len(model.predict({"text": "something"})) == 3
    model.forget(2)
    assert len(model.predict({"text": "something"})) == 2


def test_mach_udt_introduce_document():
    model = train_simple_mach_udt()

    model.introduce_document(
        {"title": "this is a title", "description": "this is a description"},
        strong_column_names=["title"],
        weak_column_names=["description"],
        label=1000,
    )


@pytest.mark.parametrize("fast_approximation", [True, False])
def test_mach_udt_introduce_documents(fast_approximation):
    model = train_simple_mach_udt()

    new_docs = "NEW_DOCS.csv"
    with open(new_docs, "w") as f:
        f.write("label,title,description\n")
        f.write("4,some title,some description\n")
        f.write("5,some other title,some other description\n")

    model.introduce_documents(
        new_docs,
        strong_column_names=["title"],
        weak_column_names=["description"],
        fast_approximation=fast_approximation,
    )

    os.remove(new_docs)


def test_mach_udt_hash_based_methods():
    # Set mach_sampling_threshold = 1.0 to ensure that we use MACH index for
    # active neuron selection.
    model = train_simple_mach_udt(mach_sampling_threshold=1.0)

    hashes = model.predict_hashes(
        {"text": "testing hash based methods"},
        sparse_inference=False,
        force_non_empty=False,
    )
    assert len(hashes) == 7

    # All hashes in new_hash_set represent non-empty buckets since they are
    # the hashes of an entity. This is important since we're using MACH index
    # for active neuron selection.
    model.introduce_label([{"text": "text that will map to different buckets"}], 1000)
    new_hash_set = set(model.get_index().get_entity_hashes(1000))
    assert hashes != new_hash_set

    for _ in range(5):
        model.train_with_hashes(
            [
                {
                    "text": "testing hash based methods",
                    "label": " ".join(map(str, new_hash_set)),
                }
            ],
            learning_rate=0.01,
        )

    new_hashes = model.predict_hashes({"text": "testing hash based methods"})
    assert set(new_hashes) == new_hash_set

    # Now set mach_sampling_threshold = 0.0 to ensure that we use LSH index for
    # active neuron selection.
    model = train_simple_mach_udt(mach_sampling_threshold=0.0)

    hashes = model.predict_hashes({"text": "testing hash based methods"})
    assert len(hashes) == 7

    # Hashes are empty buckets. This is fine since we are using LSH index for
    # active neuron selection.
    empty_hashes = [
        i for i in range(100) if len(model.get_index().get_hash_to_entities(i)) == 0
    ]
    new_hash_set = set(empty_hashes[:7])
    assert hashes != new_hash_set

    for _ in range(10):
        model.train_with_hashes(
            [
                {
                    "text": "testing hash based methods",
                    "label": " ".join(map(str, new_hash_set)),
                }
            ],
            learning_rate=0.01,
        )

    new_hashes = model.predict_hashes(
        {"text": "testing hash based methods"},
        sparse_inference=False,
        force_non_empty=False,
    )
    assert set(new_hashes) == new_hash_set


def test_mach_output_correctness():
    model = train_simple_mach_udt(output_dim=50)

    # Suppose the label corresponding to the given text is 2.
    predicted_hashes = model.predict_hashes(
        {"text": "testing output correctness"},
        force_non_empty=True,
    )

    mach_index = model.get_index()

    original_hashes = mach_index.get_entity_hashes(2)

    expected_ratio = len(set(predicted_hashes) & set(original_hashes)) / len(
        original_hashes
    )

    num_correct_buckets = model.output_correctness(
        [{"text": "testing output correctness"}], labels=[2]
    )[0]

    current_ratio = num_correct_buckets / (mach_index.num_hashes())

    assert expected_ratio == current_ratio


def test_mach_save_load_get_set_index():
    model = train_simple_mach_udt()
    metrics = ["recall@5", "precision@5"]

    make_simple_test_file()
    metrics_before = model.evaluate(SIMPLE_TEST_FILE, metrics=metrics)

    index = model.get_index()
    save_loc = "index.mach"
    index.save(save_loc)
    index = dataset.MachIndex.load(save_loc)

    model.clear_index()
    model.set_index(index)

    metrics_after = model.evaluate(SIMPLE_TEST_FILE, metrics=metrics)

    assert metrics_before == metrics_after

    os.remove(save_loc)


def test_mach_manual_index_creation():
    model = train_simple_mach_udt()

    model.set_decode_params(3, OUTPUT_DIM)

    samples = {
        0: "haha one time",
        1: "haha two times",
        2: "haha thrice occurances",
    }

    entity_to_hashes = {
        0: [0, 1, 2, 3, 4, 5, 6],
        1: [7, 8, 9, 10, 11, 12, 13],
        2: [14, 15, 16, 17, 18, 19, 20],
    }

    index = dataset.MachIndex(
        entity_to_hashes=entity_to_hashes,
        output_range=OUTPUT_DIM,
        num_hashes=7,
    )

    model.set_index(index)

    make_simple_test_file()
    model.train(SIMPLE_TEST_FILE, learning_rate=0.01, epochs=10)

    for label, sample in samples.items():
        new_hashes = model.predict_hashes({"text": sample})
        assert set(new_hashes) == set(entity_to_hashes[label])


def test_mach_without_bias():
    model = train_simple_mach_udt(use_bias=False)

    bolt_model = model._get_model()

    ops = bolt_model.ops()

    hidden_layer = ops[0]  # hidden layer
    output_layer = ops[1]  # output layer

    assert np.all(hidden_layer.biases == 0)
    assert np.all(output_layer.biases == 0)


def test_load_balancing():
    model = train_simple_mach_udt()
    num_hashes = 8
    half_num_hashes = 4
    sample = {"text": "tomato"}

    # Set the index so that we know that the number of hashes is 8.
    model.set_index(
        dataset.MachIndex({}, output_range=OUTPUT_DIM, num_hashes=num_hashes)
    )

    # This gives the top 8 locations where the new sample will end up.
    hash_locs = model.predict_hashes(sample, force_non_empty=False)

    # Create a new index with 4 hashes, with elements to 4 of the 8 top locations
    # for the new element.
    new_index = dataset.MachIndex(
        {i: [h] * half_num_hashes for i, h in enumerate(hash_locs[:half_num_hashes])},
        output_range=OUTPUT_DIM,
        num_hashes=half_num_hashes,
    )
    model.set_index(new_index)

    # Insert an id for the same sample without load balancing to ensure that
    # it goes to different locations than with load balancing
    label_without_load_balancing = 9999
    model.introduce_label(
        input_batch=[sample],
        label=label_without_load_balancing,
    )

    # We are sampling 8 locations, this should be the top 8 locations we determined
    # earlier. However since we have inserted elements in the index in 4 of these
    # top 8 locations it should insert the new element in the other 4 locations
    # due to the load balancing constraint.
    label_with_load_balancing = 10000
    model.introduce_label(
        input_batch=[sample],
        label=label_with_load_balancing,
        num_buckets_to_sample=num_hashes,
    )

    hashes_with_load_balancing = model.get_index().get_entity_hashes(
        label_with_load_balancing
    )
    hashes_without_load_balancing = model.get_index().get_entity_hashes(
        label_without_load_balancing
    )

    # Check that it inserts into the empty buckets without load balancing.
    assert set(hashes_with_load_balancing) == set(hash_locs[half_num_hashes:])

    # Check that the buckets it inserts into with load balancing is different
    # than the buckets it inserts into without load balancing
    assert set(hashes_with_load_balancing) != set(hashes_without_load_balancing)


def test_mach_sparse_inference():
    """
    This test checks that if we create a mach index that with a number of non
    empty buckets that puts it under the theshold for mach index sampling, only the
    non empty buckets are returned by sparse inference. It then checks that the
    returned buckets are updated as the index is modified, and then finally
    checks that it no longer uses mach sampling after the index sufficient non
    empty buckets.
    """
    model = train_simple_mach_udt()

    model.clear_index()

    model.set_index(
        dataset.MachIndex(
            {1: [10], 2: [20], 3: [30]}, output_range=OUTPUT_DIM, num_hashes=1
        )
    )

    input_vec = bolt_v2.nn.Tensor(dataset.make_sparse_vector([0], [1.0]), 100_000)

    output = model._get_model().forward([input_vec], use_sparsity=True)[0]
    assert set(output.active_neurons[0]) == set([10, 20, 30])

    model.set_index(
        dataset.MachIndex(
            {1: [10], 2: [20], 3: [30], 4: [40]},
            output_range=OUTPUT_DIM,
            num_hashes=1,
        )
    )

    output = model._get_model().forward([input_vec], use_sparsity=True)[0]
    assert set(output.active_neurons[0]) == set([10, 20, 30, 40])

    model.forget(label=3)

    output = model._get_model().forward([input_vec], use_sparsity=True)[0]
    assert set(output.active_neurons[0]) == set([10, 20, 40])

    # This is above the threshold for mach index sampling, so it should revert back to LSH
    model.set_index(
        dataset.MachIndex(
            {i * 10: [i] for i in range(OUTPUT_DIM // 2)},
            output_range=OUTPUT_DIM,
            num_hashes=1,
        )
    )

    # When we set an index with 50% sparsity it will autotune the sampling, it
    # will decide to not use any sort of sampling for this level of sparsity and
    # so the output should be dense.
    output = model._get_model().forward([input_vec], use_sparsity=True)[0]
    assert output.active_neurons == None
    assert output.activations.shape == (1, OUTPUT_DIM)


def test_associate():
    model = train_simple_mach_udt(
        rlhf_args={
            "rlhf": True,
            "rlhf_balancing_docs": 100,
            "rlhf_balancing_samples_per_doc": 10,
        }
    )

    target_sample = {"text": "random sample text"}
    model.introduce_label([target_sample], label=200)
    target_hashes = set(model.predict_hashes(target_sample))

    different_hashes = list(set(range(OUTPUT_DIM)).difference(target_hashes))
    different_hashes = random.choices(different_hashes, k=7)
    different_hashes = " ".join([str(x) for x in different_hashes])

    source_sample = {"text": "tomato", "label": different_hashes}
    target_sample["label"] = " ".join([str(x) for x in target_hashes])
    for _ in range(100):
        model.train_with_hashes([source_sample, target_sample], 0.001)
    del source_sample["label"]

    target_hashes = set(model.predict_hashes(target_sample))

    model.introduce_label([source_sample], label=100)
    source_hashes = set(model.predict_hashes(source_sample))

    original_intersection = len(target_hashes.intersection(source_hashes))

    for _ in range(100):
        model.associate([(source_sample, target_sample)], n_buckets=7)

    new_target_hashes = set(model.predict_hashes(target_sample))
    new_source_hashes = set(model.predict_hashes(source_sample))

    new_intersection = len(new_target_hashes.intersection(new_source_hashes))

    assert new_intersection > original_intersection


def test_upvote():
    model = train_simple_mach_udt(
        rlhf_args={
            "rlhf": True,
            "rlhf_balancing_docs": 100,
            "rlhf_balancing_samples_per_doc": 10,
        }
    )

    target_sample = {"text": "random sample text"}
    model.introduce_label([target_sample], label=200)

    source_sample = {"text": "tomato"}
    model.introduce_label([source_sample], label=300)

    predicted_label = model.predict(source_sample)[0][0]
    for _ in range(10):
        model.upvote([(source_sample, 300)], learning_rate=0.01)
        predicted_label = model.predict(source_sample)[0][0]
        if predicted_label != 200:
            break

    assert predicted_label != 200

    for _ in range(10):
        model.upvote([(source_sample, 200)], learning_rate=0.01)
        predicted_label = model.predict(source_sample)[0][0]
        if predicted_label == 200:
            break

    assert predicted_label == 200


def test_enable_rlhf():
    model = train_simple_mach_udt()

    with pytest.raises(
        RuntimeError,
        match=r"This model was not configured to support rlhf. Please pass {'rlhf': True} in the model options or call enable_rlhf().",
    ):
        model.associate([({"text": "text"}, {"text": "text"})], n_buckets=7)

    model.enable_rlhf(num_balancing_docs=100, num_balancing_samples_per_doc=10)

    make_simple_test_file()

    model.train(
        SIMPLE_TEST_FILE, epochs=5, learning_rate=0.001, shuffle_reservoir_size=32000
    )

    model.associate([({"text": "text"}, {"text": "text"})], n_buckets=7)


def regularized_introduce_helper(model, num_random_hashes):
    """Returns an array counting the number of hashes in each bucket after
    introducing three identical samples"""

    for label in range(3):
        model.introduce_label(
            [{"text": "some text"}],
            label,
            num_buckets_to_sample=None,
            num_random_hashes=num_random_hashes,
        )

    index = model.get_index()
    load = np.zeros(OUTPUT_DIM, dtype=np.int32)
    for i in range(len(load)):
        load[i] = len(index.get_hash_to_entities(i))

    return load


def test_introduce_hash_regularization():
    model = train_simple_mach_udt()

    model.clear_index()

    # without any regularization or balancing, introducing 3 labels with the
    # same representative sample should yield 3 sets of identical hashes
    load = regularized_introduce_helper(model, num_random_hashes=0)
    assert np.sum(load > 0) == NUM_HASHES

    model.clear_index()

    # when 2 of the 7 hashes in every new doc are random there should be more
    # than NUM_HASHES non-zeroes in the index's load
    load = regularized_introduce_helper(model, num_random_hashes=2)
    assert np.sum(load > 0) > NUM_HASHES


def test_udt_mach_train_batch():
    model = train_simple_mach_udt()

    model.train_batch([{"text": "some text", "label": "2"}], learning_rate=0.001)<|MERGE_RESOLUTION|>--- conflicted
+++ resolved
@@ -51,11 +51,7 @@
             "hidden_bias": use_bias,
             "output_bias": use_bias,
             **rlhf_args,
-<<<<<<< HEAD
-            "mach_sampling_threshold": 0.2,
-=======
             "mach_sampling_threshold": mach_sampling_threshold,
->>>>>>> ca402780
         },
     )
 
