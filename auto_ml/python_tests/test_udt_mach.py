import os
import random
from collections import defaultdict

import numpy as np
import pandas as pd
import pytest
from download_dataset_fixtures import download_scifact_dataset
from thirdai import bolt, bolt_v2, dataset

pytestmark = [pytest.mark.unit]


SIMPLE_TEST_FILE = "mach_udt_test.csv"
OUTPUT_DIM = 100


def make_simple_test_file(invalid_data=False):
    with open(SIMPLE_TEST_FILE, "w") as f:
        f.write("text,label\n")
        f.write("haha one time,0\n")
        f.write("haha two times,1\n")
        f.write("haha thrice occurances,2\n")
        if invalid_data:
            f.write("haha,3\n")


def train_simple_mach_udt(
    invalid_data=False, embedding_dim=256, use_bias=True, rlhf_args={}
):
    make_simple_test_file(invalid_data=invalid_data)

    model = bolt.UniversalDeepTransformer(
        data_types={
            "text": bolt.types.text(contextual_encoding="local"),
            "label": bolt.types.categorical(),
        },
        target="label",
        n_target_classes=3,
        integer_target=True,
        options={
            "extreme_classification": True,
            "embedding_dimension": embedding_dim,
            "extreme_output_dim": OUTPUT_DIM,
            "use_bias": use_bias,
            **rlhf_args,
        },
    )

    model.train(SIMPLE_TEST_FILE, epochs=5, learning_rate=0.001)

    os.remove(SIMPLE_TEST_FILE)

    return model


def calculate_precision(all_relevant_documents, all_recommended_documents, at=1):
    assert len(all_relevant_documents) == len(all_recommended_documents)

    precision = 0
    for relevant_documents, recommended_documents in zip(
        all_relevant_documents, all_recommended_documents
    ):
        score = 0
        for pred_doc_id in recommended_documents[:at]:
            if pred_doc_id in relevant_documents:
                score += 1
        score /= at
        precision += score

    return precision / len(all_recommended_documents)


def get_relevant_documents(supervised_tst_file):
    relevant_documents = []
    with open(supervised_tst_file, "r") as f:
        lines = f.readlines()[1:]
        for line in lines:
            query, doc_ids = line.split(",")
            doc_ids = [int(doc_id.strip()) for doc_id in doc_ids.split(":")]
            relevant_documents.append(doc_ids)

    return relevant_documents


def evaluate_model(model, supervised_tst):
    test_df = pd.read_csv(supervised_tst)
    test_samples = [{"QUERY": text} for text in test_df["QUERY"].tolist()]

    output = model.predict_batch(test_samples)

    all_recommended_documents = []
    for sample in output:
        all_recommended_documents.append([int(doc) for doc, score in sample])

    all_relevant_documents = get_relevant_documents(supervised_tst)

    precision = calculate_precision(all_relevant_documents, all_recommended_documents)

    return precision


def train_on_scifact(download_scifact_dataset, coldstart):
    (
        unsupervised_file,
        supervised_trn,
        supervised_tst,
        n_target_classes,
    ) = download_scifact_dataset

    model = bolt.UniversalDeepTransformer(
        data_types={
            "QUERY": bolt.types.text(contextual_encoding="local"),
            "DOC_ID": bolt.types.categorical(delimiter=":"),
        },
        target="DOC_ID",
        n_target_classes=n_target_classes,
        integer_target=True,
        options={"extreme_classification": True, "embedding_dimension": 1024},
    )

    if coldstart:
        metrics = model.cold_start(
            filename=unsupervised_file,
            strong_column_names=["TITLE"],
            weak_column_names=["TEXT"],
            learning_rate=0.001,
            epochs=5,
            metrics=[
                "precision@1",
                "recall@10",
            ],
        )
        assert metrics["train_precision@1"][-1] > 0.90

    validation = bolt.Validation(
        supervised_tst,
        metrics=["precision@1"],
    )

    metrics = model.train(
        filename=supervised_trn,
        learning_rate=0.001 if coldstart else 0.0005,
        epochs=10,
        metrics=[
            "precision@1",
            "recall@10",
        ],
        validation=validation,
    )

    return model, metrics, supervised_tst


def test_mach_udt_on_scifact(download_scifact_dataset):
    model, metrics, supervised_tst = train_on_scifact(
        download_scifact_dataset, coldstart=True
    )

    assert metrics["train_precision@1"][-1] > 0.45

    before_save_precision = evaluate_model(model, supervised_tst)

    assert before_save_precision > 0.45

    save_loc = "model.bolt"
    model.save(save_loc)
    model = bolt.UniversalDeepTransformer.load(save_loc)

    after_save_precision = evaluate_model(model, supervised_tst)

    assert before_save_precision == after_save_precision

    os.remove(save_loc)


def test_mach_udt_label_too_large():
    with pytest.raises(
        ValueError,
        match=r"Invalid entity in index: 3.",
    ):
        train_simple_mach_udt(invalid_data=True)


@pytest.mark.parametrize("embedding_dim", [128, 256])
def test_mach_udt_entity_embedding(embedding_dim):
    model = train_simple_mach_udt(embedding_dim=embedding_dim)
    output_labels = [0, 1]
    for output_id, output_label in enumerate(output_labels):
        embedding = model.get_entity_embedding(output_label)
        assert embedding.shape == (embedding_dim,)


def test_mach_udt_embedding():
    model = train_simple_mach_udt()

    embedding = model.embedding_representation({"text": "some sample query"})

    assert embedding.shape == (256,)


def test_mach_udt_decode_params():
    model = train_simple_mach_udt()

    with pytest.raises(
        ValueError,
        match=r"Params must not be 0.",
    ):
        model.set_decode_params(0, 0)

    with pytest.raises(
        ValueError,
        match=r"Cannot eval with top_k_per_eval_aggregation greater than 100.",
    ):
        model.set_decode_params(1, 1000)

    with pytest.raises(
        ValueError,
        match=r"Cannot return more results than the model is trained to predict. Model currently can predict one of 3 classes.",
    ):
        model.set_decode_params(5, 2)

    model.set_decode_params(1, OUTPUT_DIM)

    assert len(model.predict({"text": "something"})) == 1


def test_mach_udt_introduce_and_forget():
    model = train_simple_mach_udt()

    label = 4

    sample = {"text": "something or another with lots of words"}
    assert model.predict(sample)[0][0] != label
    model.introduce_label([sample], label)
    assert model.predict(sample)[0][0] == label
    model.forget(label)
    assert model.predict(sample)[0][0] != label


def test_mach_udt_introduce_existing_class():
    model = train_simple_mach_udt()

    with pytest.raises(
        ValueError,
        match=r"Manually adding a previously seen label: 0. Please use a new label for any new insertions.",
    ):
        model.introduce_label([{"text": "something"}], 0)


def test_mach_udt_forget_non_existing_class():
    model = train_simple_mach_udt()

    with pytest.raises(
        ValueError,
        match=r"Invalid entity in index: 1000.",
    ):
        model.forget(1000)


def test_mach_udt_forgetting_everything():
    model = train_simple_mach_udt()

    model.forget(0)
    model.forget(1)
    model.forget(2)

    assert len(model.predict({"text": "something"})) == 0


def test_mach_udt_forgetting_everything_with_clear_index():
    model = train_simple_mach_udt()

    model.clear_index()

    assert len(model.predict({"text": "something"})) == 0


def test_mach_udt_cant_predict_forgotten():
    model = train_simple_mach_udt()

    model.set_decode_params(3, OUTPUT_DIM)
    assert 0 in [class_name for class_name, _ in model.predict({"text": "something"})]
    model.forget(0)
    assert 0 not in [
        class_name for class_name, _ in model.predict({"text": "something"})
    ]


def test_mach_udt_min_num_eval_results_adjusts_on_forget():
    model = train_simple_mach_udt()

    model.set_decode_params(3, OUTPUT_DIM)
    assert len(model.predict({"text": "something"})) == 3
    model.forget(2)
    assert len(model.predict({"text": "something"})) == 2


def test_mach_udt_introduce_document():
    model = train_simple_mach_udt()

    model.introduce_document(
        {"title": "this is a title", "description": "this is a description"},
        strong_column_names=["title"],
        weak_column_names=["description"],
        label=1000,
    )


def test_mach_udt_introduce_documents():
    model = train_simple_mach_udt()

    new_docs = "NEW_DOCS.csv"
    with open(new_docs, "w") as f:
        f.write("label,title,description\n")
        f.write("4,some title,some description\n")
        f.write("5,some other title,some other description\n")

    model.introduce_documents(
        new_docs,
        strong_column_names=["title"],
        weak_column_names=["description"],
    )

    os.remove(new_docs)


def test_mach_udt_hash_based_methods():
    model = train_simple_mach_udt()

    hashes = model.predict_hashes({"text": "testing hash based methods"})
    assert len(hashes) == 7

    new_hash_set = set([93, 94, 95, 96, 97, 98, 99])
    assert hashes != new_hash_set

    for _ in range(5):
        model.train_with_hashes(
            [{"text": "testing hash based methods", "label": "93 94 95 96 97 98 99"}],
            learning_rate=0.01,
        )

    new_hashes = model.predict_hashes({"text": "testing hash based methods"})
    assert set(new_hashes) == new_hash_set


def test_mach_save_load_get_set_index():
    model = train_simple_mach_udt()

    make_simple_test_file()
    metrics_before = model.evaluate(SIMPLE_TEST_FILE, metrics=["categorical_accuracy"])

    index = model.get_index()
    save_loc = "index.mach"
    index.save(save_loc)
    index = dataset.MachIndex.load(save_loc)

    model.clear_index()
    model.set_index(index)

    metrics_after = model.evaluate(SIMPLE_TEST_FILE, metrics=["categorical_accuracy"])

    assert (
        metrics_before["val_categorical_accuracy"]
        == metrics_after["val_categorical_accuracy"]
    )

    os.remove(save_loc)


def test_mach_manual_index_creation():
    model = train_simple_mach_udt()

    model.set_decode_params(3, OUTPUT_DIM)

    samples = {
        0: "haha one time",
        1: "haha two times",
        2: "haha thrice occurances",
    }

    entity_to_hashes = {
        0: [0, 1, 2, 3, 4, 5, 6],
        1: [7, 8, 9, 10, 11, 12, 13],
        2: [14, 15, 16, 17, 18, 19, 20],
    }

    index = dataset.MachIndex(
        entity_to_hashes=entity_to_hashes,
        output_range=OUTPUT_DIM,
        num_hashes=7,
    )

    model.set_index(index)

    make_simple_test_file()
    model.train(SIMPLE_TEST_FILE, learning_rate=0.01, epochs=10)

    for label, sample in samples.items():
        new_hashes = model.predict_hashes({"text": sample})
        assert set(new_hashes) == set(entity_to_hashes[label])


def test_mach_without_bias():
    model = train_simple_mach_udt(use_bias=False)

    bolt_model = model._get_model()

    ops = bolt_model.ops()

    hidden_layer = ops[0]  # hidden layer
    output_layer = ops[1]  # output layer

    hidden_bias_all_zeros = np.all(hidden_layer.biases == 0)
    output_bias_all_zeros = np.all(output_layer.biases == 0)

    assert hidden_bias_all_zeros, "Error: Hidden layer biases should be all zeros."
    assert not output_bias_all_zeros, "Error: All output layer biases are zeros."


def test_load_balancing():
    model = train_simple_mach_udt()
    num_hashes = 8
    half_num_hashes = 4
    sample = {"text": "tomato"}

    # Set the index so that we know that the number of hashes is 8.
    model.set_index(
        dataset.MachIndex({}, output_range=OUTPUT_DIM, num_hashes=num_hashes)
    )

    # This gives the top 8 locations where the new sample will end up.
    hash_locs = model.predict_hashes(sample)

    # Create a new index with 4 hashes, with elements to 4 of the 8 top locations
    # for the new element.
    new_index = dataset.MachIndex(
        {i: [h] * half_num_hashes for i, h in enumerate(hash_locs[:half_num_hashes])},
        output_range=OUTPUT_DIM,
        num_hashes=half_num_hashes,
    )
    model.set_index(new_index)

    # Insert an id for the same sample without load balancing to ensure that
    # it goes to different locations than with load balancing
    label_without_load_balancing = 9999
    model.introduce_label(
        input_batch=[sample],
        label=label_without_load_balancing,
    )

    # We are sampling 8 locations, this should be the top 8 locations we determined
    # earlier. However since we have inserted elements in the index in 4 of these
    # top 8 locations it should insert the new element in the other 4 locations
    # due to the load balancing constraint.
    label_with_load_balancing = 10000
    model.introduce_label(
        input_batch=[sample],
        label=label_with_load_balancing,
        num_buckets_to_sample=num_hashes,
    )

    hashes_with_load_balancing = model.get_index().get_entity_hashes(
        label_with_load_balancing
    )
    hashes_without_load_balancing = model.get_index().get_entity_hashes(
        label_without_load_balancing
    )

    # Check that it inserts into the empty buckets without load balancing.
    assert set(hashes_with_load_balancing) == set(hash_locs[half_num_hashes:])

    # Check that the buckets it inserts into with load balancing is different
    # than the buckets it inserts into without load balancing
    assert set(hashes_with_load_balancing) != set(hashes_without_load_balancing)


<<<<<<< HEAD
def test_mach_sparse_inference():
    """
    This test checks that if we create a mach index that with a number of non
    empty buckets that puts it under the theshold for mach index sampling, only the
    non empty buckets are returned by sparse inference. It then checks that the
    returned buckets are updated as the index is modified, and then finally
    checks that it no longer uses mach sampling after the index sufficient non
    empty buckets.
    """
    model = train_simple_mach_udt()

    model.clear_index()

    model.set_index(
        dataset.MachIndex(
            {1: [10], 2: [20], 3: [30]}, output_range=OUTPUT_DIM, num_hashes=1
        )
    )

    input_vec = bolt_v2.nn.Tensor(dataset.make_sparse_vector([0], [1.0]), 100_000)

    output = model._get_model().forward([input_vec], use_sparsity=True)[0]
    assert set(output.active_neurons[0]) == set([10, 20, 30])

    model.set_index(
        dataset.MachIndex(
            {1: [10], 2: [20], 3: [30], 4: [40]},
            output_range=OUTPUT_DIM,
            num_hashes=1,
        )
    )

    output = model._get_model().forward([input_vec], use_sparsity=True)[0]
    assert set(output.active_neurons[0]) == set([10, 20, 30, 40])

    model.forget(label=3)

    output = model._get_model().forward([input_vec], use_sparsity=True)[0]
    assert set(output.active_neurons[0]) == set([10, 20, 40])

    # This is above the threshold for mach index sampling, so it should revert back to LSH
    model.set_index(
        dataset.MachIndex(
            {i * 10: [i] for i in range(OUTPUT_DIM // 2)},
            output_range=OUTPUT_DIM,
            num_hashes=1,
        )
    )

    # When we set an index with 50% sparsity it will autotune the sampling, it
    # will decide to not use any sort of sampling for this level of sparsity and
    # so the output should be dense.
    output = model._get_model().forward([input_vec], use_sparsity=True)[0]
    assert output.active_neurons == None
=======
def test_associate():
    model = train_simple_mach_udt(
        rlhf_args={
            "rlhf": True,
            "rlhf_balancing_docs": 100,
            "rlhf_balancing_samples_per_doc": 10,
        }
    )

    target_sample = {"text": "random sample text"}
    model.introduce_label([target_sample], label=200)
    target_hashes = set(model.predict_hashes(target_sample))

    different_hashes = list(set(range(OUTPUT_DIM)).difference(target_hashes))
    different_hashes = random.choices(different_hashes, k=7)
    different_hashes = " ".join([str(x) for x in different_hashes])

    source_sample = {"text": "tomato", "label": different_hashes}
    target_sample["label"] = " ".join([str(x) for x in target_hashes])
    for _ in range(100):
        model.train_with_hashes([source_sample, target_sample], 0.001)
    del source_sample["label"]

    target_hashes = set(model.predict_hashes(target_sample))

    model.introduce_label([source_sample], label=100)
    source_hashes = set(model.predict_hashes(source_sample))

    original_intersection = len(target_hashes.intersection(source_hashes))

    for _ in range(100):
        model.associate(source=source_sample, target=target_sample, n_buckets=7)

    new_target_hashes = set(model.predict_hashes(target_sample))
    new_source_hashes = set(model.predict_hashes(source_sample))

    new_intersection = len(new_target_hashes.intersection(new_source_hashes))

    assert new_intersection > original_intersection
>>>>>>> 3199b641
<|MERGE_RESOLUTION|>--- conflicted
+++ resolved
@@ -475,7 +475,6 @@
     assert set(hashes_with_load_balancing) != set(hashes_without_load_balancing)
 
 
-<<<<<<< HEAD
 def test_mach_sparse_inference():
     """
     This test checks that if we create a mach index that with a number of non
@@ -530,7 +529,9 @@
     # so the output should be dense.
     output = model._get_model().forward([input_vec], use_sparsity=True)[0]
     assert output.active_neurons == None
-=======
+    assert output.activations.shape == (1, OUTPUT_DIM)
+
+
 def test_associate():
     model = train_simple_mach_udt(
         rlhf_args={
@@ -569,5 +570,4 @@
 
     new_intersection = len(new_target_hashes.intersection(new_source_hashes))
 
-    assert new_intersection > original_intersection
->>>>>>> 3199b641
+    assert new_intersection > original_intersection