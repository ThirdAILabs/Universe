--- conflicted
+++ resolved
@@ -424,9 +424,6 @@
         for pred in model.predict({TOKENS: "My email is jojo@thirdai.com"}, top_k=1)
     ]
 
-<<<<<<< HEAD
-    assert predictions == ["O", "O", "O", "EMAIL"]
-=======
     assert predictions == ["O", "O", "O", "EMAIL"]
 
 
@@ -441,7 +438,7 @@
         embedding_dimension=10,
     )
 
-    sample = "123-456-7890\u00A0123-456-7890"
+    sample = "123-456-7890\u00a0123-456-7890"
 
     entities = model.predict({"source": sample}, return_offsets=True)
     assert len(entities) == 1
@@ -455,5 +452,4 @@
     entities = [
         sample[entity["BeginOffset"] : entity["EndOffset"]] for entity in entities
     ]
-    assert entities == ["123-456-7890", "123-456-7890"]
->>>>>>> 4bea9411
+    assert entities == ["123-456-7890", "123-456-7890"]