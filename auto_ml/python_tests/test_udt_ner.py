--- conflicted
+++ resolved
@@ -372,7 +372,61 @@
             assert old_tag_prediction[0][0] == new_tag_prediction[0][0]
 
 
-<<<<<<< HEAD
+def test_udt_ner_add_new_tag(ner_dataset):
+    train, _ = ner_dataset
+
+    model = bolt.UniversalDeepTransformer(
+        data_types={
+            TOKENS: bolt.types.text(),
+            TAGS: bolt.types.token_tags(
+                tags=["EMAIL", "CREDITCARDNUMBER"], default_tag="O"
+            ),
+        },
+        target=TAGS,
+    )
+    model.train(train, epochs=1, learning_rate=0.001)
+
+    # add a new entity to the model
+    model.add_ner_entities(["FIRSTNAME"])
+
+    # generate temp dataset
+    data = pd.DataFrame(
+        {TOKENS: ["My name is Jonathan"] * 1000, TAGS: ["O O O FIRSTNAME"] * 1000}
+    )
+    data.to_csv("temp_name_tag_file.csv", index=False)
+    model.train("temp_name_tag_file.csv", epochs=1, learning_rate=0.001)
+
+    predictions = [
+        pred[0][0] for pred in model.predict({TOKENS: "My name is ABC"}, top_k=1)
+    ]
+
+    print(predictions)
+    assert predictions == ["O", "O", "O", "FIRSTNAME"]
+
+    os.remove("temp_name_tag_file.csv")
+
+
+def test_udt_ner_add_new_rule(ner_dataset):
+    model = bolt.UniversalDeepTransformer(
+        data_types={
+            TOKENS: bolt.types.text(),
+            TAGS: bolt.types.token_tags(tags=[], default_tag="O"),
+        },
+        target=TAGS,
+        fhr=1000,
+        embedding_dimension=100,
+    )
+
+    model.add_ner_rule("EMAIL")
+
+    predictions = [
+        pred[0][0]
+        for pred in model.predict({TOKENS: "My email is jojo@thirdai.com"}, top_k=1)
+    ]
+
+    assert predictions == ["O", "O", "O", "EMAIL"]
+
+
 def test_unicode_split():
     model = bolt.UniversalDeepTransformer(
         data_types={
@@ -398,59 +452,4 @@
     entities = [
         sample[entity["BeginOffset"] : entity["EndOffset"]] for entity in entities
     ]
-    assert entities == ["123-456-7890", "123-456-7890"]
-=======
-def test_udt_ner_add_new_tag(ner_dataset):
-    train, _ = ner_dataset
-
-    model = bolt.UniversalDeepTransformer(
-        data_types={
-            TOKENS: bolt.types.text(),
-            TAGS: bolt.types.token_tags(
-                tags=["EMAIL", "CREDITCARDNUMBER"], default_tag="O"
-            ),
-        },
-        target=TAGS,
-    )
-    model.train(train, epochs=1, learning_rate=0.001)
-
-    # add a new entity to the model
-    model.add_ner_entities(["FIRSTNAME"])
-
-    # generate temp dataset
-    data = pd.DataFrame(
-        {TOKENS: ["My name is Jonathan"] * 1000, TAGS: ["O O O FIRSTNAME"] * 1000}
-    )
-    data.to_csv("temp_name_tag_file.csv", index=False)
-    model.train("temp_name_tag_file.csv", epochs=1, learning_rate=0.001)
-
-    predictions = [
-        pred[0][0] for pred in model.predict({TOKENS: "My name is ABC"}, top_k=1)
-    ]
-
-    print(predictions)
-    assert predictions == ["O", "O", "O", "FIRSTNAME"]
-
-    os.remove("temp_name_tag_file.csv")
-
-
-def test_udt_ner_add_new_rule(ner_dataset):
-    model = bolt.UniversalDeepTransformer(
-        data_types={
-            TOKENS: bolt.types.text(),
-            TAGS: bolt.types.token_tags(tags=[], default_tag="O"),
-        },
-        target=TAGS,
-        fhr=1000,
-        embedding_dimension=100,
-    )
-
-    model.add_ner_rule("EMAIL")
-
-    predictions = [
-        pred[0][0]
-        for pred in model.predict({TOKENS: "My email is jojo@thirdai.com"}, top_k=1)
-    ]
-
-    assert predictions == ["O", "O", "O", "EMAIL"]
->>>>>>> 33fbf590
+    assert entities == ["123-456-7890", "123-456-7890"]