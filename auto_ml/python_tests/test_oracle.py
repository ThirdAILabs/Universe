--- conflicted
+++ resolved
@@ -1,4 +1,5 @@
 from re import M
+
 import pytest
 from thirdai import bolt, deployment
 
@@ -37,10 +38,7 @@
             "config", type=deployment.OracleConfig
         ),
         parallel=deployment.ConstantParameter(False),
-<<<<<<< HEAD
-=======
         text_pairgram_word_limit=deployment.ConstantParameter(15),
->>>>>>> 822d682d
     )
 
     train_eval_params = deployment.TrainEvalParameters(
