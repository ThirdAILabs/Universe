import csv
import math
import os
import random
from typing import List

import datasets
import pandas as pd
import pytest
from thirdai import bolt

pytestmark = [pytest.mark.unit, pytest.mark.release]

TRAIN_SOURCE_TARGET_FILE = "./source_target_query_reformulation.csv"
TRAIN_TARGET_ONLY_FILE = "./target_only_query_reformulation.csv"
MODEL_PATH = "udt_generator_model.bolt"

RECALL_THRESHOLD = 0.95


def read_csv_file(file_name: str) -> List[List[str]]:
    with open(file_name, newline="") as file:
        data = list(csv.reader(file))

    # Remove the file header
    data = data[1:]
    return data


@pytest.fixture(scope="session")
def grammar_correction_dataset() -> pd.DataFrame:
    """
    The grammar correction dataset is retrieved from HuggingFace:
    https://huggingface.co/datasets/snips_built_in_intents
    """
    dataset = datasets.load_dataset("snips_built_in_intents", "small")
    dataframe = pd.DataFrame(dataset)
    extracted_text = []
    for _, row in dataframe.iterrows():
        extracted_text.append(row.to_dict()["train"]["text"])

    return pd.DataFrame(extracted_text)


def transform_queries(dataframe: pd.DataFrame) -> pd.DataFrame:
    """
    Randomly picks 10% of the words in the queries list and either
    removes a random character from the chosen word or applies a
    random permutation to the characters in order to create an incorrect
    version of the queries.
    The input is expected to be a Pandas DataFrame with one column
    containing the correct queries. The output is expected to be
    another Pandas DataFrame with two columns. The first column remains
    the same, but the second column consists of queries transformed
    according to the rule detailed above.
    """
    transformation_type = ("remove-char", "permute-string")
    transformed_dataframe = []

    for _, row in dataframe.iterrows():
        correct_query = " ".join(list(row.str.split(" ")[0]))

        incorrect_query_pair = correct_query.split(" ")
        query_length = len(incorrect_query_pair)
        words_to_transform = math.ceil(0.1 * query_length)

        transformed_words = 0
        visited_indices = set()

        while transformed_words < words_to_transform:
            random_index = random.randint(0, words_to_transform)
            if random_index in visited_indices:
                continue
            word_to_transform = incorrect_query_pair[random_index]

            if random.choices(transformation_type, k=1) == "remove-char":
                # Remove a random character
                char_index = random.randint(0, len(word_to_transform) - 1)
                transformed_word = (
                    word_to_transform[0:char_index]
                    + word_to_transform[char_index + 1 :]
                )
                incorrect_query_pair[random_index] = transformed_word

            else:
                # Permute the characters in the string
                transformed_word_char_list = list(word_to_transform)
                random.shuffle(transformed_word_char_list)

                incorrect_query_pair[random_index] = "".join(transformed_word_char_list)

            visited_indices.add(random_index)
            transformed_words += 1

        transformed_dataframe.append([correct_query, " ".join(incorrect_query_pair)])

    output_df = pd.DataFrame(transformed_dataframe)
    output_df.columns = ["target_column", "source_column"]
    return output_df


@pytest.fixture(scope="session")
def prepared_datasets(grammar_correction_dataset) -> None:
    transformed_queries = transform_queries(dataframe=grammar_correction_dataset)

    # TODO(Geordie): Fix this when the new CSV parser is in
    transformed_queries = transformed_queries.replace(",", "", regex=True)

    transformed_queries.to_csv(
        TRAIN_SOURCE_TARGET_FILE,
        columns=["target_column", "source_column"],
        index=False,
    )
    transformed_queries.to_csv(
        TRAIN_TARGET_ONLY_FILE, columns=["target_column"], index=False
    )


def delete_created_files() -> None:
    for file in [MODEL_PATH, TRAIN_SOURCE_TARGET_FILE, TRAIN_TARGET_ONLY_FILE]:
        if os.path.exists(file):
            os.remove(file)


def run_generator_test(
    model: bolt.models.UDTGenerator, source_col_index: int, target_col_index: int
) -> None:
    """
    Tests that the generated candidate queries are reasonable given
    the input dataset.
    By default, the generator recommends top 5 closes queries from
    flash.
    """

    query_pairs = read_csv_file(file_name=TRAIN_SOURCE_TARGET_FILE)

    queries = [query_pair[source_col_index] for query_pair in query_pairs]
    (generated_candidates,) = model.predict_batch(queries=queries, top_k=5)

    correct_results = 0
    for query_index in range(len(query_pairs)):
        correct_results += (
            1
            if query_pairs[query_index][target_col_index]
            in generated_candidates[query_index]
            else 0
        )

    recall = correct_results / len(query_pairs)
    assert recall > RECALL_THRESHOLD


def train_udt_query_reformulation_model(
    train_file_name: str,
) -> bolt.UniversalDeepTransformer:
    model = bolt.UniversalDeepTransformer(
        source_column="source_column",
        target_column="target_column",
        dataset_size="small",
        delimiter=",",
    )
    model.train(filename=train_file_name)
    return model


# This test is for regular query reformulation with source and target queries.
def test_udt_generator_source_target(prepared_datasets):
    model = train_udt_query_reformulation_model(TRAIN_SOURCE_TARGET_FILE)
    run_generator_test(model=model, source_col_index=1, target_col_index=0)


# This test is for a query reformuulation model that was created with both the
# source and target column specified, but trained on a dataset which doesn't contain
# a source column.
def test_udt_generator_source_not_specified(prepared_datasets):
    model = train_udt_query_reformulation_model(TRAIN_TARGET_ONLY_FILE)
    run_generator_test(model=model, source_col_index=1, target_col_index=0)


<<<<<<< HEAD
def test_udt_generator_eval_no_source(prepared_datasets):
    model = train_udt_query_reformulation_model(TRAIN_TARGET_ONLY_FILE)
    result = model.evaluate(filename=TRAIN_TARGET_ONLY_FILE, top_k=5)

    # This assertion ensures that the result is in the format we expect
    assert len(result) == 1 and len(result[0]) > 0


=======
>>>>>>> 617dcc3b
# This test is for a query reformulation model that was created with only the
# target column specified, and trained on a dataset which doesn't contain
# a source column.
def test_udt_generator_target_only(prepared_datasets):
    model = bolt.UniversalDeepTransformer(
        target_column="target_column",
        dataset_size="small",
    )
    model.train(filename=TRAIN_TARGET_ONLY_FILE)
    run_generator_test(model=model, source_col_index=1, target_col_index=0)


def test_udt_generator_load_and_save(prepared_datasets):
    trained_model = train_udt_query_reformulation_model(TRAIN_SOURCE_TARGET_FILE)
    run_generator_test(model=trained_model, source_col_index=1, target_col_index=0)

    trained_model.save(filename=MODEL_PATH)

    deserialized_model = bolt.UniversalDeepTransformer.load(filename=MODEL_PATH)
    (model_eval_outputs,) = trained_model.evaluate(
        filename=TRAIN_SOURCE_TARGET_FILE, top_k=5
    )
    (deserialized_model_outputs,) = deserialized_model.evaluate(
        filename=TRAIN_SOURCE_TARGET_FILE, top_k=5
    )

    for index in range(len(model_eval_outputs)):
        assert model_eval_outputs[index] == deserialized_model_outputs[index]


# This test checks whether the returned scores are sorted and have valid lengths
def test_udt_generator_return_scores(prepared_datasets):
    trained_model = train_udt_query_reformulation_model(TRAIN_SOURCE_TARGET_FILE)

    source_col_index = 1
    query_pairs = read_csv_file(file_name=TRAIN_SOURCE_TARGET_FILE)
    queries = [query_pair[source_col_index] for query_pair in query_pairs]

    top_k = 5
    generated_candidates, scores = trained_model.predict_batch(
        queries=queries, top_k=top_k, return_scores=True
    )

    assert len(generated_candidates) == len(scores)
    for index, score in enumerate(scores):
        assert len(score) == len(generated_candidates[index])
        assert all(a >= b for a, b in zip(score, score[1:]))

    delete_created_files()<|MERGE_RESOLUTION|>--- conflicted
+++ resolved
@@ -177,7 +177,6 @@
     run_generator_test(model=model, source_col_index=1, target_col_index=0)
 
 
-<<<<<<< HEAD
 def test_udt_generator_eval_no_source(prepared_datasets):
     model = train_udt_query_reformulation_model(TRAIN_TARGET_ONLY_FILE)
     result = model.evaluate(filename=TRAIN_TARGET_ONLY_FILE, top_k=5)
@@ -186,8 +185,6 @@
     assert len(result) == 1 and len(result[0]) > 0
 
 
-=======
->>>>>>> 617dcc3b
 # This test is for a query reformulation model that was created with only the
 # target column specified, and trained on a dataset which doesn't contain
 # a source column.
