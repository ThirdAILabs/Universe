--- conflicted
+++ resolved
@@ -2,24 +2,20 @@
 
 import pandas as pd
 import pytest
-<<<<<<< HEAD
-=======
 from download_dataset_fixtures import download_census_income
->>>>>>> bdbfcbd5
 from model_test_utils import compute_evaluate_accuracy, get_udt_census_income_model
 from thirdai import bolt
-from thirdai.demos import download_census_income
 
 pytestmark = [pytest.mark.unit, pytest.mark.release]
 
 
 @pytest.fixture
-def census_parquet():
+def census_parquet(download_census_income):
     (
         local_train_csv_path,
         local_test_csv_path,
         inference_samples,
-    ) = download_census_income(num_inference_samples="all", return_labels=True)
+    ) = download_census_income
 
     local_train_parquet_path = "census_train.parquet"
     local_test_parquet_path = "census_test.parquet"
