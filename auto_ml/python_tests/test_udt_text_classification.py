import pytest
<<<<<<< HEAD
=======
from download_dataset_fixtures import download_clinc_dataset
>>>>>>> bdbfcbd5
from model_test_utils import (
    check_saved_and_retrained_accuarcy,
    compute_evaluate_accuracy,
    compute_predict_accuracy,
    compute_predict_batch_accuracy,
)
from thirdai import bolt
from thirdai.demos import download_clinc_dataset

pytestmark = [pytest.mark.unit, pytest.mark.release]

ACCURACY_THRESHOLD = 0.8


@pytest.fixture(scope="module")
def train_udt_text_classification():
    model = bolt.UniversalDeepTransformer(
        data_types={
            "category": bolt.types.categorical(),
            "text": bolt.types.text(),
        },
        target="category",
        n_target_classes=150,
        integer_target=True,
    )

    train_filename, _, _ = download_clinc_dataset()

    model.train(train_filename, epochs=5, learning_rate=0.01)

    return model


def test_udt_text_classification_accuarcy(train_udt_text_classification):
    model = train_udt_text_classification
    _, test_filename, inference_samples = download_clinc_dataset()

    acc = compute_evaluate_accuracy(
        model, test_filename, inference_samples, use_class_name=False
    )
    assert acc >= ACCURACY_THRESHOLD


def test_udt_text_classification_save_load(train_udt_text_classification):
    model = train_udt_text_classification
    train_filename, test_filename, inference_samples = download_clinc_dataset()

    check_saved_and_retrained_accuarcy(
        model,
        train_filename,
        test_filename,
        inference_samples,
        use_class_name=False,
        accuracy=ACCURACY_THRESHOLD,
    )


def test_udt_text_classification_predict_single(train_udt_text_classification):
    model = train_udt_text_classification
    _, _, inference_samples = download_clinc_dataset()

    acc = compute_predict_accuracy(model, inference_samples, use_class_name=False)
    assert acc >= ACCURACY_THRESHOLD


def test_udt_text_classification_predict_batch(train_udt_text_classification):
    model = train_udt_text_classification
    _, _, inference_samples = download_clinc_dataset()

    acc = compute_predict_batch_accuracy(model, inference_samples, use_class_name=False)
    assert acc >= ACCURACY_THRESHOLD<|MERGE_RESOLUTION|>--- conflicted
+++ resolved
@@ -1,8 +1,5 @@
 import pytest
-<<<<<<< HEAD
-=======
 from download_dataset_fixtures import download_clinc_dataset
->>>>>>> bdbfcbd5
 from model_test_utils import (
     check_saved_and_retrained_accuarcy,
     compute_evaluate_accuracy,
@@ -10,7 +7,6 @@
     compute_predict_batch_accuracy,
 )
 from thirdai import bolt
-from thirdai.demos import download_clinc_dataset
 
 pytestmark = [pytest.mark.unit, pytest.mark.release]
 
@@ -18,7 +14,7 @@
 
 
 @pytest.fixture(scope="module")
-def train_udt_text_classification():
+def train_udt_text_classification(download_clinc_dataset):
     model = bolt.UniversalDeepTransformer(
         data_types={
             "category": bolt.types.categorical(),
@@ -29,16 +25,18 @@
         integer_target=True,
     )
 
-    train_filename, _, _ = download_clinc_dataset()
+    train_filename, _, _ = download_clinc_dataset
 
     model.train(train_filename, epochs=5, learning_rate=0.01)
 
     return model
 
 
-def test_udt_text_classification_accuarcy(train_udt_text_classification):
+def test_udt_text_classification_accuarcy(
+    train_udt_text_classification, download_clinc_dataset
+):
     model = train_udt_text_classification
-    _, test_filename, inference_samples = download_clinc_dataset()
+    _, test_filename, inference_samples = download_clinc_dataset
 
     acc = compute_evaluate_accuracy(
         model, test_filename, inference_samples, use_class_name=False
@@ -46,9 +44,11 @@
     assert acc >= ACCURACY_THRESHOLD
 
 
-def test_udt_text_classification_save_load(train_udt_text_classification):
+def test_udt_text_classification_save_load(
+    train_udt_text_classification, download_clinc_dataset
+):
     model = train_udt_text_classification
-    train_filename, test_filename, inference_samples = download_clinc_dataset()
+    train_filename, test_filename, inference_samples = download_clinc_dataset
 
     check_saved_and_retrained_accuarcy(
         model,
@@ -60,17 +60,21 @@
     )
 
 
-def test_udt_text_classification_predict_single(train_udt_text_classification):
+def test_udt_text_classification_predict_single(
+    train_udt_text_classification, download_clinc_dataset
+):
     model = train_udt_text_classification
-    _, _, inference_samples = download_clinc_dataset()
+    _, _, inference_samples = download_clinc_dataset
 
     acc = compute_predict_accuracy(model, inference_samples, use_class_name=False)
     assert acc >= ACCURACY_THRESHOLD
 
 
-def test_udt_text_classification_predict_batch(train_udt_text_classification):
+def test_udt_text_classification_predict_batch(
+    train_udt_text_classification, download_clinc_dataset
+):
     model = train_udt_text_classification
-    _, _, inference_samples = download_clinc_dataset()
+    _, _, inference_samples = download_clinc_dataset
 
     acc = compute_predict_batch_accuracy(model, inference_samples, use_class_name=False)
     assert acc >= ACCURACY_THRESHOLD