import os

import pytest
from download_dataset_fixtures import download_amazon_kaggle_product_catalog_sampled
from thirdai import bolt

pytestmark = [pytest.mark.unit]


def test_udt_cold_start_kaggle(download_amazon_kaggle_product_catalog_sampled):
    catalog_file, n_target_classes = download_amazon_kaggle_product_catalog_sampled

    model = bolt.UniversalDeepTransformer(
        data_types={
            "QUERY": bolt.types.text(),
            "PRODUCT_ID": bolt.types.categorical(),
        },
        target="PRODUCT_ID",
        n_target_classes=n_target_classes,
        integer_target=True,
    )

    metrics = model.cold_start(
        filename=catalog_file,
        strong_column_names=["TITLE"],
        weak_column_names=["DESCRIPTION", "BULLET_POINTS", "BRAND"],
        learning_rate=0.001,
        epochs=5,
        metrics=["categorical_accuracy"],
    )

    os.remove(catalog_file)

<<<<<<< HEAD
    assert metrics["train_categorical_accuracy"][-1] > 0.5
=======
    assert metrics["categorical_accuracy"][-1] > 0.5
>>>>>>> 4b8309d1


def setup_testing_file(missing_values, bad_csv_line, integer_target=False):
    filename = "DUMMY_COLDSTART.csv"
    with open(filename, "w") as outfile:
        outfile.write("category,strong,weak1,weak2\n")
        outfile.write("0,this is a title,this is a description,another one\n")

        if missing_values:
            outfile.write("1,there will be no descriptions,,")

        if bad_csv_line:
            outfile.write("1,theres a new line,\n,")

        if not integer_target:
            outfile.write("LMFAO,this is not an integer,,\n")

    return filename


def run_coldstart(
    strong_columns=["strong"],
    weak_columns=["weak1", "weak2"],
    validation=None,
    missing_values=False,
    bad_csv_line=False,
    epochs=5,
    integer_target=True,
):
    filename = setup_testing_file(missing_values, bad_csv_line, integer_target)

    model = bolt.UniversalDeepTransformer(
        data_types={
            "category": bolt.types.categorical(),
            "text": bolt.types.text(),
        },
        target="category",
        n_target_classes=3,
        integer_target=integer_target,
    )

    model.cold_start(
        filename=filename,
        strong_column_names=strong_columns,
        weak_column_names=weak_columns,
        learning_rate=0.01,
        epochs=epochs,
        validation=validation,
    )

    os.remove(filename)


def test_coldstart_validation():
    val_filename = "val_file.csv"
    with open(val_filename, "x") as val_file:
        val_file.write("category,text\n")
        val_file.write("1,some text here\n")

    validation = bolt.Validation(
        filename=val_filename, interval=4, metrics=["categorical_accuracy"]
    )

    run_coldstart(validation=validation)

    os.remove(val_filename)


def test_coldstart_missing_strong_or_weak():
    with pytest.raises(
        ValueError,
        match=r"Unable to find column with name 'SOME RANDOM NAME'.",
    ):
        run_coldstart(strong_columns=["SOME RANDOM NAME"])

    with pytest.raises(
        ValueError,
        match=r"Unable to find column with name 'SOME RANDOM NAME'.",
    ):
        run_coldstart(weak_columns=["SOME RANDOM NAME"])


def test_coldstart_empty_strong_or_weak():
    run_coldstart(strong_columns=[])
    run_coldstart(weak_columns=[])


def test_coldstart_missing_values():
    run_coldstart(missing_values=True)


def test_coldstart_bad_csv_line():
    with pytest.raises(
        ValueError,
        match=r"Received a row with a different number of entries than in the header. Expected 4 entries but received 3 entries. Line: 1,theres a new line,",
    ):
        run_coldstart(bad_csv_line=True)


@pytest.mark.parametrize("integer_target", [True, False])
def test_coldstart_target_type(integer_target):
    run_coldstart(integer_target=integer_target)<|MERGE_RESOLUTION|>--- conflicted
+++ resolved
@@ -31,11 +31,7 @@
 
     os.remove(catalog_file)
 
-<<<<<<< HEAD
     assert metrics["train_categorical_accuracy"][-1] > 0.5
-=======
-    assert metrics["categorical_accuracy"][-1] > 0.5
->>>>>>> 4b8309d1
 
 
 def setup_testing_file(missing_values, bad_csv_line, integer_target=False):
