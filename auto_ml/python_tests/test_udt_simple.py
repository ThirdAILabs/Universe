import platform

import pytest
from thirdai import bolt, deployment

pytestmark = [pytest.mark.unit]

TRAIN_FILE = "tempTrainFile.csv"
TEST_FILE = "tempTestFile.csv"
METADATA_FILE = "tempMetaFile.csv"


def write_lines_to_file(file, lines):
    with open(file, "w") as f:
        for line in lines:
            f.writelines(line + "\n")


def make_simple_trained_model(
    embedding_dim=None, integer_label=False, model_config=None
):
    write_lines_to_file(
        TRAIN_FILE,
        [
            "userId,movieId,timestamp,hoursWatched,genres,meta,description",
            "0,0,2022-08-29,2,fiction-comedy-drama,0-1,a movie",
            "1,0,2022-08-30,2,fiction-romance,1,a movie",
            "1,1,2022-08-31,1,romance-comedy,0,a movie",
            # if integer_label = false, we build a model that accepts
            # arbitrary string labels; the model does not expect integer
            # labels in the range [0, n_labels - 1]. We test this by
            # checking that the model does not throw an error when given
            # a label outside of this range. Since n_labels = 3, we set
            # movieId = 4 in the last sample and expect that the model
            # trains just fine.
            (
                "1,2,2022-09-01,3,fiction-comedy,1-2,a movie"
                if integer_label
                else "1,4,2022-09-01,3,fiction-comedy,1-4,a movie"
            ),
        ],
    )

    write_lines_to_file(
        TEST_FILE,
        [
            "userId,movieId,timestamp,hoursWatched,genres,meta,description",
            "0,1,2022-08-31,5,fiction-drama,0,a movie",
            # See above comment about the last line of the mock train file.
            (
                "1,0,2022-09-01,0.5,fiction-comedy,2-0,a movie"
                if integer_label
                else "4,0,2022-09-01,0.5,fiction-comedy,4-0,a movie"
            ),
        ],
    )

    keys = [0, 1, 2] if integer_label else [0, 1, 4]
    metadata_lines = [str(key) + "," + str(val) for key, val in zip(keys, [1, 2, 3])]
    write_lines_to_file(METADATA_FILE, ["id,feature"] + metadata_lines)

    metadata = bolt.types.metadata(
        filename=METADATA_FILE,
        key_column_name="id",
        data_types={"feature": bolt.types.categorical()},
    )

    model = bolt.UniversalDeepTransformer(
        data_types={
            "userId": bolt.types.categorical(metadata=metadata),
            "movieId": bolt.types.categorical(
                metadata=metadata,
            ),
            "timestamp": bolt.types.date(),
            "hoursWatched": bolt.types.numerical(range=(0, 5)),
            "genres": bolt.types.categorical(delimiter="-"),
            "meta": bolt.types.categorical(metadata=metadata, delimiter="-"),
            "description": bolt.types.text(),
        },
        temporal_tracking_relationships={"userId": ["movieId", "hoursWatched"]},
        target="movieId",
        n_target_classes=3,
        integer_target=integer_label,
        model_config=model_config,
        options={"embedding_dimension": embedding_dim} if embedding_dim else {},
    )

    model.train(TRAIN_FILE, epochs=2, learning_rate=0.01, batch_size=2048)

    return model


def single_sample():
    return {
        "userId": "0",
        "timestamp": "2022-08-31",
        "genres": "fiction-drama",
        "meta": "0",
    }


def batch_sample():
    return [single_sample(), single_sample(), single_sample()]


def single_update():
    return {
        "userId": "0",
        "movieId": "1",
        "timestamp": "2022-08-31",
        "hoursWatched": "1",
        "genres": "fiction-drama",
        "meta": "0",
    }


def batch_update():
    return [single_update(), single_update(), single_update()]


def compare_explanations(explanations_1, explanations_2, assert_mode):
    all_equal = len(explanations_1) == len(explanations_2)
    for exp_1, exp_2 in zip(explanations_1, explanations_2):
        all_equal = all_equal and (
            (exp_1.column_name == exp_2.column_name)
            and (exp_1.percentage_significance == exp_2.percentage_significance)
            and (exp_1.keyword == exp_2.keyword)
        )

    # If we want to assert equality, we want everything to be equal
    # Otherwise, we want something to be inequal.
    assert_equal = assert_mode == "equal"
    assert assert_equal == all_equal


@pytest.mark.skipif(
    platform.system() == "Windows",
    reason="Throwing an exception leads to an access violation on windows.",
)
@pytest.mark.release
def test_temporal_not_in_data_type_throws():
    with pytest.raises(
        ValueError,
        match=r"The tracking key 'user' is not found in data_types.",
    ):
        bolt.UniversalDeepTransformer(
            data_types={"date": bolt.types.date(), "item": bolt.types.categorical()},
            temporal_tracking_relationships={"user": ["item"]},
            target="item",
            n_target_classes=3,
        )

    with pytest.raises(
        ValueError,
        match=r"The tracked column 'other_item' is not found in data_types.",
    ):
        bolt.UniversalDeepTransformer(
            data_types={
                "date": bolt.types.date(),
                "user": bolt.types.categorical(),
                "item": bolt.types.categorical(),
            },
            temporal_tracking_relationships={"user": ["other_item"]},
            target="item",
            n_target_classes=3,
        )


@pytest.mark.release
def test_save_load():
    save_file = "savefile.bolt"
    model = make_simple_trained_model(integer_label=False)
    model.save(save_file)
    saved_model = bolt.UniversalDeepTransformer.load(filename=save_file)

    eval_res = model.evaluate(TEST_FILE)
    saved_eval_res = saved_model.evaluate(TEST_FILE)
    assert (eval_res == saved_eval_res).all()

    model.index(single_update())
    saved_model.index(single_update())

    predict_res = model.predict(single_sample())
    saved_predict_res = saved_model.predict(single_sample())
    assert (predict_res == saved_predict_res).all()

    predict_batch_res = model.predict_batch(batch_sample())
    saved_predict_batch_res = saved_model.predict_batch(batch_sample())
    assert (predict_batch_res == saved_predict_batch_res).all()

    explain_res = model.explain(single_sample())
    saved_explain_res = saved_model.explain(single_sample())
    compare_explanations(explain_res, saved_explain_res, assert_mode="equal")


@pytest.mark.release
def test_multiple_predict_returns_same_results():
    model = make_simple_trained_model(integer_label=False)
    first = model.predict(single_sample())
    second = model.predict(single_sample())
    assert (first == second).all()

    first_batch = model.predict_batch(batch_sample())
    second_batch = model.predict_batch(batch_sample())
    assert (first_batch == second_batch).all()


@pytest.mark.release
def test_index_changes_predict_result():
    model = make_simple_trained_model(integer_label=False)
    first = model.predict(single_sample())
    model.index(single_update())
    second = model.predict(single_sample())
    assert (first != second).any()

    model.index_batch(batch_update())
    third = model.predict(single_sample())
    assert (second != third).any()


@pytest.mark.release
def test_embedding_representation_returns_correct_dimension():
    for embedding_dim in [128, 256]:
        model = make_simple_trained_model(embedding_dim=embedding_dim)
        embedding = model.embedding_representation(single_sample())
        assert embedding.shape == (embedding_dim,)
        assert (embedding != 0).any()


@pytest.mark.release
def test_explanations_total_percentage():
    model = make_simple_trained_model(integer_label=False)
    explanations = model.explain(single_sample())
    total_percentage = 0
    for explanation in explanations:
        total_percentage += abs(explanation.percentage_significance)

    assert total_percentage > 99.99 and total_percentage < 100.01


@pytest.mark.release
def test_different_explanation_target_returns_different_results():
    model = make_simple_trained_model(integer_label=False)

    explain_target_1 = model.explain(single_sample(), target_class="1")
    explain_target_2 = model.explain(single_sample(), target_class="4")
    compare_explanations(explain_target_1, explain_target_2, assert_mode="not_equal")


def test_explanations_target_label_format():
    model = make_simple_trained_model(integer_label=False)
    # Call this method to make sure it does not throw an error
    model.explain(single_sample(), target_class="1")
    with pytest.raises(ValueError, match=r"Received an integer but*"):
        model.explain(single_sample(), target_class=1)

    model = make_simple_trained_model(integer_label=True)
    # Call this method to make sure it does not throw an error
    model.explain(single_sample(), target_class=1)
    with pytest.raises(ValueError, match=r"Received a string but*"):
        model.explain(single_sample(), target_class="1")


@pytest.mark.release
def test_neuron_id_to_target_class_map():
    model = make_simple_trained_model(integer_label=False)
    prediction = model.predict(single_sample())
    n_output_neurons = len(prediction)

    # "0", "1", and "4" are the three possible labels in the
    # mock train / eval dataset when integer_label = False
    labels_seen = {"0": False, "1": False, "4": False}

    for neuron_id in range(n_output_neurons):
        label = model.class_name(neuron_id)
        labels_seen[label] = True

    assert all([seen for seen in labels_seen.values()])


@pytest.mark.release
def test_reset_clears_history():
    model = make_simple_trained_model(integer_label=False)
    model.reset_temporal_trackers()
    first = model.predict(single_sample())

    model.index(single_update())
    after_index = model.predict(single_sample())
    assert (first != after_index).any()

    model.reset_temporal_trackers()
    after_reset = model.predict(single_sample())
    assert (first == after_reset).all()


@pytest.mark.release
def test_works_without_temporal_relationships():
    write_lines_to_file(
        TRAIN_FILE,
        [
            "userId,movieId,hoursWatched,genres",
            "0,0,2,fiction-drama",
            "1,0,3,fiction-comedy",
        ],
    )

    write_lines_to_file(
        TEST_FILE,
        [
            "userId,movieId,hoursWatched,genres",
            "0,1,5,fiction-drama",
            "2,0,0.5,fiction-comedy",
        ],
    )

    model = bolt.UniversalDeepTransformer(
        data_types={
            "userId": bolt.types.categorical(),
            "movieId": bolt.types.categorical(),
            "hoursWatched": bolt.types.numerical(range=(0, 5)),
            "genres": bolt.types.categorical(delimiter="-"),
        },
        target="movieId",
        n_target_classes=3,
    )

    model.train(TRAIN_FILE, epochs=2, learning_rate=0.01, batch_size=2048)
    model.evaluate(TEST_FILE)

    # No assertion as we just want to know that there is no error.


def test_model_config_override():
    # This test creates a model config with the property that the hidden layer
    # dimension is the same as the regular dimension and checks that UDT correctly
    # loads and uses the model config in place of its default model architecture.

    model_config = deployment.ModelConfig(
        input_names=["input"],
        nodes=[
            deployment.FullyConnectedNodeConfig(
                name="hidden",
                dim=deployment.DatasetLabelDimensionParameter(),
                activation=deployment.ConstantParameter("relu"),
                predecessor="input",
            ),
            deployment.FullyConnectedNodeConfig(
                name="output",
                dim=deployment.DatasetLabelDimensionParameter(),
                sparsity=deployment.ConstantParameter(1.0),
                activation=deployment.ConstantParameter("softmax"),
                predecessor="hidden",
            ),
        ],
        loss=bolt.nn.losses.CategoricalCrossEntropy(),
    )

    MODEL_CONFIG_PATH = "./model_config_override"
    model_config.save(MODEL_CONFIG_PATH)

    model = make_simple_trained_model(model_config=MODEL_CONFIG_PATH)

    # We made the dimension of the hidden layer dimension the same as the number
    # of output classes in the model. Since the number of target classes is 3, the
    # embedding dimension should be 3 as well. This will not happen with the default
    # udt model architecture.
    assert model.embedding_representation(single_sample()).shape == (3,)


def test_return_metrics():
    model = make_simple_trained_model()
    metrics = model.evaluate(
        TEST_FILE, metrics=["categorical_accuracy"], return_metrics=True
    )
<<<<<<< HEAD
    # We just want to know that it exists and it's a number.
=======
>>>>>>> f8516b33
    assert metrics["categorical_accuracy"] >= 0<|MERGE_RESOLUTION|>--- conflicted
+++ resolved
@@ -372,8 +372,4 @@
     metrics = model.evaluate(
         TEST_FILE, metrics=["categorical_accuracy"], return_metrics=True
     )
-<<<<<<< HEAD
-    # We just want to know that it exists and it's a number.
-=======
->>>>>>> f8516b33
     assert metrics["categorical_accuracy"] >= 0