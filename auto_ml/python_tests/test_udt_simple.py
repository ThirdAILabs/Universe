--- conflicted
+++ resolved
@@ -110,15 +110,9 @@
 
 
 def compare_explanations(explanations_1, explanations_2, assert_mode):
-<<<<<<< HEAD
-    all_equal = len(explanations_1) == len(explanations_2)
-    for exp_1, exp_2 in zip(explanations_1, explanations_2):
-        all_equal = all_equal and (exp_1 == exp_2)
-=======
     all_equal = len(explanations_1) == len(explanations_2) and all(
         exp_1 == exp_2 for exp_1, exp_2 in zip(explanations_1, explanations_2)
     )
->>>>>>> 2ced2417
 
     # If we want to assert equality, we want everything to be equal
     # Otherwise, we want something to be inequal.
