import platform

import pytest
from thirdai import bolt

pytestmark = [pytest.mark.unit, pytest.mark.release]

TRAIN_FILE = "tempTrainFile.csv"
TEST_FILE = "tempTestFile.csv"
METADATA_FILE = "tempMetaFile.csv"


def write_lines_to_file(file, lines):
    with open(file, "w") as f:
        for line in lines:
            f.writelines(line + "\n")


def make_simple_trained_model(embedding_dim=None, integer_label=False):
    write_lines_to_file(
        TRAIN_FILE,
        [
            "userId,movieId,timestamp,hoursWatched",
            "0,0,2022-08-29,2",
            "1,0,2022-08-30,2",
            "1,1,2022-08-31,1",
            # if integer_label = false, we build a model that accepts
            # arbitrary string labels; the model does not expect integer
            # labels in the range [0, n_labels - 1]. We test this by
            # checking that the model does not throw an error when given
            # a label outside of this range. Since n_labels = 3, we set
            # movieId = 4 in the last sample and expect that the model
            # trains just fine.
            ("1,2,2022-09-01,3" if integer_label else "1,4,2022-09-01,3"),
        ],
    )

    write_lines_to_file(
        TEST_FILE,
        [
            "userId,movieId,timestamp,hoursWatched",
            "0,1,2022-08-31,5",
            # See above comment about the last line of the mock train file.
            ("1,0,2022-09-01,0.5" if integer_label else "4,0,2022-09-01,0.5"),
        ],
    )

    keys = [0, 1, 2] if integer_label else [0, 1, 4]
    metadata_lines = [str(key) + "," + str(val) for key, val in zip(keys, [1, 2, 3])]
    write_lines_to_file(METADATA_FILE, ["id,feature"] + metadata_lines)

    metadata = bolt.types.metadata(
        filename=METADATA_FILE,
        key_column_name="id",
        data_types={"feature": bolt.types.categorical()},
    )

    model = bolt.UniversalDeepTransformer(
        data_types={
            "userId": bolt.types.categorical(metadata=metadata),
            "movieId": bolt.types.categorical(
<<<<<<< HEAD
                consecutive_integer_ids=integer_label,
=======
>>>>>>> b976cb1f
                metadata=metadata,
            ),
            "timestamp": bolt.types.date(),
            "hoursWatched": bolt.types.numerical(range=(0, 5)),
        },
        temporal_tracking_relationships={"userId": ["movieId", "hoursWatched"]},
        target="movieId",
        n_target_classes=3,
<<<<<<< HEAD
=======
        integer_target=integer_label,
>>>>>>> b976cb1f
        options={"embedding_dimension": str(embedding_dim)} if embedding_dim else {},
    )

    train_config = bolt.TrainConfig(epochs=2, learning_rate=0.01)
    model.train(TRAIN_FILE, train_config, batch_size=2048)

    return model


def single_sample():
    return {"userId": "0", "timestamp": "2022-08-31"}


def batch_sample():
    return [single_sample(), single_sample(), single_sample()]


def single_update():
    return {
        "userId": "0",
        "movieId": "1",
        "timestamp": "2022-08-31",
        "hoursWatched": "1",
    }


def batch_update():
    return [single_update(), single_update(), single_update()]


def compare_explanations(explanations_1, explanations_2, assert_mode):
    all_equal = len(explanations_1) == len(explanations_2)
    for exp_1, exp_2 in zip(explanations_1, explanations_2):
        all_equal = all_equal and (
            (exp_1.column_name == exp_2.column_name)
            and (exp_1.percentage_significance == exp_2.percentage_significance)
            and (exp_1.keyword == exp_2.keyword)
        )

    # If we want to assert equality, we want everything to be equal
    # Otherwise, we want something to be inequal.
    assert_equal = assert_mode == "equal"
    assert assert_equal == all_equal


def test_save_load():
    save_file = "savefile.bolt"
    model = make_simple_trained_model(integer_label=False)
    model.save(save_file)
    saved_model = bolt.UniversalDeepTransformer.load(save_file)

    eval_res = model.evaluate(TEST_FILE)
    saved_eval_res = saved_model.evaluate(TEST_FILE)
    assert (eval_res == saved_eval_res).all()

    model.index(single_update())
    saved_model.index(single_update())

    predict_res = model.predict(single_sample())
    saved_predict_res = saved_model.predict(single_sample())
    assert (predict_res == saved_predict_res).all()

    predict_batch_res = model.predict_batch(batch_sample())
    saved_predict_batch_res = saved_model.predict_batch(batch_sample())
    assert (predict_batch_res == saved_predict_batch_res).all()

    explain_res = model.explain(single_sample())
    saved_explain_res = saved_model.explain(single_sample())
    compare_explanations(explain_res, saved_explain_res, assert_mode="equal")


def test_multiple_predict_returns_same_results():
    model = make_simple_trained_model(integer_label=False)
    first = model.predict(single_sample())
    second = model.predict(single_sample())
    assert (first == second).all()

    first_batch = model.predict_batch(batch_sample())
    second_batch = model.predict_batch(batch_sample())
    assert (first_batch == second_batch).all()


def test_index_changes_predict_result():
    model = make_simple_trained_model(integer_label=False)
    first = model.predict(single_sample())
    model.index(single_update())
    second = model.predict(single_sample())
    assert (first != second).any()

    model.index_batch(batch_update())
    third = model.predict(single_sample())
    assert (second != third).any()


def test_embedding_representation_returns_correct_dimension():
    for embedding_dim in [128, 256]:
        model = make_simple_trained_model(embedding_dim=embedding_dim)
        embedding = model.embedding_representation(single_sample())
        assert embedding.shape == (embedding_dim,)
        assert (embedding != 0).any()


def test_explanations_total_percentage():
    model = make_simple_trained_model(integer_label=False)
    explanations = model.explain(single_sample())
    total_percentage = 0
    for explanation in explanations:
        total_percentage += abs(explanation.percentage_significance)

    assert total_percentage > 99.99 and total_percentage < 100.01


def test_different_explanation_target_returns_different_results():
    model = make_simple_trained_model(integer_label=False)

    explain_target_1 = model.explain(single_sample(), target_class="1")
    explain_target_2 = model.explain(single_sample(), target_class="4")
    compare_explanations(explain_target_1, explain_target_2, assert_mode="not_equal")


@pytest.mark.skipif(
    platform.system() == "Windows",
    reason="Throwing an exception leads to an access violation on windows.",
)
def test_explanations_target_label_format():
    model = make_simple_trained_model(integer_label=False)
    # Call this method to make sure it does not throw an error
    model.explain(single_sample(), target_class="1")
    with pytest.raises(ValueError, match=r"Received an integer but*"):
        model.explain(single_sample(), target_class=1)

    model = make_simple_trained_model(integer_label=True)
    # Call this method to make sure it does not throw an error
    model.explain(single_sample(), target_class=1)
    with pytest.raises(ValueError, match=r"Received a string but*"):
        model.explain(single_sample(), target_class="1")


def test_neuron_id_to_target_class_map():
    model = make_simple_trained_model(integer_label=False)
    prediction = model.predict(single_sample())
    n_output_neurons = len(prediction)

    # "0", "1", and "4" are the three possible labels in the
    # mock train / eval dataset when integer_label = False
    labels_seen = {"0": False, "1": False, "4": False}

    for neuron_id in range(n_output_neurons):
        label = model.class_name(neuron_id)
        labels_seen[label] = True

    assert all([seen for seen in labels_seen.values()])


def test_reset_clears_history():
    model = make_simple_trained_model(integer_label=False)
    model.reset_temporal_trackers()
    first = model.predict(single_sample())

    model.index(single_update())
    after_index = model.predict(single_sample())
    assert (first != after_index).any()

    model.reset_temporal_trackers()
    after_reset = model.predict(single_sample())
    assert (first == after_reset).all()


def test_works_without_temporal_relationships():
    write_lines_to_file(
        TRAIN_FILE,
        [
            "userId,movieId,hoursWatched",
            "0,0,2",
            "1,0,3",
        ],
    )

    write_lines_to_file(
        TEST_FILE,
        [
            "userId,movieId,hoursWatched",
            "0,1,5",
            "2,0,0.5",
        ],
    )

    model = bolt.UniversalDeepTransformer(
        data_types={
            "userId": bolt.types.categorical(),
            "movieId": bolt.types.categorical(),
            "hoursWatched": bolt.types.numerical(range=(0, 5)),
        },
        target="movieId",
        n_target_classes=3,
    )

    train_config = bolt.TrainConfig(epochs=2, learning_rate=0.01)
    model.train(TRAIN_FILE, train_config, batch_size=2048)
    model.evaluate(TEST_FILE)

    # No assertion as we just want to know that there is no error.<|MERGE_RESOLUTION|>--- conflicted
+++ resolved
@@ -59,10 +59,6 @@
         data_types={
             "userId": bolt.types.categorical(metadata=metadata),
             "movieId": bolt.types.categorical(
-<<<<<<< HEAD
-                consecutive_integer_ids=integer_label,
-=======
->>>>>>> b976cb1f
                 metadata=metadata,
             ),
             "timestamp": bolt.types.date(),
@@ -71,10 +67,7 @@
         temporal_tracking_relationships={"userId": ["movieId", "hoursWatched"]},
         target="movieId",
         n_target_classes=3,
-<<<<<<< HEAD
-=======
         integer_target=integer_label,
->>>>>>> b976cb1f
         options={"embedding_dimension": str(embedding_dim)} if embedding_dim else {},
     )
 
