--- conflicted
+++ resolved
@@ -374,9 +374,6 @@
     make_simple_trained_model(text_encoding_type=encoding)
 
 
-<<<<<<< HEAD
-test_explanations_total_percentage()
-=======
 @pytest.mark.unit
 def test_udt_override_input_dim():
     udt_model = bolt.UniversalDeepTransformer(
@@ -396,5 +393,4 @@
     ============================================================
     """
 
-    assert textwrap.dedent(summary).strip() == textwrap.dedent(expected_summary).strip()
->>>>>>> 25b07fe2
+    assert textwrap.dedent(summary).strip() == textwrap.dedent(expected_summary).strip()