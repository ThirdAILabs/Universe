--- conflicted
+++ resolved
@@ -19,38 +19,24 @@
     write_lines_to_file(
         TRAIN_FILE,
         [
-<<<<<<< HEAD
-            "userId,movieId,timestamp",
-            "0,0,2022-08-29",
-            "1,0,2022-08-30",
-            "1,1,2022-08-31",
+            "userId,movieId,timestamp,hoursWatched",
+            "0,0,2022-08-29,2",
+            "1,0,2022-08-30,2",
+            "1,1,2022-08-31,1",
             # if integer_label = false, movieId 4 > n_unique_classes but
             # that is fine because it's treated as an arbitrary string
-            ("1,2,2022-09-01" if integer_label else "1,4,2022-09-01"),
-=======
+            ("1,2,2022-09-01,3" if integer_label else "1,4,2022-09-01,3"),
+        ],
+    )
+
+    write_lines_to_file(
+        TEST_FILE,
+        [
             "userId,movieId,timestamp,hoursWatched",
-            "0,0,2022-08-29,2",
-            "1,0,2022-08-30,3",
-            "1,1,2022-08-31,1",
-            "1,2,2022-09-01,3",
->>>>>>> d96f5e82
-        ],
-    )
-
-    write_lines_to_file(
-        TEST_FILE,
-        [
-<<<<<<< HEAD
-            "userId,movieId,timestamp",
-            "0,1,2022-08-31",
+            "0,1,2022-08-31,5",
             # if integer_label = false, userId 4 > n_unique_classes but
             # that is fine because it's treated as an arbitrary string
-            ("1,0,2022-09-01" if integer_label else "4,0,2022-09-01"),
-=======
-            "userId,movieId,timestamp,hoursWatched",
-            "0,1,2022-08-31,5",
-            "2,0,2022-08-30,0.5",
->>>>>>> d96f5e82
+            ("1,0,2022-09-01,0.5" if integer_label else "4,0,2022-09-01,0.5"),
         ],
     )
 
