--- conflicted
+++ resolved
@@ -373,8 +373,6 @@
     metrics = model.evaluate(
         TEST_FILE, metrics=["categorical_accuracy"], return_metrics=True
     )
-<<<<<<< HEAD
-    # We just want to know that it exists and it's a number.
     assert metrics["categorical_accuracy"] >= 0
 
 
@@ -412,7 +410,4 @@
     assert os.path.getsize("large.bolt") > 50 * os.path.getsize("small.bolt")
 
     os.remove("small.bolt")
-    os.remove("large.bolt")
-=======
-    assert metrics["categorical_accuracy"] >= 0
->>>>>>> f8516b33
+    os.remove("large.bolt")