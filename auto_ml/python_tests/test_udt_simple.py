--- conflicted
+++ resolved
@@ -67,10 +67,6 @@
         data_types={
             "userId": bolt.types.categorical(metadata=metadata),
             "movieId": bolt.types.categorical(
-<<<<<<< HEAD
-                consecutive_integer_ids=integer_label,
-=======
->>>>>>> 9f8589c4
                 metadata=metadata,
             ),
             "timestamp": bolt.types.date(),
@@ -81,10 +77,7 @@
         temporal_tracking_relationships={"userId": ["movieId", "hoursWatched"]},
         target="movieId",
         n_target_classes=3,
-<<<<<<< HEAD
-=======
         integer_target=integer_label,
->>>>>>> 9f8589c4
         options={"embedding_dimension": str(embedding_dim)} if embedding_dim else {},
     )
 
