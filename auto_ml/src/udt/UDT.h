#pragma once

#include <bolt/src/callbacks/Callback.h>
#include <auto_ml/src/config/ArgumentMap.h>
#include <auto_ml/src/udt/UDTBackend.h>
#include <string>

namespace thirdai::automl::udt {

/**
 * UDT is composed of various backends that implement the logic specific to
 * different models, classification, regression, etc. This class users the
 * arguments supplied by the user to determine what backend to use for the given
 * task/dataset and then stores that corresponding backend within it. This
 * pattern of composition allows us to have different backends for different
 * model types, but without exposing that implementation detail to the user and
 * presenting a single class for them to interact with. This class also act as a
 * common point where we can implement common features, for instance telemetry,
 * that we want for all types of models.
 */
class UDT {
 public:
  UDT(data::ColumnDataTypes data_types,
      const data::UserProvidedTemporalRelationships&
          temporal_tracking_relationships,
      const std::string& target_col, std::optional<uint32_t> n_target_classes,
      bool integer_target, std::string time_granularity, uint32_t lookahead,
      char delimiter, const std::optional<std::string>& model_config,
      const config::ArgumentMap& user_args);

<<<<<<< HEAD
  UDT(std::optional<std::string> incorrect_column_name,
      std::string correct_column_name, const std::string& dataset_size,
      char delimiter, const std::optional<std::string>& model_config,
=======
  UDT(const std::string& file_format, uint32_t n_target_classes,
      uint32_t input_dim, const std::optional<std::string>& model_config,
>>>>>>> cb76587b
      const config::ArgumentMap& user_args);

  void train(const dataset::DataSourcePtr& data, float learning_rate,
             uint32_t epochs, const std::optional<Validation>& validation,
             std::optional<size_t> batch_size,
             std::optional<size_t> max_in_memory_batches,
             const std::vector<std::string>& metrics,
             const std::vector<std::shared_ptr<bolt::Callback>>& callbacks,
             bool verbose, std::optional<uint32_t> logging_interval);

  py::object evaluate(const dataset::DataSourcePtr& data,
                      const std::vector<std::string>& metrics,
                      bool sparse_inference, bool return_predicted_class,
                      bool verbose, bool return_metrics);

  py::object predict(const MapInput& sample, bool sparse_inference,
                     bool return_predicted_class);

  py::object predictBatch(const MapInputBatch& sample, bool sparse_inference,
                          bool return_predicted_class);

  std::vector<dataset::Explanation> explain(
      const MapInput& sample,
      const std::optional<std::variant<uint32_t, std::string>>& target_class);

  void coldstart(const dataset::DataSourcePtr& data,
                 const std::vector<std::string>& strong_column_names,
                 const std::vector<std::string>& weak_column_names,
                 float learning_rate, uint32_t epochs,
                 const std::vector<std::string>& metrics,
                 const std::optional<Validation>& validation,
                 const std::vector<bolt::CallbackPtr>& callbacks,
                 bool verbose) {
    return _backend->coldstart(data, strong_column_names, weak_column_names,
                               learning_rate, epochs, metrics, validation,
                               callbacks, verbose);
  }

  py::object embedding(const MapInput& sample) {
    return _backend->embedding(sample);
  }

  py::object entityEmbedding(const std::variant<uint32_t, std::string>& label) {
    return _backend->entityEmbedding(label);
  }

  std::string className(uint32_t class_id) const {
    return _backend->className(class_id);
  }

  void updateTemporalTrackers(const MapInput& sample) {
    if (auto tabular_factory = _backend->tabularDatasetFactory()) {
      tabular_factory->updateTemporalTrackers(sample);
    }
  }

  void updateTemporalTrackersBatch(const MapInputBatch& samples) {
    if (auto tabular_factory = _backend->tabularDatasetFactory()) {
      tabular_factory->updateTemporalTrackersBatch(samples);
    }
  }

  void resetTemporalTrackers() {
    if (auto tabular_factory = _backend->tabularDatasetFactory()) {
      tabular_factory->resetTemporalTrackers();
    }
  }

  void updateMetadata(const std::string& column, const MapInput& sample) {
    if (auto tabular_factory = _backend->tabularDatasetFactory()) {
      tabular_factory->updateMetadata(column, sample);
    }
  }

  void updateMetadataBatch(const std::string& column,
                           const MapInputBatch& samples) {
    if (auto tabular_factory = _backend->tabularDatasetFactory()) {
      tabular_factory->updateMetadataBatch(column, samples);
    }
  }

  bolt::BoltGraphPtr model() const { return _backend->model(); }

  void setModel(const bolt::BoltGraphPtr& model) { _backend->setModel(model); }

  data::TabularDatasetFactoryPtr tabularDatasetFactory() const {
    return _backend->tabularDatasetFactory();
  }

  void verifyCanDistribute() const { _backend->verifyCanDistribute(); }

  void save(const std::string& filename) const;

  void save_stream(std::ostream& output_stream) const;

  static std::shared_ptr<UDT> load(const std::string& filename);

  static std::shared_ptr<UDT> load_stream(std::istream& input_stream);

 private:
  UDT() {}

  friend class cereal::access;

  template <class Archive>
  void serialize(Archive& archive);

  std::unique_ptr<UDTBackend> _backend;
};

}  // namespace thirdai::automl::udt<|MERGE_RESOLUTION|>--- conflicted
+++ resolved
@@ -28,14 +28,13 @@
       char delimiter, const std::optional<std::string>& model_config,
       const config::ArgumentMap& user_args);
 
-<<<<<<< HEAD
   UDT(std::optional<std::string> incorrect_column_name,
       std::string correct_column_name, const std::string& dataset_size,
       char delimiter, const std::optional<std::string>& model_config,
-=======
+      const config::ArgumentMap& user_args);
+
   UDT(const std::string& file_format, uint32_t n_target_classes,
       uint32_t input_dim, const std::optional<std::string>& model_config,
->>>>>>> cb76587b
       const config::ArgumentMap& user_args);
 
   void train(const dataset::DataSourcePtr& data, float learning_rate,
