--- conflicted
+++ resolved
@@ -452,12 +452,8 @@
 
   static std::shared_ptr<UDT> load_stream(std::istream& input_stream);
 
-<<<<<<< HEAD
   static std::shared_ptr<UDT> oldLoad(const std::string& filename);
 
-  bool isV1() const;
-
-=======
   bool isV1() const;
 
   static std::vector<std::vector<std::vector<std::pair<uint32_t, double>>>>
@@ -469,7 +465,6 @@
     _backend->saveCppClassifier(save_path);
   }
 
->>>>>>> 2ced2417
  private:
   UDT() {}
 
