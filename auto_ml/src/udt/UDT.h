--- conflicted
+++ resolved
@@ -77,8 +77,10 @@
 
   py::object outputCorrectness(const MapInputBatch& sample,
                                const std::vector<uint32_t>& labels,
-                               bool sparse_inference, uint32_t top_k) {
-    return _backend->outputCorrectness(sample, labels, sparse_inference, top_k);
+                               bool sparse_inference,
+                               std::optional<uint32_t> num_hashes) {
+    return _backend->outputCorrectness(sample, labels, sparse_inference,
+                                       num_hashes);
   }
 
   std::vector<dataset::Explanation> explain(
@@ -204,12 +206,6 @@
   }
 
   py::object predictHashes(const MapInput& sample, bool sparse_inference,
-<<<<<<< HEAD
-                           std::optional<uint32_t> top_k = std::nullopt,
-                           bool return_non_empty = false) {
-    return _backend->predictHashes(sample, sparse_inference, top_k,
-                                   return_non_empty);
-=======
                            bool force_non_empty,
                            std::optional<uint32_t> num_hashes) {
     return _backend->predictHashes(sample, sparse_inference, force_non_empty,
@@ -221,7 +217,6 @@
                                 std::optional<uint32_t> num_hashes) {
     return _backend->predictHashesBatch(samples, sparse_inference,
                                         force_non_empty, num_hashes);
->>>>>>> 25e7b2b0
   }
 
   void associate(
