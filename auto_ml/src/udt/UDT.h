--- conflicted
+++ resolved
@@ -130,9 +130,10 @@
                                      top_k_per_eval_aggregation);
   }
 
-<<<<<<< HEAD
   ModelPtr model() const { return _backend->model(); }
-=======
+
+  void setModel(const ModelPtr& model) { _backend->setModel(model); }
+
   void introduceDocuments(const dataset::DataSourcePtr& data,
                           const std::vector<std::string>& strong_column_names,
                           const std::vector<std::string>& weak_column_names) {
@@ -155,11 +156,6 @@
   void forget(const std::variant<uint32_t, std::string>& label) {
     _backend->forget(label);
   }
-
-  bolt::BoltGraphPtr model() const { return _backend->model(); }
->>>>>>> 439c530f
-
-  void setModel(const ModelPtr& model) { _backend->setModel(model); }
 
   data::TabularDatasetFactoryPtr tabularDatasetFactory() const {
     return _backend->tabularDatasetFactory();
