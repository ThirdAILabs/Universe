#pragma once

#include <bolt/src/nn/model/Model.h>
#include <bolt/src/train/trainer/DistributedComm.h>
#include <auto_ml/src/Aliases.h>
#include <auto_ml/src/config/ArgumentMap.h>
#include <auto_ml/src/featurization/DataTypes.h>
#include <auto_ml/src/pretrained/PretrainedBase.h>
#include <auto_ml/src/udt/UDTBackend.h>
#include <auto_ml/src/udt/backends/UDTMach.h>
#include <dataset/src/DataSource.h>
#include <pybind11/pytypes.h>
#include <memory>
#include <optional>
#include <stdexcept>
#include <string>
#include <unordered_map>
#include <vector>

namespace thirdai::automl::udt {

/**
 * UDT is composed of various backends that implement the logic specific to
 * different models, classification, regression, etc. This class users the
 * arguments supplied by the user to determine what backend to use for the given
 * task/dataset and then stores that corresponding backend within it. This
 * pattern of composition allows us to have different backends for different
 * model types, but without exposing that implementation detail to the user and
 * presenting a single class for them to interact with. This class also act as a
 * common point where we can implement common features, for instance telemetry,
 * that we want for all types of models.
 */
class UDT {
 public:
  UDT(ColumnDataTypes data_types,
      const UserProvidedTemporalRelationships& temporal_tracking_relationships,
      const std::string& target_col, std::optional<uint32_t> n_target_classes,
      bool integer_target, std::string time_granularity, uint32_t lookahead,
      char delimiter, const std::optional<std::string>& model_config,
      const PretrainedBasePtr& pretrained_model,
      const config::ArgumentMap& user_args);

  UDT(std::optional<std::string> incorrect_column_name,
      std::string correct_column_name, const std::string& dataset_size,
      bool use_spell_checker, char delimiter,
      const std::optional<std::string>& model_config,
      const config::ArgumentMap& user_args);

  UDT(const std::string& file_format, uint32_t n_target_classes,
      uint32_t input_dim, const std::optional<std::string>& model_config,
      const config::ArgumentMap& user_args);

  py::object train(const dataset::DataSourcePtr& data, float learning_rate,
                   uint32_t epochs,
                   const std::vector<std::string>& train_metrics,
                   const dataset::DataSourcePtr& val_data,
                   const std::vector<std::string>& val_metrics,
                   const std::vector<CallbackPtr>& callbacks,
                   TrainOptions options, const bolt::DistributedCommPtr& comm,
                   py::kwargs kwargs);

  py::object trainBatch(const MapInputBatch& batch, float learning_rate);

  void setOutputSparsity(float sparsity, bool rebuild_hash_tables);

  /**
   * Performs evaluate of the model on the given dataset and returns the
   * activations produced by the model by default. If return_predicted_class is
   * specified it should return the predicted classes if its a classification
   * task instead of the activations. If return metrics is specified then it
   * should return the metrics computed instead of any activations.
   */
  py::object evaluate(const dataset::DataSourcePtr& data,
                      const std::vector<std::string>& metrics,
                      bool sparse_inference, bool verbose, py::kwargs kwargs);

  /**
   * Performs inference on a single sample and returns the resulting
   * activations. If return_predicted_class is specified it should return the
   * predicted classes if its a classification task instead of the activations.
   */
  py::object predict(const MapInput& sample, bool sparse_inference,
                     bool return_predicted_class,
                     std::optional<uint32_t> top_k);

  /**
   * Performs inference on a batch of samples in parallel and returns the
   * resulting activations. If return_predicted_class is specified it should
   * return the predicted classes if its a classification task instead of the
   * activations.
   */
  py::object predictBatch(const MapInputBatch& sample, bool sparse_inference,
                          bool return_predicted_class,
                          std::optional<uint32_t> top_k);

  py::object predictActivationsBatch(const MapInputBatch& samples,
                                     bool sparse_inference) {
    return _backend->predictActivationsBatch(samples, sparse_inference);
  }

  /**
   * Performs inference on a batch of samples in parallel and returns the scores
   * for each of the provided output classes.
   */
  py::object scoreBatch(const MapInputBatch& samples,
                        const std::vector<std::vector<Label>>& classes,
                        std::optional<uint32_t> top_k);

  py::object outputCorrectness(const MapInputBatch& sample,
                               const std::vector<uint32_t>& labels,
                               bool sparse_inference,
                               std::optional<uint32_t> num_hashes) {
    return _backend->outputCorrectness(sample, labels, sparse_inference,
                                       num_hashes);
  }

  /**
   * Generates an explaination of the prediction for a given sample. Optional
   * method that is not supported by default for backends.
   */
  std::vector<std::pair<std::string, float>> explain(
      const MapInput& sample,
      const std::optional<std::variant<uint32_t, std::string>>& target_class);

  /**
   * Performs cold start pretraining. Optional method that is not supported by
   * default for backends.
   */
  py::object coldstart(
      const dataset::DataSourcePtr& data,
      const std::vector<std::string>& strong_column_names,
      const std::vector<std::string>& weak_column_names,
      std::optional<data::VariableLengthConfig> variable_length,
      float learning_rate, uint32_t epochs,
      const std::vector<std::string>& train_metrics,
      const dataset::DataSourcePtr& val_data,
      const std::vector<std::string>& val_metrics,
      const std::vector<CallbackPtr>& callbacks, TrainOptions options,
      const bolt::DistributedCommPtr& comm, const py::kwargs& kwargs);

  /**
   * Returns some embedding representation for the given sample. Optional method
   * that is not supported by default for backends.
   */
  py::object embedding(const MapInputBatch& sample) {
    return _backend->embedding(sample);
  }

  /**
   * Returns an embedding for the given class (label) in the model. Optional
   * method that is not supported by default for backends.
   */
  py::object entityEmbedding(const std::variant<uint32_t, std::string>& label) {
    return _backend->entityEmbedding(label);
  }

  /**
   * Returns the class name associated with a given neuron. Optional method that
   * is not supported by default for backends.
   */
  std::string className(uint32_t class_id) const {
    return _backend->className(class_id);
  }

  void updateTemporalTrackers(const MapInput& sample) {
    if (auto featurizer = _backend->featurizer()) {
      featurizer->updateTemporalTrackers(sample);
    }
  }

  void updateTemporalTrackersBatch(const MapInputBatch& samples) {
    if (auto featurizer = _backend->featurizer()) {
      featurizer->updateTemporalTrackersBatch(samples);
    }
  }

  void resetTemporalTrackers() {
    if (auto featurizer = _backend->featurizer()) {
      featurizer->resetTemporalTrackers();
    }
  }

  void indexNodes(const dataset::DataSourcePtr& source) {
    return _backend->indexNodes(source);
  }

  void clearGraph() { return _backend->clearGraph(); }

  /**
   * Used for UDTMachClassifier to set parameters used in decoding entities for
   * the various methods in UDT (ie evaluate, mach metrics for train, etc)
   * @param top_k_to_return is the number of entities for mach to decode
   * @param num_buckets_to_eval is the number of output buckets used to source
   * candidate entities. We then calculate a score for each candidate and return
   * the best.
   */
  void setDecodeParams(uint32_t top_k_to_return, uint32_t num_buckets_to_eval) {
    return _backend->setDecodeParams(top_k_to_return, num_buckets_to_eval);
  }

  /**
   * Returns the underlying BOLT model used.
   */
  ModelPtr model() const { return _backend->model(); }

  /**
   * Sets a new model. This is used during distributed training to update the
   * backend with the trained model.
   */
  void setModel(const ModelPtr& model) { _backend->setModel(model); }

  std::vector<uint32_t> modelDims() const;

  TextDatasetConfig textDatasetConfig() const {
    return _backend->textDatasetConfig();
  }

  void insertNewDocIds(const dataset::DataSourcePtr& data) {
    _backend->insertNewDocIds(data);
  }

  /**
   * Used in UDTMachClassifier to introduce new documents to the model from a
   * data source. Used in conjunction with coldstart. At a high level, introduce
   * documents works by predicting the output hashes of a document and adding
   * that document to the index with those hashes. This way, any pretraining
   * done can be transfered to new documents through the weights of the model.
   * The typical way to introduce involves creating cold_start samples out of
   * the strong and weak columns, running inference on the model for each of
   * those samples, and doing some sort of frequency aggregation to find the
   * best place for the new document in the index.
   *
   * @param num_buckets_to_sample By default we will predict however many hashes
   * are already used in the index (set at construction time) and simply set
   * those hashes for that documents. However, if num_buckets_to_sample is
   * specified, we will predict more hashes than necessary and "place" the
   * document into the least occupied buckets. num_buckets_to_sample must be
   * larger than num_hashes for the index.
   * @param num_random_hashes By default this is 0. Specifies the number of
   * hashes that will be completely random when introducing new documents.
   * Increasing num_random hashes will gradually decrease zero shot accuracy
   * while improving the load balance.
   * @param fast_approximation By default this is false. When fast_approximation
   * is true, we will not introduce with cold start samples + frequency
   * aggregation and instead we will just concatenate all the text from the
   * strong and weak columns and pass that through the model a single time,
   * costing about a 10-15% drop in zero shot accuracy but ultimately speeding
   * it up by 5-10x.
   */
  void introduceDocuments(const dataset::DataSourcePtr& data,
                          const std::vector<std::string>& strong_column_names,
                          const std::vector<std::string>& weak_column_names,
                          std::optional<uint32_t> num_buckets_to_sample,
                          uint32_t num_random_hashes, bool load_balancing,
                          bool fast_approximation, bool verbose,
                          bool sort_random_hashes) {
    licensing::entitlements().verifyDataSource(data);

    _backend->introduceDocuments(data, strong_column_names, weak_column_names,
                                 num_buckets_to_sample, num_random_hashes,
                                 load_balancing, fast_approximation, verbose,
                                 sort_random_hashes);
  }

  /**
   * Used in UDTMachClassifier. Introduces a single new document to the model
   * from an in memory map input. Used in conjunction with coldstart.
   */
  void introduceDocument(const MapInput& document,
                         const std::vector<std::string>& strong_column_names,
                         const std::vector<std::string>& weak_column_names,
                         const std::variant<uint32_t, std::string>& new_label,
                         std::optional<uint32_t> num_buckets_to_sample,
                         uint32_t num_random_hashes, bool load_balancing,
                         bool sort_random_hashes) {
    licensing::entitlements().verifyFullAccess();

    _backend->introduceDocument(document, strong_column_names,
                                weak_column_names, new_label,
                                num_buckets_to_sample, num_random_hashes,
                                load_balancing, sort_random_hashes);
  }

  /**
   * Used in UDTMachClassifier. Introduces a new label to the model given a
   * batch of representative samples of that label. Uses frequency aggregation
   * based on the outputs of each sample and adds to the internal index.
   */
  void introduceLabel(const MapInputBatch& sample,
                      const std::variant<uint32_t, std::string>& new_label,
                      std::optional<uint32_t> num_buckets_to_sample,
                      uint32_t num_random_hashes, bool load_balancing,
                      bool sort_random_hashes) {
    licensing::entitlements().verifyFullAccess();

    _backend->introduceLabel(sample, new_label, num_buckets_to_sample,
                             num_random_hashes, load_balancing,
                             sort_random_hashes);
  }

  /**
   * Used in UDTMachClassifier to forget a given label such that it is
   * impossible to predict in the future.
   */
  void forget(const std::variant<uint32_t, std::string>& label) {
    _backend->forget(label);
  }

  /**
   * Used in UDTMachClassifier. Clears the internal index.
   */
  void clearIndex() { _backend->clearIndex(); }

  /**
   * Used in UDTMachClassifier, assumes each of the samples in the input batch
   * has the target column mapping to space separated strings representing the
   * actual output metaclasses to predict in mach.
   */
  py::object trainWithHashes(const MapInputBatch& batch, float learning_rate) {
    licensing::entitlements().verifyFullAccess();

    return _backend->trainWithHashes(batch, learning_rate);
  }

  /**
   * Used in UDTMachClassifier, returns the predicted hashes from the input
   * sample. If num_hashes is not provided, will return the number of hashes
   * used in the index by default.
   */
  py::object predictHashes(const MapInput& sample, bool sparse_inference,
                           bool force_non_empty,
                           std::optional<uint32_t> num_hashes) {
    return _backend->predictHashes(sample, sparse_inference, force_non_empty,
                                   num_hashes);
  }

  py::object predictHashesBatch(const MapInputBatch& samples,
                                bool sparse_inference, bool force_non_empty,
                                std::optional<uint32_t> num_hashes) {
    return _backend->predictHashesBatch(samples, sparse_inference,
                                        force_non_empty, num_hashes);
  }

  /**
   * Used for fine tuning in UDTMachClassifier. Predicts the outputs of the
   * target samples and trains the model to map the source samples to those
   * outputs.
   *
   * @param source_target_samples Which source samples to map to which target
   * samples within the same training loop.
   * @param n_buckets The number of target hashes to predict and train with.
   * @param n_association_samples We will replicate each associate sample many
   * times to ensure that this change is reflected in the model.
   * n_association_samples specifies the multiplier for the associate samples.
   * @param n_balancing_samples In order to not overfit the model to only these
   * association samples, we collect balancing samples during training and
   * coldstarting which are indicative of the task that the model was trained
   * on. We will include n_balancing_samples random samples from this collection
   * of data in order to prevent overfitting.
   */
  void associate(
      const std::vector<std::pair<std::string, std::string>>& rlhf_samples,
      uint32_t n_buckets, uint32_t n_association_samples,
      uint32_t n_balancing_samples, float learning_rate, uint32_t epochs,
      bool force_non_empty, size_t batch_size) {
    _backend->associate(rlhf_samples, n_buckets, n_association_samples,
                        n_balancing_samples, learning_rate, epochs,
                        force_non_empty, batch_size);
  }

  /**
   * Used for fine tuning in UDTMachClassifier. Trains the model to map the
   * source samples to the hashes of the target label.
   *
   * @param source_target_samples Which source samples to map to which target
   * label within the same training loop.
   * @param n_upvote_samples We will replicate each upvote sample many
   * times to ensure that this change is reflected in the model.
   * n_upvote_samples specifies the multiplier for the upvote samples.
   * @param n_balancing_samples In order to not overfit the model to only these
   * association samples, we collect balancing samples during training and
   * coldstarting which are indicative of the task that the model was trained
   * on. We will include n_balancing_samples random samples from this collection
   * of data in order to prevent overfitting.
   */
  void upvote(const std::vector<std::pair<std::string, uint32_t>>&
                  source_target_samples,
              uint32_t n_upvote_samples, uint32_t n_balancing_samples,
              float learning_rate, uint32_t epochs, size_t batch_size) {
    licensing::entitlements().verifyFullAccess();

    _backend->upvote(source_target_samples, n_upvote_samples,
                     n_balancing_samples, learning_rate, epochs, batch_size);
  }

  py::object associateTrain(
      const dataset::DataSourcePtr& balancing_data,
      const std::vector<std::pair<std::string, std::string>>& rlhf_samples,
      uint32_t n_buckets, uint32_t n_association_samples, float learning_rate,
      uint32_t epochs, const std::vector<std::string>& metrics,
      TrainOptions options) {
    licensing::entitlements().verifyDataSource(balancing_data);

    return _backend->associateTrain(balancing_data, rlhf_samples, n_buckets,
                                    n_association_samples, learning_rate,
                                    epochs, metrics, options);
  }

  py::object associateColdStart(
      const dataset::DataSourcePtr& balancing_data,
      const std::vector<std::string>& strong_column_names,
      const std::vector<std::string>& weak_column_names,
      const std::vector<std::pair<std::string, std::string>>& rlhf_samples,
      uint32_t n_buckets, uint32_t n_association_samples, float learning_rate,
      uint32_t epochs, const std::vector<std::string>& metrics,
      TrainOptions options) {
    licensing::entitlements().verifyDataSource(balancing_data);

    return _backend->associateColdStart(
        balancing_data, strong_column_names, weak_column_names, rlhf_samples,
        n_buckets, n_association_samples, learning_rate, epochs, metrics,
        options);
  }

  py::object coldStartWithBalancingSamples(
      const dataset::DataSourcePtr& data,
      const std::vector<std::string>& strong_column_names,
      const std::vector<std::string>& weak_column_names, float learning_rate,
      uint32_t epochs, const std::vector<std::string>& train_metrics,
      const std::vector<CallbackPtr>& callbacks,
      std::optional<uint32_t> batch_size, bool verbose,
      const std::optional<data::VariableLengthConfig>& variable_length) {
    licensing::entitlements().verifyDataSource(data);

    TrainOptions options;
    options.batch_size = batch_size;
    options.verbose = verbose;

    return _backend->coldStartWithBalancingSamples(
        data, strong_column_names, weak_column_names, learning_rate, epochs,
        train_metrics, callbacks, options, variable_length);
  }

  /**
   * Tells the model to begin collecting balancing samples from train and
   * cold start calls. Without this enabled the model won't allow RLHF calls
   * (upvote and associate). This can also be specified in the constructor
   * options with "rlhf": true.
   */
  void enableRlhf(uint32_t num_balancing_docs,
                  uint32_t num_balancing_samples_per_doc) {
    _backend->enableRlhf(num_balancing_docs, num_balancing_samples_per_doc);
  }

  /**
   * Gets the internal index for UDTMachClassifier.
   */
  dataset::mach::MachIndexPtr getIndex() { return _backend->getIndex(); }

  /**
   * Sets the internal index for UDTMachClassifier.
   */
  void setIndex(const dataset::mach::MachIndexPtr& index) {
    licensing::entitlements().verifyFullAccess();

    _backend->setIndex(index);
  }

  /**
   * Sets the threshold for changing the type of sampling in Mach.
   */
  void setMachSamplingThreshold(float threshold) {
    _backend->setMachSamplingThreshold(threshold);
  }

  /**
   * Determines if the model can support distributed training. By default
   * backends do not support distributed training.
   */
  void verifyCanDistribute() const { _backend->verifyCanDistribute(); }

  void save(const std::string& filename) const;

  void checkpoint(const std::string& filename) const;

  void save_stream(std::ostream& output_stream) const;

  static std::shared_ptr<UDT> load(const std::string& filename);

  static std::shared_ptr<UDT> load_stream(std::istream& input_stream);

  bool isV1() const;

  /**
   * This method is just for testing so that we can create a v1 mach model and
   * test that everything works once it is migrated. Models are automatically
   * converted to v2 on load.
   */
  void migrateToMachV2();

  static std::vector<std::vector<std::vector<std::pair<uint32_t, double>>>>
  parallelInference(const std::vector<std::shared_ptr<UDT>>& models,
                    const MapInputBatch& batch, bool sparse_inference,
                    std::optional<uint32_t> top_k);

  void saveCppClassifier(const std::string& save_path) const {
    _backend->saveCppClassifier(save_path);
  }

<<<<<<< HEAD
  void setOptimizerSavable(bool save_optimizer) {
    _save_optimizer = save_optimizer;
  }

  bool isOptimizerSavable() const { return _save_optimizer; }
=======
  using Scores = std::vector<std::pair<uint32_t, float>>;

  static std::vector<std::vector<UDT::Scores>> labelProbeMultipleShards(
      const std::vector<std::vector<std::shared_ptr<UDT>>>& shards,
      const MapInputBatch& batch, bool sparse_inference,
      std::optional<uint32_t> top_k);

  static std::vector<Scores> labelProbeMultipleMach(
      const std::vector<std::shared_ptr<UDT>>& models,
      const MapInputBatch& batch, bool sparse_inference,
      std::optional<uint32_t> top_k);

  static size_t estimateHashTableSize(size_t output_dim,
                                      std::optional<float> sparsity);
>>>>>>> 445ae163

 private:
  UDT() {}

  static bool hasGraphInputs(const ColumnDataTypes& data_types);

  static void throwUnsupportedUDTConfigurationError(
      const CategoricalDataTypePtr& target_as_categorical,
      const NumericalDataTypePtr& target_as_numerical,
      const SequenceDataTypePtr& target_as_sequence, bool has_graph_inputs);

  friend class cereal::access;

  template <class Archive>
  void save(Archive& archive, uint32_t version) const;

  template <class Archive>
  void load(Archive& archive, uint32_t version);

  std::unique_ptr<UDTBackend> _backend;
  bool _save_optimizer = false;
};

}  // namespace thirdai::automl::udt<|MERGE_RESOLUTION|>--- conflicted
+++ resolved
@@ -507,13 +507,11 @@
     _backend->saveCppClassifier(save_path);
   }
 
-<<<<<<< HEAD
   void setOptimizerSavable(bool save_optimizer) {
     _save_optimizer = save_optimizer;
   }
 
   bool isOptimizerSavable() const { return _save_optimizer; }
-=======
   using Scores = std::vector<std::pair<uint32_t, float>>;
 
   static std::vector<std::vector<UDT::Scores>> labelProbeMultipleShards(
@@ -528,7 +526,6 @@
 
   static size_t estimateHashTableSize(size_t output_dim,
                                       std::optional<float> sparsity);
->>>>>>> 445ae163
 
  private:
   UDT() {}
