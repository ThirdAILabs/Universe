#include "UDT.h"
#include <cereal/archives/binary.hpp>
#include <cereal/types/memory.hpp>
#include <bolt/src/utils/Timer.h>
#include <auto_ml/src/featurization/DataTypes.h>
#include <auto_ml/src/udt/Defaults.h>
#include <auto_ml/src/udt/backends/DeprecatedUDTMachClassifier.h>
#include <auto_ml/src/udt/backends/UDTClassifier.h>
#include <auto_ml/src/udt/backends/UDTGraphClassifier.h>
#include <auto_ml/src/udt/backends/UDTMach.h>
#include <auto_ml/src/udt/backends/UDTQueryReformulation.h>
#include <auto_ml/src/udt/backends/UDTRecurrentClassifier.h>
#include <auto_ml/src/udt/backends/UDTRegression.h>
#include <auto_ml/src/udt/backends/UDTSVMClassifier.h>
#include <exceptions/src/Exceptions.h>
#include <licensing/src/CheckLicense.h>
#include <pybind11/pytypes.h>
#include <telemetry/src/PrometheusClient.h>
#include <utils/Version.h>
#include <versioning/src/Versions.h>
#include <cstddef>
#include <memory>
#include <sstream>
#include <stdexcept>
#include <type_traits>
#include <utility>

namespace thirdai::automl::udt {

UDT::UDT(
    ColumnDataTypes data_types,
    const UserProvidedTemporalRelationships& temporal_tracking_relationships,
    const std::string& target_col, std::optional<uint32_t> n_target_classes,
    bool integer_target, std::string time_granularity, uint32_t lookahead,
    char delimiter, const std::optional<std::string>& model_config,
    const config::ArgumentMap& user_args) {
  TabularOptions tabular_options;
  tabular_options.contextual_columns = user_args.get<bool>(
      "contextual_columns", "boolean", defaults::CONTEXTUAL_COLUMNS);
  tabular_options.time_granularity = std::move(time_granularity);
  tabular_options.lookahead = lookahead;
  tabular_options.delimiter = delimiter;
  tabular_options.feature_hash_range = user_args.get<uint32_t>(
      "input_dim", "integer", defaults::FEATURE_HASH_RANGE);
  if (user_args.contains("fhr")) {
    // For the QT app distribution we want to be able to override the input_dim
    // without revealing any information about the architecture.
    tabular_options.feature_hash_range =
        user_args.get<uint32_t>("fhr", "integer");
  }

  if (!data_types.count(target_col)) {
    throw std::invalid_argument(
        "Target column provided was not found in data_types.");
  }

  auto target = data_types.at(target_col);

  bool has_graph_inputs = hasGraphInputs(data_types);
  auto as_categorical = asCategorical(target);
  auto as_numerical = asNumerical(target);
  auto as_sequence = asSequence(target);

  if (as_categorical || as_sequence) {
    if (!n_target_classes.has_value()) {
      throw std::invalid_argument(
          "The number of target classes must be specified for categorical "
          "data.");
    }
  }

  if (as_categorical && has_graph_inputs) {
    // TODO(Any): Add support for model config and user args
    _backend = std::make_unique<UDTGraphClassifier>(
        data_types, target_col, n_target_classes.value(), integer_target,
        tabular_options);
  } else if (as_categorical && !has_graph_inputs) {
    bool use_mach =
        user_args.get<bool>("extreme_classification", "boolean",
                            defaults::USE_MACH) ||
        user_args.get<bool>("neural_db", "boolean", defaults::USE_MACH);
    if (use_mach) {
      if (user_args.get<bool>("v1", "boolean", false)) {
        _backend = std::make_unique<UDTMachClassifier>(
            data_types, temporal_tracking_relationships, target_col,
            as_categorical, n_target_classes.value(), integer_target,
            tabular_options, model_config, user_args);
      } else {
        _backend = std::make_unique<UDTMach>(
            data_types, temporal_tracking_relationships, target_col,
            as_categorical, n_target_classes.value(), integer_target,
            tabular_options, model_config, user_args);
      }
    } else {
      _backend = std::make_unique<UDTClassifier>(
          data_types, temporal_tracking_relationships, target_col,
          as_categorical, n_target_classes.value(), integer_target,
          tabular_options, model_config, user_args);
    }
  } else if (as_numerical && !has_graph_inputs) {
    _backend = std::make_unique<UDTRegression>(
        data_types, temporal_tracking_relationships, target_col, as_numerical,
        n_target_classes, tabular_options, model_config, user_args);
  } else if (as_sequence && !has_graph_inputs) {
    _backend = std::make_unique<UDTRecurrentClassifier>(
        data_types, temporal_tracking_relationships, target_col, as_sequence,
        n_target_classes.value(), tabular_options, model_config, user_args);
  } else {
    throwUnsupportedUDTConfigurationError(as_categorical, as_numerical,
                                          as_sequence, has_graph_inputs);
  }
}

UDT::UDT(std::optional<std::string> incorrect_column_name,
         std::string correct_column_name, const std::string& dataset_size,
         bool use_spell_checker, char delimiter,
         const std::optional<std::string>& model_config,
         const config::ArgumentMap& user_args) {
  _backend = std::make_unique<UDTQueryReformulation>(
      std::move(incorrect_column_name), std::move(correct_column_name),
      dataset_size, use_spell_checker, delimiter, model_config, user_args);
}

UDT::UDT(const std::string& file_format, uint32_t n_target_classes,
         uint32_t input_dim, const std::optional<std::string>& model_config,
         const config::ArgumentMap& user_args) {
  if (text::lower(file_format) == "svm") {
    _backend = std::make_unique<UDTSVMClassifier>(n_target_classes, input_dim,
                                                  model_config, user_args);
  } else {
    throw std::invalid_argument("File format " + file_format +
                                " is not supported.");
  }
}

py::object UDT::train(const dataset::DataSourcePtr& data, float learning_rate,
                      uint32_t epochs,
                      const std::vector<std::string>& train_metrics,
                      const dataset::DataSourcePtr& val_data,
                      const std::vector<std::string>& val_metrics,
                      const std::vector<CallbackPtr>& callbacks,
                      TrainOptions options,
                      const bolt::DistributedCommPtr& comm) {
  licensing::entitlements().verifyDataSource(data);

  bolt::utils::Timer timer;

  auto output =
      _backend->train(data, learning_rate, epochs, train_metrics, val_data,
                      val_metrics, callbacks, options, comm);

  timer.stop();
  telemetry::client.trackTraining(/* training_time_seconds= */ timer.seconds());

  return output;
}

py::object UDT::trainBatch(const MapInputBatch& batch, float learning_rate,
                           const std::vector<std::string>& metrics) {
  licensing::entitlements().verifyFullAccess();

  bolt::utils::Timer timer;

  auto output = _backend->trainBatch(batch, learning_rate, metrics);

  timer.stop();

  telemetry::client.trackTraining(
      /* training_time_seconds = */ timer.elapsed<std::chrono::nanoseconds>() /
      1000000000.0);

  return output;
}

void UDT::setOutputSparsity(float sparsity, bool rebuild_hash_tables) {
  _backend->setOutputSparsity(sparsity, rebuild_hash_tables);
}

py::object UDT::evaluate(const dataset::DataSourcePtr& data,
                         const std::vector<std::string>& metrics,
                         bool sparse_inference, bool verbose,
                         std::optional<uint32_t> top_k) {
  bolt::utils::Timer timer;

  auto result =
      _backend->evaluate(data, metrics, sparse_inference, verbose, top_k);

  timer.stop();
  telemetry::client.trackEvaluate(/* evaluate_time_seconds= */ timer.seconds());

  return result;
}

py::object UDT::predict(const MapInput& sample, bool sparse_inference,
                        bool return_predicted_class,
                        std::optional<uint32_t> top_k) {
  bolt::utils::Timer timer;

  auto result = _backend->predict(sample, sparse_inference,
                                  return_predicted_class, top_k);

  timer.stop();
  telemetry::client.trackPrediction(
      /* inference_time_seconds= */ timer.seconds());

  return result;
}

py::object UDT::predictBatch(const MapInputBatch& sample, bool sparse_inference,
                             bool return_predicted_class,
                             std::optional<uint32_t> top_k) {
  bolt::utils::Timer timer;

  auto result = _backend->predictBatch(sample, sparse_inference,
                                       return_predicted_class, top_k);

  timer.stop();
  telemetry::client.trackBatchPredictions(
      /* inference_time_seconds= */ timer.seconds(), sample.size());

  return result;
}

py::object UDT::scoreBatch(const MapInputBatch& samples,
                           const std::vector<std::vector<Label>>& classes,
                           std::optional<uint32_t> top_k) {
  bolt::utils::Timer timer;

  auto result = _backend->scoreBatch(samples, classes, top_k);

  timer.stop();
  telemetry::client.trackBatchPredictions(
      /* inference_time_seconds= */ timer.seconds(), samples.size());

  return result;
}

std::vector<std::pair<std::string, float>> UDT::explain(
    const MapInput& sample,
    const std::optional<std::variant<uint32_t, std::string>>& target_class) {
  bolt::utils::Timer timer;

  auto result = _backend->explain(sample, target_class);

  timer.stop();
  telemetry::client.trackExplanation(
      /* explain_time_seconds= */ timer.seconds());

  return result;
}

py::object UDT::coldstart(
    const dataset::DataSourcePtr& data,
    const std::vector<std::string>& strong_column_names,
    const std::vector<std::string>& weak_column_names,
    std::optional<data::VariableLengthConfig> variable_length,
    float learning_rate, uint32_t epochs,
    const std::vector<std::string>& train_metrics,
    const dataset::DataSourcePtr& val_data,
    const std::vector<std::string>& val_metrics,
    const std::vector<CallbackPtr>& callbacks, TrainOptions options,
    const bolt::DistributedCommPtr& comm) {
  licensing::entitlements().verifyDataSource(data);

  return _backend->coldstart(data, strong_column_names, weak_column_names,
                             variable_length, learning_rate, epochs,
                             train_metrics, val_data, val_metrics, callbacks,
                             options, comm);
}

std::vector<uint32_t> UDT::modelDims() const {
  std::vector<uint32_t> dims;
  for (const auto& comp : model()->computationOrder()) {
    dims.push_back(comp->dim());
  }

  return dims;
}

void UDT::saveImpl(const std::string& filename) const {
  std::ofstream filestream =
      dataset::SafeFileIO::ofstream(filename, std::ios::binary);
  save_stream(filestream);
}

void UDT::save(const std::string& filename) const {
  /*
   * setting `should_save_optimizer` to false prevents unnecessary checkpointing
   * of the model. If we load the model from a checkpoint and intend to save it,
   * by default `_should_save_optimizer` variable is set to true could result in
   * redundant saving of the optimizer.
   */
  // Since UDTQueryReformulation doesn't defines model()
  if (!dynamic_cast<UDTQueryReformulation*>(_backend.get())) {
    _backend->model()->setSerializeOptimizer(
        /* should_save_optimizer= */ false);
  }
  saveImpl(filename);
}

void UDT::checkpoint(const std::string& filename) const {
  // Since UDTQueryReformulation doesn't defines model()
  if (!dynamic_cast<UDTQueryReformulation*>(_backend.get())) {
    _backend->model()->setSerializeOptimizer(
        /* should_save_optimizer= */ true);
  }
  saveImpl(filename);
}

void UDT::save_stream(std::ostream& output_stream) const {
  cereal::BinaryOutputArchive oarchive(output_stream);
  oarchive(*this);
}

std::shared_ptr<UDT> UDT::load(const std::string& filename) {
  std::ifstream filestream =
      dataset::SafeFileIO::ifstream(filename, std::ios::binary);
  return load_stream(filestream);
}

std::shared_ptr<UDT> UDT::load_stream(std::istream& input_stream) {
  cereal::BinaryInputArchive iarchive(input_stream);
  std::shared_ptr<UDT> deserialize_into(new UDT());
  iarchive(*deserialize_into);

  return deserialize_into;
}

bool UDT::hasGraphInputs(const ColumnDataTypes& data_types) {
  uint64_t neighbor_col_count = 0;
  uint64_t node_id_col_count = 0;
  for (const auto& [col_name, data_type] : data_types) {
    if (asNeighbors(data_type)) {
      neighbor_col_count++;
    }
    if (asNodeID(data_type)) {
      node_id_col_count++;
    }
  }
  if (neighbor_col_count == 0 && node_id_col_count == 0) {
    return false;
  }
  if (neighbor_col_count == 1 && node_id_col_count == 1) {
    return true;
  }
  throw std::invalid_argument(
      "Expected either 1 of both neighbor and node id data types (for a graph "
      "learning problem) or 0 of both (for a non-graph learning problem). "
      "Instead, found " +
      std::to_string(neighbor_col_count) + " neighbor data types and " +
      std::to_string(node_id_col_count) + " node id data types.");
}

template void UDT::serialize(cereal::BinaryInputArchive&,
                             const uint32_t version);
template void UDT::serialize(cereal::BinaryOutputArchive&,
                             const uint32_t version);

template <class Archive>
void UDT::serialize(Archive& archive, const uint32_t version) {
  std::string thirdai_version = thirdai::version();
  archive(thirdai_version);
  std::string class_name = "UDT_BASE";
  versions::checkVersion(version, versions::UDT_BASE_VERSION, thirdai_version,
                         thirdai::version(), class_name);

  // Increment thirdai::versions::UDT_BASE_VERSION after serialization changes
  archive(_backend);

  constexpr bool deserializing =
      std::is_same_v<Archive, cereal::BinaryInputArchive>;
  if constexpr (deserializing) {
    if (auto* old_mach = dynamic_cast<UDTMachClassifier*>(_backend.get())) {
      _backend = std::make_unique<UDTMach>(old_mach->getMachInfo());
    }
  }
}

void UDT::throwUnsupportedUDTConfigurationError(
    const CategoricalDataTypePtr& target_as_categorical,
    const NumericalDataTypePtr& target_as_numerical,
    const SequenceDataTypePtr& target_as_sequence, bool has_graph_inputs) {
  std::stringstream error_msg;
  error_msg << "Unsupported UDT configuration: ";

  if (target_as_categorical) {
    error_msg << "categorical target";
  } else if (target_as_numerical) {
    error_msg << "numerical target";
  } else if (target_as_sequence) {
    error_msg << "sequential target";
  } else {
    error_msg << "non numeric/categorical/sequential target";
  }

  if (has_graph_inputs) {
    error_msg << " with a graph dataset";
  }

  error_msg << ".";
  throw std::invalid_argument(error_msg.str());
}

<<<<<<< HEAD
bool UDT::isV1() const {
  return dynamic_cast<UDTMachClassifier*>(_backend.get());
=======
std::vector<std::vector<std::vector<std::pair<uint32_t, double>>>>
UDT::parallelInference(const std::vector<std::shared_ptr<UDT>>& models,
                       const MapInputBatch& batch, bool sparse_inference,
                       std::optional<uint32_t> top_k) {
  std::vector<std::vector<std::vector<std::pair<uint32_t, double>>>> outputs(
      models.size());

  bool non_mach = false;
#pragma omp parallel for default(none) \
    shared(models, batch, outputs, sparse_inference, top_k, non_mach)
  for (size_t i = 0; i < models.size(); i++) {
    if (auto* mach =
            dynamic_cast<UDTMachClassifier*>(models[i]->_backend.get())) {
      outputs[i] = mach->predictImpl(batch, sparse_inference, top_k);
    } else {
#pragma omp critical
      non_mach = true;
    }
  }

  if (non_mach) {
    throw std::invalid_argument(
        "Cannot perform parallel inference on non mach model.");
  }

  return outputs;
>>>>>>> 0269fac4
}

}  // namespace thirdai::automl::udt

CEREAL_CLASS_VERSION(thirdai::automl::udt::UDT,
                     thirdai::versions::UDT_BASE_VERSION)<|MERGE_RESOLUTION|>--- conflicted
+++ resolved
@@ -401,10 +401,10 @@
   throw std::invalid_argument(error_msg.str());
 }
 
-<<<<<<< HEAD
 bool UDT::isV1() const {
   return dynamic_cast<UDTMachClassifier*>(_backend.get());
-=======
+}
+
 std::vector<std::vector<std::vector<std::pair<uint32_t, double>>>>
 UDT::parallelInference(const std::vector<std::shared_ptr<UDT>>& models,
                        const MapInputBatch& batch, bool sparse_inference,
@@ -431,7 +431,6 @@
   }
 
   return outputs;
->>>>>>> 0269fac4
 }
 
 }  // namespace thirdai::automl::udt
