--- conflicted
+++ resolved
@@ -211,9 +211,6 @@
   return result;
 }
 
-<<<<<<< HEAD
-std::vector<std::pair<std::string, float>> UDT::explain(
-=======
 py::object UDT::scoreBatch(const MapInputBatch& samples,
                            const std::vector<std::vector<Label>>& classes,
                            std::optional<uint32_t> top_k) {
@@ -228,8 +225,7 @@
   return result;
 }
 
-std::vector<dataset::Explanation> UDT::explain(
->>>>>>> cebc0626
+std::vector<std::pair<std::string, float>> UDT::explain(
     const MapInput& sample,
     const std::optional<std::variant<uint32_t, std::string>>& target_class) {
   bolt::utils::Timer timer;
