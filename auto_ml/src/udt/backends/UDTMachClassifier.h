--- conflicted
+++ resolved
@@ -135,18 +135,16 @@
 
   std::string textColumnForDocumentIntroduction();
 
-<<<<<<< HEAD
   std::vector<uint32_t> topHashesForDoc(
       const std::vector<BoltVector>& output_samples,
       std::optional<uint32_t> num_buckets_to_sample_opt) const;
-=======
+
   void updateSamplingStrategy();
 
   static std::unordered_map<uint32_t, MapInputBatch> aggregateSamplesByDoc(
       const thirdai::data::ColumnMap& augmented_data,
       const std::string& text_column_name,
       const std::string& label_column_name);
->>>>>>> 3497887c
 
   static uint32_t autotuneMachOutputDim(uint32_t n_target_classes) {
     // TODO(david) update this
