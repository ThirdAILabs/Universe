#pragma once

#include <bolt/src/nn/model/Model.h>
#include <bolt_vector/src/BoltVector.h>
#include <auto_ml/src/Aliases.h>
#include <auto_ml/src/config/ArgumentMap.h>
#include <auto_ml/src/featurization/DataTypes.h>
#include <auto_ml/src/featurization/TabularDatasetFactory.h>
#include <auto_ml/src/featurization/TabularOptions.h>
#include <auto_ml/src/rlhf/RLHFSampler.h>
#include <auto_ml/src/udt/UDTBackend.h>
#include <auto_ml/src/udt/utils/Classifier.h>
#include <dataset/src/DataSource.h>
#include <dataset/src/blocks/BlockInterface.h>
#include <dataset/src/blocks/Categorical.h>
#include <dataset/src/mach/MachBlock.h>
#include <dataset/src/utils/ThreadSafeVocabulary.h>
#include <new_dataset/src/featurization_pipeline/augmentations/ColdStartText.h>
#include <optional>
#include <stdexcept>

namespace thirdai::automl::udt {

using bolt::train::metrics::InputMetrics;

using Label = std::variant<uint32_t, std::string>;

class UDTMachClassifier final : public UDTBackend {
 public:
  UDTMachClassifier(const data::ColumnDataTypes& input_data_types,
                    const data::UserProvidedTemporalRelationships&
                        temporal_tracking_relationships,
                    const std::string& target_name,
                    const data::CategoricalDataTypePtr& target,
                    uint32_t n_target_classes, bool integer_target,
                    const data::TabularOptions& tabular_options,
                    const std::optional<std::string>& model_config,
                    config::ArgumentMap user_args);

  py::object train(const dataset::DataSourcePtr& data, float learning_rate,
                   uint32_t epochs,
                   const std::vector<std::string>& train_metrics,
                   const dataset::DataSourcePtr& val_data,
                   const std::vector<std::string>& val_metrics,
                   const std::vector<CallbackPtr>& callbacks,
                   TrainOptions options) final;

  py::object trainBatch(const MapInputBatch& batch, float learning_rate,
                        const std::vector<std::string>& metrics) final;

  py::object trainWithHashes(const MapInputBatch& batch, float learning_rate,
                             const std::vector<std::string>& metrics) final;

  py::object evaluate(const dataset::DataSourcePtr& data,
                      const std::vector<std::string>& metrics,
                      bool sparse_inference, bool verbose,
                      std::optional<uint32_t> top_k) final;

  py::object predict(const MapInput& sample, bool sparse_inference,
                     bool return_predicted_class,
                     std::optional<uint32_t> top_k) final;

  py::object predictBatch(const MapInputBatch& samples, bool sparse_inference,
                          bool return_predicted_class,
                          std::optional<uint32_t> top_k) final;

  py::object predictHashes(const MapInput& sample, bool sparse_inference,
                           bool force_non_empty,
                           std::optional<uint32_t> num_hashes) final;
<<<<<<< HEAD

  py::object predictHashesBatch(const MapInputBatch& samples,
                                bool sparse_inference, bool force_non_empty,
                                std::optional<uint32_t> num_hashes) final;
=======

  py::object predictHashesBatch(const MapInputBatch& samples,
                                bool sparse_inference, bool force_non_empty,
                                std::optional<uint32_t> num_hashes) final;

  py::object outputCorrectness(const MapInputBatch& samples,
                               const std::vector<uint32_t>& labels,
                               bool sparse_inference,
                               std::optional<uint32_t> num_hashes) final;
>>>>>>> db582701

  ModelPtr model() const final { return _classifier->model(); }

  void setModel(const ModelPtr& model) final;

  data::ColumnDataTypes dataTypes() const final {
    return _dataset_factory->dataTypes();
  }

  py::object coldstart(const dataset::DataSourcePtr& data,
                       const std::vector<std::string>& strong_column_names,
                       const std::vector<std::string>& weak_column_names,
                       float learning_rate, uint32_t epochs,
                       const std::vector<std::string>& train_metrics,
                       const dataset::DataSourcePtr& val_data,
                       const std::vector<std::string>& val_metrics,
                       const std::vector<CallbackPtr>& callbacks,
                       TrainOptions options) final;

  py::object embedding(const MapInput& sample) final;

  /**
   * This method is still experimental, we should test to see when these
   * embeddings are useful and which tweaks like summing vs averaging and tanh
   * vs reul make a difference.
   */
  py::object entityEmbedding(const Label& label) final;

  void introduceDocuments(const dataset::DataSourcePtr& data,
                          const std::vector<std::string>& strong_column_names,
                          const std::vector<std::string>& weak_column_names,
                          std::optional<uint32_t> num_buckets_to_sample,
                          uint32_t num_random_hashes,
                          bool fast_approximation) final;

  void introduceDocument(const MapInput& document,
                         const std::vector<std::string>& strong_column_names,
                         const std::vector<std::string>& weak_column_names,
                         const Label& new_label,
                         std::optional<uint32_t> num_buckets_to_sample,
                         uint32_t num_random_hashes) final;

  void introduceLabel(const MapInputBatch& samples, const Label& new_label,
                      std::optional<uint32_t> num_buckets_to_sample,
                      uint32_t num_random_hashes) final;

  void forget(const Label& label) final;

  void clearIndex() final {
    _mach_label_block->index()->clear();

    updateSamplingStrategy();

    if (_rlhf_sampler) {
      _rlhf_sampler->clear();
    }
  }

  void associate(
      const std::vector<std::pair<MapInput, MapInput>>& source_target_samples,
      uint32_t n_buckets, uint32_t n_association_samples,
      uint32_t n_balancing_samples, float learning_rate, uint32_t epochs) final;

  void upvote(
      const std::vector<std::pair<MapInput, uint32_t>>& source_target_samples,
      uint32_t n_upvote_samples, uint32_t n_balancing_samples,
      float learning_rate, uint32_t epochs) final;

  data::TabularDatasetFactoryPtr tabularDatasetFactory() const final {
    return _dataset_factory;
  }

  void setDecodeParams(uint32_t min_num_eval_results,
                       uint32_t top_k_per_eval_aggregation) final;

  void verifyCanDistribute() const final {
    _dataset_factory->verifyCanDistribute();
  }

  dataset::mach::MachIndexPtr getIndex() final {
    return _mach_label_block->index();
  }

  void setIndex(const dataset::mach::MachIndexPtr& index) final;

  void setMachSamplingThreshold(float threshold) final;

 private:
  std::vector<std::pair<uint32_t, double>> predictImpl(const MapInput& sample,
                                                       bool sparse_inference);

  std::vector<std::vector<uint32_t>> predictHashesImpl(
      const MapInputBatch& samples, bool sparse_inference,
      bool force_non_empty = true,
      std::optional<uint32_t> num_hashes = std::nullopt);

  void teach(const std::vector<std::pair<MapInput, std::vector<uint32_t>>>&
                 source_target_samples,
             uint32_t n_buckets, uint32_t n_teaching_samples,
             uint32_t n_balancing_samples, float learning_rate,
             uint32_t epochs);

  cold_start::ColdStartMetaDataPtr getColdStartMetaData() final {
    return std::make_shared<cold_start::ColdStartMetaData>(
        /* label_delimiter = */ _mach_label_block->delimiter(),
        /* label_column_name = */ _mach_label_block->columnName());
  }

  std::string textColumnForDocumentIntroduction();

  void updateSamplingStrategy();

  void addBalancingSamples(const dataset::DataSourcePtr& data);

  void requireRLHFSampler();

  void enableRlhf(uint32_t num_balancing_docs,
                  uint32_t num_balancing_samples_per_doc) final {
    if (_rlhf_sampler.has_value()) {
      std::cout << "rlhf already enabled." << std::endl;
      return;
    }

    _rlhf_sampler = std::make_optional<RLHFSampler>(
        num_balancing_docs, num_balancing_samples_per_doc);
  }

  std::vector<uint32_t> topHashesForDoc(
      std::vector<TopKActivationsQueue>&& top_k_per_sample,
      uint32_t num_buckets_to_sample, uint32_t num_random_hashes = 0) const;

  InputMetrics getMetrics(const std::vector<std::string>& metric_names,
                          const std::string& prefix);

  // Mach requires two sets of labels. The buckets for each doc/class for
  // computing losses when training, and also the original doc/class ids for
  // computing metrics. In some methods like trainWithHashes, or trainOnBatch we
  // don't have/need the doc/class ids for metrics so we use this method to get
  // an empty placeholder to pass to the model.
  static bolt::nn::tensor::TensorPtr placeholderDocIds(uint32_t batch_size);

  static uint32_t autotuneMachOutputDim(uint32_t n_target_classes) {
    // TODO(david) update this
    if (n_target_classes < defaults::MACH_MIN_TARGET_CLASSES) {
      return n_target_classes;
    }
    return n_target_classes / defaults::MACH_DEFAULT_OUTPUT_RANGE_SCALEDOWN;
  }

  static uint32_t autotuneMachNumHashes(uint32_t n_target_classes,
                                        uint32_t output_range) {
    // TODO(david) update this
    (void)n_target_classes;
    (void)output_range;
    return defaults::MACH_DEFAULT_NUM_REPETITIONS;
  }

  UDTMachClassifier() {}

  friend cereal::access;

  template <class Archive>
  void serialize(Archive& archive, uint32_t version);

  std::shared_ptr<utils::Classifier> _classifier;

  dataset::mach::MachBlockPtr _mach_label_block;
  data::TabularDatasetFactoryPtr _dataset_factory;
  data::TabularDatasetFactoryPtr _pre_hashed_labels_dataset_factory;

  uint32_t _min_num_eval_results;
  uint32_t _top_k_per_eval_aggregation;
  float _mach_sampling_threshold;

  std::optional<RLHFSampler> _rlhf_sampler;
};

}  // namespace thirdai::automl::udt<|MERGE_RESOLUTION|>--- conflicted
+++ resolved
@@ -67,12 +67,6 @@
   py::object predictHashes(const MapInput& sample, bool sparse_inference,
                            bool force_non_empty,
                            std::optional<uint32_t> num_hashes) final;
-<<<<<<< HEAD
-
-  py::object predictHashesBatch(const MapInputBatch& samples,
-                                bool sparse_inference, bool force_non_empty,
-                                std::optional<uint32_t> num_hashes) final;
-=======
 
   py::object predictHashesBatch(const MapInputBatch& samples,
                                 bool sparse_inference, bool force_non_empty,
@@ -82,7 +76,6 @@
                                const std::vector<uint32_t>& labels,
                                bool sparse_inference,
                                std::optional<uint32_t> num_hashes) final;
->>>>>>> db582701
 
   ModelPtr model() const final { return _classifier->model(); }
 
