--- conflicted
+++ resolved
@@ -64,22 +64,10 @@
                           bool return_predicted_class,
                           std::optional<uint32_t> top_k) final;
 
-<<<<<<< HEAD
   py::object predictBatchHashes(const MapInputBatch& samples,
                                 bool sparse_inference,
                                 std::optional<uint32_t> top_k) final;
 
-  py::object outputCorrectness(const MapInputBatch& samples,
-                               const std::vector<uint32_t>& labels,
-                               bool sparse_inference, uint32_t top_k) final;
-
-  py::object trainWithHashes(const MapInputBatch& batch, float learning_rate,
-                             const std::vector<std::string>& metrics) final;
-
-  py::object predictHashes(const MapInput& sample, bool sparse_inference,
-                           std::optional<uint32_t> top_k,
-                           bool return_non_empty) final;
-=======
   py::object predictHashes(const MapInput& sample, bool sparse_inference,
                            bool force_non_empty,
                            std::optional<uint32_t> num_hashes) final;
@@ -87,7 +75,11 @@
   py::object predictHashesBatch(const MapInputBatch& samples,
                                 bool sparse_inference, bool force_non_empty,
                                 std::optional<uint32_t> num_hashes) final;
->>>>>>> 25e7b2b0
+
+  py::object outputCorrectness(const MapInputBatch& samples,
+                               const std::vector<uint32_t>& labels,
+                               bool sparse_inference,
+                               std::optional<uint32_t> num_hashes) final;
 
   ModelPtr model() const final { return _classifier->model(); }
 
@@ -177,21 +169,14 @@
   std::vector<std::pair<uint32_t, double>> predictImpl(const MapInput& sample,
                                                        bool sparse_inference);
 
-<<<<<<< HEAD
-  std::vector<uint32_t> predictHashesImpl(
-      const MapInput& sample, bool sparse_inference,
-      std::optional<uint32_t> top_k = std::nullopt,
-      bool return_non_empty = false);
-
-  std::vector<std::vector<uint32_t>> outputBuckets(const MapInputBatch& samples,
-                                                   bool sparse_inference,
-                                                   uint32_t top_k);
-=======
   std::vector<std::vector<uint32_t>> predictHashesImpl(
       const MapInputBatch& samples, bool sparse_inference,
       bool force_non_empty = true,
       std::optional<uint32_t> num_hashes = std::nullopt);
->>>>>>> 25e7b2b0
+
+  std::vector<std::vector<uint32_t>> outputBuckets(const MapInputBatch& samples,
+                                                   bool sparse_inference,
+                                                   uint32_t top_k);
 
   void teach(const std::vector<std::pair<MapInput, std::vector<uint32_t>>>&
                  source_target_samples,
