--- conflicted
+++ resolved
@@ -81,13 +81,7 @@
 
   void setModel(const ModelPtr& model) final;
 
-<<<<<<< HEAD
   FeaturizerPtr featurizer() const final { return _featurizer; }
-=======
-  ColumnDataTypes dataTypes() const final {
-    return _dataset_factory->dataTypes();
-  }
->>>>>>> a489442e
 
   py::object coldstart(const dataset::DataSourcePtr& data,
                        const std::vector<std::string>& strong_column_names,
@@ -164,13 +158,6 @@
       uint32_t epochs, const std::vector<std::string>& metrics,
       TrainOptions options) final;
 
-<<<<<<< HEAD
-=======
-  TabularDatasetFactoryPtr tabularDatasetFactory() const final {
-    return _dataset_factory;
-  }
-
->>>>>>> a489442e
   void setDecodeParams(uint32_t top_k_to_return,
                        uint32_t num_buckets_to_eval) final;
 
@@ -275,13 +262,7 @@
 
   std::shared_ptr<utils::Classifier> _classifier;
 
-<<<<<<< HEAD
   MachFeaturizerPtr _featurizer;
-=======
-  dataset::mach::MachBlockPtr _mach_label_block;
-  TabularDatasetFactoryPtr _dataset_factory;
-  TabularDatasetFactoryPtr _pre_hashed_labels_dataset_factory;
->>>>>>> a489442e
 
   uint32_t _default_top_k_to_return;
   uint32_t _num_buckets_to_eval;
