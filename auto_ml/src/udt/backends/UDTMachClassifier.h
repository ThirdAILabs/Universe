#pragma once

#include <bolt/src/callbacks/Callback.h>
#include <bolt/src/graph/Graph.h>
#include <bolt/src/graph/nodes/FullyConnected.h>
#include <bolt_vector/src/BoltVector.h>
#include <auto_ml/src/config/ArgumentMap.h>
#include <auto_ml/src/dataset_factories/udt/DataTypes.h>
#include <auto_ml/src/featurization/TabularDatasetFactory.h>
#include <auto_ml/src/featurization/TabularOptions.h>
#include <auto_ml/src/udt/UDTBackend.h>
#include <auto_ml/src/udt/utils/Classifier.h>
#include <dataset/src/blocks/BlockInterface.h>
#include <dataset/src/blocks/Categorical.h>
#include <dataset/src/mach/MachBlock.h>
#include <dataset/src/utils/ThreadSafeVocabulary.h>
#include <stdexcept>

namespace thirdai::automl::udt {

class UDTMachClassifier final : public UDTBackend {
 public:
  UDTMachClassifier(const data::ColumnDataTypes& input_data_types,
                    const data::UserProvidedTemporalRelationships&
                        temporal_tracking_relationships,
                    const std::string& target_name,
                    const data::CategoricalDataTypePtr& target,
                    uint32_t n_target_classes, bool integer_target,
                    const data::TabularOptions& tabular_options,
                    const std::optional<std::string>& model_config,
                    const config::ArgumentMap& user_args);

  py::object train(
      const dataset::DataSourcePtr& data, float learning_rate, uint32_t epochs,
      const std::optional<ValidationDataSource>& validation,
      std::optional<size_t> batch_size_opt,
      std::optional<size_t> max_in_memory_batches,
      const std::vector<std::string>& metrics,
      const std::vector<std::shared_ptr<bolt::Callback>>& callbacks,
      bool verbose, std::optional<uint32_t> logging_interval) final;

  py::object evaluate(const dataset::DataSourcePtr& data,
                      const std::vector<std::string>& metrics,
                      bool sparse_inference, bool return_predicted_class,
                      bool verbose, bool return_metrics) final;

  py::object predict(const MapInput& sample, bool sparse_inference,
                     bool return_predicted_class) final;

  py::object predictBatch(const MapInputBatch& samples, bool sparse_inference,
                          bool return_predicted_class) final;

  bolt::BoltGraphPtr model() const final { return _classifier->model(); }

  void setModel(const bolt::BoltGraphPtr& model) final {
    bolt::BoltGraphPtr& curr_model = _classifier->model();
    if (curr_model->outputDim() != curr_model->outputDim()) {
      throw std::invalid_argument("Output dim mismatch in set_model.");
    }
    curr_model = model;
  }

  py::object coldstart(const dataset::DataSourcePtr& data,
                       const std::vector<std::string>& strong_column_names,
                       const std::vector<std::string>& weak_column_names,
                       float learning_rate, uint32_t epochs,
                       const std::vector<std::string>& metrics,
                       const std::optional<ValidationDataSource>& validation,
                       const std::vector<bolt::CallbackPtr>& callbacks,
                       std::optional<size_t> max_in_memory_batches,
                       bool verbose) final;

  py::object embedding(const MapInput& sample) final;

  /**
   * This method is still experimental, we should test to see when these
   * embeddings are useful and which tweaks like summing vs averaging and tanh
   * vs reul make a difference.
   */
  py::object entityEmbedding(
      const std::variant<uint32_t, std::string>& label) final;

  data::TabularDatasetFactoryPtr tabularDatasetFactory() const final {
    return _dataset_factory;
  }

  void setDecodeParams(uint32_t min_num_eval_results,
                       uint32_t top_k_per_eval_aggregation) final;

  void verifyCanDistribute() const final {
    _dataset_factory->verifyCanDistribute();
  }

<<<<<<< HEAD
  void introduce(const MapInputBatch& samples,
                 const std::variant<uint32_t, std::string>& new_label) final {
    BoltBatch output = _classifier->model()->predictSingleBatch(
        _dataset_factory->featurizeInputBatch(samples),
        /* sparse_inference = */ false);

    if (output.getBatchSize() != 1) {
      throw std::invalid_argument("not one sample");
    }

    auto top_K = output[0].findKLargestActivations(
        _mach_label_block->index()->numHashes());

    std::vector<uint32_t> new_hashes;
    while (!top_K.empty()) {
      auto [_, active_neuron] = top_K.top();
      new_hashes.push_back(active_neuron);
      top_K.pop();
    }
    _mach_label_block->index()->manualAdd(new_hashes,
                                          variantToString(new_label));
  }

  void forget(const std::variant<uint32_t, std::string>& label) final {
    _mach_label_block->index()->erase(variantToString(label));
  }
=======
  TextEmbeddingModelPtr getTextEmbeddingModel(
      const std::string& activation_func, float distance_cutoff) const final;
>>>>>>> 204fdf54

 private:
  cold_start::ColdStartMetaDataPtr getColdStartMetaData() final {
    return std::make_shared<cold_start::ColdStartMetaData>(
        /* label_delimiter = */ _mach_label_block->delimiter(),
        /* label_column_name = */ _mach_label_block->columnName(),
        /* integer_target = */
        static_cast<bool>(
            dataset::mach::asNumericIndex(_mach_label_block->index())));
  }

  static std::string variantToString(
      const std::variant<uint32_t, std::string>& variant) {
    if (std::holds_alternative<std::string>(variant)) {
      return std::get<std::string>(variant);
    }
    if (std::holds_alternative<uint32_t>(variant)) {
      return std::to_string(std::get<uint32_t>(variant));
    }
    throw std::invalid_argument("Invalid input type.");
  }

  static uint32_t autotuneMachOutputDim(uint32_t n_target_classes) {
    // TODO(david) update this
    if (n_target_classes < defaults::MACH_MIN_TARGET_CLASSES) {
      return n_target_classes;
    }
    return n_target_classes / defaults::MACH_DEFAULT_OUTPUT_RANGE_SCALEDOWN;
  }

  static uint32_t autotuneMachNumHashes(uint32_t n_target_classes,
                                        uint32_t output_range) {
    // TODO(david) update this
    (void)n_target_classes;
    (void)output_range;
    return defaults::MACH_DEFAULT_NUM_REPETITIONS;
  }

  UDTMachClassifier() {}

  friend cereal::access;

  template <class Archive>
  void serialize(Archive& archive);

  std::shared_ptr<utils::Classifier> _classifier;
  dataset::mach::MachBlockPtr _mach_label_block;
  data::TabularDatasetFactoryPtr _dataset_factory;
  uint32_t _min_num_eval_results;
  uint32_t _top_k_per_eval_aggregation;
};

}  // namespace thirdai::automl::udt<|MERGE_RESOLUTION|>--- conflicted
+++ resolved
@@ -91,7 +91,6 @@
     _dataset_factory->verifyCanDistribute();
   }
 
-<<<<<<< HEAD
   void introduce(const MapInputBatch& samples,
                  const std::variant<uint32_t, std::string>& new_label) final {
     BoltBatch output = _classifier->model()->predictSingleBatch(
@@ -118,10 +117,9 @@
   void forget(const std::variant<uint32_t, std::string>& label) final {
     _mach_label_block->index()->erase(variantToString(label));
   }
-=======
+
   TextEmbeddingModelPtr getTextEmbeddingModel(
       const std::string& activation_func, float distance_cutoff) const final;
->>>>>>> 204fdf54
 
  private:
   cold_start::ColdStartMetaDataPtr getColdStartMetaData() final {
