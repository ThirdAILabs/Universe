#pragma once

#include <bolt/src/nn/model/Model.h>
#include <bolt_vector/src/BoltVector.h>
#include <auto_ml/src/Aliases.h>
#include <auto_ml/src/config/ArgumentMap.h>
#include <auto_ml/src/featurization/DataTypes.h>
#include <auto_ml/src/featurization/TabularDatasetFactory.h>
#include <auto_ml/src/featurization/TabularOptions.h>
#include <auto_ml/src/rlhf/RLHFSampler.h>
#include <auto_ml/src/udt/UDTBackend.h>
#include <auto_ml/src/udt/utils/Classifier.h>
#include <dataset/src/DataSource.h>
#include <dataset/src/blocks/BlockInterface.h>
#include <dataset/src/blocks/Categorical.h>
#include <dataset/src/mach/MachBlock.h>
#include <dataset/src/utils/ThreadSafeVocabulary.h>
#include <new_dataset/src/featurization_pipeline/augmentations/ColdStartText.h>
#include <stdexcept>

namespace thirdai::automl::udt {

using Label = std::variant<uint32_t, std::string>;

class UDTMachClassifier final : public UDTBackend {
 public:
  UDTMachClassifier(const data::ColumnDataTypes& input_data_types,
                    const data::UserProvidedTemporalRelationships&
                        temporal_tracking_relationships,
                    const std::string& target_name,
                    const data::CategoricalDataTypePtr& target,
                    uint32_t n_target_classes, bool integer_target,
                    const data::TabularOptions& tabular_options,
                    const std::optional<std::string>& model_config,
                    const config::ArgumentMap& user_args);

  py::object train(const dataset::DataSourcePtr& data, float learning_rate,
                   uint32_t epochs,
                   const std::optional<ValidationDataSource>& validation,
                   std::optional<size_t> batch_size_opt,
                   std::optional<size_t> max_in_memory_batches,
                   const std::vector<std::string>& metrics,
                   const std::vector<CallbackPtr>& callbacks, bool verbose,
                   std::optional<uint32_t> logging_interval) final;

  py::object evaluate(const dataset::DataSourcePtr& data,
                      const std::vector<std::string>& metrics,
                      bool sparse_inference, bool verbose,
                      std::optional<uint32_t> top_k) final;

  py::object predict(const MapInput& sample, bool sparse_inference,
                     bool return_predicted_class,
                     std::optional<uint32_t> top_k) final;

  py::object trainBatch(const MapInputBatch& batch, float learning_rate,
                        const std::vector<std::string>& metrics) final;

  py::object predictBatch(const MapInputBatch& samples, bool sparse_inference,
                          bool return_predicted_class,
                          std::optional<uint32_t> top_k) final;

  py::object trainWithHashes(const MapInputBatch& batch, float learning_rate,
                             const std::vector<std::string>& metrics) final;

  py::object predictHashes(const MapInput& sample, bool sparse_inference,
                           bool only_nonempty) final;

  ModelPtr model() const final { return _classifier->model(); }

  void setModel(const ModelPtr& model) final;

  py::object coldstart(const dataset::DataSourcePtr& data,
                       const std::vector<std::string>& strong_column_names,
                       const std::vector<std::string>& weak_column_names,
                       float learning_rate, uint32_t epochs,
                       const std::vector<std::string>& metrics,
                       const std::optional<ValidationDataSource>& validation,
                       const std::vector<CallbackPtr>& callbacks,
                       std::optional<size_t> max_in_memory_batches,
                       bool verbose) final;

  py::object embedding(const MapInput& sample) final;

  /**
   * This method is still experimental, we should test to see when these
   * embeddings are useful and which tweaks like summing vs averaging and tanh
   * vs reul make a difference.
   */
  py::object entityEmbedding(const Label& label) final;

  void introduceDocuments(const dataset::DataSourcePtr& data,
                          const std::vector<std::string>& strong_column_names,
                          const std::vector<std::string>& weak_column_names,
                          std::optional<uint32_t> num_buckets_to_sample) final;

  void introduceDocument(const MapInput& document,
                         const std::vector<std::string>& strong_column_names,
                         const std::vector<std::string>& weak_column_names,
                         const Label& new_label,
                         std::optional<uint32_t> num_buckets_to_sample) final;

  void introduceLabel(const MapInputBatch& samples, const Label& new_label,
                      std::optional<uint32_t> num_buckets_to_sample) final;

  void forget(const Label& label) final;

  void clearIndex() final {
    _mach_label_block->index()->clear();

    updateSamplingStrategy();
<<<<<<< HEAD

    if (_rlhf_sampler) {
      _rlhf_sampler->clear();
    }
  }

  void associate(const MapInput& source, const MapInput& target,
                 uint32_t n_buckets, uint32_t n_association_samples,
                 uint32_t n_balancing_samples, float learning_rate,
                 uint32_t epochs) final;
=======
  }
>>>>>>> 3e4a3aea

  data::TabularDatasetFactoryPtr tabularDatasetFactory() const final {
    return _dataset_factory;
  }

  void setDecodeParams(uint32_t min_num_eval_results,
                       uint32_t top_k_per_eval_aggregation) final;

  void verifyCanDistribute() const final {
    _dataset_factory->verifyCanDistribute();
  }

  dataset::mach::MachIndexPtr getIndex() final {
    return _mach_label_block->index();
  }

  void setIndex(const dataset::mach::MachIndexPtr& index) final;

  TextEmbeddingModelPtr getTextEmbeddingModel(
      float distance_cutoff) const final;

 private:
  std::vector<std::pair<uint32_t, double>> predictImpl(const MapInput& sample,
                                                       bool sparse_inference);

  std::vector<uint32_t> predictHashesImpl(const MapInput& sample,
                                          bool sparse_inference,
                                          bool only_nonempty);

  cold_start::ColdStartMetaDataPtr getColdStartMetaData() final {
    return std::make_shared<cold_start::ColdStartMetaData>(
        /* label_delimiter = */ _mach_label_block->delimiter(),
        /* label_column_name = */ _mach_label_block->columnName());
  }

  std::string textColumnForDocumentIntroduction();

<<<<<<< HEAD
  void addBalancingSamples(const dataset::DataSourcePtr& data);

  void requireRLHFSampler();
=======
  void updateSamplingStrategy();
>>>>>>> 3e4a3aea

  std::vector<uint32_t> topHashesForDoc(
      const std::vector<BoltVector>& output_samples,
      std::optional<uint32_t> num_buckets_to_sample_opt) const;

  void updateSamplingStrategy();

  static std::unordered_map<uint32_t, MapInputBatch> aggregateSamplesByDoc(
      const thirdai::data::ColumnMap& augmented_data,
      const std::string& text_column_name,
      const std::string& label_column_name);

  static uint32_t autotuneMachOutputDim(uint32_t n_target_classes) {
    // TODO(david) update this
    if (n_target_classes < defaults::MACH_MIN_TARGET_CLASSES) {
      return n_target_classes;
    }
    return n_target_classes / defaults::MACH_DEFAULT_OUTPUT_RANGE_SCALEDOWN;
  }

  static uint32_t autotuneMachNumHashes(uint32_t n_target_classes,
                                        uint32_t output_range) {
    // TODO(david) update this
    (void)n_target_classes;
    (void)output_range;
    return defaults::MACH_DEFAULT_NUM_REPETITIONS;
  }

  UDTMachClassifier() {}

  friend cereal::access;

  template <class Archive>
  void serialize(Archive& archive, uint32_t version);

  std::shared_ptr<utils::Classifier> _classifier;

  dataset::mach::MachBlockPtr _mach_label_block;
  data::TabularDatasetFactoryPtr _dataset_factory;
  data::TabularDatasetFactoryPtr _pre_hashed_labels_dataset_factory;
  data::TabularDatasetFactoryPtr _hashes_and_doc_id_factory;
  uint32_t _min_num_eval_results;
  uint32_t _top_k_per_eval_aggregation;
  float _sparse_inference_threshold;
<<<<<<< HEAD

  std::optional<RLHFSampler> _rlhf_sampler;
=======
>>>>>>> 3e4a3aea
};

}  // namespace thirdai::automl::udt<|MERGE_RESOLUTION|>--- conflicted
+++ resolved
@@ -108,7 +108,6 @@
     _mach_label_block->index()->clear();
 
     updateSamplingStrategy();
-<<<<<<< HEAD
 
     if (_rlhf_sampler) {
       _rlhf_sampler->clear();
@@ -119,9 +118,6 @@
                  uint32_t n_buckets, uint32_t n_association_samples,
                  uint32_t n_balancing_samples, float learning_rate,
                  uint32_t epochs) final;
-=======
-  }
->>>>>>> 3e4a3aea
 
   data::TabularDatasetFactoryPtr tabularDatasetFactory() const final {
     return _dataset_factory;
@@ -159,24 +155,15 @@
 
   std::string textColumnForDocumentIntroduction();
 
-<<<<<<< HEAD
   void addBalancingSamples(const dataset::DataSourcePtr& data);
 
   void requireRLHFSampler();
-=======
-  void updateSamplingStrategy();
->>>>>>> 3e4a3aea
 
   std::vector<uint32_t> topHashesForDoc(
       const std::vector<BoltVector>& output_samples,
       std::optional<uint32_t> num_buckets_to_sample_opt) const;
 
   void updateSamplingStrategy();
-
-  static std::unordered_map<uint32_t, MapInputBatch> aggregateSamplesByDoc(
-      const thirdai::data::ColumnMap& augmented_data,
-      const std::string& text_column_name,
-      const std::string& label_column_name);
 
   static uint32_t autotuneMachOutputDim(uint32_t n_target_classes) {
     // TODO(david) update this
@@ -210,11 +197,8 @@
   uint32_t _min_num_eval_results;
   uint32_t _top_k_per_eval_aggregation;
   float _sparse_inference_threshold;
-<<<<<<< HEAD
 
   std::optional<RLHFSampler> _rlhf_sampler;
-=======
->>>>>>> 3e4a3aea
 };
 
 }  // namespace thirdai::automl::udt