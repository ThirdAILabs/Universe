--- conflicted
+++ resolved
@@ -105,11 +105,9 @@
 
   void clearIndex() final {
     _mach_label_block->index()->clear();
-<<<<<<< HEAD
 
     updateSamplingStrategy();
-  }
-=======
+
     if (_rlhf_sampler) {
       _rlhf_sampler->clear();
     }
@@ -119,7 +117,6 @@
                  uint32_t n_buckets, uint32_t n_association_samples,
                  uint32_t n_balancing_samples, float learning_rate,
                  uint32_t epochs) final;
->>>>>>> 3199b641
 
   data::TabularDatasetFactoryPtr tabularDatasetFactory() const final {
     return _dataset_factory;
@@ -156,13 +153,11 @@
 
   std::string textColumnForDocumentIntroduction();
 
-<<<<<<< HEAD
   void updateSamplingStrategy();
-=======
+
   void addBalancingSamples(const dataset::DataSourcePtr& data);
 
   void requireRLHFSampler();
->>>>>>> 3199b641
 
   std::vector<uint32_t> topHashesForDoc(
       std::vector<TopKActivationsQueue>&& top_k_per_sample,
@@ -199,12 +194,9 @@
   data::TabularDatasetFactoryPtr _hashes_and_doc_id_factory;
   uint32_t _min_num_eval_results;
   uint32_t _top_k_per_eval_aggregation;
-<<<<<<< HEAD
   float _sparse_inference_threshold;
-=======
 
   std::optional<RLHFSampler> _rlhf_sampler;
->>>>>>> 3199b641
 };
 
 }  // namespace thirdai::automl::udt