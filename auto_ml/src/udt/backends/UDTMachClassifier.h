#pragma once

#include <bolt/src/nn/model/Model.h>
#include <bolt_vector/src/BoltVector.h>
#include <auto_ml/src/Aliases.h>
#include <auto_ml/src/config/ArgumentMap.h>
#include <auto_ml/src/featurization/DataTypes.h>
#include <auto_ml/src/featurization/TabularDatasetFactory.h>
#include <auto_ml/src/featurization/TabularOptions.h>
#include <auto_ml/src/rlhf/RLHFSampler.h>
#include <auto_ml/src/udt/UDTBackend.h>
#include <auto_ml/src/udt/utils/Classifier.h>
#include <dataset/src/DataSource.h>
#include <dataset/src/blocks/BlockInterface.h>
#include <dataset/src/blocks/Categorical.h>
#include <dataset/src/mach/MachBlock.h>
#include <dataset/src/utils/ThreadSafeVocabulary.h>
#include <new_dataset/src/featurization_pipeline/augmentations/ColdStartText.h>
#include <stdexcept>

namespace thirdai::automl::udt {

using bolt::train::metrics::InputMetrics;

using Label = std::variant<uint32_t, std::string>;

class UDTMachClassifier final : public UDTBackend {
 public:
  UDTMachClassifier(const data::ColumnDataTypes& input_data_types,
                    const data::UserProvidedTemporalRelationships&
                        temporal_tracking_relationships,
                    const std::string& target_name,
                    const data::CategoricalDataTypePtr& target,
                    uint32_t n_target_classes, bool integer_target,
                    const data::TabularOptions& tabular_options,
                    const std::optional<std::string>& model_config,
                    const config::ArgumentMap& user_args);

  py::object train(const dataset::DataSourcePtr& data, float learning_rate,
                   uint32_t epochs,
                   const std::vector<std::string>& train_metrics,
                   const dataset::DataSourcePtr& val_data,
                   const std::vector<std::string>& val_metrics,
                   const std::vector<CallbackPtr>& callbacks,
                   TrainOptions options) final;

  py::object evaluate(const dataset::DataSourcePtr& data,
                      const std::vector<std::string>& metrics,
                      bool sparse_inference, bool verbose,
                      std::optional<uint32_t> top_k) final;

  py::object predict(const MapInput& sample, bool sparse_inference,
                     bool return_predicted_class,
                     std::optional<uint32_t> top_k) final;

  py::object trainBatch(const MapInputBatch& batch, float learning_rate,
                        const std::vector<std::string>& metrics) final;

  py::object predictBatch(const MapInputBatch& samples, bool sparse_inference,
                          bool return_predicted_class,
                          std::optional<uint32_t> top_k) final;

  py::object trainWithHashes(const MapInputBatch& batch, float learning_rate,
                             const std::vector<std::string>& metrics) final;

  py::object predictHashes(const MapInput& sample, bool sparse_inference) final;

  ModelPtr model() const final { return _classifier->model(); }

  void setModel(const ModelPtr& model) final;

  py::object coldstart(const dataset::DataSourcePtr& data,
                       const std::vector<std::string>& strong_column_names,
                       const std::vector<std::string>& weak_column_names,
                       float learning_rate, uint32_t epochs,
                       const std::vector<std::string>& train_metrics,
                       const dataset::DataSourcePtr& val_data,
                       const std::vector<std::string>& val_metrics,
                       const std::vector<CallbackPtr>& callbacks,
                       TrainOptions options) final;

  py::object embedding(const MapInput& sample) final;

  /**
   * This method is still experimental, we should test to see when these
   * embeddings are useful and which tweaks like summing vs averaging and tanh
   * vs reul make a difference.
   */
  py::object entityEmbedding(const Label& label) final;

  void introduceDocuments(const dataset::DataSourcePtr& data,
                          const std::vector<std::string>& strong_column_names,
                          const std::vector<std::string>& weak_column_names,
                          std::optional<uint32_t> num_buckets_to_sample,
<<<<<<< HEAD
                          bool fast_approximation) final;
=======
                          uint32_t num_random_hashes) final;
>>>>>>> 3737cdd8

  void introduceDocument(const MapInput& document,
                         const std::vector<std::string>& strong_column_names,
                         const std::vector<std::string>& weak_column_names,
                         const Label& new_label,
                         std::optional<uint32_t> num_buckets_to_sample,
                         uint32_t num_random_hashes) final;

  void introduceLabel(const MapInputBatch& samples, const Label& new_label,
                      std::optional<uint32_t> num_buckets_to_sample,
                      uint32_t num_random_hashes) final;

  void forget(const Label& label) final;

  void clearIndex() final {
    _mach_label_block->index()->clear();

    updateSamplingStrategy();

    if (_rlhf_sampler) {
      _rlhf_sampler->clear();
    }
  }

  void associate(
      const std::vector<std::pair<MapInput, MapInput>>& source_target_samples,
      uint32_t n_buckets, uint32_t n_association_samples,
      uint32_t n_balancing_samples, float learning_rate, uint32_t epochs) final;

  void upvote(
      const std::vector<std::pair<MapInput, uint32_t>>& source_target_samples,
      uint32_t n_upvote_samples, uint32_t n_balancing_samples,
      float learning_rate, uint32_t epochs) final;

  data::TabularDatasetFactoryPtr tabularDatasetFactory() const final {
    return _dataset_factory;
  }

  void setDecodeParams(uint32_t min_num_eval_results,
                       uint32_t top_k_per_eval_aggregation) final;

  void verifyCanDistribute() const final {
    _dataset_factory->verifyCanDistribute();
  }

  dataset::mach::MachIndexPtr getIndex() final {
    return _mach_label_block->index();
  }

  void setIndex(const dataset::mach::MachIndexPtr& index) final;

  TextEmbeddingModelPtr getTextEmbeddingModel(
      float distance_cutoff) const final;

 private:
  std::vector<std::pair<uint32_t, double>> predictImpl(const MapInput& sample,
                                                       bool sparse_inference);

  std::vector<uint32_t> predictHashesImpl(const MapInput& sample,
                                          bool sparse_inference);

  void teach(const std::vector<std::pair<MapInput, std::vector<uint32_t>>>&
                 source_target_samples,
             uint32_t n_buckets, uint32_t n_teaching_samples,
             uint32_t n_balancing_samples, float learning_rate,
             uint32_t epochs);

  cold_start::ColdStartMetaDataPtr getColdStartMetaData() final {
    return std::make_shared<cold_start::ColdStartMetaData>(
        /* label_delimiter = */ _mach_label_block->delimiter(),
        /* label_column_name = */ _mach_label_block->columnName());
  }

  std::string textColumnForDocumentIntroduction();

  void updateSamplingStrategy();

  void addBalancingSamples(const dataset::DataSourcePtr& data);

  void requireRLHFSampler();

  std::vector<uint32_t> topHashesForDoc(
      std::vector<TopKActivationsQueue>&& top_k_per_sample,
      uint32_t num_buckets_to_sample, uint32_t num_random_hashes = 0) const;

  static uint32_t autotuneMachOutputDim(uint32_t n_target_classes) {
    // TODO(david) update this
    if (n_target_classes < defaults::MACH_MIN_TARGET_CLASSES) {
      return n_target_classes;
    }
    return n_target_classes / defaults::MACH_DEFAULT_OUTPUT_RANGE_SCALEDOWN;
  }

  static uint32_t autotuneMachNumHashes(uint32_t n_target_classes,
                                        uint32_t output_range) {
    // TODO(david) update this
    (void)n_target_classes;
    (void)output_range;
    return defaults::MACH_DEFAULT_NUM_REPETITIONS;
  }

  UDTMachClassifier() {}

  friend cereal::access;

  template <class Archive>
  void serialize(Archive& archive, uint32_t version);

  std::shared_ptr<utils::Classifier> _classifier;

  dataset::mach::MachBlockPtr _mach_label_block;
  data::TabularDatasetFactoryPtr _dataset_factory;
  data::TabularDatasetFactoryPtr _pre_hashed_labels_dataset_factory;
  data::TabularDatasetFactoryPtr _hashes_and_doc_id_factory;

  uint32_t _min_num_eval_results;
  uint32_t _top_k_per_eval_aggregation;
  float _sparse_inference_threshold;

  std::optional<RLHFSampler> _rlhf_sampler;
};

}  // namespace thirdai::automl::udt<|MERGE_RESOLUTION|>--- conflicted
+++ resolved
@@ -92,11 +92,8 @@
                           const std::vector<std::string>& strong_column_names,
                           const std::vector<std::string>& weak_column_names,
                           std::optional<uint32_t> num_buckets_to_sample,
-<<<<<<< HEAD
+                          uint32_t num_random_hashes,
                           bool fast_approximation) final;
-=======
-                          uint32_t num_random_hashes) final;
->>>>>>> 3737cdd8
 
   void introduceDocument(const MapInput& document,
                          const std::vector<std::string>& strong_column_names,
