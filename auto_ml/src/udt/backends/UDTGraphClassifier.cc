--- conflicted
+++ resolved
@@ -60,15 +60,10 @@
 
 py::object UDTGraphClassifier::evaluate(const dataset::DataSourcePtr& data,
                                         const std::vector<std::string>& metrics,
-<<<<<<< HEAD
-                                        bool sparse_inference,
-                                        bool return_predicted_class,
-                                        bool verbose, bool return_metrics,
+                                        bool sparse_inference, bool verbose,
                                         std::optional<uint32_t> top_k) {
   (void)top_k;
-=======
-                                        bool sparse_inference, bool verbose) {
->>>>>>> 6a17dc20
+
   auto eval_dataset_loader = _dataset_manager->indexAndGetLabeledDatasetLoader(
       data, /* shuffle = */ false);
 
