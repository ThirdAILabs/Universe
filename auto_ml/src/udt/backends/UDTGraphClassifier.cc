--- conflicted
+++ resolved
@@ -24,13 +24,8 @@
         "We do not yet support non integer classes on graphs.");
   }
 
-<<<<<<< HEAD
   _featurizer = std::make_shared<GraphFeaturizer>(data_types, target_col,
                                                   n_target_classes, options);
-=======
-  _dataset_manager = std::make_shared<GraphDatasetManager>(
-      data_types, target_col, n_target_classes, options);
->>>>>>> a489442e
 
   // TODO(Any): Add customization/autotuning like in UDTClassifier
   auto model = createGNN(n_target_classes);
