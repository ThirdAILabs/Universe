--- conflicted
+++ resolved
@@ -928,21 +928,13 @@
     const std::vector<uint32_t>& all_buckets = all_predicted_hashes[i];
 
     for (size_t j = 0; j < n_association_samples; j++) {
-<<<<<<< HEAD
-=======
-      const std::vector<uint32_t>& all_buckets = all_predicted_hashes[i];
->>>>>>> 11b723e1
       std::vector<uint32_t> sampled_buckets;
       std::sample(all_buckets.begin(), all_buckets.end(),
                   std::back_inserter(sampled_buckets), n_buckets, rng);
 
-<<<<<<< HEAD
       inputs.push_back(source);
       label_values.emplace_back(sampled_buckets.size(), label_weight);
       label_indices.emplace_back(std::move(sampled_buckets));
-=======
-      associate_samples.emplace_back(rlhf_samples[i].first, sampled_buckets);
->>>>>>> 11b723e1
     }
   }
 
