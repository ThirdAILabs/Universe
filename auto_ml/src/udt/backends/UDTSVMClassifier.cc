--- conflicted
+++ resolved
@@ -52,16 +52,10 @@
 
 py::object UDTSVMClassifier::evaluate(const dataset::DataSourcePtr& data,
                                       const std::vector<std::string>& metrics,
-<<<<<<< HEAD
-                                      bool sparse_inference,
-                                      bool return_predicted_class, bool verbose,
-                                      bool return_metrics,
+                                      bool sparse_inference, bool verbose,
                                       std::optional<uint32_t> top_k) {
   (void)top_k;
 
-=======
-                                      bool sparse_inference, bool verbose) {
->>>>>>> 6a17dc20
   auto dataset = svmDatasetLoader(data, /* shuffle= */ false);
 
   return _classifier->evaluate(dataset, metrics, sparse_inference, verbose);
@@ -69,42 +63,28 @@
 
 py::object UDTSVMClassifier::predict(const MapInput& sample,
                                      bool sparse_inference,
-<<<<<<< HEAD
                                      bool return_predicted_class,
                                      std::optional<uint32_t> top_k) {
   (void)top_k;
 
-  return _classifier->predict(
-      {dataset::SvmDatasetLoader::toSparseVector(sample)}, sparse_inference,
-      return_predicted_class);
-=======
-                                     bool return_predicted_class) {
   auto inputs = bolt::train::convertVectors(
       {dataset::SvmDatasetLoader::toSparseVector(sample)},
       _classifier->model()->inputDims());
   return _classifier->predict(inputs, sparse_inference, return_predicted_class,
                               /* single= */ true);
->>>>>>> 6a17dc20
 }
 
 py::object UDTSVMClassifier::predictBatch(const MapInputBatch& samples,
                                           bool sparse_inference,
-<<<<<<< HEAD
                                           bool return_predicted_class,
                                           std::optional<uint32_t> top_k) {
   (void)top_k;
 
-  return _classifier->predictBatch(
-      {dataset::SvmDatasetLoader::toSparseVectors(samples)}, sparse_inference,
-      return_predicted_class);
-=======
-                                          bool return_predicted_class) {
   auto inputs = bolt::train::convertBatch(
       {dataset::SvmDatasetLoader::toSparseVectors(samples)},
       _classifier->model()->inputDims());
   return _classifier->predict(inputs, sparse_inference, return_predicted_class,
                               /* single= */ false);
->>>>>>> 6a17dc20
 }
 
 template void UDTSVMClassifier::serialize(cereal::BinaryInputArchive&,
