--- conflicted
+++ resolved
@@ -51,13 +51,6 @@
 
   ModelPtr model() const final { return _classifier->model(); }
 
-<<<<<<< HEAD
-=======
-  ColumnDataTypes dataTypes() const final {
-    return _dataset_manager->dataTypes();
-  }
-
->>>>>>> a489442e
  private:
   UDTGraphClassifier() {}
 
@@ -69,12 +62,8 @@
   void serialize(Archive& archive, uint32_t version);
 
   utils::ClassifierPtr _classifier;
-<<<<<<< HEAD
 
   GraphFeaturizerPtr _featurizer;
-=======
-  GraphDatasetManagerPtr _dataset_manager;
->>>>>>> a489442e
 };
 
 }  // namespace thirdai::automl::udt