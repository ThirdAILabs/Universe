--- conflicted
+++ resolved
@@ -1,11 +1,8 @@
 #include "UDTRecurrentClassifier.h"
-<<<<<<< HEAD
 #include <bolt/src/nn/loss/BinaryCrossEntropy.h>
 #include <bolt/src/nn/loss/CategoricalCrossEntropy.h>
 #include <bolt/src/nn/ops/Input.h>
 #include <bolt/src/nn/ops/Switch.h>
-=======
->>>>>>> 0ca3aa7f
 #include <bolt/src/train/trainer/Trainer.h>
 #include <auto_ml/src/featurization/RecurrentDatasetFactory.h>
 #include <auto_ml/src/udt/UDTBackend.h>
@@ -119,11 +116,6 @@
 py::object UDTRecurrentClassifier::evaluate(
     const dataset::DataSourcePtr& data, const std::vector<std::string>& metrics,
     bool sparse_inference, bool verbose) {
-<<<<<<< HEAD
-=======
-  throwIfSparseInference(sparse_inference);
-
->>>>>>> 0ca3aa7f
   bolt::train::Trainer trainer(_model);
 
   auto dataset = _dataset_factory->getDatasetLoader(data, /* shuffle= */ false);
@@ -149,12 +141,7 @@
             ->forward(_dataset_factory->featurizeInput(mutable_sample),
                       sparse_inference)
             .at(0);
-<<<<<<< HEAD
     uint32_t predicted_id = output->getVector(0).getHighestActivationId();
-=======
-    auto predicted_id =
-        _dataset_factory->elementIdAtStep(output->getVector(0), step);
->>>>>>> 0ca3aa7f
     if (_dataset_factory->isEOS(predicted_id)) {
       break;
     }
@@ -208,13 +195,8 @@
     for (uint32_t i = 0; i < batch_activations->batchSize(); i++) {
       // Update the list of returned predictions.
       if (!progress.sampleIsDone(i)) {
-<<<<<<< HEAD
         uint32_t predicted_id =
             batch_activations->getVector(i).getHighestActivationId();
-=======
-        auto predicted_id = _dataset_factory->elementIdAtStep(
-            batch_activations->getVector(i), step);
->>>>>>> 0ca3aa7f
         if (_dataset_factory->isEOS(predicted_id)) {
           progress.markSampleDone(i);
           continue;
@@ -260,8 +242,8 @@
 
 ModelPtr UDTRecurrentClassifier::buildModel(
     uint32_t n_layers, uint32_t input_dim, uint32_t hidden_dim,
-    uint32_t output_dim, const std::string& hidden_act,
-    float hidden_sparsity, float output_sparsity, bool use_sigmoid_bce) {
+    uint32_t output_dim, const std::string& hidden_act, float hidden_sparsity,
+    float output_sparsity, bool use_sigmoid_bce) {
   auto output_index = bolt::nn::ops::Input::make(n_layers);
   auto input = bolt::nn::ops::Input::make(input_dim);
 
