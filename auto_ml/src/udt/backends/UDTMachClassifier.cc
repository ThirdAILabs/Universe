--- conflicted
+++ resolved
@@ -1,10 +1,7 @@
 #include "UDTMachClassifier.h"
-<<<<<<< HEAD
+#include <cereal/types/optional.hpp>
 #include <bolt/src/neuron_index/LshIndex.h>
 #include <bolt/src/neuron_index/MachNeuronIndex.h>
-=======
-#include <cereal/types/optional.hpp>
->>>>>>> 3199b641
 #include <bolt/src/nn/ops/FullyConnected.h>
 #include <bolt/src/train/trainer/Dataset.h>
 #include <bolt_vector/src/BoltVector.h>
@@ -25,13 +22,10 @@
 #include <utils/Version.h>
 #include <versioning/src/Versions.h>
 #include <algorithm>
-<<<<<<< HEAD
-#include <memory>
-=======
 #include <iterator>
 #include <limits>
+#include <memory>
 #include <optional>
->>>>>>> 3199b641
 #include <random>
 #include <stdexcept>
 #include <unordered_map>
@@ -121,11 +115,10 @@
       /* label_col_names = */ std::set<std::string>{target_name},
       /* options = */ tabular_options, /* force_parallel = */ force_parallel);
 
-<<<<<<< HEAD
   _sparse_inference_threshold =
       user_args.get<float>("sparse_inference_threshold", "float",
                            defaults::MACH_SPARSE_INFERENCE_THRESHOLD);
-=======
+
   if (user_args.get<bool>("rlhf", "bool", false)) {
     size_t num_balancing_docs = user_args.get<uint32_t>(
         "rlhf_balancing_docs", "int", defaults::MAX_BALANCING_DOCS);
@@ -136,7 +129,6 @@
     _rlhf_sampler = std::make_optional<RLHFSampler>(
         num_balancing_docs, num_balancing_samples_per_doc);
   }
->>>>>>> 3199b641
 }
 
 py::object UDTMachClassifier::train(
@@ -388,7 +380,8 @@
   if (_dataset_factory->inputDataTypes().size() != 1 ||
       !data::asText(_dataset_factory->inputDataTypes().begin()->second)) {
     throw std::invalid_argument(
-        "Introducing documents can only be used when UDT is configured with a "
+        "Introducing documents can only be used when UDT is configured with "
+        "a "
         "single text input column and target column. The current model is "
         "configured with " +
         std::to_string(_dataset_factory->inputDataTypes().size()) +
@@ -427,7 +420,7 @@
 
       if (sampling_config) {
         auto new_index = sampling_config->getNeuronIndex(
-            output_layer->dim(), output_layer->inputDim(), rd);
+            output_layer->dim(), output_layer->inputDim());
         output_layer->kernel()->setNeuronIndex(new_index);
       }
     }
@@ -589,9 +582,9 @@
 void UDTMachClassifier::introduceLabel(
     const MapInputBatch& samples, const Label& new_label,
     std::optional<uint32_t> num_buckets_to_sample_opt) {
-  // Note: using sparse inference here could cause issues because the mach index
-  // sampler will only return nonempty buckets, which could cause new docs to
-  // only be mapped to buckets already containing entities.
+  // Note: using sparse inference here could cause issues because the mach
+  // index sampler will only return nonempty buckets, which could cause new
+  // docs to only be mapped to buckets already containing entities.
   auto output = _classifier->model()
                     ->forward(_dataset_factory->featurizeInputBatch(samples),
                               /* use_sparsity = */ false)
@@ -759,13 +752,9 @@
   // serialization changes
   archive(cereal::base_class<UDTBackend>(this), _classifier, _mach_label_block,
           _dataset_factory, _pre_hashed_labels_dataset_factory,
-<<<<<<< HEAD
-          _min_num_eval_results, _top_k_per_eval_aggregation,
-          _sparse_inference_threshold);
-=======
           _hashes_and_doc_id_factory, _min_num_eval_results,
-          _top_k_per_eval_aggregation, _rlhf_sampler);
->>>>>>> 3199b641
+          _top_k_per_eval_aggregation, _sparse_inference_threshold,
+          _rlhf_sampler);
 }
 
 }  // namespace thirdai::automl::udt
