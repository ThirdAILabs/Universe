#include "UDTMachClassifier.h"
#include <cereal/types/optional.hpp>
#include <bolt/python_bindings/CtrlCCheck.h>
#include <bolt/src/neuron_index/LshIndex.h>
#include <bolt/src/neuron_index/MachNeuronIndex.h>
#include <bolt/src/nn/ops/FullyConnected.h>
#include <bolt/src/nn/tensor/Tensor.h>
#include <bolt/src/train/metrics/LossMetric.h>
#include <bolt/src/train/metrics/MachPrecision.h>
#include <bolt/src/train/metrics/MachRecall.h>
#include <bolt/src/train/metrics/PrecisionAtK.h>
#include <bolt/src/train/metrics/RecallAtK.h>
#include <bolt/src/train/trainer/Dataset.h>
#include <bolt_vector/src/BoltVector.h>
#include <auto_ml/src/config/ArgumentMap.h>
#include <auto_ml/src/udt/Defaults.h>
#include <auto_ml/src/udt/UDTBackend.h>
#include <auto_ml/src/udt/utils/Models.h>
#include <auto_ml/src/udt/utils/Numpy.h>
#include <dataset/src/DataSource.h>
#include <dataset/src/blocks/BlockList.h>
#include <dataset/src/blocks/Categorical.h>
#include <dataset/src/dataset_loaders/DatasetLoader.h>
#include <dataset/src/mach/MachBlock.h>
#include <pybind11/cast.h>
#include <pybind11/pytypes.h>
#include <pybind11/stl.h>
#include <utils/Random.h>
#include <utils/StringManipulation.h>
#include <utils/Version.h>
#include <versioning/src/Versions.h>
#include <algorithm>
#include <exception>
#include <iterator>
#include <limits>
#include <memory>
#include <optional>
#include <random>
#include <stdexcept>
#include <unordered_map>
#include <unordered_set>
#include <vector>

namespace thirdai::automl::udt {

using bolt::train::metrics::LossMetric;
using bolt::train::metrics::MachPrecision;
using bolt::train::metrics::MachRecall;
using bolt::train::metrics::PrecisionAtK;
using bolt::train::metrics::RecallAtK;

UDTMachClassifier::UDTMachClassifier(
    const data::ColumnDataTypes& input_data_types,
    const data::UserProvidedTemporalRelationships&
        temporal_tracking_relationships,
    const std::string& target_name,
    const data::CategoricalDataTypePtr& target_config,
    uint32_t n_target_classes, bool integer_target,
    const data::TabularOptions& tabular_options,
    const std::optional<std::string>& model_config,
    config::ArgumentMap user_args)
    : _min_num_eval_results(defaults::MACH_MIN_NUM_EVAL_RESULTS),
      _top_k_per_eval_aggregation(defaults::MACH_TOP_K_PER_EVAL_AGGREGATION) {
  uint32_t input_dim = tabular_options.feature_hash_range;

  if (user_args.get<bool>("neural_db", "boolean", /* default_val= */ false)) {
    input_dim = 50000;
    user_args.insert<uint32_t>("embedding_dimension", 2048);
    user_args.insert<uint32_t>("extreme_output_dim", 50000);
    user_args.insert<uint32_t>("extreme_num_hashes", 8);
    user_args.insert<bool>("use_bias", false);
    user_args.insert<bool>("use_tanh", true);
    user_args.insert<bool>("rlhf", true);
  }

  uint32_t num_buckets = user_args.get<uint32_t>(
      "extreme_output_dim", "integer", autotuneMachOutputDim(n_target_classes));
  uint32_t num_hashes = user_args.get<uint32_t>(
      "extreme_num_hashes", "integer",
      autotuneMachNumHashes(n_target_classes, num_buckets));

  _classifier = utils::Classifier::make(
      utils::buildModel(
          /* input_dim= */ input_dim, /* output_dim= */ num_buckets,
          /* args= */ user_args, /* model_config= */ model_config,
          /* use_sigmoid_bce = */ true, /* mach= */ true),
      user_args.get<bool>("freeze_hash_tables", "boolean",
                          defaults::FREEZE_HASH_TABLES));

  // TODO(david) should we freeze hash tables for mach? how does this work
  // with coldstart?

  if (!integer_target) {
    throw std::invalid_argument(
        "Option 'integer_target=True' must be specified when using extreme "
        "classification options.");
  }

  dataset::mach::MachIndexPtr mach_index = dataset::mach::MachIndex::make(
      /* num_buckets = */ num_buckets, /* num_hashes = */ num_hashes,
      /* num_elements = */ n_target_classes);

  _mach_label_block = dataset::mach::MachBlock::make(target_name, mach_index,
                                                     target_config->delimiter);

  bool force_parallel = user_args.get<bool>("force_parallel", "boolean", false);

  // No limit on the number of classes.
  auto doc_id_block = dataset::NumericalCategoricalBlock::make(
      target_name, std::numeric_limits<uint32_t>::max(),
      /* delimiter= */ target_config->delimiter);

  _dataset_factory = data::TabularDatasetFactory::make(
      /* input_data_types = */ input_data_types,
      /* provided_temporal_relationships = */ temporal_tracking_relationships,
      /* label_blocks = */
      {dataset::BlockList({_mach_label_block}),
       dataset::BlockList({doc_id_block})},
      /* label_col_names = */ std::set<std::string>{target_name},
      /* options = */ tabular_options, /* force_parallel = */ force_parallel);

  auto hash_processing_block = dataset::NumericalCategoricalBlock::make(
      /* col= */ target_name,
      /* n_classes= */ num_buckets,
      /* delimiter= */ ' ',
      /* normalize_categories= */ false);

  // We want to be able to train input samples on a specific set of hashes so
  // we create a separate dataset factory that does all the same things as the
  // regular dataset factory except with the label block switched out
  _pre_hashed_labels_dataset_factory = data::TabularDatasetFactory::make(
      /* input_data_types = */ input_data_types,
      /* provided_temporal_relationships = */ temporal_tracking_relationships,
      /* label_blocks = */ {dataset::BlockList({hash_processing_block})},
      /* label_col_names = */ std::set<std::string>{target_name},
      /* options = */ tabular_options, /* force_parallel = */ force_parallel);

  _mach_sampling_threshold = user_args.get<float>(
      "mach_sampling_threshold", "float", defaults::MACH_SAMPLING_THRESHOLD);

  // TODO(David): Should we call this in constructor as well?
  updateSamplingStrategy();

  if (user_args.get<bool>("rlhf", "bool", false)) {
    size_t num_balancing_docs = user_args.get<uint32_t>(
        "rlhf_balancing_docs", "int", defaults::MAX_BALANCING_DOCS);
    size_t num_balancing_samples_per_doc =
        user_args.get<uint32_t>("rlhf_balancing_samples_per_doc", "int",
                                defaults::MAX_BALANCING_SAMPLES_PER_DOC);

    _rlhf_sampler = std::make_optional<RLHFSampler>(
        num_balancing_docs, num_balancing_samples_per_doc);
  }
}

py::object UDTMachClassifier::train(
    const dataset::DataSourcePtr& data, float learning_rate, uint32_t epochs,
    const std::vector<std::string>& train_metrics,
    const dataset::DataSourcePtr& val_data,
    const std::vector<std::string>& val_metrics,
    const std::vector<CallbackPtr>& callbacks, TrainOptions options) {
  dataset::DatasetLoaderPtr val_dataset_loader;
  if (val_data) {
    val_dataset_loader = _dataset_factory->getLabeledDatasetLoader(
        val_data, /* shuffle= */ false);
  }

  addBalancingSamples(data);

  auto train_dataset_loader = _dataset_factory->getLabeledDatasetLoader(
      data, /* shuffle= */ true, /* shuffle_config= */ options.shuffle_config);

  return _classifier->train(train_dataset_loader, learning_rate, epochs,
                            getMetrics(train_metrics, "train_"),
                            val_dataset_loader, getMetrics(val_metrics, "val_"),
                            callbacks, options);
}

py::object UDTMachClassifier::trainBatch(
    const MapInputBatch& batch, float learning_rate,
    const std::vector<std::string>& metrics) {
  auto& model = _classifier->model();

  auto [inputs, labels] = _dataset_factory->featurizeTrainingBatch(batch);

  model->trainOnBatch(inputs, labels);
  model->updateParameters(learning_rate);

  // TODO(Nicholas): Add back metrics
  (void)metrics;

  return py::none();
}

py::object UDTMachClassifier::trainWithHashes(
    const MapInputBatch& batch, float learning_rate,
    const std::vector<std::string>& metrics) {
  auto& model = _classifier->model();

  auto [inputs, labels] =
      _pre_hashed_labels_dataset_factory->featurizeTrainingBatch(batch);
  labels.push_back(placeholderDocIds(batch.size()));

  model->trainOnBatch(inputs, labels);
  model->updateParameters(learning_rate);

  // TODO(Nicholas): Add back metrics
  (void)metrics;

  return py::none();
}

py::object UDTMachClassifier::evaluate(const dataset::DataSourcePtr& data,
                                       const std::vector<std::string>& metrics,
                                       bool sparse_inference, bool verbose,
                                       std::optional<uint32_t> top_k) {
  (void)top_k;

  auto eval_dataset_loader =
      _dataset_factory->getLabeledDatasetLoader(data, /* shuffle= */ false);

  return _classifier->evaluate(eval_dataset_loader, getMetrics(metrics, "val_"),
                               sparse_inference, verbose);
}

py::object UDTMachClassifier::predict(const MapInput& sample,
                                      bool sparse_inference,
                                      bool return_predicted_class,
                                      std::optional<uint32_t> top_k) {
  (void)top_k;
  if (return_predicted_class) {
    throw std::invalid_argument(
        "UDT Extreme Classification does not support the "
        "return_predicted_class flag.");
  }

  return py::cast(predictImpl(sample, sparse_inference));
}

std::vector<std::pair<uint32_t, double>> UDTMachClassifier::predictImpl(
    const MapInput& sample, bool sparse_inference) {
  auto outputs = _classifier->model()->forward(
      _dataset_factory->featurizeInput(sample), sparse_inference);

  const BoltVector& output = outputs.at(0)->getVector(0);

  auto decoded_output = _mach_label_block->index()->decode(
      /* output = */ output,
      /* min_num_eval_results = */ _min_num_eval_results,
      /* top_k_per_eval_aggregation = */ _top_k_per_eval_aggregation);

  return decoded_output;
}

py::object UDTMachClassifier::predictBatch(const MapInputBatch& samples,
                                           bool sparse_inference,
                                           bool return_predicted_class,
                                           std::optional<uint32_t> top_k) {
  (void)top_k;
  if (return_predicted_class) {
    throw std::invalid_argument(
        "UDT Extreme Classification does not support the "
        "return_predicted_class flag.");
  }

  auto outputs = _classifier->model()
                     ->forward(_dataset_factory->featurizeInputBatch(samples),
                               sparse_inference)
                     .at(0);

  std::vector<std::vector<std::pair<uint32_t, double>>> predicted_entities(
      outputs->batchSize());
#pragma omp parallel for default(none) shared(outputs, predicted_entities)
  for (uint32_t i = 0; i < outputs->batchSize(); i++) {
    const BoltVector& vector = outputs->getVector(i);
    auto predictions = _mach_label_block->index()->decode(
        /* output = */ vector,
        /* min_num_eval_results = */ _min_num_eval_results,
        /* top_k_per_eval_aggregation = */ _top_k_per_eval_aggregation);
    predicted_entities[i] = predictions;
  }

  return py::cast(predicted_entities);
}

py::object UDTMachClassifier::predictHashes(
    const MapInput& sample, bool sparse_inference, bool force_non_empty,
    std::optional<uint32_t> num_hashes) {
  return py::cast(
      predictHashesImpl({sample}, sparse_inference, force_non_empty, num_hashes)
          .at(0));
}

py::object UDTMachClassifier::predictHashesBatch(
    const MapInputBatch& samples, bool sparse_inference, bool force_non_empty,
    std::optional<uint32_t> num_hashes) {
  return py::cast(predictHashesImpl(samples, sparse_inference, force_non_empty,
                                    num_hashes));
}

std::vector<std::vector<uint32_t>> UDTMachClassifier::predictHashesImpl(
    const MapInputBatch& samples, bool sparse_inference, bool force_non_empty,
    std::optional<uint32_t> num_hashes) {
  auto outputs = _classifier->model()
                     ->forward(_dataset_factory->featurizeInputBatch(samples),
                               sparse_inference)
                     .at(0);

  uint32_t k = num_hashes.value_or(_mach_label_block->index()->numHashes());

  std::vector<std::vector<uint32_t>> all_hashes(outputs->batchSize());
#pragma omp parallel for default(none) \
    shared(outputs, all_hashes, k, force_non_empty)
  for (uint32_t i = 0; i < outputs->batchSize(); i++) {
    const BoltVector& output = outputs->getVector(i);

    TopKActivationsQueue heap;
    if (force_non_empty) {
      heap = _mach_label_block->index()->topKNonEmptyBuckets(output, k);
    } else {
      heap = output.findKLargestActivations(k);
    }

    std::vector<uint32_t> hashes;
    while (!heap.empty()) {
      auto [_, active_neuron] = heap.top();
      hashes.push_back(active_neuron);
      heap.pop();
    }

    std::reverse(hashes.begin(), hashes.end());

    all_hashes[i] = hashes;
  }

  return all_hashes;
}

py::object UDTMachClassifier::outputCorrectness(
    const MapInputBatch& samples, const std::vector<uint32_t>& labels,
    bool sparse_inference, std::optional<uint32_t> num_hashes) {
  std::vector<std::vector<uint32_t>> top_buckets = predictHashesImpl(
      samples, sparse_inference, /* force_non_empty = */ true, num_hashes);

  std::vector<uint32_t> matching_buckets(labels.size());
  std::exception_ptr hashes_err;

#pragma omp parallel for default(none) \
    shared(labels, top_buckets, matching_buckets, hashes_err)
  for (uint32_t i = 0; i < labels.size(); i++) {
    try {
      std::vector<uint32_t> hashes =
          _mach_label_block->index()->getHashes(labels[i]);
      uint32_t count = 0;
      for (auto hash : hashes) {
        if (std::count(top_buckets[i].begin(), top_buckets[i].end(), hash) >
            0) {
          count++;
        }
      }
      matching_buckets[i] = count;
    } catch (const std::exception& e) {
#pragma omp critical
      hashes_err = std::current_exception();
    }
  }

  if (hashes_err) {
    std::rethrow_exception(hashes_err);
  }

  return py::cast(matching_buckets);
}

void UDTMachClassifier::setModel(const ModelPtr& model) {
  bolt::nn::model::ModelPtr& curr_model = _classifier->model();

  utils::verifyCanSetModel(curr_model, model);

  curr_model = model;
}

py::object UDTMachClassifier::coldstart(
    const dataset::DataSourcePtr& data,
    const std::vector<std::string>& strong_column_names,
    const std::vector<std::string>& weak_column_names, float learning_rate,
    uint32_t epochs, const std::vector<std::string>& train_metrics,
    const dataset::DataSourcePtr& val_data,
    const std::vector<std::string>& val_metrics,
    const std::vector<CallbackPtr>& callbacks, TrainOptions options) {
  auto metadata = getColdStartMetaData();

  auto data_source = cold_start::preprocessColdStartTrainSource(
      data, strong_column_names, weak_column_names, _dataset_factory, metadata);

  return train(data_source, learning_rate, epochs, train_metrics, val_data,
               val_metrics, callbacks, options);
}

py::object UDTMachClassifier::embedding(const MapInput& sample) {
  return _classifier->embedding(_dataset_factory->featurizeInput(sample));
}

uint32_t expectInteger(const Label& label) {
  if (!std::holds_alternative<uint32_t>(label)) {
    throw std::invalid_argument("Must use integer label.");
  }
  return std::get<uint32_t>(label);
}

py::object UDTMachClassifier::entityEmbedding(const Label& label) {
  std::vector<uint32_t> hashed_neurons =
      _mach_label_block->index()->getHashes(expectInteger(label));

  auto outputs = _classifier->model()->outputs();

  if (outputs.size() != 1) {
    throw std::invalid_argument(
        "This UDT architecture currently doesn't support getting entity "
        "embeddings.");
  }
  auto fc = bolt::nn::ops::FullyConnected::cast(outputs.at(0)->op());
  if (!fc) {
    throw std::invalid_argument(
        "This UDT architecture currently doesn't support getting entity "
        "embeddings.");
  }

  auto fc_layer = fc->kernel();

  std::vector<float> averaged_embedding(fc_layer->getInputDim());
  for (uint32_t neuron_id : hashed_neurons) {
    auto weights = fc_layer->getWeightsByNeuron(neuron_id);
    if (weights.size() != averaged_embedding.size()) {
      throw std::invalid_argument("Output dim mismatch.");
    }
    for (uint32_t i = 0; i < weights.size(); i++) {
      averaged_embedding[i] += weights[i];
    }
  }

  // TODO(david) try averaging and summing
  for (float& weight : averaged_embedding) {
    weight /= averaged_embedding.size();
  }

  NumpyArray<float> np_weights(averaged_embedding.size());

  std::copy(averaged_embedding.begin(), averaged_embedding.end(),
            np_weights.mutable_data());

  return std::move(np_weights);
}

std::string UDTMachClassifier::textColumnForDocumentIntroduction() {
  if (_dataset_factory->inputDataTypes().size() != 1 ||
      !data::asText(_dataset_factory->inputDataTypes().begin()->second)) {
    throw std::invalid_argument(
        "Introducing documents can only be used when UDT is configured "
        "with a "
        "single text input column and target column. The current model "
        "is "
        "configured with " +
        std::to_string(_dataset_factory->inputDataTypes().size()) +
        " input columns.");
  }

  return _dataset_factory->inputDataTypes().begin()->first;
}

void UDTMachClassifier::updateSamplingStrategy() {
  auto mach_index = _mach_label_block->index();

  auto output_layer = bolt::nn::ops::FullyConnected::cast(
      _classifier->model()->opExecutionOrder().back());

  const auto& neuron_index = output_layer->kernel()->neuronIndex();

  float index_sparsity = mach_index->sparsity();
<<<<<<< HEAD
  if (index_sparsity > 0 && index_sparsity <= _mach_sampling_threshold) {
    // TODO(Nicholas) add option to specify new neuron index in set sparsity.
=======
  if (index_sparsity > 0 && index_sparsity <= _sparse_inference_threshold) {
    // TODO(Nicholas) add option to specify new neuron index in set
    // sparsity.
>>>>>>> db582701
    output_layer->setSparsity(index_sparsity, false, false);
    auto new_index = bolt::nn::MachNeuronIndex::make(mach_index);
    output_layer->kernel()->setNeuronIndex(new_index);

  } else {
    if (std::dynamic_pointer_cast<bolt::nn::MachNeuronIndex>(neuron_index)) {
      float sparsity = utils::autotuneSparsity(mach_index->numBuckets());

      auto sampling_config = bolt::DWTASamplingConfig::autotune(
          mach_index->numBuckets(), sparsity,
          /* experimental_autotune= */ false);

      output_layer->setSparsity(sparsity, false, false);

      if (sampling_config) {
        auto new_index = sampling_config->getNeuronIndex(
            output_layer->dim(), output_layer->inputDim());
        output_layer->kernel()->setNeuronIndex(new_index);
      }
    }
  }
}

void UDTMachClassifier::introduceDocuments(
    const dataset::DataSourcePtr& data,
    const std::vector<std::string>& strong_column_names,
    const std::vector<std::string>& weak_column_names,
    std::optional<uint32_t> num_buckets_to_sample_opt,
    uint32_t num_random_hashes, bool fast_approximation) {
  auto metadata = getColdStartMetaData();

  dataset::cold_start::ColdStartDataSourcePtr cold_start_data;
  if (fast_approximation) {
    cold_start_data = cold_start::concatenatedDocumentDataSource(
        data, strong_column_names, weak_column_names, _dataset_factory,
        metadata);
  } else {
    cold_start_data = cold_start::preprocessColdStartTrainSource(
        data, strong_column_names, weak_column_names, _dataset_factory,
        metadata);
  }

  auto dataset_loader =
      _dataset_factory->getUnLabeledDatasetLoader(cold_start_data);

  auto doc_samples = dataset_loader->loadAll(defaults::BATCH_SIZE);

  auto doc_samples_tensors = bolt::train::convertDatasets(
      doc_samples, _classifier->model()->inputDims());

  const auto& labels = cold_start_data->labelColumn();
  uint32_t row_idx = 0;

  uint32_t num_buckets_to_sample = num_buckets_to_sample_opt.value_or(
      _mach_label_block->index()->numHashes());

  std::unordered_map<uint32_t, std::vector<TopKActivationsQueue>> top_k_per_doc;

  bolt::train::python::CtrlCCheck ctrl_c_check;

  for (const auto& batch : doc_samples_tensors) {
    // Note: using sparse inference here could cause issues because the
    // mach index sampler will only return nonempty buckets, which could
    // cause new docs to only be mapped to buckets already containing
    // entities.
    auto scores = _classifier->model()->forward(batch).at(0);

    for (uint32_t i = 0; i < scores->batchSize(); i++) {
      uint32_t label = std::stoi((*labels)[row_idx++]);
      top_k_per_doc[label].push_back(
          scores->getVector(i).findKLargestActivations(num_buckets_to_sample));
    }

    ctrl_c_check();
  }

  for (auto& [doc, top_ks] : top_k_per_doc) {
    auto hashes = topHashesForDoc(std::move(top_ks), num_buckets_to_sample,
                                  num_random_hashes);
    _mach_label_block->index()->insert(doc, hashes);

    ctrl_c_check();
  }

  addBalancingSamples(cold_start_data);

  updateSamplingStrategy();
}

void UDTMachClassifier::introduceDocument(
    const MapInput& document,
    const std::vector<std::string>& strong_column_names,
    const std::vector<std::string>& weak_column_names, const Label& new_label,
    std::optional<uint32_t> num_buckets_to_sample, uint32_t num_random_hashes) {
  std::string text_column_name = textColumnForDocumentIntroduction();

  thirdai::data::ColdStartTextAugmentation augmentation(
      /* strong_column_names= */ strong_column_names,
      /* weak_column_names= */ weak_column_names,
      /* label_column_name= */ _mach_label_block->columnName(),
      /* output_column_name= */
      text_column_name);

  MapInputBatch batch;
  for (const auto& row : augmentation.augmentMapInput(document)) {
    MapInput input = {{text_column_name, row}};
    batch.push_back(input);
  }

  introduceLabel(batch, new_label, num_buckets_to_sample, num_random_hashes);
}

struct BucketScore {
  uint32_t frequency = 0;
  float score = 0.0;
};

struct CompareBuckets {
  bool operator()(const std::pair<uint32_t, BucketScore>& lhs,
                  const std::pair<uint32_t, BucketScore>& rhs) {
    if (lhs.second.frequency == rhs.second.frequency) {
      return lhs.second.score > rhs.second.score;
    }
    return lhs.second.frequency > rhs.second.frequency;
  }
};

std::vector<uint32_t> UDTMachClassifier::topHashesForDoc(
    std::vector<TopKActivationsQueue>&& top_k_per_sample,
    uint32_t num_buckets_to_sample, uint32_t num_random_hashes) const {
  const auto& mach_index = _mach_label_block->index();

  uint32_t num_hashes = mach_index->numHashes();

  if (num_buckets_to_sample < mach_index->numHashes()) {
    std::cout << "Warning. Sampling from fewer buckets than num_hashes. "
                 "Defaulting to sampling from num_hashes buckets.";
  }
  if (num_buckets_to_sample > mach_index->numBuckets()) {
    throw std::invalid_argument(
        "Cannot sample more buckets than there are in the index.");
  }

  std::unordered_map<uint32_t, BucketScore> hash_freq_and_scores;
  for (auto& top_k : top_k_per_sample) {
    while (!top_k.empty()) {
      auto [activation, active_neuron] = top_k.top();
      if (!hash_freq_and_scores.count(active_neuron)) {
        hash_freq_and_scores[active_neuron] = BucketScore{1, activation};
      } else {
        hash_freq_and_scores[active_neuron].frequency += 1;
        hash_freq_and_scores[active_neuron].score += activation;
      }
      top_k.pop();
    }
  }

  // We sort the hashes first by number of occurances and tiebreak with
  // the higher aggregated score if necessary. We don't only use the
  // activations since those typically aren't as useful as the
  // frequencies.
  std::vector<std::pair<uint32_t, BucketScore>> sorted_hashes(
      hash_freq_and_scores.begin(), hash_freq_and_scores.end());

  CompareBuckets cmp;
  std::sort(sorted_hashes.begin(), sorted_hashes.end(), cmp);

  if (num_buckets_to_sample > num_hashes) {
    // If we are sampling more buckets then we end up using we rerank the
    // buckets based on size to load balance the index.
    std::sort(sorted_hashes.begin(),
              sorted_hashes.begin() + num_buckets_to_sample,
              [&mach_index, &cmp](const auto& lhs, const auto& rhs) {
                size_t lhs_size = mach_index->bucketSize(lhs.first);
                size_t rhs_size = mach_index->bucketSize(rhs.first);

                // Give preference to emptier buckets. If buckets are
                // equally empty, use one with the best score.
                if (lhs_size == rhs_size) {
                  return cmp(lhs, rhs);
                }

                return lhs_size < rhs_size;
              });
  }

  std::vector<uint32_t> new_hashes;

  // We can optionally specify the number of hashes we'd like to be
  // random for a new document. This is to encourage an even distribution
  // among buckets.
  if (num_random_hashes > num_hashes) {
    throw std::invalid_argument(
        "num_random_hashes cannot be greater than num hashes.");
  }

  uint32_t num_informed_hashes = num_hashes - num_random_hashes;
  for (uint32_t i = 0; i < num_informed_hashes; i++) {
    auto [hash, freq_score_pair] = sorted_hashes[i];
    new_hashes.push_back(hash);
  }

  uint32_t num_buckets = _mach_label_block->index()->numBuckets();
  std::uniform_int_distribution<uint32_t> int_dist(0, num_buckets - 1);
  std::mt19937 rand(global_random::nextSeed());

  for (uint32_t i = 0; i < num_random_hashes; i++) {
    new_hashes.push_back(int_dist(rand));
  }

  return new_hashes;
}

void UDTMachClassifier::introduceLabel(
    const MapInputBatch& samples, const Label& new_label,
    std::optional<uint32_t> num_buckets_to_sample_opt,
    uint32_t num_random_hashes) {
  // Note: using sparse inference here could cause issues because the
  // mach index sampler will only return nonempty buckets, which could
  // cause new docs to only be mapped to buckets already containing
  // entities.
  auto output = _classifier->model()
                    ->forward(_dataset_factory->featurizeInputBatch(samples),
                              /* use_sparsity = */ false)
                    .at(0);

  uint32_t num_buckets_to_sample = num_buckets_to_sample_opt.value_or(
      _mach_label_block->index()->numHashes());

  std::vector<TopKActivationsQueue> top_ks;
  for (uint32_t i = 0; i < output->batchSize(); i++) {
    top_ks.push_back(
        output->getVector(i).findKLargestActivations(num_buckets_to_sample));
  }

  auto hashes = topHashesForDoc(std::move(top_ks), num_buckets_to_sample,
                                num_random_hashes);

  _mach_label_block->index()->insert(expectInteger(new_label), hashes);

  updateSamplingStrategy();
}

void UDTMachClassifier::forget(const Label& label) {
  _mach_label_block->index()->erase(expectInteger(label));

  if (_mach_label_block->index()->numEntities() == 0) {
    std::cout << "Warning. Every learned class has been forgotten. The model "
                 "will currently return nothing on calls to evaluate, "
                 "predict, or predictBatch."
              << std::endl;
  }

  updateSamplingStrategy();
}

void UDTMachClassifier::addBalancingSamples(
    const dataset::DataSourcePtr& data) {
  if (_rlhf_sampler) {
    data->restart();
    auto samples =
        _dataset_factory->getLabeledDatasetLoader(data, /* shuffle= */ true)
            ->loadSome(/* batch_size= */ defaults::MAX_BALANCING_SAMPLES,
                       /* num_batches= */ 1, /* verbose= */ false)
            .value();

    for (uint32_t i = 0; i < samples.front()->len(); i++) {
      const BoltVector& doc_id_vec = samples.at(2)->at(0)[i];
      if (doc_id_vec.len != 1) {
        throw std::runtime_error("Expected doc id to be a single integer.");
      }
      uint32_t doc_id = samples.at(2)->at(0)[i].active_neurons[0];

      const BoltVector& input = samples.at(0)->at(0)[i];
      const BoltVector& label = samples.at(1)->at(0)[i];
      _rlhf_sampler->addSample(doc_id, input, label);
    }
    data->restart();
  }
}

void UDTMachClassifier::requireRLHFSampler() {
  if (!_rlhf_sampler) {
    throw std::runtime_error(
        "This model was not configured to support rlhf. Please pass "
        "{'rlhf': "
        "True} in the model options or call enable_rlhf().");
  }
}

BoltVector makeLabelFromHashes(const std::vector<uint32_t>& hashes,
                               uint32_t n_buckets, std::mt19937& rng) {
  std::vector<uint32_t> indices;
  std::sample(hashes.begin(), hashes.end(), std::back_inserter(indices),
              n_buckets, rng);

  return BoltVector::makeSparseVector(indices,
                                      std::vector<float>(indices.size(), 1.0));
}

void UDTMachClassifier::associate(
    const std::vector<std::pair<MapInput, MapInput>>& source_target_samples,
    uint32_t n_buckets, uint32_t n_association_samples,
    uint32_t n_balancing_samples, float learning_rate, uint32_t epochs) {
  MapInputBatch batch;
  for (const auto& [_, target] : source_target_samples) {
    batch.emplace_back(target);
  }

  auto all_predicted_hashes = predictHashesImpl(
      batch, /* sparse_inference = */ false, /* force_non_empty = */ true);

  std::vector<std::pair<MapInput, std::vector<uint32_t>>> teaching_samples;
  teaching_samples.reserve(source_target_samples.size());
  for (uint32_t i = 0; i < source_target_samples.size(); i++) {
    teaching_samples.emplace_back(source_target_samples[i].first,
                                  all_predicted_hashes[i]);
  }

  teach(teaching_samples, n_buckets, n_association_samples, n_balancing_samples,
        learning_rate, epochs);
}

void UDTMachClassifier::upvote(
    const std::vector<std::pair<MapInput, uint32_t>>& source_target_samples,
    uint32_t n_upvote_samples, uint32_t n_balancing_samples,
    float learning_rate, uint32_t epochs) {
  std::vector<std::pair<MapInput, std::vector<uint32_t>>> teaching_samples;
  teaching_samples.reserve(source_target_samples.size());
  for (const auto& [source, target] : source_target_samples) {
    teaching_samples.emplace_back(
        source, _mach_label_block->index()->getHashes(target));
  }
  uint32_t n_buckets = _mach_label_block->index()->numHashes();
  teach(teaching_samples, n_buckets, n_upvote_samples, n_balancing_samples,
        learning_rate, epochs);
}

void UDTMachClassifier::teach(
    const std::vector<std::pair<MapInput, std::vector<uint32_t>>>&
        source_target_samples,
    uint32_t n_buckets, uint32_t n_teaching_samples,
    uint32_t n_balancing_samples, float learning_rate, uint32_t epochs) {
  requireRLHFSampler();

  auto samples = _rlhf_sampler->balancingSamples(n_balancing_samples *
                                                 source_target_samples.size());

  std::mt19937 rng(global_random::nextSeed());

  for (const auto& [source, target_hashes] : source_target_samples) {
    BoltVector source_vec =
        _dataset_factory->featurizeInput(source).at(0)->getVector(0);
    for (uint32_t i = 0; i < n_teaching_samples; i++) {
      samples.emplace_back(source_vec,
                           makeLabelFromHashes(target_hashes, n_buckets, rng));
    }
  }

  std::shuffle(samples.begin(), samples.end(), rng);

  std::vector<
      std::pair<bolt::nn::tensor::TensorList, bolt::nn::tensor::TensorList>>
      batches;

  uint32_t input_dim = _classifier->model()->inputDims().at(0);
  uint32_t label_dim = _classifier->model()->labelDims().at(0);
  uint32_t batch_size = defaults::ASSOCIATE_BATCH_SIZE;

  for (size_t i = 0; i < samples.size(); i += batch_size) {
    std::vector<BoltVector> inputs;
    std::vector<BoltVector> labels;

    size_t batch_end = std::min(i + batch_size, samples.size());
    for (size_t j = i; j < batch_end; j++) {
      inputs.emplace_back(std::move(samples[j].first));
      labels.emplace_back(std::move(samples[j].second));
    }

    auto input_tensor = bolt::nn::tensor::Tensor::convert(
        BoltBatch(std::move(inputs)), input_dim);

    auto label_tensor = bolt::nn::tensor::Tensor::convert(
        BoltBatch(std::move(labels)), label_dim);

    batches.push_back(
        {{input_tensor},
         {label_tensor, placeholderDocIds(label_tensor->batchSize())}});
  }

  for (uint32_t i = 0; i < epochs; i++) {
    for (const auto& [x, y] : batches) {
      _classifier->model()->trainOnBatch(x, y);
      _classifier->model()->updateParameters(learning_rate);
    }
  }
}

void UDTMachClassifier::setDecodeParams(uint32_t min_num_eval_results,
                                        uint32_t top_k_per_eval_aggregation) {
  if (min_num_eval_results == 0 || top_k_per_eval_aggregation == 0) {
    throw std::invalid_argument("Params must not be 0.");
  }

  uint32_t num_buckets = _mach_label_block->index()->numBuckets();
  if (top_k_per_eval_aggregation > num_buckets) {
    throw std::invalid_argument(
        "Cannot eval with top_k_per_eval_aggregation greater than " +
        std::to_string(num_buckets) + ".");
  }

  uint32_t num_classes = _mach_label_block->index()->numEntities();
  if (min_num_eval_results > num_classes) {
    throw std::invalid_argument(
        "Cannot return more results than the model is trained to "
        "predict. "
        "Model currently can predict one of " +
        std::to_string(num_classes) + " classes.");
  }

  _min_num_eval_results = min_num_eval_results;
  _top_k_per_eval_aggregation = top_k_per_eval_aggregation;
}

void UDTMachClassifier::setIndex(const dataset::mach::MachIndexPtr& index) {
  // block allows indexes with different number of hashes but not output ranges
  _mach_label_block->setIndex(index);

  updateSamplingStrategy();
}

void UDTMachClassifier::setMachSamplingThreshold(float threshold) {
  _mach_sampling_threshold = threshold;
  updateSamplingStrategy();
}

InputMetrics UDTMachClassifier::getMetrics(
    const std::vector<std::string>& metric_names, const std::string& prefix) {
  const auto& model = _classifier->model();
  if (model->outputs().size() != 1 || model->labels().size() != 2 ||
      model->losses().size() != 1) {
    throw std::invalid_argument(
        "Expected model to have single input, two labels, and one "
        "loss.");
  }

  bolt::nn::autograd::ComputationPtr output = model->outputs().front();
  bolt::nn::autograd::ComputationPtr hash_labels = model->labels().front();
  bolt::nn::autograd::ComputationPtr true_class_labels = model->labels().back();
  bolt::nn::loss::LossPtr loss = model->losses().front();

  InputMetrics metrics;
  for (const auto& name : metric_names) {
    if (std::regex_match(name, std::regex("precision@[1-9]\\d*"))) {
      uint32_t k = std::strtoul(name.data() + 10, nullptr, 10);
      metrics[prefix + name] = std::make_shared<MachPrecision>(
          _mach_label_block->index(), _top_k_per_eval_aggregation, output,
          true_class_labels, k);
    } else if (std::regex_match(name, std::regex("recall@[1-9]\\d*"))) {
      uint32_t k = std::strtoul(name.data() + 7, nullptr, 10);
      metrics[prefix + name] = std::make_shared<MachRecall>(
          _mach_label_block->index(), _top_k_per_eval_aggregation, output,
          true_class_labels, k);
    } else if (std::regex_match(name, std::regex("hash_precision@[1-9]\\d*"))) {
      uint32_t k = std::strtoul(name.data() + 15, nullptr, 10);
      metrics[prefix + name] =
          std::make_shared<PrecisionAtK>(output, hash_labels, k);
    } else if (std::regex_match(name, std::regex("hash_recall@[1-9]\\d*"))) {
      uint32_t k = std::strtoul(name.data() + 12, nullptr, 10);
      metrics[prefix + name] =
          std::make_shared<RecallAtK>(output, hash_labels, k);
    } else if (name == "loss") {
      metrics[prefix + name] = std::make_shared<LossMetric>(loss);
    } else {
      throw std::invalid_argument(
          "Invalid metric '" + name +
          "'. Please use precision@k, recall@k, or loss.");
    }
  }

  return metrics;
}

bolt::nn::tensor::TensorPtr UDTMachClassifier::placeholderDocIds(
    uint32_t batch_size) {
  return bolt::nn::tensor::Tensor::sparse(batch_size,
                                          std::numeric_limits<uint32_t>::max(),
                                          /* nonzeros= */ 1);
}

template void UDTMachClassifier::serialize(cereal::BinaryInputArchive&,
                                           const uint32_t version);
template void UDTMachClassifier::serialize(cereal::BinaryOutputArchive&,
                                           const uint32_t version);

template <class Archive>
void UDTMachClassifier::serialize(Archive& archive, const uint32_t version) {
  std::string thirdai_version = thirdai::version();
  archive(thirdai_version);
  std::string class_name = "UDT_MACH_CLASSIFIER";
  versions::checkVersion(version, versions::UDT_MACH_CLASSIFIER_VERSION,
                         thirdai_version, thirdai::version(), class_name);

  // Increment thirdai::versions::UDT_MACH_CLASSIFIER_VERSION after
  // serialization changes
  archive(cereal::base_class<UDTBackend>(this), _classifier, _mach_label_block,
          _dataset_factory, _pre_hashed_labels_dataset_factory,
          _min_num_eval_results, _top_k_per_eval_aggregation,
          _mach_sampling_threshold, _rlhf_sampler);
}

}  // namespace thirdai::automl::udt

CEREAL_REGISTER_TYPE(thirdai::automl::udt::UDTMachClassifier)
CEREAL_CLASS_VERSION(thirdai::automl::udt::UDTMachClassifier,
                     thirdai::versions::UDT_MACH_CLASSIFIER_VERSION)<|MERGE_RESOLUTION|>--- conflicted
+++ resolved
@@ -477,14 +477,8 @@
   const auto& neuron_index = output_layer->kernel()->neuronIndex();
 
   float index_sparsity = mach_index->sparsity();
-<<<<<<< HEAD
   if (index_sparsity > 0 && index_sparsity <= _mach_sampling_threshold) {
     // TODO(Nicholas) add option to specify new neuron index in set sparsity.
-=======
-  if (index_sparsity > 0 && index_sparsity <= _sparse_inference_threshold) {
-    // TODO(Nicholas) add option to specify new neuron index in set
-    // sparsity.
->>>>>>> db582701
     output_layer->setSparsity(index_sparsity, false, false);
     auto new_index = bolt::nn::MachNeuronIndex::make(mach_index);
     output_layer->kernel()->setNeuronIndex(new_index);
