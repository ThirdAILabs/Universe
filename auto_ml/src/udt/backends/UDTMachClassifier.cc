#include "UDTMachClassifier.h"
#include <cereal/types/optional.hpp>
#include <bolt/python_bindings/CtrlCCheck.h>
#include <bolt/python_bindings/NumpyConversions.h>
#include <bolt/src/neuron_index/LshIndex.h>
#include <bolt/src/neuron_index/MachNeuronIndex.h>
#include <bolt/src/nn/ops/FullyConnected.h>
#include <bolt/src/nn/tensor/Tensor.h>
#include <bolt/src/train/metrics/LossMetric.h>
#include <bolt/src/train/metrics/MachPrecision.h>
#include <bolt/src/train/metrics/MachRecall.h>
#include <bolt/src/train/metrics/PrecisionAtK.h>
#include <bolt/src/train/metrics/RecallAtK.h>
#include <bolt/src/train/trainer/Dataset.h>
#include <bolt_vector/src/BoltVector.h>
#include <auto_ml/src/Aliases.h>
#include <auto_ml/src/config/ArgumentMap.h>
#include <auto_ml/src/featurization/Featurizer.h>
#include <auto_ml/src/featurization/TemporalRelationshipsAutotuner.h>
#include <auto_ml/src/featurization/UDTTransformationFactory.h>
#include <auto_ml/src/rlhf/RLHFSampler.h>
#include <auto_ml/src/udt/Defaults.h>
#include <auto_ml/src/udt/UDTBackend.h>
#include <auto_ml/src/udt/utils/Mach.h>
#include <auto_ml/src/udt/utils/Models.h>
#include <auto_ml/src/udt/utils/Numpy.h>
#include <data/src/ColumnMap.h>
#include <data/src/ColumnMapIterator.h>
#include <data/src/TensorConversion.h>
#include <data/src/columns/ValueColumns.h>
#include <data/src/transformations/ColdStartText.h>
#include <data/src/transformations/State.h>
#include <data/src/transformations/Transformation.h>
#include <data/src/transformations/TransformationList.h>
#include <dataset/src/DataSource.h>
#include <dataset/src/blocks/BlockList.h>
#include <dataset/src/blocks/Categorical.h>
#include <dataset/src/dataset_loaders/DatasetLoader.h>
#include <dataset/src/mach/MachBlock.h>
#include <pybind11/cast.h>
#include <pybind11/pytypes.h>
#include <pybind11/stl.h>
#include <utils/Random.h>
#include <utils/StringManipulation.h>
#include <utils/Version.h>
#include <versioning/src/Versions.h>
#include <algorithm>
#include <exception>
#include <iterator>
#include <limits>
#include <memory>
#include <optional>
#include <random>
#include <regex>
#include <stdexcept>
#include <string>
#include <unordered_map>
#include <unordered_set>
#include <utility>
#include <vector>

namespace thirdai::automl::udt {

using bolt::metrics::LossMetric;
using bolt::metrics::MachPrecision;
using bolt::metrics::MachRecall;
using bolt::metrics::PrecisionAtK;
using bolt::metrics::RecallAtK;

namespace feat = thirdai::data;

config::ArgumentMap setNeuraldbDefaultArgs(config::ArgumentMap&& user_args) {
  user_args.insert<uint32_t>("embedding_dimension", 2048);
  user_args.insert<uint32_t>("extreme_output_dim", 50000);
  user_args.insert<uint32_t>("extreme_num_hashes", 8);
  user_args.insert<bool>("use_bias", false);
  user_args.insert<bool>("use_tanh", true);
  user_args.insert<bool>("rlhf", true);
  return user_args;
}

UDTMachClassifier::UDTMachClassifier(
    const ColumnDataTypes& input_data_types,
    const UserProvidedTemporalRelationships& temporal_tracking_relationships,
    const std::string& target_name, const CategoricalDataTypePtr& target_config,
    uint32_t n_target_classes, bool integer_target,
    const TabularOptions& tabular_options,
    const std::optional<std::string>& model_config,
    config::ArgumentMap user_args)
    : _delimiter(tabular_options.delimiter),
      _default_top_k_to_return(defaults::MACH_TOP_K_TO_RETURN),
      _num_buckets_to_eval(defaults::MACH_NUM_BUCKETS_TO_EVAL) {
  (void)target_config;

  if (!integer_target) {
    throw std::invalid_argument(
        "Option 'integer_target=True' must be specified when using extreme "
        "classification options.");
  }

  uint32_t input_dim = tabular_options.feature_hash_range;

  if (user_args.get<bool>("neural_db", "boolean", /* default_val= */ false)) {
    input_dim = 50000;
    user_args = setNeuraldbDefaultArgs(std::move(user_args));
  }

  uint32_t num_buckets = user_args.get<uint32_t>(
      "extreme_output_dim", "integer", autotuneMachOutputDim(n_target_classes));
  uint32_t num_hashes = user_args.get<uint32_t>(
      "extreme_num_hashes", "integer",
      autotuneMachNumHashes(n_target_classes, num_buckets));
  bool freeze_hash_tables = user_args.get<bool>("freeze_hash_tables", "boolean",
                                                defaults::FREEZE_HASH_TABLES);
  // TODO(david) should we freeze hash tables for mach? how does this work
  // with coldstart?
<<<<<<< HEAD
  float mach_sampling_threshold = user_args.get<float>(
=======

  if (!integer_target) {
    throw std::invalid_argument(
        "Option 'integer_target=True' must be specified when using extreme "
        "classification options.");
  }

  dataset::mach::MachIndexPtr mach_index = dataset::mach::MachIndex::make(
      /* num_buckets = */ num_buckets, /* num_hashes = */ num_hashes,
      /* num_elements = */ n_target_classes);

  auto temporal_relationships = TemporalRelationshipsAutotuner::autotune(
      input_data_types, temporal_tracking_relationships,
      tabular_options.lookahead);

  _featurizer = std::make_shared<MachFeaturizer>(
      input_data_types, temporal_relationships, target_name, mach_index,
      tabular_options);

  _mach_sampling_threshold = user_args.get<float>(
>>>>>>> 321c4f9a
      "mach_sampling_threshold", "float", defaults::MACH_SAMPLING_THRESHOLD);

  std::optional<RLHFSampler> rlhf_sampler;
  if (user_args.get<bool>("rlhf", "bool", false)) {
    size_t num_balancing_docs = user_args.get<uint32_t>(
        "rlhf_balancing_docs", "int", defaults::MAX_BALANCING_DOCS);
    size_t num_balancing_samples_per_doc =
        user_args.get<uint32_t>("rlhf_balancing_samples_per_doc", "int",
                                defaults::MAX_BALANCING_SAMPLES_PER_DOC);

    enableRlhf(num_balancing_docs, num_balancing_samples_per_doc);
  }

  _mach = utils::Mach::make(
      /* input_dim= */ input_dim,
      /* num_buckets= */ num_buckets,
      /* num_hashes= */ num_hashes,
      /* mach_sampling_threshold= */ mach_sampling_threshold,
      /* freeze_hash_tables= */ freeze_hash_tables,
      /* args= */ user_args,
      /* model_config= */ model_config);

  _mach->randomlyAssignBuckets(n_target_classes);

  _state = feat::State::make();

  _featurizer = UDTTransformationFactory::make(
      /* data_types= */ input_data_types,
      /* user_temporal_relationships= */ temporal_tracking_relationships,
      /* label_column= */ target_name,
      /* label_value_fill= */ feat::ValueFillType::Ones,
      /* options= */ tabular_options);
}

py::object UDTMachClassifier::train(
    const dataset::DataSourcePtr& data, float learning_rate, uint32_t epochs,
    const std::vector<std::string>& train_metrics,
    const dataset::DataSourcePtr& val_data,
    const std::vector<std::string>& val_metrics,
    const std::vector<CallbackPtr>& callbacks, TrainOptions options,
    const bolt::DistributedCommPtr& comm) {
  auto train_csv_iter = feat::CsvIterator::make(data, _delimiter);
  auto train_iter = feat::Chain::make(std::move(train_csv_iter), _state)
                        ->then(_featurizer->trainInputTransform())
                        ->then(_featurizer->labelTransform());

  if (_state->rlhfSampler()) {
    train_iter = train_iter->then(_featurizer->storeBalancers());
  }

<<<<<<< HEAD
  std::shared_ptr<feat::Chain> valid_iter;
=======
  data::LoaderPtr val_data_loader;
>>>>>>> 321c4f9a
  if (val_data) {
    auto valid_csv_iter = feat::CsvIterator::make(data, _delimiter);
    valid_iter = feat::Chain::make(std::move(valid_csv_iter), _state)
                     ->then(_featurizer->trainInputTransform())
                     ->then(_featurizer->labelTransform());
  }

  return py::cast(
      _mach->train(std::move(train_iter), std::move(valid_iter), inputColumns(),
                   docIdColumn(), learning_rate, epochs,
                   /* train_metrics= */ getMetrics(train_metrics, "train_"),
                   /* val_metrics= */ getMetrics(val_metrics, "val_"),
                   /* callbacks= */ callbacks, /* options= */ options,
                   /* comm= */ comm));
}

py::object UDTMachClassifier::trainBatch(
    const MapInputBatch& batch, float learning_rate,
    const std::vector<std::string>& metrics) {
  auto table = feat::ColumnMap::fromMapInputBatch(batch);
  table = _featurizer->trainInputTransform()->apply(std::move(table), *_state);
  _mach->trainBatch(std::move(table), inputColumns(), docIdColumn(),
                    learning_rate);
  (void)metrics;
  return py::none();
}

py::object UDTMachClassifier::evaluate(const dataset::DataSourcePtr& data,
                                       const std::vector<std::string>& metrics,
                                       bool sparse_inference, bool verbose,
                                       std::optional<uint32_t> top_k) {
  (void)top_k;
  auto eval_csv_iter = feat::CsvIterator::make(data, _delimiter);
  auto eval_iter = feat::Chain::make(std::move(eval_csv_iter), _state)
                       ->then(_featurizer->trainInputTransform())
                       ->then(_featurizer->labelTransform());

  return py::cast(_mach->evaluate(std::move(eval_iter), inputColumns(),
                                  docIdColumn(),
                                  /* metrics= */ getMetrics(metrics, "val_"),
                                  /* sparse_inference= */ sparse_inference,
                                  /* verbose= */ verbose));
}

py::object UDTMachClassifier::predict(const MapInput& sample,
                                      bool sparse_inference,
                                      bool return_predicted_class,
                                      std::optional<uint32_t> top_k) {
  if (return_predicted_class) {
    throw std::invalid_argument(
        "UDT Extreme Classification does not support the "
        "return_predicted_class flag.");
  }

  auto table = feat::ColumnMap::fromMapInput(sample);
  table = _featurizer->inferInputTransform()->apply(std::move(table), *_state);

  return py::cast(
      _mach
          ->predict(table, inputColumns(), sparse_inference,
                    /* top_k= */ top_k.value_or(_default_top_k_to_return),
                    /* num_scanned_buckets= */ _num_buckets_to_eval)
          .at(0));
}

py::object UDTMachClassifier::predictBatch(const MapInputBatch& samples,
                                           bool sparse_inference,
                                           bool return_predicted_class,
                                           std::optional<uint32_t> top_k) {
  if (return_predicted_class) {
    throw std::invalid_argument(
        "UDT Extreme Classification does not support the "
        "return_predicted_class flag.");
  }

  auto table = feat::ColumnMap::fromMapInputBatch(samples);
  table = _featurizer->inferInputTransform()->apply(std::move(table), *_state);

  return py::cast(
      _mach->predict(table, inputColumns(), sparse_inference,
                     /* top_k= */ top_k.value_or(_default_top_k_to_return),
                     /* num_scanned_buckets= */ _num_buckets_to_eval));
}

py::object UDTMachClassifier::outputCorrectness(
    const MapInputBatch& samples, const std::vector<uint32_t>& labels,
    bool sparse_inference, std::optional<uint32_t> num_hashes) {
  auto table = feat::ColumnMap::fromMapInputBatch(samples);
  table = _featurizer->inferInputTransform()->apply(std::move(table), *_state);

  return py::cast(_mach->outputCorrectness(table, inputColumns(), labels,
                                           num_hashes, sparse_inference));
}

void UDTMachClassifier::setModel(const ModelPtr& model) {
  bolt::ModelPtr& curr_model = _mach->model();

  utils::verifyCanSetModel(curr_model, model);

  curr_model = model;
}

py::object UDTMachClassifier::coldstart(
    const dataset::DataSourcePtr& data,
    const std::vector<std::string>& strong_column_names,
    const std::vector<std::string>& weak_column_names, float learning_rate,
    uint32_t epochs, const std::vector<std::string>& train_metrics,
    const dataset::DataSourcePtr& val_data,
    const std::vector<std::string>& val_metrics,
    const std::vector<CallbackPtr>& callbacks, TrainOptions options,
    const bolt::DistributedCommPtr& comm) {
  auto train_csv_iter = feat::CsvIterator::make(data, _delimiter);
  auto train_iter = feat::Chain::make(train_csv_iter, _state)
                        ->then(_featurizer->unsupAugmenter(
                            /* strong_column_names= */ strong_column_names,
                            /* weak_column_names= */ weak_column_names,
                            /* fast_approximation= */ false))
                        ->then(_featurizer->trainInputTransform())
                        ->then(_featurizer->labelTransform());

  if (_state->rlhfSampler()) {
    train_iter = train_iter->then(_featurizer->storeBalancers());
  }

<<<<<<< HEAD
  std::shared_ptr<feat::Chain> valid_iter;
=======
  data::LoaderPtr val_data_loader;
>>>>>>> 321c4f9a
  if (val_data) {
    auto valid_csv_iter = feat::CsvIterator::make(data, _delimiter);
    valid_iter = feat::Chain::make(std::move(valid_csv_iter), _state)
                     ->then(_featurizer->trainInputTransform())
                     ->then(_featurizer->labelTransform());
  }

  return py::cast(
      _mach->train(std::move(train_iter), std::move(valid_iter),
                   /* input_columns= */ inputColumns(),
                   /* doc_id_column= */ docIdColumn(),
                   /* learning_rate= */ learning_rate, /* epochs= */ epochs,
                   /* train_metrics= */ getMetrics(train_metrics, "train_"),
                   /* val_metrics= */ getMetrics(val_metrics, "val_"),
                   /* callbacks= */ callbacks, /* options= */ options,
                   /* comm= */ comm));
}

py::object UDTMachClassifier::embedding(const MapInputBatch& sample) {
  auto table = feat::ColumnMap::fromMapInputBatch(sample);
  table = _featurizer->inferInputTransform()->apply(std::move(table), *_state);
  return bolt::python::tensorToNumpy(_mach->embedding(table, inputColumns()));
}

uint32_t expectInteger(const Label& label) {
  if (!std::holds_alternative<uint32_t>(label)) {
    throw std::invalid_argument("Must use integer label.");
  }
  return std::get<uint32_t>(label);
}

py::object UDTMachClassifier::entityEmbedding(const Label& label) {
  auto embedding = _mach->entityEmbedding(expectInteger(label));
  NumpyArray<float> np_weights(embedding.size());
  std::copy(embedding.begin(), embedding.end(), np_weights.mutable_data());
  return std::move(np_weights);
}

void UDTMachClassifier::introduceDocuments(
    const dataset::DataSourcePtr& data,
    const std::vector<std::string>& strong_column_names,
    const std::vector<std::string>& weak_column_names,
    std::optional<uint32_t> num_buckets_to_sample_opt,
    uint32_t num_random_hashes, bool fast_approximation, bool verbose) {
  (void)verbose;
  // TODO(Nicholas): add progress bar here.

  auto table = feat::CsvIterator::all(data, _delimiter);
  table = _featurizer
              ->unsupAugmenter(strong_column_names, weak_column_names,
                               fast_approximation)
              ->apply(std::move(table), *_state);
  table = _featurizer->inferInputTransform()->apply(std::move(table), *_state);
  table = _featurizer->labelTransform()->apply(std::move(table), *_state);
  table = _featurizer->storeBalancers()->apply(std::move(table), *_state);

  _mach->introduceEntities(
      table, inputColumns(), docIdColumn(),
      /* num_buckets_to_sample_opt= */ num_buckets_to_sample_opt,
      /* num_random_hashes= */ num_random_hashes);
}

feat::ColumnMap addLabelColumn(feat::ColumnMap&& table,
                               const std::string& doc_id_column,
                               uint32_t label) {
  std::vector<uint32_t> labels(table.numRows());
  std::fill(labels.begin(), labels.end(), label);
  table.setColumn(
      /* name= */ doc_id_column,
      /* column= */ feat::ValueColumn<uint32_t>::make(std::move(labels)));
  return table;
}

void UDTMachClassifier::introduceDocument(
    const MapInput& document,
    const std::vector<std::string>& strong_column_names,
    const std::vector<std::string>& weak_column_names, const Label& label,
    std::optional<uint32_t> num_buckets_to_sample_opt,
    uint32_t num_random_hashes) {
  auto table = feat::ColumnMap::fromMapInput(document);
  table = addLabelColumn(std::move(table), docIdColumn(), expectInteger(label));
  table = _featurizer
              ->unsupAugmenter(strong_column_names, weak_column_names,
                               /* fast_approximation= */ false)
              ->apply(std::move(table), *_state);
  table = _featurizer->inferInputTransform()->apply(std::move(table), *_state);

  _mach->introduceEntities(
      /* table= */ table, inputColumns(), docIdColumn(),
      /* num_buckets_to_sample_opt= */ num_buckets_to_sample_opt,
      /* num_random_hashes= */ num_random_hashes);
}

void UDTMachClassifier::introduceLabel(
    const MapInputBatch& samples, const Label& label,
    std::optional<uint32_t> num_buckets_to_sample_opt,
    uint32_t num_random_hashes) {
  auto table = feat::ColumnMap::fromMapInputBatch(samples);
  table = addLabelColumn(std::move(table), docIdColumn(), expectInteger(label));
  table = _featurizer->inferInputTransform()->apply(std::move(table), *_state);

  _mach->introduceEntities(
      /* table= */ table, inputColumns(), docIdColumn(),
      /* num_buckets_to_sample_opt= */ num_buckets_to_sample_opt,
      /* num_random_hashes= */ num_random_hashes);
}

void UDTMachClassifier::forget(const Label& label) {
  _mach->eraseEntity(expectInteger(label));
}

void UDTMachClassifier::requireRLHFSampler() {
  if (!_state->rlhfSampler()) {
    throw std::runtime_error(
        "This model was not configured to support rlhf. Please pass "
        "{'rlhf': "
        "True} in the model options or call enable_rlhf().");
  }
}

BoltVector makeLabelFromHashes(const std::vector<uint32_t>& hashes,
                               uint32_t n_buckets, std::mt19937& rng) {
  std::vector<uint32_t> indices;
  std::sample(hashes.begin(), hashes.end(), std::back_inserter(indices),
              n_buckets, rng);

  return BoltVector::makeSparseVector(indices,
                                      std::vector<float>(indices.size(), 1.0));
}

auto rlhfBalancerTable(const RLHFSampler& sampler,
                       const std::string& text_column_name,
                       const std::string& id_column_name,
                       feat::Transformation& input_transform,
                       feat::State& state, uint32_t num_samples) {
  auto samples = sampler.balancingSamples(num_samples);
  std::vector<std::string> text_data(samples.size());
  std::vector<uint32_t> id_data(samples.size());
  for (uint32_t i = 0; i < samples.size(); i++) {
    text_data[i] = std::move(samples[i].first);
    id_data[i] = samples[i].second;
  }
  auto text_column = feat::ValueColumn<std::string>::make(std::move(text_data));
  auto id_column = feat::ValueColumn<uint32_t>::make(std::move(id_data));
  auto table = feat::ColumnMap({{text_column_name, std::move(text_column)},
                                {id_column_name, std::move(id_column)}});
  return input_transform.apply(std::move(table), state);
}

auto columnMapFromUpvoteSamples(
    const std::vector<std::pair<std::string, uint32_t>>& rlhf_samples) {
  std::vector<std::string> text_data(rlhf_samples.size());
  std::vector<uint32_t> doc_id_data(rlhf_samples.size());

  for (uint32_t i = 0; i < rlhf_samples.size(); i++) {
    text_data[i] = rlhf_samples[i].first;
    doc_id_data[i] = rlhf_samples[i].second;
  }
}

void UDTMachClassifier::upvote(
    const std::vector<std::pair<std::string, uint32_t>>& rlhf_samples,
    uint32_t n_upvote_samples, uint32_t n_balancing_samples,
    float learning_rate, uint32_t epochs) {
  auto text_column_name = _featurizer->textDatasetConfig().textColumn();

  std::vector<std::string> text_data(rlhf_samples.size());
  std::vector<uint32_t> id_data(rlhf_samples.size());
  for (uint32_t i = 0; i < rlhf_samples.size(); i++) {
    text_data[i] = rlhf_samples[i].first;
    id_data[i] = rlhf_samples[i].second;
  }
  auto text_column = feat::ValueColumn<std::string>::make(std::move(text_data));
  auto doc_id_column = feat::ValueColumn<uint32_t>::make(std::move(id_data));

  auto upvotes = feat::ColumnMap(
      {{text_column_name, text_column}, {docIdColumn(), doc_id_column}});
  upvotes =
      _featurizer->inferInputTransform()->apply(std::move(upvotes), *_state);
  upvotes = _featurizer->labelTransform()->apply(std::move(upvotes), *_state);

  auto balancers = rlhfBalancerTable(
      /* sampler= */ *_state->rlhfSampler(),
      /* text_column_name= */ _featurizer->textDatasetConfig().textColumn(),
      /* id_column_name= */ docIdColumn(),
      /* input_transform= */ *_featurizer->inferInputTransform(),
      /* state= */ *_state,
      /* num_samples= */ rlhf_samples.size() * n_balancing_samples);

  _mach->upvote(std::move(upvotes), std::move(balancers), inputColumns(),
                docIdColumn(), learning_rate,
                /* repeats= */ n_upvote_samples, /* epochs= */ epochs,
                /* batch_size= */ defaults::ASSOCIATE_BATCH_SIZE);
}

auto columnMapsFromAssociateSamples(
    const std::vector<std::pair<std::string, std::string>>& rlhf_samples,
    const TextDatasetConfig& text_dataset) {
  std::vector<std::string> from_data(rlhf_samples.size());
  std::vector<std::string> to_data(rlhf_samples.size());
  for (uint32_t i = 0; i < rlhf_samples.size(); i++) {
    from_data[i] = rlhf_samples[i].first;
    to_data[i] = rlhf_samples[i].second;
  }
  auto from_column = feat::ValueColumn<std::string>::make(std::move(from_data));
  auto to_column = feat::ValueColumn<std::string>::make(std::move(to_data));
  const auto& text_column_name = text_dataset.textColumn();

  return std::make_pair(
      feat::ColumnMap({{text_column_name, std::move(from_column)}}),
      feat::ColumnMap({{text_column_name, std::move(to_column)}}));
}

py::object UDTMachClassifier::associateTrain(
    feat::ColumnMap featurized_balancing_table,
    const std::vector<std::pair<std::string, std::string>>& rlhf_samples,
    uint32_t n_buckets, uint32_t n_association_samples, float learning_rate,
    uint32_t epochs, const std::vector<std::string>& metrics,
    TrainOptions options) {
  warnOnNonHashBasedMetrics(metrics);

  auto [from_table, to_table] = columnMapsFromAssociateSamples(
      rlhf_samples, _featurizer->textDatasetConfig());

  from_table =
      _featurizer->inferInputTransform()->apply(std::move(from_table), *_state);
  to_table =
      _featurizer->inferInputTransform()->apply(std::move(to_table), *_state);

  return py::cast(_mach->associate(
      std::move(from_table), to_table, std::move(featurized_balancing_table),
      inputColumns(), docIdColumn(), learning_rate,
      /* repeats= */ n_association_samples,
      /* num_buckets= */ n_buckets, /* epochs= */ epochs,
      /* batch_size= */ options.batchSize(),
      /* metrics= */ getMetrics(metrics, "train_"),
      /* verbose= */ options.verbose,
      /* logging_interval= */ options.logging_interval));
}

void UDTMachClassifier::associate(
    const std::vector<std::pair<std::string, std::string>>& rlhf_samples,
    uint32_t n_buckets, uint32_t n_association_samples,
    uint32_t n_balancing_samples, float learning_rate, uint32_t epochs) {
  auto balancing_table = rlhfBalancerTable(
      /* sampler= */ *_state->rlhfSampler(),
      /* text_column_name= */ _featurizer->textDatasetConfig().textColumn(),
      /* id_column_name= */ docIdColumn(),
      /* input_transform= */ *_featurizer->inferInputTransform(),
      /* state= */ *_state,
      /* num_samples= */ rlhf_samples.size() * n_balancing_samples);

  TrainOptions options;
  options.batch_size = defaults::ASSOCIATE_BATCH_SIZE;
  associateTrain(balancing_table, rlhf_samples, n_buckets,
                 n_association_samples, learning_rate, epochs,
                 /* metrics= */ {}, /* options= */ options);
}

py::object UDTMachClassifier::associateTrain(
    const dataset::DataSourcePtr& balancing_data,
    const std::vector<std::pair<std::string, std::string>>& rlhf_samples,
    uint32_t n_buckets, uint32_t n_association_samples, float learning_rate,
    uint32_t epochs, const std::vector<std::string>& metrics,
    TrainOptions options) {
  auto table = feat::CsvIterator::all(balancing_data, _delimiter);
  table = _featurizer->inferInputTransform()->apply(std::move(table), *_state);
  table = _featurizer->labelTransform()->apply(std::move(table), *_state);
  return associateTrain(std::move(table), rlhf_samples, n_buckets,
                        n_association_samples, learning_rate, epochs, metrics,
                        options);
}

py::object UDTMachClassifier::associateColdStart(
    const dataset::DataSourcePtr& balancing_data,
    const std::vector<std::string>& strong_column_names,
    const std::vector<std::string>& weak_column_names,
    const std::vector<std::pair<std::string, std::string>>& rlhf_samples,
    uint32_t n_buckets, uint32_t n_association_samples, float learning_rate,
    uint32_t epochs, const std::vector<std::string>& metrics,
    TrainOptions options) {
  auto table = feat::CsvIterator::all(balancing_data, _delimiter);
  table = _featurizer
              ->unsupAugmenter(strong_column_names, weak_column_names,
                               /* fast_approximation= */ false)
              ->apply(std::move(table), *_state);
  table = _featurizer->inferInputTransform()->apply(std::move(table), *_state);
  table = _featurizer->labelTransform()->apply(std::move(table), *_state);
  return associateTrain(std::move(table), rlhf_samples, n_buckets,
                        n_association_samples, learning_rate, epochs, metrics,
                        options);
}

void UDTMachClassifier::setDecodeParams(uint32_t top_k_to_return,
                                        uint32_t num_buckets_to_eval) {
  if (top_k_to_return == 0 || num_buckets_to_eval == 0) {
    throw std::invalid_argument("Params must not be 0.");
  }

  uint32_t num_buckets = getIndex()->numBuckets();
  if (num_buckets_to_eval > num_buckets) {
    throw std::invalid_argument(
        "Cannot eval with num_buckets_to_eval greater than " +
        std::to_string(num_buckets) + ".");
  }

  uint32_t num_classes = getIndex()->numEntities();
  if (top_k_to_return > num_classes) {
    throw std::invalid_argument(
        "Cannot return more results than the model is trained to "
        "predict. "
        "Model currently can predict one of " +
        std::to_string(num_classes) + " classes.");
  }

  _default_top_k_to_return = top_k_to_return;
  _num_buckets_to_eval = num_buckets_to_eval;
}

void UDTMachClassifier::setIndex(const dataset::mach::MachIndexPtr& index) {
  _mach->setIndex(index);
}

void UDTMachClassifier::setMachSamplingThreshold(float threshold) {
  _mach->setMachSamplingThreshold(threshold);
}

InputMetrics UDTMachClassifier::getMetrics(
    const std::vector<std::string>& metric_names, const std::string& prefix) {
  const auto& model = _mach->model();
  if (model->outputs().size() != 1 || model->labels().size() != 2 ||
      model->losses().size() != 1) {
    throw std::invalid_argument(
        "Expected model to have single input, two labels, and one "
        "loss.");
  }

  bolt::ComputationPtr output = model->outputs().front();
  bolt::ComputationPtr hash_labels = model->labels().front();
  bolt::ComputationPtr true_class_labels = model->labels().back();
  bolt::LossPtr loss = model->losses().front();

  InputMetrics metrics;
  for (const auto& name : metric_names) {
    if (std::regex_match(name, std::regex("precision@[1-9]\\d*"))) {
      uint32_t k = std::strtoul(name.data() + 10, nullptr, 10);
      metrics[prefix + name] = std::make_shared<MachPrecision>(
          getIndex(), _num_buckets_to_eval, output, true_class_labels, k);
    } else if (std::regex_match(name, std::regex("recall@[1-9]\\d*"))) {
      uint32_t k = std::strtoul(name.data() + 7, nullptr, 10);
      metrics[prefix + name] = std::make_shared<MachRecall>(
          getIndex(), _num_buckets_to_eval, output, true_class_labels, k);
    } else if (std::regex_match(name, std::regex("hash_precision@[1-9]\\d*"))) {
      uint32_t k = std::strtoul(name.data() + 15, nullptr, 10);
      metrics[prefix + name] =
          std::make_shared<PrecisionAtK>(output, hash_labels, k);
    } else if (std::regex_match(name, std::regex("hash_recall@[1-9]\\d*"))) {
      uint32_t k = std::strtoul(name.data() + 12, nullptr, 10);
      metrics[prefix + name] =
          std::make_shared<RecallAtK>(output, hash_labels, k);
    } else if (name == "loss") {
      metrics[prefix + name] = std::make_shared<LossMetric>(loss);
    } else {
      throw std::invalid_argument(
          "Invalid metric '" + name +
          "'. Please use precision@k, recall@k, or loss.");
    }
  }

  return metrics;
}

void UDTMachClassifier::warnOnNonHashBasedMetrics(
    const std::vector<std::string>& metrics) {
  for (const auto& metric : metrics) {
    if (!std::regex_match(metric, std::regex("((hash_)|(loss)).*"))) {
      std::cerr << "Warning: using precision/recall with associate_train can "
                   "cause skewed results since the association samples may not "
                   "have a true label."
                << std::endl;
    }
  }
}

bolt::TensorPtr UDTMachClassifier::placeholderDocIds(uint32_t batch_size) {
  return bolt::Tensor::sparse(batch_size, std::numeric_limits<uint32_t>::max(),
                              /* nonzeros= */ 1);
}

template void UDTMachClassifier::serialize(cereal::BinaryInputArchive&,
                                           const uint32_t version);
template void UDTMachClassifier::serialize(cereal::BinaryOutputArchive&,
                                           const uint32_t version);

template <class Archive>
void UDTMachClassifier::serialize(Archive& archive, const uint32_t version) {
  std::string thirdai_version = thirdai::version();
  archive(thirdai_version);
  std::string class_name = "UDT_MACH_CLASSIFIER";
  versions::checkVersion(version, versions::UDT_MACH_CLASSIFIER_VERSION,
                         thirdai_version, thirdai::version(), class_name);

  // Increment thirdai::versions::UDT_MACH_CLASSIFIER_VERSION after
  // serialization changes
  archive(cereal::base_class<UDTBackend>(this), _mach, _delimiter, _featurizer,
          _state, _default_top_k_to_return, _num_buckets_to_eval);
}

}  // namespace thirdai::automl::udt

CEREAL_REGISTER_TYPE(thirdai::automl::udt::UDTMachClassifier)
CEREAL_CLASS_VERSION(thirdai::automl::udt::UDTMachClassifier,
                     thirdai::versions::UDT_MACH_CLASSIFIER_VERSION)<|MERGE_RESOLUTION|>--- conflicted
+++ resolved
@@ -114,30 +114,7 @@
                                                 defaults::FREEZE_HASH_TABLES);
   // TODO(david) should we freeze hash tables for mach? how does this work
   // with coldstart?
-<<<<<<< HEAD
   float mach_sampling_threshold = user_args.get<float>(
-=======
-
-  if (!integer_target) {
-    throw std::invalid_argument(
-        "Option 'integer_target=True' must be specified when using extreme "
-        "classification options.");
-  }
-
-  dataset::mach::MachIndexPtr mach_index = dataset::mach::MachIndex::make(
-      /* num_buckets = */ num_buckets, /* num_hashes = */ num_hashes,
-      /* num_elements = */ n_target_classes);
-
-  auto temporal_relationships = TemporalRelationshipsAutotuner::autotune(
-      input_data_types, temporal_tracking_relationships,
-      tabular_options.lookahead);
-
-  _featurizer = std::make_shared<MachFeaturizer>(
-      input_data_types, temporal_relationships, target_name, mach_index,
-      tabular_options);
-
-  _mach_sampling_threshold = user_args.get<float>(
->>>>>>> 321c4f9a
       "mach_sampling_threshold", "float", defaults::MACH_SAMPLING_THRESHOLD);
 
   std::optional<RLHFSampler> rlhf_sampler;
@@ -188,11 +165,7 @@
     train_iter = train_iter->then(_featurizer->storeBalancers());
   }
 
-<<<<<<< HEAD
   std::shared_ptr<feat::Chain> valid_iter;
-=======
-  data::LoaderPtr val_data_loader;
->>>>>>> 321c4f9a
   if (val_data) {
     auto valid_csv_iter = feat::CsvIterator::make(data, _delimiter);
     valid_iter = feat::Chain::make(std::move(valid_csv_iter), _state)
@@ -317,11 +290,7 @@
     train_iter = train_iter->then(_featurizer->storeBalancers());
   }
 
-<<<<<<< HEAD
   std::shared_ptr<feat::Chain> valid_iter;
-=======
-  data::LoaderPtr val_data_loader;
->>>>>>> 321c4f9a
   if (val_data) {
     auto valid_csv_iter = feat::CsvIterator::make(data, _delimiter);
     valid_iter = feat::Chain::make(std::move(valid_csv_iter), _state)
