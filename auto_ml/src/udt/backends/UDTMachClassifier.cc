--- conflicted
+++ resolved
@@ -113,26 +113,10 @@
 
 py::object UDTMachClassifier::evaluate(const dataset::DataSourcePtr& data,
                                        const std::vector<std::string>& metrics,
-<<<<<<< HEAD
-                                       bool sparse_inference,
-                                       bool return_predicted_class,
-                                       bool verbose, bool return_metrics,
+                                       bool sparse_inference, bool verbose,
                                        std::optional<uint32_t> top_k) {
   (void)top_k;
-  if (return_predicted_class) {
-    throw std::invalid_argument(
-        "UDT Extreme Classification does not support the "
-        "return_predicted_class flag.");
-  }
-  if (return_metrics) {
-    throw std::invalid_argument(
-        "UDT Extreme Classification does not support the "
-        "return_metrics flag.");
-  }
-
-=======
-                                       bool sparse_inference, bool verbose) {
->>>>>>> 6a17dc20
+
   auto eval_dataset_loader =
       _dataset_factory->getDatasetLoader(data, /* shuffle= */ false);
 
