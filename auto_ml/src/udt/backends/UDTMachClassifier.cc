--- conflicted
+++ resolved
@@ -104,50 +104,13 @@
       /* num_buckets = */ num_buckets, /* num_hashes = */ num_hashes,
       /* num_elements = */ n_target_classes);
 
-<<<<<<< HEAD
-  auto temporal_relationships = data::TemporalRelationshipsAutotuner::autotune(
+  auto temporal_relationships = TemporalRelationshipsAutotuner::autotune(
       input_data_types, temporal_tracking_relationships,
       tabular_options.lookahead);
 
   _featurizer = std::make_shared<MachFeaturizer>(
       input_data_types, temporal_relationships, target_name, mach_index,
       tabular_options);
-=======
-  _mach_label_block = dataset::mach::MachBlock::make(target_name, mach_index,
-                                                     target_config->delimiter);
-
-  bool force_parallel = user_args.get<bool>("force_parallel", "boolean", false);
-
-  // No limit on the number of classes.
-  auto doc_id_block = dataset::NumericalCategoricalBlock::make(
-      target_name, std::numeric_limits<uint32_t>::max(),
-      /* delimiter= */ target_config->delimiter);
-
-  _dataset_factory = TabularDatasetFactory::make(
-      /* input_data_types = */ input_data_types,
-      /* provided_temporal_relationships = */ temporal_tracking_relationships,
-      /* label_blocks = */
-      {dataset::BlockList({_mach_label_block}),
-       dataset::BlockList({doc_id_block})},
-      /* label_col_names = */ std::set<std::string>{target_name},
-      /* options = */ tabular_options, /* force_parallel = */ force_parallel);
-
-  auto hash_processing_block = dataset::NumericalCategoricalBlock::make(
-      /* col= */ target_name,
-      /* n_classes= */ num_buckets,
-      /* delimiter= */ ' ',
-      /* normalize_categories= */ false);
-
-  // We want to be able to train input samples on a specific set of hashes so
-  // we create a separate dataset factory that does all the same things as the
-  // regular dataset factory except with the label block switched out
-  _pre_hashed_labels_dataset_factory = TabularDatasetFactory::make(
-      /* input_data_types = */ input_data_types,
-      /* provided_temporal_relationships = */ temporal_tracking_relationships,
-      /* label_blocks = */ {dataset::BlockList({hash_processing_block})},
-      /* label_col_names = */ std::set<std::string>{target_name},
-      /* options = */ tabular_options, /* force_parallel = */ force_parallel);
->>>>>>> a489442e
 
   _mach_sampling_threshold = user_args.get<float>(
       "mach_sampling_threshold", "float", defaults::MACH_SAMPLING_THRESHOLD);
@@ -482,25 +445,6 @@
   return std::move(np_weights);
 }
 
-<<<<<<< HEAD
-=======
-std::string UDTMachClassifier::textColumnForDocumentIntroduction() {
-  if (_dataset_factory->inputDataTypes().size() != 1 ||
-      !asText(_dataset_factory->inputDataTypes().begin()->second)) {
-    throw std::invalid_argument(
-        "Introducing documents can only be used when UDT is configured "
-        "with a "
-        "single text input column and target column. The current model "
-        "is "
-        "configured with " +
-        std::to_string(_dataset_factory->inputDataTypes().size()) +
-        " input columns.");
-  }
-
-  return _dataset_factory->inputDataTypes().begin()->first;
-}
-
->>>>>>> a489442e
 void UDTMachClassifier::updateSamplingStrategy() {
   auto mach_index = getIndex();
 
@@ -591,19 +535,8 @@
     const std::vector<std::string>& strong_column_names,
     const std::vector<std::string>& weak_column_names, const Label& new_label,
     std::optional<uint32_t> num_buckets_to_sample, uint32_t num_random_hashes) {
-<<<<<<< HEAD
   auto samples = _featurizer->featurizeInputColdStart(
       document, strong_column_names, weak_column_names);
-=======
-  std::string text_column_name = textColumnForDocumentIntroduction();
-
-  data::ColdStartTextAugmentation augmentation(
-      /* strong_column_names= */ strong_column_names,
-      /* weak_column_names= */ weak_column_names,
-      /* label_column_name= */ _mach_label_block->columnName(),
-      /* output_column_name= */
-      text_column_name);
->>>>>>> a489442e
 
   introduceLabelHelper(samples, new_label, num_buckets_to_sample,
                        num_random_hashes);
