--- conflicted
+++ resolved
@@ -289,7 +289,6 @@
       predictHashesImpl({sample}, sparse_inference, force_non_empty, num_hashes)
           .at(0));
 }
-<<<<<<< HEAD
 
 py::object UDTMachClassifier::predictHashesBatch(
     const MapInputBatch& samples, bool sparse_inference, bool force_non_empty,
@@ -370,52 +369,6 @@
   }
 
   return py::cast(matching_buckets);
-=======
-
-py::object UDTMachClassifier::predictHashesBatch(
-    const MapInputBatch& samples, bool sparse_inference, bool force_non_empty,
-    std::optional<uint32_t> num_hashes) {
-  return py::cast(predictHashesImpl(samples, sparse_inference, force_non_empty,
-                                    num_hashes));
-}
-
-std::vector<std::vector<uint32_t>> UDTMachClassifier::predictHashesImpl(
-    const MapInputBatch& samples, bool sparse_inference, bool force_non_empty,
-    std::optional<uint32_t> num_hashes) {
-  auto outputs = _classifier->model()
-                     ->forward(_dataset_factory->featurizeInputBatch(samples),
-                               sparse_inference)
-                     .at(0);
-
-  uint32_t k = num_hashes.value_or(_mach_label_block->index()->numHashes());
-
-  std::vector<std::vector<uint32_t>> all_hashes(outputs->batchSize());
-#pragma omp parallel for default(none) \
-    shared(outputs, all_hashes, k, force_non_empty)
-  for (uint32_t i = 0; i < outputs->batchSize(); i++) {
-    const BoltVector& output = outputs->getVector(i);
-
-    TopKActivationsQueue heap;
-    if (force_non_empty) {
-      heap = _mach_label_block->index()->topKNonEmptyBuckets(output, k);
-    } else {
-      heap = output.findKLargestActivations(k);
-    }
-
-    std::vector<uint32_t> hashes;
-    while (!heap.empty()) {
-      auto [_, active_neuron] = heap.top();
-      hashes.push_back(active_neuron);
-      heap.pop();
-    }
-
-    std::reverse(hashes.begin(), hashes.end());
-
-    all_hashes[i] = hashes;
-  }
-
-  return all_hashes;
->>>>>>> 75d37074
 }
 
 void UDTMachClassifier::setModel(const ModelPtr& model) {
@@ -743,16 +696,10 @@
     const MapInputBatch& samples, const Label& new_label,
     std::optional<uint32_t> num_buckets_to_sample_opt,
     uint32_t num_random_hashes) {
-<<<<<<< HEAD
   // Note: using sparse inference here could cause issues because the
   // mach index sampler will only return nonempty buckets, which could
   // cause new docs to only be mapped to buckets already containing
   // entities.
-=======
-  // Note: using sparse inference here could cause issues because the mach index
-  // sampler will only return nonempty buckets, which could cause new docs to
-  // only be mapped to buckets already containing entities.
->>>>>>> 75d37074
   auto output = _classifier->model()
                     ->forward(_dataset_factory->featurizeInputBatch(samples),
                               /* use_sparsity = */ false)
@@ -841,13 +788,8 @@
     batch.emplace_back(target);
   }
 
-<<<<<<< HEAD
-  auto all_predicted_hashes =
-      predictHashesImpl(batch, /* sparse_inference = */ false);
-=======
   auto all_predicted_hashes = predictHashesImpl(
       batch, /* sparse_inference = */ false, /* force_non_empty = */ true);
->>>>>>> 75d37074
 
   std::vector<std::pair<MapInput, std::vector<uint32_t>>> teaching_samples;
   teaching_samples.reserve(source_target_samples.size());
