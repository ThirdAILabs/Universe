--- conflicted
+++ resolved
@@ -347,68 +347,6 @@
   return _dataset_factory->inputDataTypes().begin()->first;
 }
 
-<<<<<<< HEAD
-void UDTMachClassifier::updateSamplingStrategy() {
-  auto mach_index = _mach_label_block->index();
-
-  auto output_layer = bolt::nn::ops::FullyConnected::cast(
-      _classifier->model()->opExecutionOrder().back());
-
-  const auto& neuron_index = output_layer->kernel()->neuronIndex();
-
-  float index_sparsity =
-      static_cast<float>(mach_index->nonemptyBuckets().size()) /
-      mach_index->numBuckets();
-  if (index_sparsity > 0 && index_sparsity <= _sparse_inference_threshold) {
-    // TODO(Nicholas) add option to specify new neuron index in set sparsity.
-    output_layer->setSparsity(index_sparsity, false, false);
-
-    if (!std::dynamic_pointer_cast<bolt::nn::MachNeuronIndex>(neuron_index)) {
-      auto new_index = bolt::nn::MachNeuronIndex::make(mach_index);
-      output_layer->kernel()->setNeuronIndex(new_index);
-    }
-  } else {
-    if (std::dynamic_pointer_cast<bolt::nn::MachNeuronIndex>(neuron_index)) {
-      float sparsity = utils::autotuneSparsity(mach_index->numBuckets());
-
-      std::random_device rd;
-      auto new_index =
-          bolt::DWTASamplingConfig::autotune(mach_index->numBuckets(), sparsity,
-                                             /* experimental_autotune= */ false)
-              ->getNeuronIndex(output_layer->dim(), output_layer->inputDim(),
-                               rd);
-
-      output_layer->setSparsity(sparsity, false, false);
-      output_layer->kernel()->setNeuronIndex(new_index);
-    }
-  }
-}
-
-std::unordered_map<uint32_t, MapInputBatch>
-UDTMachClassifier::aggregateSamplesByDoc(
-    const thirdai::data::ColumnMap& augmented_data,
-    const std::string& text_column_name, const std::string& label_column_name) {
-  auto text_column = augmented_data.getStringColumn(text_column_name);
-  auto label_column = augmented_data.getStringColumn(label_column_name);
-
-  assert(label_column->numRows() == text_column->numRows());
-
-  std::unordered_map<uint32_t, MapInputBatch> samples_by_doc;
-  for (uint64_t row_id = 0; row_id < label_column->numRows(); row_id++) {
-    std::string string_label = (*label_column)[row_id];
-    std::string text = (*text_column)[row_id];
-
-    MapInput input = {{text_column_name, text}};
-
-    uint32_t integer_label = std::stoi(string_label);
-    samples_by_doc[integer_label].push_back(input);
-  }
-
-  return samples_by_doc;
-}
-
-=======
->>>>>>> c28d4fc8
 void UDTMachClassifier::introduceDocuments(
     const dataset::DataSourcePtr& data,
     const std::vector<std::string>& strong_column_names,
@@ -552,11 +490,6 @@
     new_hashes[i] = hash;
   }
 
-<<<<<<< HEAD
-  _mach_label_block->index()->insert(expectInteger(new_label), new_hashes);
-
-  updateSamplingStrategy();
-=======
   return new_hashes;
 }
 
@@ -571,7 +504,8 @@
   auto hashes = topHashesForDoc(output->vectors(), num_buckets_to_sample_opt);
 
   _mach_label_block->index()->insert(expectInteger(new_label), hashes);
->>>>>>> c28d4fc8
+
+  updateSamplingStrategy();
 }
 
 void UDTMachClassifier::forget(const Label& label) {
