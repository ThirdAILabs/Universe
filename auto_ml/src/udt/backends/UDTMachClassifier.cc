--- conflicted
+++ resolved
@@ -288,14 +288,14 @@
   // we score wouldn't otherwise be in the top results, thus their buckets have
   // lower similarity and don't get selected by LSH
   auto outputs = _classifier->model()
-                     ->forward(_dataset_factory->featurizeInputBatch(samples),
-                               /* sparse_inference= */ false)
+                     ->forward(_featurizer->featurizeInputBatch(samples),
+                               /* use_sparsity= */ false)
                      .at(0);
 
   size_t batch_size = samples.size();
   std::vector<std::vector<std::pair<uint32_t, double>>> scores(samples.size());
 
-  const auto& index = _mach_label_block->index();
+  const auto& index = getIndex();
 #pragma omp parallel for default(none) shared( \
     entities, outputs, scores, top_k, batch_size, index) if (batch_size > 1)
   for (uint32_t i = 0; i < batch_size; i++) {
@@ -740,7 +740,6 @@
     // samples to avoid the overhead of loading the entire dataset. It's
     // possible this won't load enough samples to cover all classes.
     // We may try to keep streaming data until all classes are covered or load
-<<<<<<< HEAD
     // the entire dataset and see if it makes a difference. For now we just
     // sample from 5x more rows than we need samples, to hopefully get a wider
     // range of samples.
@@ -750,30 +749,6 @@
 
     for (const auto& [doc_id, rlhf_sample] : samples) {
       _rlhf_sampler->addSample(doc_id, rlhf_sample);
-=======
-    // the entire dataset and see if it makes a difference.
-    auto optional_samples =
-        _dataset_factory->getLabeledDatasetLoader(data, /* shuffle= */ true)
-            ->loadSome(/* batch_size= */ defaults::MAX_BALANCING_SAMPLES,
-                       /* num_batches= */ 1, /* verbose= */ false);
-
-    if (!optional_samples) {
-      throw std::invalid_argument("No data found for training.");
-    }
-
-    auto samples = *optional_samples;
-    for (uint32_t i = 0; i < samples.front()->len(); i++) {
-      const BoltVector& doc_id_vec = samples.at(2)->at(0)[i];
-      if (doc_id_vec.len < 1) {
-        continue;
-      }
-
-      uint32_t doc_id = doc_id_vec.active_neurons[0];
-
-      const BoltVector& input = samples.at(0)->at(0)[i];
-      const BoltVector& label = samples.at(1)->at(0)[i];
-      _rlhf_sampler->addSample(doc_id, input, label);
->>>>>>> cebc0626
     }
     data->restart();
   }
