--- conflicted
+++ resolved
@@ -289,52 +289,6 @@
       predictHashesImpl({sample}, sparse_inference, force_non_empty, num_hashes)
           .at(0));
 }
-<<<<<<< HEAD
-
-py::object UDTMachClassifier::predictHashesBatch(
-    const MapInputBatch& samples, bool sparse_inference, bool force_non_empty,
-    std::optional<uint32_t> num_hashes) {
-  return py::cast(predictHashesImpl(samples, sparse_inference, force_non_empty,
-                                    num_hashes));
-}
-
-std::vector<std::vector<uint32_t>> UDTMachClassifier::predictHashesImpl(
-    const MapInputBatch& samples, bool sparse_inference, bool force_non_empty,
-    std::optional<uint32_t> num_hashes) {
-  auto outputs = _classifier->model()
-                     ->forward(_dataset_factory->featurizeInputBatch(samples),
-                               sparse_inference)
-                     .at(0);
-
-  uint32_t k = num_hashes.value_or(_mach_label_block->index()->numHashes());
-
-  std::vector<std::vector<uint32_t>> all_hashes(outputs->batchSize());
-#pragma omp parallel for default(none) \
-    shared(outputs, all_hashes, k, force_non_empty)
-  for (uint32_t i = 0; i < outputs->batchSize(); i++) {
-    const BoltVector& output = outputs->getVector(i);
-
-    TopKActivationsQueue heap;
-    if (force_non_empty) {
-      heap = _mach_label_block->index()->topKNonEmptyBuckets(output, k);
-    } else {
-      heap = output.findKLargestActivations(k);
-    }
-
-    std::vector<uint32_t> hashes;
-    while (!heap.empty()) {
-      auto [_, active_neuron] = heap.top();
-      hashes.push_back(active_neuron);
-      heap.pop();
-    }
-
-    std::reverse(hashes.begin(), hashes.end());
-
-    all_hashes[i] = hashes;
-  }
-
-  return all_hashes;
-=======
 
 py::object UDTMachClassifier::predictHashesBatch(
     const MapInputBatch& samples, bool sparse_inference, bool force_non_empty,
@@ -415,7 +369,6 @@
   }
 
   return py::cast(matching_buckets);
->>>>>>> db582701
 }
 
 void UDTMachClassifier::setModel(const ModelPtr& model) {
@@ -523,14 +476,8 @@
   const auto& neuron_index = output_layer->kernel()->neuronIndex();
 
   float index_sparsity = mach_index->sparsity();
-<<<<<<< HEAD
   if (index_sparsity > 0 && index_sparsity <= _mach_sampling_threshold) {
     // TODO(Nicholas) add option to specify new neuron index in set sparsity.
-=======
-  if (index_sparsity > 0 && index_sparsity <= _sparse_inference_threshold) {
-    // TODO(Nicholas) add option to specify new neuron index in set
-    // sparsity.
->>>>>>> db582701
     output_layer->setSparsity(index_sparsity, false, false);
     auto new_index = bolt::nn::MachNeuronIndex::make(mach_index);
     output_layer->kernel()->setNeuronIndex(new_index);
@@ -840,13 +787,8 @@
     batch.emplace_back(target);
   }
 
-<<<<<<< HEAD
-  auto all_predicted_hashes =
-      predictHashesImpl(batch, /* sparse_inference = */ false);
-=======
   auto all_predicted_hashes = predictHashesImpl(
       batch, /* sparse_inference = */ false, /* force_non_empty = */ true);
->>>>>>> db582701
 
   std::vector<std::pair<MapInput, std::vector<uint32_t>>> teaching_samples;
   teaching_samples.reserve(source_target_samples.size());
