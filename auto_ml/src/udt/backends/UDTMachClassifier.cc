--- conflicted
+++ resolved
@@ -819,13 +819,6 @@
   updateSamplingStrategy();
 }
 
-<<<<<<< HEAD
-TextEmbeddingModelPtr UDTMachClassifier::getTextEmbeddingModel(
-    float distance_cutoff) const {
-  return createTextEmbeddingModel(_classifier->model(), _dataset_factory,
-                                  distance_cutoff);
-}
-
 InputMetrics UDTMachClassifier::getMetrics(
     const std::vector<std::string>& metric_names, const std::string& prefix) {
   const auto& model = _classifier->model();
@@ -869,8 +862,6 @@
       batch_size, std::numeric_limits<uint32_t>::max(), /* nonzeros= */ 1);
 }
 
-=======
->>>>>>> fda80a76
 template void UDTMachClassifier::serialize(cereal::BinaryInputArchive&,
                                            const uint32_t version);
 template void UDTMachClassifier::serialize(cereal::BinaryOutputArchive&,
