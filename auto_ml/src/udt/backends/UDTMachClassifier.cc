#include "UDTMachClassifier.h"
#include <bolt/python_bindings/CtrlCCheck.h>
#include <bolt/src/neuron_index/LshIndex.h>
#include <bolt/src/neuron_index/MachNeuronIndex.h>
#include <bolt/src/nn/ops/FullyConnected.h>
#include <bolt/src/nn/tensor/Tensor.h>
#include <bolt/src/train/metrics/LossMetric.h>
#include <bolt/src/train/metrics/MachPrecision.h>
#include <bolt/src/train/metrics/MachRecall.h>
#include <bolt/src/train/metrics/PrecisionAtK.h>
#include <bolt/src/train/metrics/RecallAtK.h>
#include <bolt/src/train/trainer/Dataset.h>
#include <bolt_vector/src/BoltVector.h>
#include <auto_ml/src/config/ArgumentMap.h>
#include <auto_ml/src/featurization/MachFeaturizer.h>
#include <auto_ml/src/featurization/TemporalRelationshipsAutotuner.h>
#include <auto_ml/src/udt/Defaults.h>
#include <auto_ml/src/udt/UDTBackend.h>
#include <auto_ml/src/udt/utils/Models.h>
#include <auto_ml/src/udt/utils/Numpy.h>
#include <data/src/TensorConversion.h>
#include <data/src/transformations/ColdStartText.h>
#include <dataset/src/DataSource.h>
#include <dataset/src/blocks/BlockList.h>
#include <dataset/src/blocks/Categorical.h>
#include <dataset/src/dataset_loaders/DatasetLoader.h>
#include <dataset/src/mach/MachBlock.h>
#include <pybind11/cast.h>
#include <pybind11/pytypes.h>
#include <pybind11/stl.h>
#include <utils/Random.h>
#include <utils/StringManipulation.h>
#include <utils/Version.h>
#include <versioning/src/Versions.h>
#include <algorithm>
#include <exception>
#include <iterator>
#include <limits>
#include <memory>
#include <optional>
#include <random>
#include <regex>
#include <stdexcept>
#include <string>
#include <unordered_map>
#include <unordered_set>
#include <vector>

namespace thirdai::automl::udt {

using bolt::metrics::LossMetric;
using bolt::metrics::MachPrecision;
using bolt::metrics::MachRecall;
using bolt::metrics::PrecisionAtK;
using bolt::metrics::RecallAtK;

uint32_t expectInteger(const Label& label) {
  if (!std::holds_alternative<uint32_t>(label)) {
    throw std::invalid_argument("Must use integer label.");
  }
  return std::get<uint32_t>(label);
}

UDTMachClassifier::UDTMachClassifier(
    const ColumnDataTypes& input_data_types,
    const UserProvidedTemporalRelationships& temporal_tracking_relationships,
    const std::string& target_name, const CategoricalDataTypePtr& target_config,
    uint32_t n_target_classes, bool integer_target,
    const TabularOptions& tabular_options,
    const std::optional<std::string>& model_config,
    config::ArgumentMap user_args)
    : _default_top_k_to_return(defaults::MACH_TOP_K_TO_RETURN),
      _num_buckets_to_eval(defaults::MACH_NUM_BUCKETS_TO_EVAL) {
  (void)target_config;

  uint32_t input_dim = tabular_options.feature_hash_range;

  if (user_args.get<bool>("neural_db", "boolean", /* default_val= */ false)) {
    input_dim = 50000;
    user_args.insert<uint32_t>("embedding_dimension", 2048);
    user_args.insert<uint32_t>("extreme_output_dim", 50000);
    user_args.insert<uint32_t>("extreme_num_hashes", 8);
    user_args.insert<bool>("use_bias", false);
    user_args.insert<bool>("use_tanh", true);
    user_args.insert<bool>("rlhf", true);
  }

  uint32_t num_buckets = user_args.get<uint32_t>(
      "extreme_output_dim", "integer", autotuneMachOutputDim(n_target_classes));
  uint32_t num_hashes = user_args.get<uint32_t>(
      "extreme_num_hashes", "integer",
      autotuneMachNumHashes(n_target_classes, num_buckets));

  _classifier = utils::Classifier::make(
      utils::buildModel(
          /* input_dim= */ input_dim, /* output_dim= */ num_buckets,
          /* args= */ user_args, /* model_config= */ model_config,
          /* use_sigmoid_bce = */ true, /* mach= */ true),
      user_args.get<bool>("freeze_hash_tables", "boolean",
                          defaults::FREEZE_HASH_TABLES));

  // TODO(david) should we freeze hash tables for mach? how does this work
  // with coldstart?

  if (!integer_target) {
    throw std::invalid_argument(
        "Option 'integer_target=True' must be specified when using extreme "
        "classification options.");
  }

  dataset::mach::MachIndexPtr mach_index = dataset::mach::MachIndex::make(
      /* num_buckets = */ num_buckets, /* num_hashes = */ num_hashes,
      /* num_elements = */ n_target_classes);

  auto temporal_relationships = TemporalRelationshipsAutotuner::autotune(
      input_data_types, temporal_tracking_relationships,
      tabular_options.lookahead);

  _featurizer = std::make_shared<MachFeaturizer>(
      input_data_types, temporal_relationships, target_name, mach_index,
      tabular_options);

  _mach_sampling_threshold = user_args.get<float>(
      "mach_sampling_threshold", "float", defaults::MACH_SAMPLING_THRESHOLD);

  // TODO(David): Should we call this in constructor as well?
  updateSamplingStrategy();

  if (user_args.get<bool>("rlhf", "bool", false)) {
    size_t num_balancing_docs = user_args.get<uint32_t>(
        "rlhf_balancing_docs", "int", defaults::MAX_BALANCING_DOCS);
    size_t num_balancing_samples_per_doc =
        user_args.get<uint32_t>("rlhf_balancing_samples_per_doc", "int",
                                defaults::MAX_BALANCING_SAMPLES_PER_DOC);

    _rlhf_sampler = std::make_optional<RLHFSampler>(
        num_balancing_docs, num_balancing_samples_per_doc);
  }
}

UDTMachClassifier::UDTMachClassifier(const proto::udt::UDTMachClassifier& mach,
                                     bolt::ModelPtr model)
    : _classifier(
          utils::Classifier::fromProto(mach.classifier(), std::move(model))),
      _featurizer(std::make_shared<MachFeaturizer>(mach.featurizer())),
      _default_top_k_to_return(mach.top_k_to_return()),
      _num_buckets_to_eval(mach.num_buckets_to_eval()),
      _mach_sampling_threshold(mach.mach_sampling_threshold()) {
  if (mach.has_rlhf_smapler()) {
    _rlhf_sampler = RLHFSampler(mach.rlhf_smapler());
  }
}

py::object UDTMachClassifier::train(
    const dataset::DataSourcePtr& data, float learning_rate, uint32_t epochs,
    const std::vector<std::string>& train_metrics,
    const dataset::DataSourcePtr& val_data,
    const std::vector<std::string>& val_metrics,
    const std::vector<CallbackPtr>& callbacks, TrainOptions options,
    const bolt::DistributedCommPtr& comm) {
  addBalancingSamples(data);

  auto train_data_loader =
      _featurizer->getDataLoader(data, options.batchSize(), /* shuffle= */ true,
                                 options.verbose, options.shuffle_config);

  data::LoaderPtr val_data_loader;
  if (val_data) {
    val_data_loader = _featurizer->getDataLoader(
        val_data, defaults::BATCH_SIZE, /* shuffle= */ false, options.verbose);
  }

  return _classifier->train(train_data_loader, learning_rate, epochs,
                            getMetrics(train_metrics, "train_"),
                            val_data_loader, getMetrics(val_metrics, "val_"),
                            callbacks, options, comm);
}

py::object UDTMachClassifier::trainBatch(
    const MapInputBatch& batch, float learning_rate,
    const std::vector<std::string>& metrics) {
  auto& model = _classifier->model();

  auto [inputs, labels] = _featurizer->featurizeTrainingBatch(batch);

  model->trainOnBatch(inputs, labels);
  model->updateParameters(learning_rate);

  // TODO(Nicholas): Add back metrics
  (void)metrics;

  return py::none();
}

py::object UDTMachClassifier::trainWithHashes(
    const MapInputBatch& batch, float learning_rate,
    const std::vector<std::string>& metrics) {
  auto& model = _classifier->model();

  auto [inputs, labels] = _featurizer->featurizeHashesTrainingBatch(batch);

  model->trainOnBatch(inputs, labels);
  model->updateParameters(learning_rate);

  // TODO(Nicholas): Add back metrics
  (void)metrics;

  return py::none();
}

py::object UDTMachClassifier::evaluate(const dataset::DataSourcePtr& data,
                                       const std::vector<std::string>& metrics,
                                       bool sparse_inference, bool verbose,
                                       std::optional<uint32_t> top_k) {
  (void)top_k;

  auto data_loader = _featurizer->getDataLoader(data, defaults::BATCH_SIZE,
                                                /* shuffle= */ false, verbose);

  return _classifier->evaluate(data_loader, getMetrics(metrics, "val_"),
                               sparse_inference, verbose);
}

py::object UDTMachClassifier::predict(const MapInput& sample,
                                      bool sparse_inference,
                                      bool return_predicted_class,
                                      std::optional<uint32_t> top_k) {
  if (return_predicted_class) {
    throw std::invalid_argument(
        "UDT Extreme Classification does not support the "
        "return_predicted_class flag.");
  }

  return py::cast(predictImpl({sample}, sparse_inference, top_k).at(0));
}

std::vector<std::vector<std::pair<uint32_t, double>>>
UDTMachClassifier::predictImpl(const MapInputBatch& samples,
                               bool sparse_inference,
                               std::optional<uint32_t> top_k) {
  auto outputs =
      _classifier->model()
          ->forward(_featurizer->featurizeInputBatch(samples), sparse_inference)
          .at(0);

  uint32_t num_classes = getIndex()->numEntities();

  if (top_k && *top_k > num_classes) {
    throw std::invalid_argument(
        "Cannot return more results than the model is trained to "
        "predict. "
        "Model currently can predict one of " +
        std::to_string(num_classes) + " classes.");
  }

  uint32_t k = top_k.value_or(_default_top_k_to_return);

  uint32_t batch_size = outputs->batchSize();

  std::vector<std::vector<std::pair<uint32_t, double>>> predicted_entities(
      batch_size);
#pragma omp parallel for default(none) \
    shared(outputs, predicted_entities, k, batch_size) if (batch_size > 1)
  for (uint32_t i = 0; i < batch_size; i++) {
    const BoltVector& vector = outputs->getVector(i);
    auto predictions = getIndex()->decode(
        /* output = */ vector,
        /* top_k = */ k,
        /* num_buckets_to_eval = */ _num_buckets_to_eval);
    predicted_entities[i] = predictions;
  }

  return predicted_entities;
}

py::object UDTMachClassifier::predictBatch(const MapInputBatch& samples,
                                           bool sparse_inference,
                                           bool return_predicted_class,
                                           std::optional<uint32_t> top_k) {
  if (return_predicted_class) {
    throw std::invalid_argument(
        "UDT Extreme Classification does not support the "
        "return_predicted_class flag.");
  }

  return py::cast(predictImpl(samples, sparse_inference, top_k));
}

<<<<<<< HEAD
proto::udt::UDT UDTMachClassifier::toProto() const {
  proto::udt::UDT udt;

  auto* mach = udt.mutable_mach();

  mach->set_allocated_classifier(_classifier->toProto());
  mach->set_allocated_featurizer(_featurizer->toProto());
  mach->set_top_k_to_return(_default_top_k_to_return);
  mach->set_num_buckets_to_eval(_num_buckets_to_eval);
  mach->set_mach_sampling_threshold(_mach_sampling_threshold);

  if (_rlhf_sampler) {
    mach->set_allocated_rlhf_smapler(_rlhf_sampler->toProto());
  }

  return udt;
}

=======
>>>>>>> 30eab9bc
py::object UDTMachClassifier::scoreBatch(
    const MapInputBatch& samples,
    const std::vector<std::vector<Label>>& classes,
    std::optional<uint32_t> top_k) {
  std::vector<std::unordered_set<uint32_t>> entities(classes.size());
  for (uint32_t row = 0; row < classes.size(); row++) {
    entities[row].reserve(classes[row].size());
    for (const auto& entity : classes[row]) {
      entities[row].insert(expectInteger(entity));
    }
  }

  // sparse inference could become an issue here because maybe the entities
  // we score wouldn't otherwise be in the top results, thus their buckets have
  // lower similarity and don't get selected by LSH
  auto outputs = _classifier->model()
<<<<<<< HEAD
                     ->forward(_dataset_factory->featurizeInputBatch(samples),
                               /* sparse_inference= */ false)
=======
                     ->forward(_featurizer->featurizeInputBatch(samples),
                               /* use_sparsity= */ false)
>>>>>>> 30eab9bc
                     .at(0);

  size_t batch_size = samples.size();
  std::vector<std::vector<std::pair<uint32_t, double>>> scores(samples.size());

<<<<<<< HEAD
  const auto& index = _mach_label_block->index();
=======
  const auto& index = getIndex();
>>>>>>> 30eab9bc
#pragma omp parallel for default(none) shared( \
    entities, outputs, scores, top_k, batch_size, index) if (batch_size > 1)
  for (uint32_t i = 0; i < batch_size; i++) {
    const BoltVector& vector = outputs->getVector(i);
    scores[i] = index->scoreEntities(vector, entities[i], top_k);
  }

  return py::cast(scores);
}

py::object UDTMachClassifier::predictHashes(
    const MapInput& sample, bool sparse_inference, bool force_non_empty,
    std::optional<uint32_t> num_hashes) {
  return py::cast(
      predictHashesImpl({sample}, sparse_inference, force_non_empty, num_hashes)
          .at(0));
}

py::object UDTMachClassifier::predictHashesBatch(
    const MapInputBatch& samples, bool sparse_inference, bool force_non_empty,
    std::optional<uint32_t> num_hashes) {
  return py::cast(predictHashesImpl(samples, sparse_inference, force_non_empty,
                                    num_hashes));
}

std::vector<std::vector<uint32_t>> UDTMachClassifier::predictHashesImpl(
    const MapInputBatch& samples, bool sparse_inference, bool force_non_empty,
    std::optional<uint32_t> num_hashes) {
  auto outputs =
      _classifier->model()
          ->forward(_featurizer->featurizeInputBatch(samples), sparse_inference)
          .at(0);

  uint32_t k = num_hashes.value_or(getIndex()->numHashes());

  std::vector<std::vector<uint32_t>> all_hashes(outputs->batchSize());
#pragma omp parallel for default(none) \
    shared(outputs, all_hashes, k, force_non_empty)
  for (uint32_t i = 0; i < outputs->batchSize(); i++) {
    const BoltVector& output = outputs->getVector(i);

    TopKActivationsQueue heap;
    if (force_non_empty) {
      heap = getIndex()->topKNonEmptyBuckets(output, k);
    } else {
      heap = output.findKLargestActivations(k);
    }

    std::vector<uint32_t> hashes;
    while (!heap.empty()) {
      auto [_, active_neuron] = heap.top();
      hashes.push_back(active_neuron);
      heap.pop();
    }

    std::reverse(hashes.begin(), hashes.end());

    all_hashes[i] = hashes;
  }

  return all_hashes;
}

py::object UDTMachClassifier::outputCorrectness(
    const MapInputBatch& samples, const std::vector<uint32_t>& labels,
    bool sparse_inference, std::optional<uint32_t> num_hashes) {
  std::vector<std::vector<uint32_t>> top_buckets = predictHashesImpl(
      samples, sparse_inference, /* force_non_empty = */ true, num_hashes);

  std::vector<uint32_t> matching_buckets(labels.size());
  std::exception_ptr hashes_err;

#pragma omp parallel for default(none) \
    shared(labels, top_buckets, matching_buckets, hashes_err)
  for (uint32_t i = 0; i < labels.size(); i++) {
    try {
      std::vector<uint32_t> hashes = getIndex()->getHashes(labels[i]);
      uint32_t count = 0;
      for (auto hash : hashes) {
        if (std::count(top_buckets[i].begin(), top_buckets[i].end(), hash) >
            0) {
          count++;
        }
      }
      matching_buckets[i] = count;
    } catch (const std::exception& e) {
#pragma omp critical
      hashes_err = std::current_exception();
    }
  }

  if (hashes_err) {
    std::rethrow_exception(hashes_err);
  }

  return py::cast(matching_buckets);
}

void UDTMachClassifier::setModel(const ModelPtr& model) {
  bolt::ModelPtr& curr_model = _classifier->model();

  utils::verifyCanSetModel(curr_model, model);

  curr_model = model;
}

py::object UDTMachClassifier::coldstart(
    const dataset::DataSourcePtr& data,
    const std::vector<std::string>& strong_column_names,
    const std::vector<std::string>& weak_column_names, float learning_rate,
    uint32_t epochs, const std::vector<std::string>& train_metrics,
    const dataset::DataSourcePtr& val_data,
    const std::vector<std::string>& val_metrics,
    const std::vector<CallbackPtr>& callbacks, TrainOptions options,
    const bolt::DistributedCommPtr& comm) {
  addBalancingSamples(data, strong_column_names, weak_column_names);

  auto train_data_loader = _featurizer->getColdStartDataLoader(
      data, strong_column_names, weak_column_names,
      /* fast_approximation= */ false, options.batchSize(),
      /* shuffle= */ true, options.verbose, options.shuffle_config);

  data::LoaderPtr val_data_loader;
  if (val_data) {
    val_data_loader =
        _featurizer->getDataLoader(val_data, defaults::BATCH_SIZE,
                                   /* shuffle= */ false, options.verbose);
  }

  return _classifier->train(train_data_loader, learning_rate, epochs,
                            getMetrics(train_metrics, "train_"),
                            val_data_loader, getMetrics(val_metrics, "val_"),
                            callbacks, options, comm);
}

py::object UDTMachClassifier::embedding(const MapInputBatch& sample) {
  return _classifier->embedding(_featurizer->featurizeInputBatch(sample));
}

py::object UDTMachClassifier::entityEmbedding(const Label& label) {
  std::vector<uint32_t> hashed_neurons =
      getIndex()->getHashes(expectInteger(label));

  auto outputs = _classifier->model()->outputs();

  if (outputs.size() != 1) {
    throw std::invalid_argument(
        "This UDT architecture currently doesn't support getting entity "
        "embeddings.");
  }
  auto fc = bolt::FullyConnected::cast(outputs.at(0)->op());
  if (!fc) {
    throw std::invalid_argument(
        "This UDT architecture currently doesn't support getting entity "
        "embeddings.");
  }

  auto fc_layer = fc->kernel();

  std::vector<float> averaged_embedding(fc_layer->getInputDim());
  for (uint32_t neuron_id : hashed_neurons) {
    auto weights = fc_layer->getWeightsByNeuron(neuron_id);
    if (weights.size() != averaged_embedding.size()) {
      throw std::invalid_argument("Output dim mismatch.");
    }
    for (uint32_t i = 0; i < weights.size(); i++) {
      averaged_embedding[i] += weights[i];
    }
  }

  // TODO(david) try averaging and summing
  for (float& weight : averaged_embedding) {
    weight /= averaged_embedding.size();
  }

  NumpyArray<float> np_weights(averaged_embedding.size());

  std::copy(averaged_embedding.begin(), averaged_embedding.end(),
            np_weights.mutable_data());

  return std::move(np_weights);
}

void UDTMachClassifier::updateSamplingStrategy() {
  auto mach_index = getIndex();

  auto output_layer = bolt::FullyConnected::cast(
      _classifier->model()->opExecutionOrder().back());

  const auto& neuron_index = output_layer->kernel()->neuronIndex();

  float index_sparsity = mach_index->sparsity();
  if (index_sparsity > 0 && index_sparsity <= _mach_sampling_threshold) {
    // TODO(Nicholas) add option to specify new neuron index in set sparsity.
    output_layer->setSparsity(index_sparsity, false, false);
    auto new_index = bolt::MachNeuronIndex::make(mach_index);
    output_layer->kernel()->setNeuronIndex(new_index);

  } else {
    if (std::dynamic_pointer_cast<bolt::MachNeuronIndex>(neuron_index)) {
      float sparsity = utils::autotuneSparsity(mach_index->numBuckets());

      auto sampling_config = bolt::DWTASamplingConfig::autotune(
          mach_index->numBuckets(), sparsity,
          /* experimental_autotune= */ false);

      output_layer->setSparsity(sparsity, false, false);

      if (sampling_config) {
        auto new_index = sampling_config->getNeuronIndex(
            output_layer->dim(), output_layer->inputDim());
        output_layer->kernel()->setNeuronIndex(new_index);
      }
    }
  }
}

void UDTMachClassifier::introduceDocuments(
    const dataset::DataSourcePtr& data,
    const std::vector<std::string>& strong_column_names,
    const std::vector<std::string>& weak_column_names,
    std::optional<uint32_t> num_buckets_to_sample_opt,
    uint32_t num_random_hashes, bool fast_approximation, bool verbose) {
  (void)verbose;
  // TODO(Nicholas): add progress bar here.

  const auto& mach_index = getIndex();

  auto data_and_doc_ids = _featurizer->featurizeForIntroduceDocuments(
      data, strong_column_names, weak_column_names, fast_approximation,
      defaults::BATCH_SIZE);

  uint32_t num_buckets_to_sample =
      num_buckets_to_sample_opt.value_or(mach_index->numHashes());

  std::unordered_map<uint32_t, std::vector<TopKActivationsQueue>> top_k_per_doc;

  bolt::python::CtrlCCheck ctrl_c_check;

  for (const auto& [input, doc_ids] : data_and_doc_ids) {
    // Note: using sparse inference here could cause issues because the
    // mach index sampler will only return nonempty buckets, which could
    // cause new docs to only be mapped to buckets already containing
    // entities.
    auto scores = _classifier->model()->forward(input).at(0);

    for (uint32_t i = 0; i < scores->batchSize(); i++) {
      uint32_t label = doc_ids[i];
      top_k_per_doc[label].push_back(
          scores->getVector(i).findKLargestActivations(num_buckets_to_sample));
    }

    ctrl_c_check();
  }

  for (auto& [doc, top_ks] : top_k_per_doc) {
    auto hashes = topHashesForDoc(std::move(top_ks), num_buckets_to_sample,
                                  num_random_hashes);
    mach_index->insert(doc, hashes);

    ctrl_c_check();
  }

  addBalancingSamples(data, strong_column_names, weak_column_names);

  updateSamplingStrategy();
}

void UDTMachClassifier::introduceDocument(
    const MapInput& document,
    const std::vector<std::string>& strong_column_names,
    const std::vector<std::string>& weak_column_names, const Label& new_label,
    std::optional<uint32_t> num_buckets_to_sample, uint32_t num_random_hashes) {
  auto samples = _featurizer->featurizeInputColdStart(
      document, strong_column_names, weak_column_names);

  introduceLabelHelper(samples, new_label, num_buckets_to_sample,
                       num_random_hashes);
}

struct BucketScore {
  uint32_t frequency = 0;
  float score = 0.0;
};

struct CompareBuckets {
  bool operator()(const std::pair<uint32_t, BucketScore>& lhs,
                  const std::pair<uint32_t, BucketScore>& rhs) {
    if (lhs.second.frequency == rhs.second.frequency) {
      return lhs.second.score > rhs.second.score;
    }
    return lhs.second.frequency > rhs.second.frequency;
  }
};

std::vector<uint32_t> UDTMachClassifier::topHashesForDoc(
    std::vector<TopKActivationsQueue>&& top_k_per_sample,
    uint32_t num_buckets_to_sample, uint32_t num_random_hashes) const {
  const auto& mach_index = getIndex();

  uint32_t num_hashes = mach_index->numHashes();

  if (num_buckets_to_sample < mach_index->numHashes()) {
    throw std::invalid_argument(
        "Sampling from fewer buckets than num_hashes is not supported. If "
        "you'd like to introduce using fewer hashes, please reset the number "
        "of hashes for the index.");
  }

  if (num_buckets_to_sample > mach_index->numBuckets()) {
    throw std::invalid_argument(
        "Cannot sample more buckets than there are in the index.");
  }

  std::unordered_map<uint32_t, BucketScore> hash_freq_and_scores;
  for (auto& top_k : top_k_per_sample) {
    while (!top_k.empty()) {
      auto [activation, active_neuron] = top_k.top();
      if (!hash_freq_and_scores.count(active_neuron)) {
        hash_freq_and_scores[active_neuron] = BucketScore{1, activation};
      } else {
        hash_freq_and_scores[active_neuron].frequency += 1;
        hash_freq_and_scores[active_neuron].score += activation;
      }
      top_k.pop();
    }
  }

  // We sort the hashes first by number of occurances and tiebreak with
  // the higher aggregated score if necessary. We don't only use the
  // activations since those typically aren't as useful as the
  // frequencies.
  std::vector<std::pair<uint32_t, BucketScore>> sorted_hashes(
      hash_freq_and_scores.begin(), hash_freq_and_scores.end());

  CompareBuckets cmp;
  std::sort(sorted_hashes.begin(), sorted_hashes.end(), cmp);

  if (num_buckets_to_sample > num_hashes) {
    // If we are sampling more buckets then we end up using we rerank the
    // buckets based on size to load balance the index.
    std::sort(sorted_hashes.begin(),
              sorted_hashes.begin() + num_buckets_to_sample,
              [&mach_index, &cmp](const auto& lhs, const auto& rhs) {
                size_t lhs_size = mach_index->bucketSize(lhs.first);
                size_t rhs_size = mach_index->bucketSize(rhs.first);

                // Give preference to emptier buckets. If buckets are
                // equally empty, use one with the best score.
                if (lhs_size == rhs_size) {
                  return cmp(lhs, rhs);
                }

                return lhs_size < rhs_size;
              });
  }

  std::vector<uint32_t> new_hashes;

  // We can optionally specify the number of hashes we'd like to be
  // random for a new document. This is to encourage an even distribution
  // among buckets.
  if (num_random_hashes > num_hashes) {
    throw std::invalid_argument(
        "num_random_hashes cannot be greater than num hashes.");
  }

  uint32_t num_informed_hashes = num_hashes - num_random_hashes;
  for (uint32_t i = 0; i < num_informed_hashes; i++) {
    auto [hash, freq_score_pair] = sorted_hashes[i];
    new_hashes.push_back(hash);
  }

  uint32_t num_buckets = mach_index->numBuckets();
  std::uniform_int_distribution<uint32_t> int_dist(0, num_buckets - 1);
  std::mt19937 rand(global_random::nextSeed());

  for (uint32_t i = 0; i < num_random_hashes; i++) {
    new_hashes.push_back(int_dist(rand));
  }

  return new_hashes;
}

void UDTMachClassifier::introduceLabel(
    const MapInputBatch& samples, const Label& new_label,
    std::optional<uint32_t> num_buckets_to_sample_opt,
    uint32_t num_random_hashes) {
  introduceLabelHelper(_featurizer->featurizeInputBatch(samples), new_label,
                       num_buckets_to_sample_opt, num_random_hashes);
}

void UDTMachClassifier::introduceLabelHelper(
    const bolt::TensorList& samples, const Label& new_label,
    std::optional<uint32_t> num_buckets_to_sample_opt,
    uint32_t num_random_hashes) {
  // Note: using sparse inference here could cause issues because the
  // mach index sampler will only return nonempty buckets, which could
  // cause new docs to only be mapped to buckets already containing
  // entities.
  auto output =
      _classifier->model()->forward(samples, /* use_sparsity = */ false).at(0);

  uint32_t num_buckets_to_sample =
      num_buckets_to_sample_opt.value_or(getIndex()->numHashes());

  std::vector<TopKActivationsQueue> top_ks;
  for (uint32_t i = 0; i < output->batchSize(); i++) {
    top_ks.push_back(
        output->getVector(i).findKLargestActivations(num_buckets_to_sample));
  }

  auto hashes = topHashesForDoc(std::move(top_ks), num_buckets_to_sample,
                                num_random_hashes);

  getIndex()->insert(expectInteger(new_label), hashes);

  updateSamplingStrategy();
}

void UDTMachClassifier::forget(const Label& label) {
  getIndex()->erase(expectInteger(label));

  if (getIndex()->numEntities() == 0) {
    std::cout << "Warning. Every learned class has been forgotten. The model "
                 "will currently return nothing on calls to evaluate, "
                 "predict, or predictBatch."
              << std::endl;
  }

  updateSamplingStrategy();
}

void UDTMachClassifier::addBalancingSamples(
    const dataset::DataSourcePtr& data,
    const std::vector<std::string>& strong_column_names,
    const std::vector<std::string>& weak_column_names) {
  if (_rlhf_sampler) {
    data->restart();

    // TODO(Geordie / Nick) Right now, we only load MAX_BALANCING_SAMPLES
    // samples to avoid the overhead of loading the entire dataset. It's
    // possible this won't load enough samples to cover all classes.
    // We may try to keep streaming data until all classes are covered or load
    // the entire dataset and see if it makes a difference. For now we just
    // sample from 5x more rows than we need samples, to hopefully get a wider
    // range of samples.
    auto samples = _featurizer->getBalancingSamples(
        data, strong_column_names, weak_column_names,
        defaults::MAX_BALANCING_SAMPLES, defaults::MAX_BALANCING_SAMPLES * 5);

    for (const auto& [doc_id, rlhf_sample] : samples) {
      _rlhf_sampler->addSample(doc_id, rlhf_sample);
    }
    data->restart();
  }
}

void UDTMachClassifier::requireRLHFSampler() {
  if (!_rlhf_sampler) {
    throw std::runtime_error(
        "This model was not configured to support rlhf. Please pass "
        "{'rlhf': "
        "True} in the model options or call enable_rlhf().");
  }
}

BoltVector makeLabelFromHashes(const std::vector<uint32_t>& hashes,
                               uint32_t n_buckets, std::mt19937& rng) {
  std::vector<uint32_t> indices;
  std::sample(hashes.begin(), hashes.end(), std::back_inserter(indices),
              n_buckets, rng);

  return BoltVector::makeSparseVector(indices,
                                      std::vector<float>(indices.size(), 1.0));
}

void UDTMachClassifier::associate(
    const std::vector<std::pair<std::string, std::string>>& rlhf_samples,
    uint32_t n_buckets, uint32_t n_association_samples,
    uint32_t n_balancing_samples, float learning_rate, uint32_t epochs) {
  auto teaching_samples =
      getAssociateSamples(rlhf_samples, n_buckets, n_association_samples);

  teach(teaching_samples, rlhf_samples.size() * n_balancing_samples,
        learning_rate, epochs);
}

void UDTMachClassifier::upvote(
    const std::vector<std::pair<std::string, uint32_t>>& rlhf_samples,
    uint32_t n_upvote_samples, uint32_t n_balancing_samples,
    float learning_rate, uint32_t epochs) {
  std::vector<RlhfSample> teaching_samples;

  const auto& mach_index = getIndex();

  teaching_samples.reserve(rlhf_samples.size() * n_upvote_samples);
  for (const auto& [source, target] : rlhf_samples) {
    RlhfSample sample = {source, mach_index->getHashes(target)};

    for (size_t i = 0; i < n_upvote_samples; i++) {
      teaching_samples.push_back(sample);
    }
  }

  teach(teaching_samples, rlhf_samples.size() * n_balancing_samples,
        learning_rate, epochs);
}

void UDTMachClassifier::teach(const std::vector<RlhfSample>& rlhf_samples,
                              uint32_t n_balancing_samples, float learning_rate,
                              uint32_t epochs) {
  requireRLHFSampler();

  auto samples = _rlhf_sampler->balancingSamples(n_balancing_samples);

  samples.insert(samples.end(), rlhf_samples.begin(), rlhf_samples.end());

  auto columns = _featurizer->featurizeRlhfSamples(samples);
  columns.shuffle();
  auto [data, labels] =
      _featurizer->columnsToTensors(columns, defaults::ASSOCIATE_BATCH_SIZE);

  for (uint32_t e = 0; e < epochs; e++) {
    for (size_t i = 0; i < data.size(); i++) {
      _classifier->model()->trainOnBatch(data.at(i), labels.at(i));
      _classifier->model()->updateParameters(learning_rate);
    }
  }
}

std::vector<RlhfSample> UDTMachClassifier::getAssociateSamples(
    const std::vector<std::pair<std::string, std::string>>& rlhf_samples,
    size_t n_buckets, size_t n_association_samples) {
  std::string text_column = _featurizer->textDatasetConfig().textColumn();
  MapInputBatch batch;
  for (const auto& [_, target] : rlhf_samples) {
    batch.push_back({{text_column, target}});
  }

  auto all_predicted_hashes = predictHashesImpl(
      batch, /* sparse_inference = */ false, /* force_non_empty = */ true);

  std::mt19937 rng(global_random::nextSeed());

  std::vector<RlhfSample> associate_samples;
  associate_samples.reserve(rlhf_samples.size() * n_association_samples);

  for (size_t i = 0; i < rlhf_samples.size(); i++) {
    for (size_t j = 0; j < n_association_samples; j++) {
      const auto& all_buckets = rlhf_samples[i].second;
      std::vector<uint32_t> sampled_buckets;
      std::sample(all_buckets.begin(), all_buckets.end(),
                  std::back_inserter(sampled_buckets), n_buckets, rng);

      associate_samples.emplace_back(rlhf_samples[i].first,
                                     all_predicted_hashes[i]);
    }
  }

  return associate_samples;
}

py::object UDTMachClassifier::associateTrain(
    const dataset::DataSourcePtr& balancing_data,
    const std::vector<std::pair<std::string, std::string>>& rlhf_samples,
    uint32_t n_buckets, uint32_t n_association_samples, float learning_rate,
    uint32_t epochs, const std::vector<std::string>& metrics,
    TrainOptions options) {
  return associateColdStart(balancing_data, {}, {}, rlhf_samples, n_buckets,
                            n_association_samples, learning_rate, epochs,
                            metrics, options);
}

py::object UDTMachClassifier::associateColdStart(
    const dataset::DataSourcePtr& balancing_data,
    const std::vector<std::string>& strong_column_names,
    const std::vector<std::string>& weak_column_names,
    const std::vector<std::pair<std::string, std::string>>& rlhf_samples,
    uint32_t n_buckets, uint32_t n_association_samples, float learning_rate,
    uint32_t epochs, const std::vector<std::string>& metrics,
    TrainOptions options) {
  warnOnNonHashBasedMetrics(metrics);

  // TODO(nicholas): make sure max_in_memory_batches is none

  auto featurized_data = _featurizer->featurizeDataset(
      balancing_data, strong_column_names, weak_column_names);

  auto associate_samples =
      getAssociateSamples(rlhf_samples, n_buckets, n_association_samples);

  auto featurized_rlhf_data =
      _featurizer->featurizeRlhfSamples(associate_samples);

  auto columns = featurized_data.concat(featurized_rlhf_data);
  columns.shuffle();

  auto dataset = _featurizer->columnsToTensors(columns, options.batchSize());

  bolt::Trainer trainer(_classifier->model());

  auto output_metrics =
      trainer.train(/* train_data= */ dataset,
                    /* learning_rate= */ learning_rate, /* epochs= */ epochs,
                    /* train_metrics= */ getMetrics(metrics, "train_"),
                    /* validation_data= */ {},
                    /* validation_metrics= */ {},
                    /* steps_per_validation= */ {},
                    /* use_sparsity_in_validation= */ false,
                    /* callbacks= */ {},
                    /* autotune_rehash_rebuild= */ true,
                    /* verbose= */ options.verbose,
                    /* logging_interval= */ options.logging_interval);

  return py::cast(output_metrics);
}

void UDTMachClassifier::setDecodeParams(uint32_t top_k_to_return,
                                        uint32_t num_buckets_to_eval) {
  if (top_k_to_return == 0 || num_buckets_to_eval == 0) {
    throw std::invalid_argument("Params must not be 0.");
  }

  uint32_t num_buckets = getIndex()->numBuckets();
  if (num_buckets_to_eval > num_buckets) {
    throw std::invalid_argument(
        "Cannot eval with num_buckets_to_eval greater than " +
        std::to_string(num_buckets) + ".");
  }

  uint32_t num_classes = getIndex()->numEntities();
  if (top_k_to_return > num_classes) {
    throw std::invalid_argument(
        "Cannot return more results than the model is trained to "
        "predict. "
        "Model currently can predict one of " +
        std::to_string(num_classes) + " classes.");
  }

  _default_top_k_to_return = top_k_to_return;
  _num_buckets_to_eval = num_buckets_to_eval;
}

void UDTMachClassifier::setIndex(const dataset::mach::MachIndexPtr& index) {
  // block allows indexes with different number of hashes but not output ranges
  _featurizer->state()->setMachIndex(index);

  updateSamplingStrategy();
}

void UDTMachClassifier::setMachSamplingThreshold(float threshold) {
  _mach_sampling_threshold = threshold;
  updateSamplingStrategy();
}

InputMetrics UDTMachClassifier::getMetrics(
    const std::vector<std::string>& metric_names, const std::string& prefix) {
  const auto& model = _classifier->model();
  if (model->outputs().size() != 1 || model->labels().size() != 2 ||
      model->losses().size() != 1) {
    throw std::invalid_argument(
        "Expected model to have single input, two labels, and one "
        "loss. GOT: " +
        std::to_string(model->outputs().size()) + " " +
        std::to_string(model->labels().size()) + " " +
        std::to_string(model->losses().size()));
  }

  bolt::ComputationPtr output = model->outputs().front();
  bolt::ComputationPtr hash_labels = model->labels().front();
  bolt::ComputationPtr true_class_labels = model->labels().back();
  bolt::LossPtr loss = model->losses().front();

  InputMetrics metrics;
  for (const auto& name : metric_names) {
    if (std::regex_match(name, std::regex("precision@[1-9]\\d*"))) {
      uint32_t k = std::strtoul(name.data() + 10, nullptr, 10);
      metrics[prefix + name] = std::make_shared<MachPrecision>(
          getIndex(), _num_buckets_to_eval, output, true_class_labels, k);
    } else if (std::regex_match(name, std::regex("recall@[1-9]\\d*"))) {
      uint32_t k = std::strtoul(name.data() + 7, nullptr, 10);
      metrics[prefix + name] = std::make_shared<MachRecall>(
          getIndex(), _num_buckets_to_eval, output, true_class_labels, k);
    } else if (std::regex_match(name, std::regex("hash_precision@[1-9]\\d*"))) {
      uint32_t k = std::strtoul(name.data() + 15, nullptr, 10);
      metrics[prefix + name] =
          std::make_shared<PrecisionAtK>(output, hash_labels, k);
    } else if (std::regex_match(name, std::regex("hash_recall@[1-9]\\d*"))) {
      uint32_t k = std::strtoul(name.data() + 12, nullptr, 10);
      metrics[prefix + name] =
          std::make_shared<RecallAtK>(output, hash_labels, k);
    } else if (name == "loss") {
      metrics[prefix + name] = std::make_shared<LossMetric>(loss);
    } else {
      throw std::invalid_argument(
          "Invalid metric '" + name +
          "'. Please use precision@k, recall@k, or loss.");
    }
  }

  return metrics;
}

void UDTMachClassifier::warnOnNonHashBasedMetrics(
    const std::vector<std::string>& metrics) {
  for (const auto& metric : metrics) {
    if (!std::regex_match(metric, std::regex("((hash_)|(loss)).*"))) {
      std::cerr << "Warning: using precision/recall with associate_train can "
                   "cause skewed results since the association samples may not "
                   "have a true label."
                << std::endl;
    }
  }
}

bolt::TensorPtr UDTMachClassifier::placeholderDocIds(uint32_t batch_size) {
  return bolt::Tensor::sparse(batch_size, std::numeric_limits<uint32_t>::max(),
                              /* nonzeros= */ 1);
}

}  // namespace thirdai::automl::udt<|MERGE_RESOLUTION|>--- conflicted
+++ resolved
@@ -286,7 +286,6 @@
   return py::cast(predictImpl(samples, sparse_inference, top_k));
 }
 
-<<<<<<< HEAD
 proto::udt::UDT UDTMachClassifier::toProto() const {
   proto::udt::UDT udt;
 
@@ -305,8 +304,6 @@
   return udt;
 }
 
-=======
->>>>>>> 30eab9bc
 py::object UDTMachClassifier::scoreBatch(
     const MapInputBatch& samples,
     const std::vector<std::vector<Label>>& classes,
@@ -323,23 +320,14 @@
   // we score wouldn't otherwise be in the top results, thus their buckets have
   // lower similarity and don't get selected by LSH
   auto outputs = _classifier->model()
-<<<<<<< HEAD
-                     ->forward(_dataset_factory->featurizeInputBatch(samples),
-                               /* sparse_inference= */ false)
-=======
                      ->forward(_featurizer->featurizeInputBatch(samples),
                                /* use_sparsity= */ false)
->>>>>>> 30eab9bc
                      .at(0);
 
   size_t batch_size = samples.size();
   std::vector<std::vector<std::pair<uint32_t, double>>> scores(samples.size());
 
-<<<<<<< HEAD
-  const auto& index = _mach_label_block->index();
-=======
   const auto& index = getIndex();
->>>>>>> 30eab9bc
 #pragma omp parallel for default(none) shared( \
     entities, outputs, scores, top_k, batch_size, index) if (batch_size > 1)
   for (uint32_t i = 0; i < batch_size; i++) {
