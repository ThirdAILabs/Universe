#include "UDTMachClassifier.h"
#include <bolt/src/neuron_index/LshIndex.h>
#include <bolt/src/neuron_index/MachNeuronIndex.h>
#include <bolt/src/nn/ops/FullyConnected.h>
#include <bolt/src/train/trainer/Dataset.h>
#include <bolt_vector/src/BoltVector.h>
#include <auto_ml/src/config/ArgumentMap.h>
#include <auto_ml/src/embedding_prototype/TextEmbeddingModel.h>
#include <auto_ml/src/udt/Defaults.h>
#include <auto_ml/src/udt/UDTBackend.h>
#include <auto_ml/src/udt/Validation.h>
#include <auto_ml/src/udt/utils/Models.h>
#include <auto_ml/src/udt/utils/Numpy.h>
#include <dataset/src/DataSource.h>
#include <dataset/src/blocks/BlockList.h>
#include <dataset/src/blocks/Categorical.h>
#include <dataset/src/mach/MachBlock.h>
#include <pybind11/stl.h>
#include <utils/StringManipulation.h>
#include <utils/Version.h>
#include <versioning/src/Versions.h>
#include <algorithm>
<<<<<<< HEAD
#include <iterator>
#include <limits>
#include <memory>
#include <optional>
=======
#include <memory>
>>>>>>> 3e4a3aea
#include <random>
#include <stdexcept>
#include <unordered_map>
#include <unordered_set>

namespace thirdai::automl::udt {

UDTMachClassifier::UDTMachClassifier(
    const data::ColumnDataTypes& input_data_types,
    const data::UserProvidedTemporalRelationships&
        temporal_tracking_relationships,
    const std::string& target_name,
    const data::CategoricalDataTypePtr& target_config,
    uint32_t n_target_classes, bool integer_target,
    const data::TabularOptions& tabular_options,
    const std::optional<std::string>& model_config,
    const config::ArgumentMap& user_args)
    : _min_num_eval_results(defaults::MACH_MIN_NUM_EVAL_RESULTS),
      _top_k_per_eval_aggregation(defaults::MACH_TOP_K_PER_EVAL_AGGREGATION) {
  uint32_t num_buckets = user_args.get<uint32_t>(
      "extreme_output_dim", "integer", autotuneMachOutputDim(n_target_classes));
  uint32_t num_hashes = user_args.get<uint32_t>(
      "extreme_num_hashes", "integer",
      autotuneMachNumHashes(n_target_classes, num_buckets));

  _classifier = utils::Classifier::make(
      utils::buildModel(
          /* input_dim= */ tabular_options.feature_hash_range,
          /* output_dim= */ num_buckets,
          /* args= */ user_args, /* model_config= */ model_config,
          /* use_sigmoid_bce = */ true),
      user_args.get<bool>("freeze_hash_tables", "boolean",
                          defaults::FREEZE_HASH_TABLES));

  // TODO(david) should we freeze hash tables for mach? how does this work
  // with coldstart?

  dataset::mach::MachIndexPtr mach_index;
  if (integer_target) {
    mach_index = dataset::mach::MachIndex::make(
        /* num_buckets = */ num_buckets, /* num_hashes = */ num_hashes,
        /* num_elements = */ n_target_classes);
  } else {
    throw std::invalid_argument(
        "Option 'integer_target=True' must be specified when using extreme "
        "classification options.");
  }

  _mach_label_block = dataset::mach::MachBlock::make(target_name, mach_index,
                                                     target_config->delimiter);

  bool force_parallel = user_args.get<bool>("force_parallel", "boolean", false);

  _dataset_factory = data::TabularDatasetFactory::make(
      /* input_data_types = */ input_data_types,
      /* provided_temporal_relationships = */ temporal_tracking_relationships,
      /* label_blocks = */ {dataset::BlockList({_mach_label_block})},
      /* label_col_names = */ std::set<std::string>{target_name},
      /* options = */ tabular_options, /* force_parallel = */ force_parallel);

  // No limit on the number of classes.
  auto doc_id_block = dataset::NumericalCategoricalBlock::make(
      target_name, std::numeric_limits<uint32_t>::max());

  _hashes_and_doc_id_factory = data::TabularDatasetFactory::make(
      /* input_data_types = */ input_data_types,
      /* provided_temporal_relationships = */ temporal_tracking_relationships,
      /* label_blocks = */
      {dataset::BlockList({_mach_label_block}),
       dataset::BlockList({doc_id_block})},
      /* label_col_names = */ std::set<std::string>{target_name},
      /* options = */ tabular_options, /* force_parallel = */ force_parallel);

  auto hash_processing_block = dataset::NumericalCategoricalBlock::make(
      /* col= */ target_name,
      /* n_classes= */ num_buckets,
      /* delimiter= */ ' ',
      /* normalize_categories= */ false);

  // We want to be able to train input samples on a specific set of hashes so
  // we create a separate dataset factory that does all the same things as the
  // regular dataset factory except with the label block switched out
  _pre_hashed_labels_dataset_factory = data::TabularDatasetFactory::make(
      /* input_data_types = */ input_data_types,
      /* provided_temporal_relationships = */ temporal_tracking_relationships,
      /* label_blocks = */ {dataset::BlockList({hash_processing_block})},
      /* label_col_names = */ std::set<std::string>{target_name},
      /* options = */ tabular_options, /* force_parallel = */ force_parallel);

  _sparse_inference_threshold =
      user_args.get<float>("sparse_inference_threshold", "float",
                           defaults::MACH_SPARSE_INFERENCE_THRESHOLD);
<<<<<<< HEAD

  if (user_args.get<bool>("rlhf", "bool", false)) {
    size_t num_balancing_docs = user_args.get<uint32_t>(
        "rlhf_balancing_docs", "int", defaults::MAX_BALANCING_DOCS);
    size_t num_balancing_samples_per_doc =
        user_args.get<uint32_t>("rlhf_balancing_samples_per_doc", "int",
                                defaults::MAX_BALANCING_SAMPLES_PER_DOC);

    _rlhf_sampler = std::make_optional<RLHFSampler>(
        num_balancing_docs, num_balancing_samples_per_doc);
  }
=======
>>>>>>> 3e4a3aea
}

py::object UDTMachClassifier::train(
    const dataset::DataSourcePtr& data, float learning_rate, uint32_t epochs,
    const std::optional<ValidationDataSource>& validation,
    std::optional<size_t> batch_size_opt,
    std::optional<size_t> max_in_memory_batches,
    const std::vector<std::string>& metrics,
    const std::vector<CallbackPtr>& callbacks, bool verbose,
    std::optional<uint32_t> logging_interval) {
  ValidationDatasetLoader validation_dataset_loader;
  if (validation) {
    validation_dataset_loader =
        ValidationDatasetLoader(_dataset_factory->getLabeledDatasetLoader(
                                    validation->first, /* shuffle= */ false),
                                validation->second);
  }

  addBalancingSamples(data);

  auto train_dataset_loader =
      _dataset_factory->getLabeledDatasetLoader(data, /* shuffle= */ true);

  return _classifier->train(train_dataset_loader, learning_rate, epochs,
                            validation_dataset_loader, batch_size_opt,
                            max_in_memory_batches, metrics, callbacks, verbose,
                            logging_interval);
}

py::object UDTMachClassifier::evaluate(const dataset::DataSourcePtr& data,
                                       const std::vector<std::string>& metrics,
                                       bool sparse_inference, bool verbose,
                                       std::optional<uint32_t> top_k) {
  (void)top_k;

  auto eval_dataset_loader =
      _dataset_factory->getLabeledDatasetLoader(data, /* shuffle= */ false);

  // TODO(david) eventually we should use backend specific metrics

  return _classifier->evaluate(eval_dataset_loader, metrics, sparse_inference,
                               verbose);
}

py::object UDTMachClassifier::predict(const MapInput& sample,
                                      bool sparse_inference,
                                      bool return_predicted_class,
                                      std::optional<uint32_t> top_k) {
  (void)top_k;
  if (return_predicted_class) {
    throw std::invalid_argument(
        "UDT Extreme Classification does not support the "
        "return_predicted_class flag.");
  }

  return py::cast(predictImpl(sample, sparse_inference));
}

std::vector<std::pair<uint32_t, double>> UDTMachClassifier::predictImpl(
    const MapInput& sample, bool sparse_inference) {
  auto outputs = _classifier->model()->forward(
      _dataset_factory->featurizeInput(sample), sparse_inference);

  const BoltVector& output = outputs.at(0)->getVector(0);

  auto decoded_output = _mach_label_block->index()->decode(
      /* output = */ output,
      /* min_num_eval_results = */ _min_num_eval_results,
      /* top_k_per_eval_aggregation = */ _top_k_per_eval_aggregation);

  return decoded_output;
}

py::object UDTMachClassifier::trainBatch(
    const MapInputBatch& batch, float learning_rate,
    const std::vector<std::string>& metrics) {
  auto& model = _classifier->model();

  auto [inputs, labels] = _dataset_factory->featurizeTrainingBatch(batch);

  model->trainOnBatch(inputs, labels);
  model->updateParameters(learning_rate);

  // TODO(Nicholas): Add back metrics
  (void)metrics;

  return py::none();
}

py::object UDTMachClassifier::predictBatch(const MapInputBatch& samples,
                                           bool sparse_inference,
                                           bool return_predicted_class,
                                           std::optional<uint32_t> top_k) {
  (void)top_k;
  if (return_predicted_class) {
    throw std::invalid_argument(
        "UDT Extreme Classification does not support the "
        "return_predicted_class flag.");
  }

  auto outputs = _classifier->model()
                     ->forward(_dataset_factory->featurizeInputBatch(samples),
                               sparse_inference)
                     .at(0);

  std::vector<std::vector<std::pair<uint32_t, double>>> predicted_entities(
      outputs->batchSize());
#pragma omp parallel for default(none) shared(outputs, predicted_entities)
  for (uint32_t i = 0; i < outputs->batchSize(); i++) {
    const BoltVector& vector = outputs->getVector(i);
    auto predictions = _mach_label_block->index()->decode(
        /* output = */ vector,
        /* min_num_eval_results = */ _min_num_eval_results,
        /* top_k_per_eval_aggregation = */ _top_k_per_eval_aggregation);
    predicted_entities[i] = predictions;
  }

  return py::cast(predicted_entities);
}

py::object UDTMachClassifier::trainWithHashes(
    const MapInputBatch& batch, float learning_rate,
    const std::vector<std::string>& metrics) {
  auto& model = _classifier->model();

  auto [inputs, labels] =
      _pre_hashed_labels_dataset_factory->featurizeTrainingBatch(batch);

  model->trainOnBatch(inputs, labels);
  model->updateParameters(learning_rate);

  // TODO(Nicholas): Add back metrics
  (void)metrics;

  return py::none();
}

py::object UDTMachClassifier::predictHashes(const MapInput& sample,
                                            bool sparse_inference,
                                            bool only_nonempty) {
  return py::cast(predictHashesImpl(sample, sparse_inference, only_nonempty));
}

std::vector<uint32_t> UDTMachClassifier::predictHashesImpl(
    const MapInput& sample, bool sparse_inference, bool only_nonempty) {
  auto outputs = _classifier->model()->forward(
      _dataset_factory->featurizeInput(sample), sparse_inference);

  const BoltVector& output = outputs.at(0)->getVector(0);

  uint32_t k = _mach_label_block->index()->numHashes();

  auto heap = only_nonempty
                  ? _mach_label_block->index()->topKNonEmptyBuckets(output, k)
                  : output.findKLargestActivations(k);

  std::vector<uint32_t> hashes_to_return;
  while (hashes_to_return.size() < k && !heap.empty()) {
    auto [_, active_neuron] = heap.top();
    hashes_to_return.push_back(active_neuron);
    heap.pop();
  }

  std::reverse(hashes_to_return.begin(), hashes_to_return.end());

  return hashes_to_return;
}

void UDTMachClassifier::setModel(const ModelPtr& model) {
  bolt::nn::model::ModelPtr& curr_model = _classifier->model();

  utils::verifyCanSetModel(curr_model, model);

  curr_model = model;
}

py::object UDTMachClassifier::coldstart(
    const dataset::DataSourcePtr& data,
    const std::vector<std::string>& strong_column_names,
    const std::vector<std::string>& weak_column_names, float learning_rate,
    uint32_t epochs, const std::vector<std::string>& metrics,
    const std::optional<ValidationDataSource>& validation,
    const std::vector<CallbackPtr>& callbacks,
    std::optional<size_t> max_in_memory_batches, bool verbose) {
  auto metadata = getColdStartMetaData();

  auto data_source = cold_start::preprocessColdStartTrainSource(
      data, strong_column_names, weak_column_names, _dataset_factory, metadata);

  return train(data_source, learning_rate, epochs, validation,
               /* batch_size_opt = */ std::nullopt,
               /* max_in_memory_batches= */ max_in_memory_batches, metrics,
               /* callbacks= */ callbacks, /* verbose= */ verbose,
               /* logging_interval= */ std::nullopt);
}

py::object UDTMachClassifier::embedding(const MapInput& sample) {
  return _classifier->embedding(_dataset_factory->featurizeInput(sample));
}

uint32_t expectInteger(const Label& label) {
  if (!std::holds_alternative<uint32_t>(label)) {
    throw std::invalid_argument("Must use integer label.");
  }
  return std::get<uint32_t>(label);
}

py::object UDTMachClassifier::entityEmbedding(const Label& label) {
  std::vector<uint32_t> hashed_neurons =
      _mach_label_block->index()->getHashes(expectInteger(label));

  auto outputs = _classifier->model()->outputs();

  if (outputs.size() != 1) {
    throw std::invalid_argument(
        "This UDT architecture currently doesn't support getting entity "
        "embeddings.");
  }
  auto fc = bolt::nn::ops::FullyConnected::cast(outputs.at(0)->op());
  if (!fc) {
    throw std::invalid_argument(
        "This UDT architecture currently doesn't support getting entity "
        "embeddings.");
  }

  auto fc_layer = fc->kernel();

  std::vector<float> averaged_embedding(fc_layer->getInputDim());
  for (uint32_t neuron_id : hashed_neurons) {
    auto weights = fc_layer->getWeightsByNeuron(neuron_id);
    if (weights.size() != averaged_embedding.size()) {
      throw std::invalid_argument("Output dim mismatch.");
    }
    for (uint32_t i = 0; i < weights.size(); i++) {
      averaged_embedding[i] += weights[i];
    }
  }

  // TODO(david) try averaging and summing
  for (float& weight : averaged_embedding) {
    weight /= averaged_embedding.size();
  }

  NumpyArray<float> np_weights(averaged_embedding.size());

  std::copy(averaged_embedding.begin(), averaged_embedding.end(),
            np_weights.mutable_data());

  return std::move(np_weights);
}

std::string UDTMachClassifier::textColumnForDocumentIntroduction() {
  if (_dataset_factory->inputDataTypes().size() != 1 ||
      !data::asText(_dataset_factory->inputDataTypes().begin()->second)) {
    throw std::invalid_argument(
        "Introducing documents can only be used when UDT is configured with a "
        "single text input column and target column. The current model is "
        "configured with " +
        std::to_string(_dataset_factory->inputDataTypes().size()) +
        " input columns.");
  }

  return _dataset_factory->inputDataTypes().begin()->first;
}

void UDTMachClassifier::updateSamplingStrategy() {
  auto mach_index = _mach_label_block->index();

  auto output_layer = bolt::nn::ops::FullyConnected::cast(
      _classifier->model()->opExecutionOrder().back());

  const auto& neuron_index = output_layer->kernel()->neuronIndex();

<<<<<<< HEAD
  float index_sparsity =
      static_cast<float>(mach_index->nonemptyBuckets().size()) /
      mach_index->numBuckets();
  if (index_sparsity > 0 && index_sparsity <= _sparse_inference_threshold) {
    // TODO(Nicholas) add option to specify new neuron index in set sparsity.
    output_layer->setSparsity(index_sparsity, false, false);

    if (!std::dynamic_pointer_cast<bolt::nn::MachNeuronIndex>(neuron_index)) {
      auto new_index = bolt::nn::MachNeuronIndex::make(mach_index);
      output_layer->kernel()->setNeuronIndex(new_index);
    }
=======
  float index_sparsity = mach_index->sparsity();
  if (index_sparsity > 0 && index_sparsity <= _sparse_inference_threshold) {
    // TODO(Nicholas) add option to specify new neuron index in set sparsity.
    output_layer->setSparsity(index_sparsity, false, false);
    auto new_index = bolt::nn::MachNeuronIndex::make(mach_index);
    output_layer->kernel()->setNeuronIndex(new_index);

>>>>>>> 3e4a3aea
  } else {
    if (std::dynamic_pointer_cast<bolt::nn::MachNeuronIndex>(neuron_index)) {
      float sparsity = utils::autotuneSparsity(mach_index->numBuckets());

      std::random_device rd;
<<<<<<< HEAD
      auto new_index =
          bolt::DWTASamplingConfig::autotune(mach_index->numBuckets(), sparsity,
                                             /* experimental_autotune= */ false)
              ->getNeuronIndex(output_layer->dim(), output_layer->inputDim(),
                               rd);

      output_layer->setSparsity(sparsity, false, false);
      output_layer->kernel()->setNeuronIndex(new_index);
    }
  }
}

std::unordered_map<uint32_t, MapInputBatch>
UDTMachClassifier::aggregateSamplesByDoc(
    const thirdai::data::ColumnMap& augmented_data,
    const std::string& text_column_name, const std::string& label_column_name) {
  auto text_column = augmented_data.getStringColumn(text_column_name);
  auto label_column = augmented_data.getStringColumn(label_column_name);

  assert(label_column->numRows() == text_column->numRows());

  std::unordered_map<uint32_t, MapInputBatch> samples_by_doc;
  for (uint64_t row_id = 0; row_id < label_column->numRows(); row_id++) {
    std::string string_label = (*label_column)[row_id];
    std::string text = (*text_column)[row_id];

    MapInput input = {{text_column_name, text}};

    uint32_t integer_label = std::stoi(string_label);
    samples_by_doc[integer_label].push_back(input);
  }

  return samples_by_doc;
=======

      auto sampling_config = bolt::DWTASamplingConfig::autotune(
          mach_index->numBuckets(), sparsity,
          /* experimental_autotune= */ false);

      output_layer->setSparsity(sparsity, false, false);

      if (sampling_config) {
        auto new_index = sampling_config->getNeuronIndex(
            output_layer->dim(), output_layer->inputDim(), rd);
        output_layer->kernel()->setNeuronIndex(new_index);
      }
    }
  }
>>>>>>> 3e4a3aea
}

void UDTMachClassifier::introduceDocuments(
    const dataset::DataSourcePtr& data,
    const std::vector<std::string>& strong_column_names,
    const std::vector<std::string>& weak_column_names,
    std::optional<uint32_t> num_buckets_to_sample) {
  auto metadata = getColdStartMetaData();

  auto cold_start_data = cold_start::preprocessColdStartTrainSource(
      data, strong_column_names, weak_column_names, _dataset_factory, metadata);

  auto dataset_loader =
      _dataset_factory->getUnLabeledDatasetLoader(cold_start_data);

  auto doc_samples = dataset_loader->loadAll(defaults::BATCH_SIZE);

  auto doc_samples_tensors = bolt::train::convertDatasets(
      doc_samples, _classifier->model()->inputDims());

  const auto& labels = cold_start_data->labelColumn();
  uint32_t row_idx = 0;
  std::unordered_map<uint32_t, std::vector<BoltVector>> outputs_per_doc;

  for (const auto& batch : doc_samples_tensors) {
    // Note: using sparse inference here could cause issues because the mach
    // index sampler will only return nonempty buckets, which could cause new
    // docs to only be mapped to buckets already containing entities.
    auto scores = _classifier->model()->forward(batch).at(0);

    for (uint32_t i = 0; i < scores->batchSize(); i++) {
      uint32_t label = std::stoi((*labels)[row_idx++]);
      outputs_per_doc[label].push_back(scores->getVector(i));
    }
  }

  for (const auto& [doc, outputs] : outputs_per_doc) {
    auto hashes = topHashesForDoc(outputs, num_buckets_to_sample);
    _mach_label_block->index()->insert(doc, hashes);
  }

  addBalancingSamples(cold_start_data);

  updateSamplingStrategy();
}

void UDTMachClassifier::introduceDocument(
    const MapInput& document,
    const std::vector<std::string>& strong_column_names,
    const std::vector<std::string>& weak_column_names, const Label& new_label,
    std::optional<uint32_t> num_buckets_to_sample) {
  std::string text_column_name = textColumnForDocumentIntroduction();

  thirdai::data::ColdStartTextAugmentation augmentation(
      /* strong_column_names= */ strong_column_names,
      /* weak_column_names= */ weak_column_names,
      /* label_column_name= */ _mach_label_block->columnName(),
      /* output_column_name= */
      text_column_name);

  MapInputBatch batch;
  for (const auto& row : augmentation.augmentMapInput(document)) {
    MapInput input = {{text_column_name, row}};
    batch.push_back(input);
  }

  introduceLabel(batch, new_label, num_buckets_to_sample);
}

struct BucketScore {
  uint32_t frequency = 0;
  float score = 0.0;
};

struct CompareBuckets {
  bool operator()(const std::pair<uint32_t, BucketScore>& lhs,
                  const std::pair<uint32_t, BucketScore>& rhs) {
    if (lhs.second.frequency == rhs.second.frequency) {
      return lhs.second.score > rhs.second.score;
    }
    return lhs.second.frequency > rhs.second.frequency;
  }
};

std::vector<uint32_t> UDTMachClassifier::topHashesForDoc(
    const std::vector<BoltVector>& output_samples,
    std::optional<uint32_t> num_buckets_to_sample_opt) const {
  const auto& mach_index = _mach_label_block->index();

  uint32_t num_hashes = mach_index->numHashes();
  uint32_t num_buckets_to_sample =
      num_buckets_to_sample_opt.value_or(num_hashes);

  if (num_buckets_to_sample < mach_index->numHashes()) {
    std::cout << "Warning. Sampling from fewer buckets than num_hashes. "
                 "Defaulting to sampling from num_hashes buckets.";
  }
  if (num_buckets_to_sample > mach_index->numBuckets()) {
    throw std::invalid_argument(
        "Cannot sample more buckets than there are in the index.");
  }

  std::unordered_map<uint32_t, BucketScore> hash_freq_and_scores;
  for (const auto& output : output_samples) {
    auto top_K = output.findKLargestActivations(num_buckets_to_sample);

    while (!top_K.empty()) {
      auto [activation, active_neuron] = top_K.top();
      if (!hash_freq_and_scores.count(active_neuron)) {
        hash_freq_and_scores[active_neuron] = BucketScore{1, activation};
      } else {
        hash_freq_and_scores[active_neuron].frequency += 1;
        hash_freq_and_scores[active_neuron].score += activation;
      }
      top_K.pop();
    }
  }

  // We sort the hashes first by number of occurances and tiebreak with the
  // higher aggregated score if necessary. We don't only use the activations
  // since those typically aren't as useful as the frequencies.
  std::vector<std::pair<uint32_t, BucketScore>> sorted_hashes(
      hash_freq_and_scores.begin(), hash_freq_and_scores.end());

  CompareBuckets cmp;
  std::sort(sorted_hashes.begin(), sorted_hashes.end(), cmp);

  if (num_buckets_to_sample > num_hashes) {
    // If we are sampling more buckets then we end up using we rerank the
    // buckets based on size to load balance the index.
    std::sort(sorted_hashes.begin(),
              sorted_hashes.begin() + num_buckets_to_sample,
              [&mach_index, &cmp](const auto& lhs, const auto& rhs) {
                size_t lhs_size = mach_index->bucketSize(lhs.first);
                size_t rhs_size = mach_index->bucketSize(rhs.first);

                // Give preference to emptier buckets. If buckets are equally
                // empty, use one with the best score.
                if (lhs_size == rhs_size) {
                  return cmp(lhs, rhs);
                }

                return lhs_size < rhs_size;
              });
  }

  std::vector<uint32_t> new_hashes(num_hashes);
  for (uint32_t i = 0; i < num_hashes; i++) {
    auto [hash, freq_score_pair] = sorted_hashes[i];
    new_hashes[i] = hash;
  }

  return new_hashes;
}

void UDTMachClassifier::introduceLabel(
    const MapInputBatch& samples, const Label& new_label,
    std::optional<uint32_t> num_buckets_to_sample_opt) {
  // Note: using sparse inference here could cause issues because the mach index
  // sampler will only return nonempty buckets, which could cause new docs to
  // only be mapped to buckets already containing entities.
  auto output = _classifier->model()
                    ->forward(_dataset_factory->featurizeInputBatch(samples),
                              /* use_sparsity = */ false)
                    .at(0);

  auto hashes = topHashesForDoc(output->vectors(), num_buckets_to_sample_opt);

  _mach_label_block->index()->insert(expectInteger(new_label), hashes);

  updateSamplingStrategy();
}

void UDTMachClassifier::forget(const Label& label) {
  _mach_label_block->index()->erase(expectInteger(label));

  if (_mach_label_block->index()->numEntities() == 0) {
    std::cout << "Warning. Every learned class has been forgotten. The model "
                 "will currently return nothing on calls to evaluate, "
                 "predict, or predictBatch."
              << std::endl;
  }

  updateSamplingStrategy();
<<<<<<< HEAD
}

void UDTMachClassifier::addBalancingSamples(
    const dataset::DataSourcePtr& data) {
  if (_rlhf_sampler) {
    data->restart();
    auto samples =
        _hashes_and_doc_id_factory
            ->getLabeledDatasetLoader(data, /* shuffle= */ true)
            ->loadSome(/* batch_size= */ defaults::MAX_BALANCING_SAMPLES,
                       /* num_batches= */ 1, /* verbose= */ false)
            .value();

    for (uint32_t i = 0; i < samples.front()->len(); i++) {
      const BoltVector& doc_id_vec = samples.at(2)->at(0)[i];
      if (doc_id_vec.len != 1) {
        throw std::runtime_error("Expected doc id to be a single integer.");
      }
      uint32_t doc_id = samples.at(2)->at(0)[i].active_neurons[0];

      const BoltVector& input = samples.at(0)->at(0)[i];
      const BoltVector& label = samples.at(1)->at(0)[i];
      _rlhf_sampler->addSample(doc_id, input, label);
    }
    data->restart();
  }
}

void UDTMachClassifier::requireRLHFSampler() {
  if (!_rlhf_sampler) {
    throw std::runtime_error(
        "This model was not configured to support rlhf. Please pass {'rlhf': "
        "True} in the model options.");
  }
}

BoltVector makeLabelFromHashes(const std::vector<uint32_t>& hashes,
                               uint32_t n_buckets) {
  std::vector<uint32_t> indices;
  std::sample(hashes.begin(), hashes.end(), std::back_inserter(indices),
              n_buckets, std::random_device());

  return BoltVector::makeSparseVector(indices,
                                      std::vector<float>(indices.size(), 1.0));
}

void UDTMachClassifier::associate(const MapInput& source,
                                  const MapInput& target, uint32_t n_buckets,
                                  uint32_t n_association_samples,
                                  uint32_t n_balancing_samples,
                                  float learning_rate, uint32_t epochs) {
  requireRLHFSampler();

  auto target_hashes = predictHashesImpl(target, false, false);

  BoltVector source_vec =
      _dataset_factory->featurizeInput(source).at(0)->getVector(0);

  auto [inputs, labels] = _rlhf_sampler->balancingSamples(n_balancing_samples);

  for (uint32_t i = 0; i < n_association_samples; i++) {
    inputs.push_back(source_vec);
    labels.push_back(makeLabelFromHashes(target_hashes, n_buckets));
  }

  auto input_tensor = bolt::nn::tensor::Tensor::convert(
      BoltBatch(std::move(inputs)), _classifier->model()->inputDims().at(0));

  auto label_tensor = bolt::nn::tensor::Tensor::convert(
      BoltBatch(std::move(labels)), _classifier->model()->labelDims().at(0));

  for (uint32_t i = 0; i < epochs; i++) {
    _classifier->model()->trainOnBatch({input_tensor}, {label_tensor});
    _classifier->model()->updateParameters(learning_rate);
  }
=======
>>>>>>> 3e4a3aea
}

void UDTMachClassifier::setDecodeParams(uint32_t min_num_eval_results,
                                        uint32_t top_k_per_eval_aggregation) {
  if (min_num_eval_results == 0 || top_k_per_eval_aggregation == 0) {
    throw std::invalid_argument("Params must not be 0.");
  }

  uint32_t num_buckets = _mach_label_block->index()->numBuckets();
  if (top_k_per_eval_aggregation > num_buckets) {
    throw std::invalid_argument(
        "Cannot eval with top_k_per_eval_aggregation greater than " +
        std::to_string(num_buckets) + ".");
  }

  uint32_t num_classes = _mach_label_block->index()->numEntities();
  if (min_num_eval_results > num_classes) {
    throw std::invalid_argument(
        "Cannot return more results than the model is trained to predict. "
        "Model currently can predict one of " +
        std::to_string(num_classes) + " classes.");
  }

  _min_num_eval_results = min_num_eval_results;
  _top_k_per_eval_aggregation = top_k_per_eval_aggregation;
}

void UDTMachClassifier::setIndex(const dataset::mach::MachIndexPtr& index) {
  // block allows indexes with different number of hashes but not output
  // ranges
  _mach_label_block->setIndex(index);

<<<<<<< HEAD
  auto output_layer = bolt::nn::ops::FullyConnected::cast(
      _classifier->model()->opExecutionOrder().back());

  const auto& neuron_index = output_layer->kernel()->neuronIndex();

  if (auto mach_neuron_index =
          std::dynamic_pointer_cast<bolt::nn::MachNeuronIndex>(neuron_index)) {
    mach_neuron_index->setNewIndex(index);
  }

=======
>>>>>>> 3e4a3aea
  updateSamplingStrategy();
}

TextEmbeddingModelPtr UDTMachClassifier::getTextEmbeddingModel(
    float distance_cutoff) const {
  return createTextEmbeddingModel(_classifier->model(), _dataset_factory,
                                  distance_cutoff);
}

template void UDTMachClassifier::serialize(cereal::BinaryInputArchive&,
                                           const uint32_t version);
template void UDTMachClassifier::serialize(cereal::BinaryOutputArchive&,
                                           const uint32_t version);

template <class Archive>
void UDTMachClassifier::serialize(Archive& archive, const uint32_t version) {
  std::string thirdai_version = thirdai::version();
  archive(thirdai_version);
  std::string class_name = "UDT_MACH_CLASSIFIER";
  versions::checkVersion(version, versions::UDT_MACH_CLASSIFIER_VERSION,
                         thirdai_version, thirdai::version(), class_name);

  // Increment thirdai::versions::UDT_MACH_CLASSIFIER_VERSION after
  // serialization changes
  archive(cereal::base_class<UDTBackend>(this), _classifier, _mach_label_block,
          _dataset_factory, _pre_hashed_labels_dataset_factory,
          _min_num_eval_results, _top_k_per_eval_aggregation,
          _sparse_inference_threshold);
}

}  // namespace thirdai::automl::udt

CEREAL_REGISTER_TYPE(thirdai::automl::udt::UDTMachClassifier)
CEREAL_CLASS_VERSION(thirdai::automl::udt::UDTMachClassifier,
                     thirdai::versions::UDT_MACH_CLASSIFIER_VERSION)<|MERGE_RESOLUTION|>--- conflicted
+++ resolved
@@ -20,14 +20,10 @@
 #include <utils/Version.h>
 #include <versioning/src/Versions.h>
 #include <algorithm>
-<<<<<<< HEAD
 #include <iterator>
 #include <limits>
 #include <memory>
 #include <optional>
-=======
-#include <memory>
->>>>>>> 3e4a3aea
 #include <random>
 #include <stdexcept>
 #include <unordered_map>
@@ -120,7 +116,6 @@
   _sparse_inference_threshold =
       user_args.get<float>("sparse_inference_threshold", "float",
                            defaults::MACH_SPARSE_INFERENCE_THRESHOLD);
-<<<<<<< HEAD
 
   if (user_args.get<bool>("rlhf", "bool", false)) {
     size_t num_balancing_docs = user_args.get<uint32_t>(
@@ -132,8 +127,6 @@
     _rlhf_sampler = std::make_optional<RLHFSampler>(
         num_balancing_docs, num_balancing_samples_per_doc);
   }
-=======
->>>>>>> 3e4a3aea
 }
 
 py::object UDTMachClassifier::train(
@@ -407,19 +400,6 @@
 
   const auto& neuron_index = output_layer->kernel()->neuronIndex();
 
-<<<<<<< HEAD
-  float index_sparsity =
-      static_cast<float>(mach_index->nonemptyBuckets().size()) /
-      mach_index->numBuckets();
-  if (index_sparsity > 0 && index_sparsity <= _sparse_inference_threshold) {
-    // TODO(Nicholas) add option to specify new neuron index in set sparsity.
-    output_layer->setSparsity(index_sparsity, false, false);
-
-    if (!std::dynamic_pointer_cast<bolt::nn::MachNeuronIndex>(neuron_index)) {
-      auto new_index = bolt::nn::MachNeuronIndex::make(mach_index);
-      output_layer->kernel()->setNeuronIndex(new_index);
-    }
-=======
   float index_sparsity = mach_index->sparsity();
   if (index_sparsity > 0 && index_sparsity <= _sparse_inference_threshold) {
     // TODO(Nicholas) add option to specify new neuron index in set sparsity.
@@ -427,47 +407,11 @@
     auto new_index = bolt::nn::MachNeuronIndex::make(mach_index);
     output_layer->kernel()->setNeuronIndex(new_index);
 
->>>>>>> 3e4a3aea
   } else {
     if (std::dynamic_pointer_cast<bolt::nn::MachNeuronIndex>(neuron_index)) {
       float sparsity = utils::autotuneSparsity(mach_index->numBuckets());
 
       std::random_device rd;
-<<<<<<< HEAD
-      auto new_index =
-          bolt::DWTASamplingConfig::autotune(mach_index->numBuckets(), sparsity,
-                                             /* experimental_autotune= */ false)
-              ->getNeuronIndex(output_layer->dim(), output_layer->inputDim(),
-                               rd);
-
-      output_layer->setSparsity(sparsity, false, false);
-      output_layer->kernel()->setNeuronIndex(new_index);
-    }
-  }
-}
-
-std::unordered_map<uint32_t, MapInputBatch>
-UDTMachClassifier::aggregateSamplesByDoc(
-    const thirdai::data::ColumnMap& augmented_data,
-    const std::string& text_column_name, const std::string& label_column_name) {
-  auto text_column = augmented_data.getStringColumn(text_column_name);
-  auto label_column = augmented_data.getStringColumn(label_column_name);
-
-  assert(label_column->numRows() == text_column->numRows());
-
-  std::unordered_map<uint32_t, MapInputBatch> samples_by_doc;
-  for (uint64_t row_id = 0; row_id < label_column->numRows(); row_id++) {
-    std::string string_label = (*label_column)[row_id];
-    std::string text = (*text_column)[row_id];
-
-    MapInput input = {{text_column_name, text}};
-
-    uint32_t integer_label = std::stoi(string_label);
-    samples_by_doc[integer_label].push_back(input);
-  }
-
-  return samples_by_doc;
-=======
 
       auto sampling_config = bolt::DWTASamplingConfig::autotune(
           mach_index->numBuckets(), sparsity,
@@ -482,7 +426,6 @@
       }
     }
   }
->>>>>>> 3e4a3aea
 }
 
 void UDTMachClassifier::introduceDocuments(
@@ -667,7 +610,6 @@
   }
 
   updateSamplingStrategy();
-<<<<<<< HEAD
 }
 
 void UDTMachClassifier::addBalancingSamples(
@@ -743,8 +685,6 @@
     _classifier->model()->trainOnBatch({input_tensor}, {label_tensor});
     _classifier->model()->updateParameters(learning_rate);
   }
-=======
->>>>>>> 3e4a3aea
 }
 
 void UDTMachClassifier::setDecodeParams(uint32_t min_num_eval_results,
@@ -777,19 +717,6 @@
   // ranges
   _mach_label_block->setIndex(index);
 
-<<<<<<< HEAD
-  auto output_layer = bolt::nn::ops::FullyConnected::cast(
-      _classifier->model()->opExecutionOrder().back());
-
-  const auto& neuron_index = output_layer->kernel()->neuronIndex();
-
-  if (auto mach_neuron_index =
-          std::dynamic_pointer_cast<bolt::nn::MachNeuronIndex>(neuron_index)) {
-    mach_neuron_index->setNewIndex(index);
-  }
-
-=======
->>>>>>> 3e4a3aea
   updateSamplingStrategy();
 }
 
