#include "UDTMachClassifier.h"
#include <bolt/src/neuron_index/LshIndex.h>
#include <bolt/src/neuron_index/MachNeuronIndex.h>
#include <bolt/src/nn/ops/FullyConnected.h>
#include <bolt/src/train/trainer/Dataset.h>
#include <bolt_vector/src/BoltVector.h>
#include <auto_ml/src/config/ArgumentMap.h>
#include <auto_ml/src/embedding_prototype/TextEmbeddingModel.h>
#include <auto_ml/src/udt/Defaults.h>
#include <auto_ml/src/udt/UDTBackend.h>
#include <auto_ml/src/udt/Validation.h>
#include <auto_ml/src/udt/utils/Models.h>
#include <auto_ml/src/udt/utils/Numpy.h>
#include <dataset/src/mach/MachBlock.h>
#include <pybind11/stl.h>
#include <utils/Version.h>
#include <versioning/src/Versions.h>
#include <algorithm>
#include <memory>
#include <random>
#include <stdexcept>
#include <unordered_map>

namespace thirdai::automl::udt {

UDTMachClassifier::UDTMachClassifier(
    const data::ColumnDataTypes& input_data_types,
    const data::UserProvidedTemporalRelationships&
        temporal_tracking_relationships,
    const std::string& target_name,
    const data::CategoricalDataTypePtr& target_config,
    uint32_t n_target_classes, bool integer_target,
    const data::TabularOptions& tabular_options,
    const std::optional<std::string>& model_config,
    const config::ArgumentMap& user_args)
    : _min_num_eval_results(defaults::MACH_MIN_NUM_EVAL_RESULTS),
      _top_k_per_eval_aggregation(defaults::MACH_TOP_K_PER_EVAL_AGGREGATION) {
  uint32_t num_buckets = user_args.get<uint32_t>(
      "extreme_output_dim", "integer", autotuneMachOutputDim(n_target_classes));
  uint32_t num_hashes = user_args.get<uint32_t>(
      "extreme_num_hashes", "integer",
      autotuneMachNumHashes(n_target_classes, num_buckets));

  _classifier = utils::Classifier::make(
      utils::buildModel(
          /* input_dim= */ tabular_options.feature_hash_range,
          /* output_dim= */ num_buckets,
          /* args= */ user_args, /* model_config= */ model_config,
          /* use_sigmoid_bce = */ true),
      user_args.get<bool>("freeze_hash_tables", "boolean",
                          defaults::FREEZE_HASH_TABLES));

  // TODO(david) should we freeze hash tables for mach? how does this work
  // with coldstart?

  dataset::mach::MachIndexPtr mach_index;
  if (integer_target) {
    mach_index = dataset::mach::MachIndex::make(
        /* num_buckets = */ num_buckets, /* num_hashes = */ num_hashes,
        /* num_elements = */ n_target_classes);
  } else {
    throw std::invalid_argument(
        "Option 'integer_target=True' must be specified when using extreme "
        "classification options.");
  }

  _mach_label_block = dataset::mach::MachBlock::make(target_name, mach_index,
                                                     target_config->delimiter);

  bool force_parallel = user_args.get<bool>("force_parallel", "boolean", false);

  _dataset_factory = std::make_shared<data::TabularDatasetFactory>(
      /* input_data_types = */ input_data_types,
      /* provided_temporal_relationships = */ temporal_tracking_relationships,
      /* label_blocks = */
      std::vector<dataset::BlockPtr>{_mach_label_block},
      /* label_col_names = */ std::set<std::string>{target_name},
      /* options = */ tabular_options, /* force_parallel = */ force_parallel);

  auto hash_processing_block = dataset::NumericalCategoricalBlock::make(
      /* col= */ target_name,
      /* n_classes= */ num_buckets,
      /* delimiter= */ ' ',
      /* normalize_categories= */ false);

  // We want to be able to train input samples on a specific set of hashes so we
  // create a separate dataset factory that does all the same things as the
  // regular dataset factory except with the label block switched out
  _pre_hashed_labels_dataset_factory = std::make_shared<
      data::TabularDatasetFactory>(
      /* input_data_types = */ input_data_types,
      /* provided_temporal_relationships = */ temporal_tracking_relationships,
      /* label_blocks = */
      std::vector<dataset::BlockPtr>{hash_processing_block},
      /* label_col_names = */ std::set<std::string>{target_name},
      /* options = */ tabular_options, /* force_parallel = */ force_parallel);

  _sparse_inference_threshold =
      user_args.get<float>("sparse_inference_threshold", "float",
                           defaults::MACH_SPARSE_INFERENCE_THRESHOLD);
}

py::object UDTMachClassifier::train(
    const dataset::DataSourcePtr& data, float learning_rate, uint32_t epochs,
    const std::optional<ValidationDataSource>& validation,
    std::optional<size_t> batch_size_opt,
    std::optional<size_t> max_in_memory_batches,
    const std::vector<std::string>& metrics,
    const std::vector<CallbackPtr>& callbacks, bool verbose,
    std::optional<uint32_t> logging_interval) {
  ValidationDatasetLoader validation_dataset_loader;
  if (validation) {
    validation_dataset_loader =
        ValidationDatasetLoader(_dataset_factory->getLabeledDatasetLoader(
                                    validation->first, /* shuffle= */ false),
                                validation->second);
  }

  auto train_dataset_loader =
      _dataset_factory->getLabeledDatasetLoader(data, /* shuffle= */ true);

  return _classifier->train(train_dataset_loader, learning_rate, epochs,
                            validation_dataset_loader, batch_size_opt,
                            max_in_memory_batches, metrics, callbacks, verbose,
                            logging_interval);
}

py::object UDTMachClassifier::evaluate(const dataset::DataSourcePtr& data,
                                       const std::vector<std::string>& metrics,
                                       bool sparse_inference, bool verbose,
                                       std::optional<uint32_t> top_k) {
  (void)top_k;

  auto eval_dataset_loader =
      _dataset_factory->getLabeledDatasetLoader(data, /* shuffle= */ false);

  // TODO(david) eventually we should use backend specific metrics

  return _classifier->evaluate(eval_dataset_loader, metrics, sparse_inference,
                               verbose);
}

py::object UDTMachClassifier::predict(const MapInput& sample,
                                      bool sparse_inference,
                                      bool return_predicted_class,
                                      std::optional<uint32_t> top_k) {
  (void)top_k;
  if (return_predicted_class) {
    throw std::invalid_argument(
        "UDT Extreme Classification does not support the "
        "return_predicted_class flag.");
  }

  auto outputs = _classifier->model()->forward(
      _dataset_factory->featurizeInput(sample), sparse_inference);

  const BoltVector& output = outputs.at(0)->getVector(0);

  auto decoded_output = _mach_label_block->index()->decode(
      /* output = */ output,
      /* min_num_eval_results = */ _min_num_eval_results,
      /* top_k_per_eval_aggregation = */ _top_k_per_eval_aggregation);

  return py::cast(decoded_output);
}

py::object UDTMachClassifier::trainBatch(
    const MapInputBatch& batch, float learning_rate,
    const std::vector<std::string>& metrics) {
  auto& model = _classifier->model();

  auto [inputs, labels] = _dataset_factory->featurizeTrainingBatch(batch);

  model->trainOnBatch(inputs, labels);
  model->updateParameters(learning_rate);

  // TODO(Nicholas): Add back metrics
  (void)metrics;

  return py::none();
}

py::object UDTMachClassifier::predictBatch(const MapInputBatch& samples,
                                           bool sparse_inference,
                                           bool return_predicted_class,
                                           std::optional<uint32_t> top_k) {
  (void)top_k;
  if (return_predicted_class) {
    throw std::invalid_argument(
        "UDT Extreme Classification does not support the "
        "return_predicted_class flag.");
  }

  auto outputs = _classifier->model()
                     ->forward(_dataset_factory->featurizeInputBatch(samples),
                               sparse_inference)
                     .at(0);

  std::vector<std::vector<std::pair<uint32_t, double>>> predicted_entities(
      outputs->batchSize());
#pragma omp parallel for default(none) shared(outputs, predicted_entities)
  for (uint32_t i = 0; i < outputs->batchSize(); i++) {
    const BoltVector& vector = outputs->getVector(i);
    auto predictions = _mach_label_block->index()->decode(
        /* output = */ vector,
        /* min_num_eval_results = */ _min_num_eval_results,
        /* top_k_per_eval_aggregation = */ _top_k_per_eval_aggregation);
    predicted_entities[i] = predictions;
  }

  return py::cast(predicted_entities);
}

py::object UDTMachClassifier::trainWithHashes(
    const MapInputBatch& batch, float learning_rate,
    const std::vector<std::string>& metrics) {
  auto& model = _classifier->model();

  auto [inputs, labels] =
      _pre_hashed_labels_dataset_factory->featurizeTrainingBatch(batch);

  model->trainOnBatch(inputs, labels);
  model->updateParameters(learning_rate);

  // TODO(Nicholas): Add back metrics
  (void)metrics;

  return py::none();
}

py::object UDTMachClassifier::predictHashes(const MapInput& sample,
                                            bool sparse_inference) {
  auto outputs = _classifier->model()->forward(
      _dataset_factory->featurizeInput(sample), sparse_inference);

  const BoltVector& output = outputs.at(0)->getVector(0);

  uint32_t k = _mach_label_block->index()->numHashes();
  auto heap = output.findKLargestActivations(k);

  std::vector<uint32_t> hashes_to_return;
  while (hashes_to_return.size() < k && !heap.empty()) {
    auto [_, active_neuron] = heap.top();
    hashes_to_return.push_back(active_neuron);
    heap.pop();
  }

  std::reverse(hashes_to_return.begin(), hashes_to_return.end());

  return py::cast(hashes_to_return);
}

void UDTMachClassifier::setModel(const ModelPtr& model) {
  bolt::nn::model::ModelPtr& curr_model = _classifier->model();

  utils::verifyCanSetModel(curr_model, model);

  curr_model = model;
}

py::object UDTMachClassifier::coldstart(
    const dataset::DataSourcePtr& data,
    const std::vector<std::string>& strong_column_names,
    const std::vector<std::string>& weak_column_names, float learning_rate,
    uint32_t epochs, const std::vector<std::string>& metrics,
    const std::optional<ValidationDataSource>& validation,
    const std::vector<CallbackPtr>& callbacks,
    std::optional<size_t> max_in_memory_batches, bool verbose) {
  auto metadata = getColdStartMetaData();

  auto data_source = cold_start::preprocessColdStartTrainSource(
      data, strong_column_names, weak_column_names, _dataset_factory, metadata);

  return train(data_source, learning_rate, epochs, validation,
               /* batch_size_opt = */ std::nullopt,
               /* max_in_memory_batches= */ max_in_memory_batches, metrics,
               /* callbacks= */ callbacks, /* verbose= */ verbose,
               /* logging_interval= */ std::nullopt);
}

py::object UDTMachClassifier::embedding(const MapInput& sample) {
  return _classifier->embedding(_dataset_factory->featurizeInput(sample));
}

uint32_t expectInteger(const Label& label) {
  if (!std::holds_alternative<uint32_t>(label)) {
    throw std::invalid_argument("Must use integer label.");
  }
  return std::get<uint32_t>(label);
}

py::object UDTMachClassifier::entityEmbedding(const Label& label) {
  std::vector<uint32_t> hashed_neurons =
      _mach_label_block->index()->getHashes(expectInteger(label));

  auto outputs = _classifier->model()->outputs();

  if (outputs.size() != 1) {
    throw std::invalid_argument(
        "This UDT architecture currently doesn't support getting entity "
        "embeddings.");
  }
  auto fc = bolt::nn::ops::FullyConnected::cast(outputs.at(0)->op());
  if (!fc) {
    throw std::invalid_argument(
        "This UDT architecture currently doesn't support getting entity "
        "embeddings.");
  }

  auto fc_layer = fc->kernel();

  std::vector<float> averaged_embedding(fc_layer->getInputDim());
  for (uint32_t neuron_id : hashed_neurons) {
    auto weights = fc_layer->getWeightsByNeuron(neuron_id);
    if (weights.size() != averaged_embedding.size()) {
      throw std::invalid_argument("Output dim mismatch.");
    }
    for (uint32_t i = 0; i < weights.size(); i++) {
      averaged_embedding[i] += weights[i];
    }
  }

  // TODO(david) try averaging and summing
  for (float& weight : averaged_embedding) {
    weight /= averaged_embedding.size();
  }

  NumpyArray<float> np_weights(averaged_embedding.size());

  std::copy(averaged_embedding.begin(), averaged_embedding.end(),
            np_weights.mutable_data());

  return std::move(np_weights);
}

std::string UDTMachClassifier::textColumnForDocumentIntroduction() {
  if (_dataset_factory->inputDataTypes().size() != 1 ||
      !data::asText(_dataset_factory->inputDataTypes().begin()->second)) {
    throw std::invalid_argument(
        "Introducing documents can only be used when UDT is configured with a "
        "single text input column and target column. The current model is "
        "configured with " +
        std::to_string(_dataset_factory->inputDataTypes().size()) +
        " input columns.");
  }

  return _dataset_factory->inputDataTypes().begin()->first;
}

<<<<<<< HEAD
=======
void UDTMachClassifier::updateSamplingStrategy() {
  auto mach_index = _mach_label_block->index();

  auto output_layer = bolt::nn::ops::FullyConnected::cast(
      _classifier->model()->opExecutionOrder().back());

  const auto& neuron_index = output_layer->kernel()->neuronIndex();

  float index_sparsity =
      static_cast<float>(mach_index->nonemptyBuckets().size()) /
      mach_index->numBuckets();
  if (index_sparsity > 0 && index_sparsity <= _sparse_inference_threshold) {
    // TODO(Nicholas) add option to specify new neuron index in set sparsity.
    output_layer->setSparsity(index_sparsity, false, false);

    if (!std::dynamic_pointer_cast<bolt::nn::MachNeuronIndex>(neuron_index)) {
      auto new_index = bolt::nn::MachNeuronIndex::make(mach_index);
      output_layer->kernel()->setNeuronIndex(new_index);
    }
  } else {
    if (std::dynamic_pointer_cast<bolt::nn::MachNeuronIndex>(neuron_index)) {
      float sparsity = utils::autotuneSparsity(mach_index->numBuckets());

      std::random_device rd;
      auto new_index =
          bolt::DWTASamplingConfig::autotune(mach_index->numBuckets(), sparsity,
                                             /* experimental_autotune= */ false)
              ->getNeuronIndex(output_layer->dim(), output_layer->inputDim(),
                               rd);

      output_layer->setSparsity(sparsity, false, false);
      output_layer->kernel()->setNeuronIndex(new_index);
    }
  }
}

std::unordered_map<uint32_t, MapInputBatch>
UDTMachClassifier::aggregateSamplesByDoc(
    const thirdai::data::ColumnMap& augmented_data,
    const std::string& text_column_name, const std::string& label_column_name) {
  auto text_column = augmented_data.getStringColumn(text_column_name);
  auto label_column = augmented_data.getStringColumn(label_column_name);

  assert(label_column->numRows() == text_column->numRows());

  std::unordered_map<uint32_t, MapInputBatch> samples_by_doc;
  for (uint64_t row_id = 0; row_id < label_column->numRows(); row_id++) {
    std::string string_label = (*label_column)[row_id];
    std::string text = (*text_column)[row_id];

    MapInput input = {{text_column_name, text}};

    uint32_t integer_label = std::stoi(string_label);
    samples_by_doc[integer_label].push_back(input);
  }

  return samples_by_doc;
}

>>>>>>> 3497887c
void UDTMachClassifier::introduceDocuments(
    const dataset::DataSourcePtr& data,
    const std::vector<std::string>& strong_column_names,
    const std::vector<std::string>& weak_column_names,
    std::optional<uint32_t> num_buckets_to_sample) {
  auto metadata = getColdStartMetaData();

  auto cold_start_data = cold_start::preprocessColdStartTrainSource(
      data, strong_column_names, weak_column_names, _dataset_factory, metadata);

  auto dataset_loader =
      _dataset_factory->getUnLabeledDatasetLoader(cold_start_data);

  auto doc_samples = dataset_loader->loadAll(defaults::BATCH_SIZE);

  auto doc_samples_tensors = bolt::train::convertDatasets(
      doc_samples, _classifier->model()->inputDims());

  const auto& labels = cold_start_data->labelColumn();
  uint32_t row_idx = 0;
  std::unordered_map<uint32_t, std::vector<BoltVector>> outputs_per_doc;

  for (const auto& batch : doc_samples_tensors) {
    auto scores = _classifier->model()->forward(batch).at(0);

    for (uint32_t i = 0; i < scores->batchSize(); i++) {
      uint32_t label = std::stoi((*labels)[row_idx++]);
      outputs_per_doc[label].push_back(scores->getVector(i));
    }
  }

  for (const auto& [doc, outputs] : outputs_per_doc) {
    auto hashes = topHashesForDoc(outputs, num_buckets_to_sample);
    _mach_label_block->index()->insert(doc, hashes);
  }
}

void UDTMachClassifier::introduceDocument(
    const MapInput& document,
    const std::vector<std::string>& strong_column_names,
    const std::vector<std::string>& weak_column_names, const Label& new_label,
    std::optional<uint32_t> num_buckets_to_sample) {
  std::string text_column_name = textColumnForDocumentIntroduction();

  thirdai::data::ColdStartTextAugmentation augmentation(
      /* strong_column_names= */ strong_column_names,
      /* weak_column_names= */ weak_column_names,
      /* label_column_name= */ _mach_label_block->columnName(),
      /* output_column_name= */
      text_column_name);

  MapInputBatch batch;
  for (const auto& row : augmentation.augmentMapInput(document)) {
    MapInput input = {{text_column_name, row}};
    batch.push_back(input);
  }

  introduceLabel(batch, new_label, num_buckets_to_sample);
}

struct BucketScore {
  uint32_t frequency = 0;
  float score = 0.0;
};

struct CompareBuckets {
  bool operator()(const std::pair<uint32_t, BucketScore>& lhs,
                  const std::pair<uint32_t, BucketScore>& rhs) {
    if (lhs.second.frequency == rhs.second.frequency) {
      return lhs.second.score > rhs.second.score;
    }
    return lhs.second.frequency > rhs.second.frequency;
  }
};

std::vector<uint32_t> UDTMachClassifier::topHashesForDoc(
    const std::vector<BoltVector>& output_samples,
    std::optional<uint32_t> num_buckets_to_sample_opt) const {
  const auto& mach_index = _mach_label_block->index();

  uint32_t num_hashes = mach_index->numHashes();
  uint32_t num_buckets_to_sample =
      num_buckets_to_sample_opt.value_or(num_hashes);

  if (num_buckets_to_sample < mach_index->numHashes()) {
    std::cout << "Warning. Sampling from fewer buckets than num_hashes. "
                 "Defaulting to sampling from num_hashes buckets.";
  }
  if (num_buckets_to_sample > mach_index->numBuckets()) {
    throw std::invalid_argument(
        "Cannot sample more buckets than there are in the index.");
  }

  std::unordered_map<uint32_t, BucketScore> hash_freq_and_scores;
  for (const auto& output : output_samples) {
    auto top_K = output.findKLargestActivations(num_buckets_to_sample);

    while (!top_K.empty()) {
      auto [activation, active_neuron] = top_K.top();
      if (!hash_freq_and_scores.count(active_neuron)) {
        hash_freq_and_scores[active_neuron] = BucketScore{1, activation};
      } else {
        hash_freq_and_scores[active_neuron].frequency += 1;
        hash_freq_and_scores[active_neuron].score += activation;
      }
      top_K.pop();
    }
  }

  // We sort the hashes first by number of occurances and tiebreak with the
  // higher aggregated score if necessary. We don't only use the activations
  // since those typically aren't as useful as the frequencies.
  std::vector<std::pair<uint32_t, BucketScore>> sorted_hashes(
      hash_freq_and_scores.begin(), hash_freq_and_scores.end());

  CompareBuckets cmp;
  std::sort(sorted_hashes.begin(), sorted_hashes.end(), cmp);

  if (num_buckets_to_sample > num_hashes) {
    // If we are sampling more buckets then we end up using we rerank the
    // buckets based on size to load balance the index.
    std::sort(sorted_hashes.begin(),
              sorted_hashes.begin() + num_buckets_to_sample,
              [&mach_index, &cmp](const auto& lhs, const auto& rhs) {
                size_t lhs_size = mach_index->bucketSize(lhs.first);
                size_t rhs_size = mach_index->bucketSize(rhs.first);

                // Give preference to emptier buckets. If buckets are equally
                // empty, use one with the best score.
                if (lhs_size == rhs_size) {
                  return cmp(lhs, rhs);
                }

                return lhs_size < rhs_size;
              });
  }

  std::vector<uint32_t> new_hashes(num_hashes);
  for (uint32_t i = 0; i < num_hashes; i++) {
    auto [hash, freq_score_pair] = sorted_hashes[i];
    new_hashes[i] = hash;
  }

<<<<<<< HEAD
  return new_hashes;
}

void UDTMachClassifier::introduceLabel(
    const MapInputBatch& samples, const Label& new_label,
    std::optional<uint32_t> num_buckets_to_sample_opt) {
  auto output = _classifier->model()
                    ->forward(_dataset_factory->featurizeInputBatch(samples),
                              /* use_sparsity = */ false)
                    .at(0);

  auto hashes = topHashesForDoc(output->vectors(), num_buckets_to_sample_opt);

  _mach_label_block->index()->insert(expectInteger(new_label), hashes);
=======
  _mach_label_block->index()->insert(expectInteger(new_label), new_hashes);

  updateSamplingStrategy();
>>>>>>> 3497887c
}

void UDTMachClassifier::forget(const Label& label) {
  _mach_label_block->index()->erase(expectInteger(label));

  if (_mach_label_block->index()->numEntities() == 0) {
    std::cout << "Warning. Every learned class has been forgotten. The model "
                 "will currently return nothing on calls to evaluate, "
                 "predict, or predictBatch."
              << std::endl;
  }

  updateSamplingStrategy();
}

void UDTMachClassifier::setDecodeParams(uint32_t min_num_eval_results,
                                        uint32_t top_k_per_eval_aggregation) {
  if (min_num_eval_results == 0 || top_k_per_eval_aggregation == 0) {
    throw std::invalid_argument("Params must not be 0.");
  }

  uint32_t num_buckets = _mach_label_block->index()->numBuckets();
  if (top_k_per_eval_aggregation > num_buckets) {
    throw std::invalid_argument(
        "Cannot eval with top_k_per_eval_aggregation greater than " +
        std::to_string(num_buckets) + ".");
  }

  uint32_t num_classes = _mach_label_block->index()->numEntities();
  if (min_num_eval_results > num_classes) {
    throw std::invalid_argument(
        "Cannot return more results than the model is trained to predict. "
        "Model currently can predict one of " +
        std::to_string(num_classes) + " classes.");
  }

  _min_num_eval_results = min_num_eval_results;
  _top_k_per_eval_aggregation = top_k_per_eval_aggregation;
}

void UDTMachClassifier::setIndex(const dataset::mach::MachIndexPtr& index) {
  // block allows indexes with different number of hashes but not output ranges
  _mach_label_block->setIndex(index);

  auto output_layer = bolt::nn::ops::FullyConnected::cast(
      _classifier->model()->opExecutionOrder().back());

  const auto& neuron_index = output_layer->kernel()->neuronIndex();

  if (auto mach_neuron_index =
          std::dynamic_pointer_cast<bolt::nn::MachNeuronIndex>(neuron_index)) {
    mach_neuron_index->setNewIndex(index);
  }

  updateSamplingStrategy();
}

TextEmbeddingModelPtr UDTMachClassifier::getTextEmbeddingModel(
    float distance_cutoff) const {
  return createTextEmbeddingModel(_classifier->model(), _dataset_factory,
                                  distance_cutoff);
}

template void UDTMachClassifier::serialize(cereal::BinaryInputArchive&,
                                           const uint32_t version);
template void UDTMachClassifier::serialize(cereal::BinaryOutputArchive&,
                                           const uint32_t version);

template <class Archive>
void UDTMachClassifier::serialize(Archive& archive, const uint32_t version) {
  std::string thirdai_version = thirdai::version();
  archive(thirdai_version);
  std::string class_name = "UDT_MACH_CLASSIFIER";
  versions::checkVersion(version, versions::UDT_MACH_CLASSIFIER_VERSION,
                         thirdai_version, thirdai::version(), class_name);

  // Increment thirdai::versions::UDT_MACH_CLASSIFIER_VERSION after
  // serialization changes
  archive(cereal::base_class<UDTBackend>(this), _classifier, _mach_label_block,
          _dataset_factory, _pre_hashed_labels_dataset_factory,
          _min_num_eval_results, _top_k_per_eval_aggregation,
          _sparse_inference_threshold);
}

}  // namespace thirdai::automl::udt

CEREAL_REGISTER_TYPE(thirdai::automl::udt::UDTMachClassifier)
CEREAL_CLASS_VERSION(thirdai::automl::udt::UDTMachClassifier,
                     thirdai::versions::UDT_MACH_CLASSIFIER_VERSION)<|MERGE_RESOLUTION|>--- conflicted
+++ resolved
@@ -347,8 +347,6 @@
   return _dataset_factory->inputDataTypes().begin()->first;
 }
 
-<<<<<<< HEAD
-=======
 void UDTMachClassifier::updateSamplingStrategy() {
   auto mach_index = _mach_label_block->index();
 
@@ -408,7 +406,6 @@
   return samples_by_doc;
 }
 
->>>>>>> 3497887c
 void UDTMachClassifier::introduceDocuments(
     const dataset::DataSourcePtr& data,
     const std::vector<std::string>& strong_column_names,
@@ -552,7 +549,6 @@
     new_hashes[i] = hash;
   }
 
-<<<<<<< HEAD
   return new_hashes;
 }
 
@@ -567,11 +563,8 @@
   auto hashes = topHashesForDoc(output->vectors(), num_buckets_to_sample_opt);
 
   _mach_label_block->index()->insert(expectInteger(new_label), hashes);
-=======
-  _mach_label_block->index()->insert(expectInteger(new_label), new_hashes);
 
   updateSamplingStrategy();
->>>>>>> 3497887c
 }
 
 void UDTMachClassifier::forget(const Label& label) {
