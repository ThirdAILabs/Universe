#include "UDTMachClassifier.h"
#include <cereal/types/optional.hpp>
#include <bolt/python_bindings/CtrlCCheck.h>
#include <bolt/src/neuron_index/LshIndex.h>
#include <bolt/src/neuron_index/MachNeuronIndex.h>
#include <bolt/src/nn/ops/FullyConnected.h>
#include <bolt/src/nn/tensor/Tensor.h>
#include <bolt/src/train/metrics/LossMetric.h>
#include <bolt/src/train/metrics/MachPrecision.h>
#include <bolt/src/train/metrics/MachRecall.h>
#include <bolt/src/train/metrics/PrecisionAtK.h>
#include <bolt/src/train/metrics/RecallAtK.h>
#include <bolt/src/train/trainer/Dataset.h>
#include <bolt_vector/src/BoltVector.h>
#include <auto_ml/src/config/ArgumentMap.h>
#include <auto_ml/src/featurization/TemporalRelationshipsAutotuner.h>
#include <auto_ml/src/udt/Defaults.h>
#include <auto_ml/src/udt/UDTBackend.h>
#include <auto_ml/src/udt/utils/Models.h>
#include <auto_ml/src/udt/utils/Numpy.h>
#include <data/src/TensorConversion.h>
#include <data/src/transformations/ColdStartText.h>
#include <dataset/src/DataSource.h>
#include <dataset/src/blocks/BlockList.h>
#include <dataset/src/blocks/Categorical.h>
#include <dataset/src/dataset_loaders/DatasetLoader.h>
#include <dataset/src/mach/MachBlock.h>
#include <pybind11/cast.h>
#include <pybind11/pytypes.h>
#include <pybind11/stl.h>
#include <utils/Random.h>
#include <utils/StringManipulation.h>
#include <utils/Version.h>
#include <versioning/src/Versions.h>
#include <algorithm>
#include <exception>
#include <iterator>
#include <limits>
#include <memory>
#include <optional>
#include <random>
#include <regex>
#include <stdexcept>
#include <unordered_map>
#include <unordered_set>
#include <vector>

namespace thirdai::automl::udt {

using bolt::metrics::LossMetric;
using bolt::metrics::MachPrecision;
using bolt::metrics::MachRecall;
using bolt::metrics::PrecisionAtK;
using bolt::metrics::RecallAtK;

UDTMachClassifier::UDTMachClassifier(
    const data::ColumnDataTypes& input_data_types,
    const data::UserProvidedTemporalRelationships&
        temporal_tracking_relationships,
    const std::string& target_name,
    const data::CategoricalDataTypePtr& target_config,
    uint32_t n_target_classes, bool integer_target,
    const data::TabularOptions& tabular_options,
    const std::optional<std::string>& model_config,
    config::ArgumentMap user_args)
    : _default_top_k_to_return(defaults::MACH_TOP_K_TO_RETURN),
      _num_buckets_to_eval(defaults::MACH_NUM_BUCKETS_TO_EVAL) {
  (void)target_config;

  uint32_t input_dim = tabular_options.feature_hash_range;

  if (user_args.get<bool>("neural_db", "boolean", /* default_val= */ false)) {
    input_dim = 50000;
    user_args.insert<uint32_t>("embedding_dimension", 2048);
    user_args.insert<uint32_t>("extreme_output_dim", 50000);
    user_args.insert<uint32_t>("extreme_num_hashes", 8);
    user_args.insert<bool>("use_bias", false);
    user_args.insert<bool>("use_tanh", true);
    user_args.insert<bool>("rlhf", true);
  }

  uint32_t num_buckets = user_args.get<uint32_t>(
      "extreme_output_dim", "integer", autotuneMachOutputDim(n_target_classes));
  uint32_t num_hashes = user_args.get<uint32_t>(
      "extreme_num_hashes", "integer",
      autotuneMachNumHashes(n_target_classes, num_buckets));

  _classifier = utils::Classifier::make(
      utils::buildModel(
          /* input_dim= */ input_dim, /* output_dim= */ num_buckets,
          /* args= */ user_args, /* model_config= */ model_config,
          /* use_sigmoid_bce = */ true, /* mach= */ true),
      user_args.get<bool>("freeze_hash_tables", "boolean",
                          defaults::FREEZE_HASH_TABLES));

  // TODO(david) should we freeze hash tables for mach? how does this work
  // with coldstart?

  if (!integer_target) {
    throw std::invalid_argument(
        "Option 'integer_target=True' must be specified when using extreme "
        "classification options.");
  }

  dataset::mach::MachIndexPtr mach_index = dataset::mach::MachIndex::make(
      /* num_buckets = */ num_buckets, /* num_hashes = */ num_hashes,
      /* num_elements = */ n_target_classes);

  auto temporal_relationships = data::TemporalRelationshipsAutotuner::autotune(
      input_data_types, temporal_tracking_relationships,
      tabular_options.lookahead);

  _featurizer = std::make_shared<MachFeaturizer>(
      input_data_types, temporal_relationships, target_name, mach_index,
      tabular_options);

  _mach_sampling_threshold = user_args.get<float>(
      "mach_sampling_threshold", "float", defaults::MACH_SAMPLING_THRESHOLD);

  // TODO(David): Should we call this in constructor as well?
  updateSamplingStrategy();

  if (user_args.get<bool>("rlhf", "bool", false)) {
    size_t num_balancing_docs = user_args.get<uint32_t>(
        "rlhf_balancing_docs", "int", defaults::MAX_BALANCING_DOCS);
    size_t num_balancing_samples_per_doc =
        user_args.get<uint32_t>("rlhf_balancing_samples_per_doc", "int",
                                defaults::MAX_BALANCING_SAMPLES_PER_DOC);

    _rlhf_sampler = std::make_optional<RLHFSampler>(
        num_balancing_docs, num_balancing_samples_per_doc);
  }
}

py::object UDTMachClassifier::train(
    const dataset::DataSourcePtr& data, float learning_rate, uint32_t epochs,
    const std::vector<std::string>& train_metrics,
    const dataset::DataSourcePtr& val_data,
    const std::vector<std::string>& val_metrics,
    const std::vector<CallbackPtr>& callbacks, TrainOptions options,
    const bolt::DistributedCommPtr& comm) {
  addBalancingSamples(data);

  auto train_data_loader =
      _featurizer->getDataLoader(data, options.batchSize(), /* shuffle= */ true,
                                 options.verbose, options.shuffle_config);

  thirdai::data::LoaderPtr val_data_loader;
  if (val_data) {
    val_data_loader = _featurizer->getDataLoader(
        val_data, defaults::BATCH_SIZE, /* shuffle= */ false, options.verbose);
  }

  return _classifier->train(train_data_loader, learning_rate, epochs,
                            getMetrics(train_metrics, "train_"),
                            val_data_loader, getMetrics(val_metrics, "val_"),
                            callbacks, options, comm);
}

py::object UDTMachClassifier::trainBatch(
    const MapInputBatch& batch, float learning_rate,
    const std::vector<std::string>& metrics) {
  auto& model = _classifier->model();

  auto [inputs, labels] = _featurizer->featurizeTrainingBatch(batch);

  model->trainOnBatch(inputs, labels);
  model->updateParameters(learning_rate);

  // TODO(Nicholas): Add back metrics
  (void)metrics;

  return py::none();
}

py::object UDTMachClassifier::trainWithHashes(
    const MapInputBatch& batch, float learning_rate,
    const std::vector<std::string>& metrics) {
  auto& model = _classifier->model();

  auto [inputs, labels] = _featurizer->featurizeHashesTrainingBatch(batch);

  model->trainOnBatch(inputs, labels);
  model->updateParameters(learning_rate);

  // TODO(Nicholas): Add back metrics
  (void)metrics;

  return py::none();
}

py::object UDTMachClassifier::evaluate(const dataset::DataSourcePtr& data,
                                       const std::vector<std::string>& metrics,
                                       bool sparse_inference, bool verbose,
                                       std::optional<uint32_t> top_k) {
  (void)top_k;

  auto data_loader = _featurizer->getDataLoader(data, defaults::BATCH_SIZE,
                                                /* shuffle= */ false, verbose);

  return _classifier->evaluate(data_loader, getMetrics(metrics, "val_"),
                               sparse_inference, verbose);
}

py::object UDTMachClassifier::predict(const MapInput& sample,
                                      bool sparse_inference,
                                      bool return_predicted_class,
                                      std::optional<uint32_t> top_k) {
  if (return_predicted_class) {
    throw std::invalid_argument(
        "UDT Extreme Classification does not support the "
        "return_predicted_class flag.");
  }

  return py::cast(predictImpl({sample}, sparse_inference, top_k).at(0));
}

std::vector<std::vector<std::pair<uint32_t, double>>>
UDTMachClassifier::predictImpl(const MapInputBatch& samples,
                               bool sparse_inference,
                               std::optional<uint32_t> top_k) {
  auto outputs =
      _classifier->model()
          ->forward(_featurizer->featurizeInputBatch(samples), sparse_inference)
          .at(0);

  uint32_t num_classes = getIndex()->numEntities();

  if (top_k && *top_k > num_classes) {
    throw std::invalid_argument(
        "Cannot return more results than the model is trained to "
        "predict. "
        "Model currently can predict one of " +
        std::to_string(num_classes) + " classes.");
  }

  uint32_t k = top_k.value_or(_default_top_k_to_return);

  uint32_t batch_size = outputs->batchSize();

  std::vector<std::vector<std::pair<uint32_t, double>>> predicted_entities(
      batch_size);
#pragma omp parallel for default(none) \
    shared(outputs, predicted_entities, k, batch_size) if (batch_size > 1)
  for (uint32_t i = 0; i < batch_size; i++) {
    const BoltVector& vector = outputs->getVector(i);
    auto predictions = getIndex()->decode(
        /* output = */ vector,
        /* top_k = */ k,
        /* num_buckets_to_eval = */ _num_buckets_to_eval);
    predicted_entities[i] = predictions;
  }

  return predicted_entities;
}

py::object UDTMachClassifier::predictBatch(const MapInputBatch& samples,
                                           bool sparse_inference,
                                           bool return_predicted_class,
                                           std::optional<uint32_t> top_k) {
  if (return_predicted_class) {
    throw std::invalid_argument(
        "UDT Extreme Classification does not support the "
        "return_predicted_class flag.");
  }

  return py::cast(predictImpl(samples, sparse_inference, top_k));
}

py::object UDTMachClassifier::predictHashes(
    const MapInput& sample, bool sparse_inference, bool force_non_empty,
    std::optional<uint32_t> num_hashes) {
  return py::cast(
      predictHashesImpl({sample}, sparse_inference, force_non_empty, num_hashes)
          .at(0));
}

py::object UDTMachClassifier::predictHashesBatch(
    const MapInputBatch& samples, bool sparse_inference, bool force_non_empty,
    std::optional<uint32_t> num_hashes) {
  return py::cast(predictHashesImpl(samples, sparse_inference, force_non_empty,
                                    num_hashes));
}

std::vector<std::vector<uint32_t>> UDTMachClassifier::predictHashesImpl(
    const MapInputBatch& samples, bool sparse_inference, bool force_non_empty,
    std::optional<uint32_t> num_hashes) {
  auto outputs =
      _classifier->model()
          ->forward(_featurizer->featurizeInputBatch(samples), sparse_inference)
          .at(0);

  uint32_t k = num_hashes.value_or(getIndex()->numHashes());

  std::vector<std::vector<uint32_t>> all_hashes(outputs->batchSize());
#pragma omp parallel for default(none) \
    shared(outputs, all_hashes, k, force_non_empty)
  for (uint32_t i = 0; i < outputs->batchSize(); i++) {
    const BoltVector& output = outputs->getVector(i);

    TopKActivationsQueue heap;
    if (force_non_empty) {
      heap = getIndex()->topKNonEmptyBuckets(output, k);
    } else {
      heap = output.findKLargestActivations(k);
    }

    std::vector<uint32_t> hashes;
    while (!heap.empty()) {
      auto [_, active_neuron] = heap.top();
      hashes.push_back(active_neuron);
      heap.pop();
    }

    std::reverse(hashes.begin(), hashes.end());

    all_hashes[i] = hashes;
  }

  return all_hashes;
}

py::object UDTMachClassifier::outputCorrectness(
    const MapInputBatch& samples, const std::vector<uint32_t>& labels,
    bool sparse_inference, std::optional<uint32_t> num_hashes) {
  std::vector<std::vector<uint32_t>> top_buckets = predictHashesImpl(
      samples, sparse_inference, /* force_non_empty = */ true, num_hashes);

  std::vector<uint32_t> matching_buckets(labels.size());
  std::exception_ptr hashes_err;

#pragma omp parallel for default(none) \
    shared(labels, top_buckets, matching_buckets, hashes_err)
  for (uint32_t i = 0; i < labels.size(); i++) {
    try {
      std::vector<uint32_t> hashes = getIndex()->getHashes(labels[i]);
      uint32_t count = 0;
      for (auto hash : hashes) {
        if (std::count(top_buckets[i].begin(), top_buckets[i].end(), hash) >
            0) {
          count++;
        }
      }
      matching_buckets[i] = count;
    } catch (const std::exception& e) {
#pragma omp critical
      hashes_err = std::current_exception();
    }
  }

  if (hashes_err) {
    std::rethrow_exception(hashes_err);
  }

  return py::cast(matching_buckets);
}

void UDTMachClassifier::setModel(const ModelPtr& model) {
  bolt::ModelPtr& curr_model = _classifier->model();

  utils::verifyCanSetModel(curr_model, model);

  curr_model = model;
}

py::object UDTMachClassifier::coldstart(
    const dataset::DataSourcePtr& data,
    const std::vector<std::string>& strong_column_names,
    const std::vector<std::string>& weak_column_names, float learning_rate,
    uint32_t epochs, const std::vector<std::string>& train_metrics,
    const dataset::DataSourcePtr& val_data,
    const std::vector<std::string>& val_metrics,
    const std::vector<CallbackPtr>& callbacks, TrainOptions options,
    const bolt::DistributedCommPtr& comm) {
  addBalancingSamples(data, strong_column_names, weak_column_names);

  auto train_data_loader = _featurizer->getColdStartDataLoader(
      data, strong_column_names, weak_column_names,
      /* fast_approximation= */ false, options.batchSize(),
      /* shuffle= */ true, options.verbose, options.shuffle_config);

  thirdai::data::LoaderPtr val_data_loader;
  if (val_data) {
    val_data_loader =
        _featurizer->getDataLoader(val_data, defaults::BATCH_SIZE,
                                   /* shuffle= */ false, options.verbose);
  }

  return _classifier->train(train_data_loader, learning_rate, epochs,
                            getMetrics(train_metrics, "train_"),
                            val_data_loader, getMetrics(val_metrics, "val_"),
                            callbacks, options, comm);
}

<<<<<<< HEAD
py::object UDTMachClassifier::embedding(const MapInput& sample) {
  return _classifier->embedding(_featurizer->featurizeInput(sample));
=======
py::object UDTMachClassifier::embedding(const MapInputBatch& sample) {
  return _classifier->embedding(_dataset_factory->featurizeInputBatch(sample));
>>>>>>> a64b7449
}

uint32_t expectInteger(const Label& label) {
  if (!std::holds_alternative<uint32_t>(label)) {
    throw std::invalid_argument("Must use integer label.");
  }
  return std::get<uint32_t>(label);
}

py::object UDTMachClassifier::entityEmbedding(const Label& label) {
  std::vector<uint32_t> hashed_neurons =
      getIndex()->getHashes(expectInteger(label));

  auto outputs = _classifier->model()->outputs();

  if (outputs.size() != 1) {
    throw std::invalid_argument(
        "This UDT architecture currently doesn't support getting entity "
        "embeddings.");
  }
  auto fc = bolt::FullyConnected::cast(outputs.at(0)->op());
  if (!fc) {
    throw std::invalid_argument(
        "This UDT architecture currently doesn't support getting entity "
        "embeddings.");
  }

  auto fc_layer = fc->kernel();

  std::vector<float> averaged_embedding(fc_layer->getInputDim());
  for (uint32_t neuron_id : hashed_neurons) {
    auto weights = fc_layer->getWeightsByNeuron(neuron_id);
    if (weights.size() != averaged_embedding.size()) {
      throw std::invalid_argument("Output dim mismatch.");
    }
    for (uint32_t i = 0; i < weights.size(); i++) {
      averaged_embedding[i] += weights[i];
    }
  }

  // TODO(david) try averaging and summing
  for (float& weight : averaged_embedding) {
    weight /= averaged_embedding.size();
  }

  NumpyArray<float> np_weights(averaged_embedding.size());

  std::copy(averaged_embedding.begin(), averaged_embedding.end(),
            np_weights.mutable_data());

  return std::move(np_weights);
}

void UDTMachClassifier::updateSamplingStrategy() {
  auto mach_index = getIndex();

  auto output_layer = bolt::FullyConnected::cast(
      _classifier->model()->opExecutionOrder().back());

  const auto& neuron_index = output_layer->kernel()->neuronIndex();

  float index_sparsity = mach_index->sparsity();
  if (index_sparsity > 0 && index_sparsity <= _mach_sampling_threshold) {
    // TODO(Nicholas) add option to specify new neuron index in set sparsity.
    output_layer->setSparsity(index_sparsity, false, false);
    auto new_index = bolt::MachNeuronIndex::make(mach_index);
    output_layer->kernel()->setNeuronIndex(new_index);

  } else {
    if (std::dynamic_pointer_cast<bolt::MachNeuronIndex>(neuron_index)) {
      float sparsity = utils::autotuneSparsity(mach_index->numBuckets());

      auto sampling_config = bolt::DWTASamplingConfig::autotune(
          mach_index->numBuckets(), sparsity,
          /* experimental_autotune= */ false);

      output_layer->setSparsity(sparsity, false, false);

      if (sampling_config) {
        auto new_index = sampling_config->getNeuronIndex(
            output_layer->dim(), output_layer->inputDim());
        output_layer->kernel()->setNeuronIndex(new_index);
      }
    }
  }
}

void UDTMachClassifier::introduceDocuments(
    const dataset::DataSourcePtr& data,
    const std::vector<std::string>& strong_column_names,
    const std::vector<std::string>& weak_column_names,
    std::optional<uint32_t> num_buckets_to_sample_opt,
    uint32_t num_random_hashes, bool fast_approximation, bool verbose) {
  (void)verbose;
  // TODO(Nicholas): add progress bar here.

  const auto& mach_index = getIndex();

  auto data_and_doc_ids = _featurizer->featurizeForIntroduceDocuments(
      data, strong_column_names, weak_column_names, fast_approximation,
      defaults::BATCH_SIZE);

  uint32_t num_buckets_to_sample =
      num_buckets_to_sample_opt.value_or(mach_index->numHashes());

  std::unordered_map<uint32_t, std::vector<TopKActivationsQueue>> top_k_per_doc;

  bolt::python::CtrlCCheck ctrl_c_check;

  for (const auto& [input, doc_ids] : data_and_doc_ids) {
    // Note: using sparse inference here could cause issues because the
    // mach index sampler will only return nonempty buckets, which could
    // cause new docs to only be mapped to buckets already containing
    // entities.
    auto scores = _classifier->model()->forward(input).at(0);

    for (uint32_t i = 0; i < scores->batchSize(); i++) {
      uint32_t label = doc_ids[i];
      top_k_per_doc[label].push_back(
          scores->getVector(i).findKLargestActivations(num_buckets_to_sample));
    }

    ctrl_c_check();
  }

  for (auto& [doc, top_ks] : top_k_per_doc) {
    auto hashes = topHashesForDoc(std::move(top_ks), num_buckets_to_sample,
                                  num_random_hashes);
    mach_index->insert(doc, hashes);

    ctrl_c_check();
  }

  addBalancingSamples(data, strong_column_names, weak_column_names);

  updateSamplingStrategy();
}

void UDTMachClassifier::introduceDocument(
    const MapInput& document,
    const std::vector<std::string>& strong_column_names,
    const std::vector<std::string>& weak_column_names, const Label& new_label,
    std::optional<uint32_t> num_buckets_to_sample, uint32_t num_random_hashes) {
  auto samples = _featurizer->featurizeInputColdStart(
      document, strong_column_names, weak_column_names);

  introduceLabelHelper(samples, new_label, num_buckets_to_sample,
                       num_random_hashes);
}

struct BucketScore {
  uint32_t frequency = 0;
  float score = 0.0;
};

struct CompareBuckets {
  bool operator()(const std::pair<uint32_t, BucketScore>& lhs,
                  const std::pair<uint32_t, BucketScore>& rhs) {
    if (lhs.second.frequency == rhs.second.frequency) {
      return lhs.second.score > rhs.second.score;
    }
    return lhs.second.frequency > rhs.second.frequency;
  }
};

std::vector<uint32_t> UDTMachClassifier::topHashesForDoc(
    std::vector<TopKActivationsQueue>&& top_k_per_sample,
    uint32_t num_buckets_to_sample, uint32_t num_random_hashes) const {
  const auto& mach_index = getIndex();

  uint32_t num_hashes = mach_index->numHashes();

  if (num_buckets_to_sample < mach_index->numHashes()) {
    throw std::invalid_argument(
        "Sampling from fewer buckets than num_hashes is not supported. If "
        "you'd like to introduce using fewer hashes, please reset the number "
        "of hashes for the index.");
  }

  if (num_buckets_to_sample > mach_index->numBuckets()) {
    throw std::invalid_argument(
        "Cannot sample more buckets than there are in the index.");
  }

  std::unordered_map<uint32_t, BucketScore> hash_freq_and_scores;
  for (auto& top_k : top_k_per_sample) {
    while (!top_k.empty()) {
      auto [activation, active_neuron] = top_k.top();
      if (!hash_freq_and_scores.count(active_neuron)) {
        hash_freq_and_scores[active_neuron] = BucketScore{1, activation};
      } else {
        hash_freq_and_scores[active_neuron].frequency += 1;
        hash_freq_and_scores[active_neuron].score += activation;
      }
      top_k.pop();
    }
  }

  // We sort the hashes first by number of occurances and tiebreak with
  // the higher aggregated score if necessary. We don't only use the
  // activations since those typically aren't as useful as the
  // frequencies.
  std::vector<std::pair<uint32_t, BucketScore>> sorted_hashes(
      hash_freq_and_scores.begin(), hash_freq_and_scores.end());

  CompareBuckets cmp;
  std::sort(sorted_hashes.begin(), sorted_hashes.end(), cmp);

  if (num_buckets_to_sample > num_hashes) {
    // If we are sampling more buckets then we end up using we rerank the
    // buckets based on size to load balance the index.
    std::sort(sorted_hashes.begin(),
              sorted_hashes.begin() + num_buckets_to_sample,
              [&mach_index, &cmp](const auto& lhs, const auto& rhs) {
                size_t lhs_size = mach_index->bucketSize(lhs.first);
                size_t rhs_size = mach_index->bucketSize(rhs.first);

                // Give preference to emptier buckets. If buckets are
                // equally empty, use one with the best score.
                if (lhs_size == rhs_size) {
                  return cmp(lhs, rhs);
                }

                return lhs_size < rhs_size;
              });
  }

  std::vector<uint32_t> new_hashes;

  // We can optionally specify the number of hashes we'd like to be
  // random for a new document. This is to encourage an even distribution
  // among buckets.
  if (num_random_hashes > num_hashes) {
    throw std::invalid_argument(
        "num_random_hashes cannot be greater than num hashes.");
  }

  uint32_t num_informed_hashes = num_hashes - num_random_hashes;
  for (uint32_t i = 0; i < num_informed_hashes; i++) {
    auto [hash, freq_score_pair] = sorted_hashes[i];
    new_hashes.push_back(hash);
  }

  uint32_t num_buckets = mach_index->numBuckets();
  std::uniform_int_distribution<uint32_t> int_dist(0, num_buckets - 1);
  std::mt19937 rand(global_random::nextSeed());

  for (uint32_t i = 0; i < num_random_hashes; i++) {
    new_hashes.push_back(int_dist(rand));
  }

  return new_hashes;
}

void UDTMachClassifier::introduceLabel(
    const MapInputBatch& samples, const Label& new_label,
    std::optional<uint32_t> num_buckets_to_sample_opt,
    uint32_t num_random_hashes) {
  introduceLabelHelper(_featurizer->featurizeInputBatch(samples), new_label,
                       num_buckets_to_sample_opt, num_random_hashes);
}

void UDTMachClassifier::introduceLabelHelper(
    const bolt::TensorList& samples, const Label& new_label,
    std::optional<uint32_t> num_buckets_to_sample_opt,
    uint32_t num_random_hashes) {
  // Note: using sparse inference here could cause issues because the
  // mach index sampler will only return nonempty buckets, which could
  // cause new docs to only be mapped to buckets already containing
  // entities.
  auto output =
      _classifier->model()->forward(samples, /* use_sparsity = */ false).at(0);

  uint32_t num_buckets_to_sample =
      num_buckets_to_sample_opt.value_or(getIndex()->numHashes());

  std::vector<TopKActivationsQueue> top_ks;
  for (uint32_t i = 0; i < output->batchSize(); i++) {
    top_ks.push_back(
        output->getVector(i).findKLargestActivations(num_buckets_to_sample));
  }

  auto hashes = topHashesForDoc(std::move(top_ks), num_buckets_to_sample,
                                num_random_hashes);

  getIndex()->insert(expectInteger(new_label), hashes);

  updateSamplingStrategy();
}

void UDTMachClassifier::forget(const Label& label) {
  getIndex()->erase(expectInteger(label));

  if (getIndex()->numEntities() == 0) {
    std::cout << "Warning. Every learned class has been forgotten. The model "
                 "will currently return nothing on calls to evaluate, "
                 "predict, or predictBatch."
              << std::endl;
  }

  updateSamplingStrategy();
}

void UDTMachClassifier::addBalancingSamples(
    const dataset::DataSourcePtr& data,
    const std::vector<std::string>& strong_column_names,
    const std::vector<std::string>& weak_column_names) {
  if (_rlhf_sampler) {
    data->restart();
    auto samples = _featurizer->getBalancingSamples(
        data, strong_column_names, weak_column_names,
        defaults::MAX_BALANCING_SAMPLES, defaults::MAX_BALANCING_SAMPLES * 5);

    for (const auto& [doc_id, rlhf_sample] : samples) {
      _rlhf_sampler->addSample(doc_id, rlhf_sample);
    }
    data->restart();
  }
}

void UDTMachClassifier::requireRLHFSampler() {
  if (!_rlhf_sampler) {
    throw std::runtime_error(
        "This model was not configured to support rlhf. Please pass "
        "{'rlhf': "
        "True} in the model options or call enable_rlhf().");
  }
}

BoltVector makeLabelFromHashes(const std::vector<uint32_t>& hashes,
                               uint32_t n_buckets, std::mt19937& rng) {
  std::vector<uint32_t> indices;
  std::sample(hashes.begin(), hashes.end(), std::back_inserter(indices),
              n_buckets, rng);

  return BoltVector::makeSparseVector(indices,
                                      std::vector<float>(indices.size(), 1.0));
}

void UDTMachClassifier::associate(
    const std::vector<std::pair<std::string, std::string>>& rlhf_samples,
    uint32_t n_buckets, uint32_t n_association_samples,
    uint32_t n_balancing_samples, float learning_rate, uint32_t epochs) {
  auto teaching_samples =
      getAssociateSamples(rlhf_samples, n_buckets, n_association_samples);

  teach(teaching_samples, rlhf_samples.size() * n_balancing_samples,
        learning_rate, epochs);
}

void UDTMachClassifier::upvote(
    const std::vector<std::pair<std::string, uint32_t>>& rlhf_samples,
    uint32_t n_upvote_samples, uint32_t n_balancing_samples,
    float learning_rate, uint32_t epochs) {
  std::vector<RlhfSample> teaching_samples;

  const auto& mach_index = getIndex();

  teaching_samples.reserve(rlhf_samples.size() * n_upvote_samples);
  for (const auto& [source, target] : rlhf_samples) {
    RlhfSample sample = {source, mach_index->getHashes(target)};

    for (size_t i = 0; i < n_upvote_samples; i++) {
      teaching_samples.push_back(sample);
    }
  }

  teach(teaching_samples, rlhf_samples.size() * n_balancing_samples,
        learning_rate, epochs);
}

void UDTMachClassifier::teach(const std::vector<RlhfSample>& rlhf_samples,
                              uint32_t n_balancing_samples, float learning_rate,
                              uint32_t epochs) {
  requireRLHFSampler();

  auto samples = _rlhf_sampler->balancingSamples(n_balancing_samples);

  samples.insert(samples.end(), rlhf_samples.begin(), rlhf_samples.end());

  auto columns = _featurizer->featurizeRlhfSamples(samples);
  columns.shuffle();
  auto [data, labels] =
      _featurizer->columnsToTensors(columns, defaults::ASSOCIATE_BATCH_SIZE);

  for (uint32_t e = 0; e < epochs; e++) {
    for (size_t i = 0; i < data.size(); i++) {
      _classifier->model()->trainOnBatch(data.at(i), labels.at(i));
      _classifier->model()->updateParameters(learning_rate);
    }
  }
}

std::vector<RlhfSample> UDTMachClassifier::getAssociateSamples(
    const std::vector<std::pair<std::string, std::string>>& rlhf_samples,
    size_t n_buckets, size_t n_association_samples) {
  std::string text_column = _featurizer->textDatasetConfig().textColumn();
  MapInputBatch batch;
  for (const auto& [_, target] : rlhf_samples) {
    batch.push_back({{text_column, target}});
  }

  auto all_predicted_hashes = predictHashesImpl(
      batch, /* sparse_inference = */ false, /* force_non_empty = */ true);

  std::mt19937 rng(global_random::nextSeed());

  std::vector<RlhfSample> associate_samples;
  associate_samples.reserve(rlhf_samples.size() * n_association_samples);

  for (size_t i = 0; i < rlhf_samples.size(); i++) {
    for (size_t j = 0; j < n_association_samples; j++) {
      const auto& all_buckets = rlhf_samples[i].second;
      std::vector<uint32_t> sampled_buckets;
      std::sample(all_buckets.begin(), all_buckets.end(),
                  std::back_inserter(sampled_buckets), n_buckets, rng);

      associate_samples.emplace_back(rlhf_samples[i].first,
                                     all_predicted_hashes[i]);
    }
  }

  return associate_samples;
}

py::object UDTMachClassifier::associateTrain(
    const dataset::DataSourcePtr& balancing_data,
    const std::vector<std::pair<std::string, std::string>>& rlhf_samples,
    uint32_t n_buckets, uint32_t n_association_samples, float learning_rate,
    uint32_t epochs, const std::vector<std::string>& metrics,
    TrainOptions options) {
  return associateColdStart(balancing_data, {}, {}, rlhf_samples, n_buckets,
                            n_association_samples, learning_rate, epochs,
                            metrics, options);
}

py::object UDTMachClassifier::associateColdStart(
    const dataset::DataSourcePtr& balancing_data,
    const std::vector<std::string>& strong_column_names,
    const std::vector<std::string>& weak_column_names,
    const std::vector<std::pair<std::string, std::string>>& rlhf_samples,
    uint32_t n_buckets, uint32_t n_association_samples, float learning_rate,
    uint32_t epochs, const std::vector<std::string>& metrics,
    TrainOptions options) {
  warnOnNonHashBasedMetrics(metrics);

  // TODO(nicholas): make sure max_in_memory_batches is none

  auto featurized_data = _featurizer->featurizeDataset(
      balancing_data, strong_column_names, weak_column_names);

  auto associate_samples =
      getAssociateSamples(rlhf_samples, n_buckets, n_association_samples);

  auto featurized_rlhf_data =
      _featurizer->featurizeRlhfSamples(associate_samples);

  auto columns = featurized_data.concat(featurized_rlhf_data);
  columns.shuffle();

  auto dataset = _featurizer->columnsToTensors(columns, options.batchSize());

  bolt::Trainer trainer(_classifier->model());

  auto output_metrics =
      trainer.train(/* train_data= */ dataset,
                    /* learning_rate= */ learning_rate, /* epochs= */ epochs,
                    /* train_metrics= */ getMetrics(metrics, "train_"),
                    /* validation_data= */ {},
                    /* validation_metrics= */ {},
                    /* steps_per_validation= */ {},
                    /* use_sparsity_in_validation= */ false,
                    /* callbacks= */ {},
                    /* autotune_rehash_rebuild= */ true,
                    /* verbose= */ options.verbose,
                    /* logging_interval= */ options.logging_interval);

  return py::cast(output_metrics);
}

void UDTMachClassifier::setDecodeParams(uint32_t top_k_to_return,
                                        uint32_t num_buckets_to_eval) {
  if (top_k_to_return == 0 || num_buckets_to_eval == 0) {
    throw std::invalid_argument("Params must not be 0.");
  }

  uint32_t num_buckets = getIndex()->numBuckets();
  if (num_buckets_to_eval > num_buckets) {
    throw std::invalid_argument(
        "Cannot eval with num_buckets_to_eval greater than " +
        std::to_string(num_buckets) + ".");
  }

  uint32_t num_classes = getIndex()->numEntities();
  if (top_k_to_return > num_classes) {
    throw std::invalid_argument(
        "Cannot return more results than the model is trained to "
        "predict. "
        "Model currently can predict one of " +
        std::to_string(num_classes) + " classes.");
  }

  _default_top_k_to_return = top_k_to_return;
  _num_buckets_to_eval = num_buckets_to_eval;
}

void UDTMachClassifier::setIndex(const dataset::mach::MachIndexPtr& index) {
  // block allows indexes with different number of hashes but not output ranges
  _featurizer->state()->setMachIndex(index);

  updateSamplingStrategy();
}

void UDTMachClassifier::setMachSamplingThreshold(float threshold) {
  _mach_sampling_threshold = threshold;
  updateSamplingStrategy();
}

InputMetrics UDTMachClassifier::getMetrics(
    const std::vector<std::string>& metric_names, const std::string& prefix) {
  const auto& model = _classifier->model();
  if (model->outputs().size() != 1 || model->labels().size() != 2 ||
      model->losses().size() != 1) {
    throw std::invalid_argument(
        "Expected model to have single input, two labels, and one "
        "loss.");
  }

  bolt::ComputationPtr output = model->outputs().front();
  bolt::ComputationPtr hash_labels = model->labels().front();
  bolt::ComputationPtr true_class_labels = model->labels().back();
  bolt::LossPtr loss = model->losses().front();

  InputMetrics metrics;
  for (const auto& name : metric_names) {
    if (std::regex_match(name, std::regex("precision@[1-9]\\d*"))) {
      uint32_t k = std::strtoul(name.data() + 10, nullptr, 10);
      metrics[prefix + name] = std::make_shared<MachPrecision>(
          getIndex(), _num_buckets_to_eval, output, true_class_labels, k);
    } else if (std::regex_match(name, std::regex("recall@[1-9]\\d*"))) {
      uint32_t k = std::strtoul(name.data() + 7, nullptr, 10);
      metrics[prefix + name] = std::make_shared<MachRecall>(
          getIndex(), _num_buckets_to_eval, output, true_class_labels, k);
    } else if (std::regex_match(name, std::regex("hash_precision@[1-9]\\d*"))) {
      uint32_t k = std::strtoul(name.data() + 15, nullptr, 10);
      metrics[prefix + name] =
          std::make_shared<PrecisionAtK>(output, hash_labels, k);
    } else if (std::regex_match(name, std::regex("hash_recall@[1-9]\\d*"))) {
      uint32_t k = std::strtoul(name.data() + 12, nullptr, 10);
      metrics[prefix + name] =
          std::make_shared<RecallAtK>(output, hash_labels, k);
    } else if (name == "loss") {
      metrics[prefix + name] = std::make_shared<LossMetric>(loss);
    } else {
      throw std::invalid_argument(
          "Invalid metric '" + name +
          "'. Please use precision@k, recall@k, or loss.");
    }
  }

  return metrics;
}

void UDTMachClassifier::warnOnNonHashBasedMetrics(
    const std::vector<std::string>& metrics) {
  for (const auto& metric : metrics) {
    if (!std::regex_match(metric, std::regex("((hash_)|(loss)).*"))) {
      std::cerr << "Warning: using precision/recall with associate_train can "
                   "cause skewed results since the association samples may not "
                   "have a true label."
                << std::endl;
    }
  }
}

bolt::TensorPtr UDTMachClassifier::placeholderDocIds(uint32_t batch_size) {
  return bolt::Tensor::sparse(batch_size, std::numeric_limits<uint32_t>::max(),
                              /* nonzeros= */ 1);
}

template void UDTMachClassifier::serialize(cereal::BinaryInputArchive&,
                                           const uint32_t version);
template void UDTMachClassifier::serialize(cereal::BinaryOutputArchive&,
                                           const uint32_t version);

template <class Archive>
void UDTMachClassifier::serialize(Archive& archive, const uint32_t version) {
  std::string thirdai_version = thirdai::version();
  archive(thirdai_version);
  std::string class_name = "UDT_MACH_CLASSIFIER";
  versions::checkVersion(version, versions::UDT_MACH_CLASSIFIER_VERSION,
                         thirdai_version, thirdai::version(), class_name);

  // Increment thirdai::versions::UDT_MACH_CLASSIFIER_VERSION after
  // serialization changes
  archive(cereal::base_class<UDTBackend>(this), _classifier, _featurizer,
          _default_top_k_to_return, _num_buckets_to_eval,
          _mach_sampling_threshold, _rlhf_sampler);
}

}  // namespace thirdai::automl::udt

CEREAL_REGISTER_TYPE(thirdai::automl::udt::UDTMachClassifier)
CEREAL_CLASS_VERSION(thirdai::automl::udt::UDTMachClassifier,
                     thirdai::versions::UDT_MACH_CLASSIFIER_VERSION)<|MERGE_RESOLUTION|>--- conflicted
+++ resolved
@@ -392,13 +392,8 @@
                             callbacks, options, comm);
 }
 
-<<<<<<< HEAD
-py::object UDTMachClassifier::embedding(const MapInput& sample) {
-  return _classifier->embedding(_featurizer->featurizeInput(sample));
-=======
 py::object UDTMachClassifier::embedding(const MapInputBatch& sample) {
-  return _classifier->embedding(_dataset_factory->featurizeInputBatch(sample));
->>>>>>> a64b7449
+  return _classifier->embedding(_featurizer->featurizeInputBatch(sample));
 }
 
 uint32_t expectInteger(const Label& label) {
