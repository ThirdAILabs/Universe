#include "UDTNer.h"
#include <bolt/src/NER/model/NerClassifier.h>
#include <bolt/src/layers/LayerUtils.h>
#include <bolt/src/nn/loss/CategoricalCrossEntropy.h>
#include <bolt/src/nn/ops/Embedding.h>
#include <bolt/src/nn/ops/FullyConnected.h>
#include <bolt/src/nn/ops/Input.h>
#include <bolt/src/train/metrics/Metric.h>
#include <bolt/src/train/trainer/Trainer.h>
#include <archive/src/Archive.h>
#include <auto_ml/src/featurization/DataTypes.h>
#include <auto_ml/src/featurization/ReservedColumns.h>
#include <auto_ml/src/udt/Defaults.h>
#include <data/src/ColumnMap.h>
#include <data/src/TensorConversion.h>
#include <data/src/columns/ArrayColumns.h>
#include <data/src/transformations/Pipeline.h>
#include <data/src/transformations/Transformation.h>
#include <data/src/transformations/ner/NerTokenizationUnigram.h>
#include <data/src/transformations/ner/rules/CommonRules.h>
#include <dataset/src/blocks/text/TextTokenizer.h>
#include <pybind11/stl.h>
#include <utils/text/StringManipulation.h>
#include <algorithm>
#include <iterator>
#include <memory>
#include <optional>
#include <stdexcept>
#include <string>
#include <unordered_map>

namespace thirdai::automl::udt {

bolt::ModelPtr buildModel(uint32_t input_dim, uint32_t emb_dim,
                          uint32_t output_dim,
                          const bolt::EmbeddingPtr& pretrained_emb) {
  auto input = bolt::Input::make(input_dim);

  bolt::EmbeddingPtr emb_op;
  if (pretrained_emb) {
    emb_op = bolt::Embedding::make(
        pretrained_emb->dim(), pretrained_emb->inputDim(),
        bolt::activationFunctionToStr(pretrained_emb->activation()),
        pretrained_emb->useBias());
    emb_op->setEmbeddings(pretrained_emb->embeddingsPtr());
    emb_op->setBiases(pretrained_emb->biasesPtr());
  } else {
    emb_op = bolt::Embedding::make(emb_dim, input_dim, "relu",
                                   /* bias= */ true);
  }

  auto hidden = emb_op->apply(input);

  auto output =
      bolt::FullyConnected::make(output_dim, hidden->dim(), 1, "softmax",
                                 /* sampling= */ nullptr, /* use_bias= */ true)
          ->apply(hidden);

  auto labels = bolt::Input::make(output_dim);
  auto loss = bolt::CategoricalCrossEntropy::make(output, labels);

  return bolt::Model::make({input}, {output}, {loss});
}

data::TransformationPtr makeTransformation(
    bool inference, const std::string& tags_column,
    const std::string& tokens_column, const std::vector<std::string>& tags,
    size_t input_dim, uint32_t dyadic_num_intervals,
    const std::vector<dataset::TextTokenizerPtr>& target_word_tokenizers,
    const std::optional<data::FeatureEnhancementConfig>& feature_config) {
  std::optional<std::string> target_column = tags_column;
  std::optional<size_t> target_dim = tags.size();
  if (inference) {
    target_column = std::nullopt;
    target_dim = std::nullopt;
  }

  std::unordered_map<std::string, uint32_t> tag_to_label;
  for (size_t i = 0; i < tags.size(); i++) {
    tag_to_label[tags[i]] = i;
  }

  auto transform =
      data::Pipeline::make()
          ->then(std::make_shared<data::NerTokenizerUnigram>(
              /*tokens_column=*/tokens_column,
              /*featurized_sentence_column=*/NER_FEATURIZED_SENTENCE,
              /*target_column=*/target_column,
              /*target_dim=*/target_dim,
              /*dyadic_num_intervals=*/dyadic_num_intervals,
              /*target_word_tokenizers=*/target_word_tokenizers,
              /*feature_enhancement_config=*/feature_config,
              /*tag_to_label=*/tag_to_label))
          ->then(std::make_shared<data::TextTokenizer>(
              /*input_column=*/NER_FEATURIZED_SENTENCE,
              /*output_indices=*/NER_FEATURIZED_SENTENCE,
              // TODO(Any): Should we specify output_values so that tokens are
              // deduplicated?
              /*output_values=*/std::nullopt,
              /*tokenizer=*/
              std::make_shared<dataset::NaiveSplitTokenizer>(
                  dataset::NaiveSplitTokenizer()),
              /*encoder=*/std::make_shared<dataset::NGramEncoder>(1),
              /*lowercase=*/false, /*dim=*/input_dim));

  return transform;
}

std::string tokensColumn(ColumnDataTypes data_types,
                         const std::string& target) {
  if (!data_types.count(target)) {
    throw std::invalid_argument(
        "Target column must be specified in the data types.");
  }
  data_types.erase(target);

  if (data_types.size() != 1 || !asText(data_types.begin()->second)) {
    throw std::invalid_argument(
        "Token classification models must have a single text input.");
  }

  return data_types.begin()->first;
}

std::vector<std::string> mapTagsToNeurons(
    const std::string& default_tag, const std::vector<std::string>& tags,
    const std::vector<std::string>& rule_tags = {}) {
  std::vector<std::string> all_tags = {default_tag};
  for (const auto& tag : tags) {
    if (std::find(rule_tags.begin(), rule_tags.end(), tag) == rule_tags.end()) {
      all_tags.push_back(tag);
    }
  }
  return all_tags;
}

std::shared_ptr<data::NerTokenizerUnigram> extractInputTransform(
    const data::TransformationPtr& transform) {
  if (auto pipeline = std::dynamic_pointer_cast<data::Pipeline>(transform)) {
    if (pipeline->transformations().empty()) {
      return nullptr;
    }

    return std::dynamic_pointer_cast<data::NerTokenizerUnigram>(
        pipeline->transformations()[0]);
  }

  return nullptr;
}

struct UDTNer::NerOptions {
  uint32_t input_dim;
  int32_t emb_dim;
  uint32_t dyadic_num_intervals;
  std::vector<dataset::TextTokenizerPtr> target_tokenizers;
  std::optional<data::FeatureEnhancementConfig> feature_config;
  bolt::EmbeddingPtr pretrained_emb;
};

UDTNer::NerOptions UDTNer::fromPretrained(const UDTNer* pretrained_model) {
  NerOptions options;

  options.pretrained_emb =
      bolt::Embedding::cast(pretrained_model->_model->opExecutionOrder().at(0));
  if (!options.pretrained_emb) {
    throw std::invalid_argument("Invalid pretrained model for NER task.");
  }

  options.input_dim = options.pretrained_emb->inputDim();
  options.emb_dim = options.pretrained_emb->dim();

  auto input_transform =
      extractInputTransform(pretrained_model->_supervised_transform);
  if (!input_transform) {
    throw std::invalid_argument("Invalid pretrained model for NER task.");
  }

  options.dyadic_num_intervals =
      input_transform->processor().nDyadicIntervals();

  options.target_tokenizers =
      input_transform->processor().targetWordTokenizers();

  options.feature_config = input_transform->processor().featureConfig();

  return options;
}

UDTNer::NerOptions UDTNer::fromScratch(const config::ArgumentMap& args) {
  NerOptions options;

  options.input_dim =
      args.get<uint32_t>("input_dim", "integer", defaults::FEATURE_HASH_RANGE);
  if (args.contains("fhr")) {
    options.input_dim = args.get<uint32_t>("fhr", "integer");
  }

  options.emb_dim = args.get<uint32_t>("embedding_dimension", "integer",
                                       defaults::NER_EMB_DIM);

  options.dyadic_num_intervals = defaults::NER_DYADIC_INTERVALS;

  options.target_tokenizers = args.get<std::vector<dataset::TextTokenizerPtr>>(
      "target_tokenizers", "List[Tokenizer]",
      {{std::make_shared<dataset::NaiveSplitTokenizer>(),
        std::make_shared<dataset::CharKGramTokenizer>(4)}});

  options.feature_config = args.get<data::FeatureEnhancementConfig>(
      "feature_config", "FeatureConfig", data::FeatureEnhancementConfig());

  options.pretrained_emb = nullptr;

  return options;
}

UDTNer::UDTNer(const ColumnDataTypes& data_types,
               const TokenTagsDataTypePtr& target,
               const std::string& target_name, const UDTNer* pretrained_model,
               const config::ArgumentMap& args)
    : _bolt_inputs({data::OutputColumns(NER_FEATURIZED_SENTENCE)}),
      _tokens_column(tokensColumn(data_types, target_name)),
      _tags_column(target_name) {
  NerOptions options;
  if (pretrained_model) {
    options = fromPretrained(pretrained_model);
  } else {
    options = fromScratch(args);
  }

  if (args.get<bool>("rules", "boolean", false)) {
    _rule = data::ner::getRuleForEntities(
        {"EMAIL", "PHONENUMBER", "CREDITCARDNUMBER", "CREDITCARDCVV", "IBAN"});
    _label_to_tag =
        mapTagsToNeurons(target->default_tag, target->tags, _rule->entities());
  } else {
    _label_to_tag = mapTagsToNeurons(target->default_tag, target->tags);
  }

  _model = buildModel(options.input_dim, options.emb_dim, _label_to_tag.size(),
                      options.pretrained_emb);

  _supervised_transform = makeTransformation(
      /*inference=*/false, /*tags_column=*/_tags_column,
      /*tokens_column=*/_tokens_column, _label_to_tag,
      /*input_dim=*/options.input_dim,
      /*dyadic_num_intervals=*/options.dyadic_num_intervals,
      /*target_word_tokenizers=*/options.target_tokenizers,
      /*feature_config=*/options.feature_config);

  _inference_transform = makeTransformation(
      /*inference=*/true, /*tags_column=*/_tags_column,
      /*tokens_column=*/_tokens_column, _label_to_tag,
      /*input_dim=*/options.input_dim,
      /*dyadic_num_intervals=*/options.dyadic_num_intervals,
      /*target_word_tokenizers=*/options.target_tokenizers,
      /*feature_config=*/options.feature_config);

  std::cout << "Initialized a UniversalDeepTransformer for Token Classification"
            << std::endl;
}

py::object UDTNer::train(const dataset::DataSourcePtr& data,
                         float learning_rate, uint32_t epochs,
                         const std::vector<std::string>& train_metrics,
                         const dataset::DataSourcePtr& val_data,
                         const std::vector<std::string>& val_metrics,
                         const std::vector<CallbackPtr>& callbacks,
                         TrainOptions options,
                         const bolt::DistributedCommPtr& comm,
                         py::kwargs kwargs) {
  (void)kwargs;

  bolt::Trainer trainer(_model);

  auto history = trainer.train_with_data_loader(
      /*train_data_loader=*/getDataLoader(data, options.batchSize(),
                                          /*shuffle=*/true),
      /*learning_rate=*/learning_rate, /*epochs=*/epochs,
      /*max_in_memory_batches=*/options.max_in_memory_batches,
      /*train_metrics=*/
      bolt::metrics::fromMetricNames(_model, train_metrics, "train_"),
      /*validation_data_loader=*/
      val_data
          ? getDataLoader(val_data, defaults::BATCH_SIZE, /*shuffle=*/false)
          : nullptr,
      /*validation_metrics=*/
      bolt::metrics::fromMetricNames(_model, val_metrics, "val_"),
      /*steps_per_validation=*/options.steps_per_validation,
      /*use_sparsity_in_validation=*/options.sparse_validation,
      /*callbacks=*/callbacks,
      /*autotune_rehash_rebuild*/ false,
      /*verbose=*/options.verbose,
      /*logging_interval=*/options.logging_interval,
      /*comm=*/comm);

  return py::cast(history);
}

py::object UDTNer::evaluate(const dataset::DataSourcePtr& data,
                            const std::vector<std::string>& metrics,
                            bool sparse_inference, bool verbose,
                            py::kwargs kwargs) {
  (void)kwargs;

  bolt::Trainer trainer(_model);

  auto history = trainer.validate_with_data_loader(
      getDataLoader(data, defaults::BATCH_SIZE, /*shuffle=*/false),
      bolt::metrics::fromMetricNames(_model, metrics, "val_"), sparse_inference,
      verbose);

  return py::cast(history);
}

py::object UDTNer::predict(const MapInput& sample, bool sparse_inference,
                           bool return_predicted_class,
                           std::optional<uint32_t> top_k) {
  (void)return_predicted_class;

  if (!sample.count(_tokens_column)) {
    throw std::invalid_argument("Expected input to contain column '" +
                                _tokens_column + "'.");
  }

  auto tags = predictTags({sample.at(_tokens_column)}, sparse_inference,
                          top_k.value_or(1));

  return py::cast(tags[0]);
}

py::object UDTNer::predictBatch(const MapInputBatch& samples,
                                bool sparse_inference,
                                bool return_predicted_class,
                                std::optional<uint32_t> top_k) {
  (void)return_predicted_class;

  std::vector<std::string> sentences(samples.size());
  for (const auto& sample : samples) {
    if (!sample.count(_tokens_column)) {
      throw std::invalid_argument("Expected input to contain column '" +
                                  _tokens_column + "'.");
    }

    sentences.push_back(sample.at(_tokens_column));
  }

  auto tags = predictTags(sentences, sparse_inference, top_k.value_or(1));

  return py::cast(tags);
}

std::vector<SentenceTags> UDTNer::predictTags(
    const std::vector<std::string>& sentences, bool sparse_inference,
    uint32_t top_k) {
  std::vector<std::vector<std::string>> tokens;
  tokens.reserve(sentences.size());

  for (const auto& phrase : sentences) {
    tokens.push_back(text::split(phrase, ' '));
  }

  auto sentence_tokens = data::ArrayColumn<std::string>::make(
      std::vector<std::vector<std::string>>{tokens});
  auto data = data::ColumnMap({{_tokens_column, sentence_tokens}});

  auto featurized = _inference_transform->applyStateless(data);
  auto tensors =
      data::toTensorBatches(featurized, _bolt_inputs, defaults::BATCH_SIZE);

  size_t sentence_index = 0;
  size_t token_index = 0;

  std::vector<std::vector<data::ner::TagList>> rule_results;
  if (_rule) {
    rule_results = _rule->applyBatch(tokens);
  }

  std::vector<SentenceTags> output_tags(sentences.size());

  for (const auto& batch : tensors) {
    auto scores = _model->forward(batch, sparse_inference).at(0);

    for (size_t i = 0; i < scores->batchSize(); i++) {
      while (token_index == sentence_tokens->row(sentence_index).size()) {
        sentence_index++;
        token_index = 0;
      }

      TokenTags tags;
<<<<<<< HEAD
      if (_rule && !rule_results.at(sentence_index).at(token_index).empty()) {
        tags = rule_results.at(sentence_index).at(token_index);
=======
      while (!top_labels.empty()) {
        float score = top_labels.top().first;
        auto tag = _label_to_tag.at(top_labels.top().second);
        top_labels.pop();
        tags.emplace_back(tag, score);
      }

      bolt::NER::applyPunctAndStopWordFilter(
          data.getArrayColumn<std::string>(_tokens_column)
              ->row(sentence_index)[token_index],
          tags, _label_to_tag[0]);

      // If the default tag is the the top prediction but has a score < 0.9 then
      // using the next top prediction improves accuracy.
      float second_highest_tag_act = top_k > 0 ? tags[top_k - 1].second : 0;

      if (tags.back().first == _label_to_tag[0] && tags.back().second < 0.9 &&
          second_highest_tag_act > 0.05) {
        tags.pop_back();
        std::reverse(tags.begin(), tags.end());
>>>>>>> fe742237
      } else {
        auto& vec = scores->getVector(i);

        auto top_labels = vec.topKNeurons(top_k + 1);

        while (!top_labels.empty()) {
          float score = top_labels.top().first;
          auto tag = _label_to_tag.at(top_labels.top().second);
          top_labels.pop();
          tags.emplace_back(tag, score);
        }

        // If the default tag is the the top prediction but has a score < 0.9
        // then using the next top prediction improves accuracy.
        if (tags.back().first == _label_to_tag[0] && tags.back().second < 0.9) {
          tags.pop_back();
          std::reverse(tags.begin(), tags.end());
        } else {
          std::reverse(tags.begin(), tags.end());
          tags.pop_back();
        }
      }
      output_tags[sentence_index].push_back(tags);

      token_index++;
    }
  }

  return output_tags;
}

data::LoaderPtr UDTNer::getDataLoader(const dataset::DataSourcePtr& data,
                                      size_t batch_size, bool shuffle) const {
  auto data_iter =
      data::JsonIterator::make(data, {_tokens_column, _tags_column}, 1000);
  return data::Loader::make(data_iter, _supervised_transform, nullptr,
                            _bolt_inputs, {data::OutputColumns(_tags_column)},
                            /* batch_size= */ batch_size,
                            /* shuffle= */ shuffle, /* verbose= */ true,
                            /* shuffle_buffer_size= */ 20000);
}

ar::ConstArchivePtr UDTNer::toArchive(bool with_optimizer) const {
  auto map = ar::Map::make();

  map->set("type", ar::str(type()));

  map->set("model", _model->toArchive(with_optimizer));

  map->set("supervised_transform", _supervised_transform->toArchive());
  map->set("inference_transform", _inference_transform->toArchive());

  map->set("bolt_inputs", data::outputColumnsToArchive(_bolt_inputs));

  map->set("tokens_column", ar::str(_tokens_column));
  map->set("tags_column", ar::str(_tags_column));

  map->set("label_to_tag", ar::vecStr(_label_to_tag));

  if (_rule) {
    map->set("use_rules_for", ar::vecStr(_rule->entities()));
  }

  return map;
}

std::unique_ptr<UDTNer> UDTNer::fromArchive(const ar::Archive& archive) {
  return std::make_unique<UDTNer>(archive);
}

UDTNer::UDTNer(const ar::Archive& archive)
    : _model(bolt::Model::fromArchive(*archive.get("model"))),
      _supervised_transform(data::Transformation::fromArchive(
          *archive.get("supervised_transform"))),
      _inference_transform(data::Transformation::fromArchive(
          *archive.get("inference_transform"))),
      _bolt_inputs(data::outputColumnsFromArchive(*archive.get("bolt_inputs"))),
      _tokens_column(archive.str("tokens_column")),
      _tags_column(archive.str("tags_column")),
      _label_to_tag(archive.getAs<ar::VecStr>("label_to_tag")) {
  if (archive.contains("use_rules_for")) {
    _rule = data::ner::getRuleForEntities(
        archive.getAs<ar::VecStr>("use_rules_for"));
  }
}

}  // namespace thirdai::automl::udt<|MERGE_RESOLUTION|>--- conflicted
+++ resolved
@@ -387,35 +387,10 @@
       }
 
       TokenTags tags;
-<<<<<<< HEAD
       if (_rule && !rule_results.at(sentence_index).at(token_index).empty()) {
         tags = rule_results.at(sentence_index).at(token_index);
-=======
-      while (!top_labels.empty()) {
-        float score = top_labels.top().first;
-        auto tag = _label_to_tag.at(top_labels.top().second);
-        top_labels.pop();
-        tags.emplace_back(tag, score);
-      }
-
-      bolt::NER::applyPunctAndStopWordFilter(
-          data.getArrayColumn<std::string>(_tokens_column)
-              ->row(sentence_index)[token_index],
-          tags, _label_to_tag[0]);
-
-      // If the default tag is the the top prediction but has a score < 0.9 then
-      // using the next top prediction improves accuracy.
-      float second_highest_tag_act = top_k > 0 ? tags[top_k - 1].second : 0;
-
-      if (tags.back().first == _label_to_tag[0] && tags.back().second < 0.9 &&
-          second_highest_tag_act > 0.05) {
-        tags.pop_back();
-        std::reverse(tags.begin(), tags.end());
->>>>>>> fe742237
       } else {
-        auto& vec = scores->getVector(i);
-
-        auto top_labels = vec.topKNeurons(top_k + 1);
+        auto top_labels = scores->getVector(i).topKNeurons(top_k + 1);
 
         while (!top_labels.empty()) {
           float score = top_labels.top().first;
@@ -424,14 +399,41 @@
           tags.emplace_back(tag, score);
         }
 
+        bolt::NER::applyPunctAndStopWordFilter(
+            data.getArrayColumn<std::string>(_tokens_column)
+                ->row(sentence_index)[token_index],
+            tags, _label_to_tag[0]);
+
         // If the default tag is the the top prediction but has a score < 0.9
         // then using the next top prediction improves accuracy.
-        if (tags.back().first == _label_to_tag[0] && tags.back().second < 0.9) {
+        float second_highest_tag_act = top_k > 0 ? tags[top_k - 1].second : 0;
+
+        if (tags.back().first == _label_to_tag[0] && tags.back().second < 0.9 &&
+            second_highest_tag_act > 0.05) {
           tags.pop_back();
           std::reverse(tags.begin(), tags.end());
         } else {
-          std::reverse(tags.begin(), tags.end());
-          tags.pop_back();
+          auto& vec = scores->getVector(i);
+
+          auto top_labels = vec.topKNeurons(top_k + 1);
+
+          while (!top_labels.empty()) {
+            float score = top_labels.top().first;
+            auto tag = _label_to_tag.at(top_labels.top().second);
+            top_labels.pop();
+            tags.emplace_back(tag, score);
+          }
+
+          // If the default tag is the the top prediction but has a score < 0.9
+          // then using the next top prediction improves accuracy.
+          if (tags.back().first == _label_to_tag[0] &&
+              tags.back().second < 0.9) {
+            tags.pop_back();
+            std::reverse(tags.begin(), tags.end());
+          } else {
+            std::reverse(tags.begin(), tags.end());
+            tags.pop_back();
+          }
         }
       }
       output_tags[sentence_index].push_back(tags);
