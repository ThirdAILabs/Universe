#include "UDTNer.h"
#include <bolt/src/NER/model/NerClassifier.h>
#include <bolt/src/layers/LayerUtils.h>
#include <bolt/src/nn/loss/CategoricalCrossEntropy.h>
#include <bolt/src/nn/ops/Embedding.h>
#include <bolt/src/nn/ops/FullyConnected.h>
#include <bolt/src/nn/ops/Input.h>
#include <bolt/src/train/metrics/Metric.h>
#include <bolt/src/train/trainer/Trainer.h>
#include <archive/src/Archive.h>
#include <archive/src/List.h>
#include <auto_ml/src/featurization/DataTypes.h>
#include <auto_ml/src/featurization/ReservedColumns.h>
#include <auto_ml/src/udt/Defaults.h>
#include <auto_ml/src/udt/utils/KwargUtils.h>
#include <data/src/ColumnMap.h>
#include <data/src/ColumnMapIterator.h>
#include <data/src/TensorConversion.h>
#include <data/src/columns/ArrayColumns.h>
#include <data/src/columns/Column.h>
#include <data/src/transformations/Pipeline.h>
#include <data/src/transformations/StringCast.h>
#include <data/src/transformations/Transformation.h>
#include <data/src/transformations/ner/NerTokenizationUnigram.h>
#include <data/src/transformations/ner/learned_tags/LearnedTag.h>
#include <data/src/transformations/ner/rules/CommonPatterns.h>
#include <data/src/transformations/ner/rules/Rule.h>
#include <data/src/transformations/ner/utils/TagTracker.h>
<<<<<<< HEAD
#include <data/src/transformations/ner/utils/TokenTagCounter.h>
=======
>>>>>>> c4b3239b
#include <data/src/transformations/ner/utils/utils.h>
#include <dataset/src/blocks/text/TextTokenizer.h>
#include <pybind11/stl.h>
#include <utils/text/StringManipulation.h>
#include <algorithm>
#include <memory>
#include <optional>
#include <stdexcept>
#include <string>
#include <unordered_map>
#include <unordered_set>
#include <utility>
#include <variant>

namespace thirdai::automl::udt {

bolt::ModelPtr buildModel(uint32_t input_dim, uint32_t emb_dim,
                          uint32_t output_dim,
                          const bolt::EmbeddingPtr& pretrained_emb) {
  auto input = bolt::Input::make(input_dim);

  bolt::EmbeddingPtr emb_op;
  if (pretrained_emb) {
    emb_op = bolt::Embedding::make(
        pretrained_emb->dim(), pretrained_emb->inputDim(),
        bolt::activationFunctionToStr(pretrained_emb->activation()),
        pretrained_emb->useBias());
    emb_op->setEmbeddings(pretrained_emb->embeddingsPtr());
    emb_op->setBiases(pretrained_emb->biasesPtr());
  } else {
    emb_op = bolt::Embedding::make(emb_dim, input_dim, "relu",
                                   /* bias= */ true);
  }

  auto hidden = emb_op->apply(input);

  auto output =
      bolt::FullyConnected::make(output_dim, hidden->dim(), 1, "softmax",
                                 /* sampling= */ nullptr, /* use_bias= */ true)
          ->apply(hidden);

  auto labels = bolt::Input::make(output_dim);
  auto loss = bolt::CategoricalCrossEntropy::make(output, labels);

  return bolt::Model::make({input}, {output}, {loss});
}

data::TransformationPtr makeTransformation(
    bool inference, const std::string& tags_column,
    const std::string& tokens_column,
    const data::ner::utils::TagTrackerPtr& tag_tracker, size_t input_dim,
    uint32_t dyadic_num_intervals,
    const std::vector<dataset::TextTokenizerPtr>& target_word_tokenizers,
    const std::optional<data::FeatureEnhancementConfig>& feature_config) {
  std::optional<std::string> target_column = tags_column;
  std::optional<size_t> target_dim = tag_tracker->numLabels();
  if (inference) {
    target_column = std::nullopt;
    target_dim = std::nullopt;
  }

  auto transform = data::Pipeline::make();
  if (!inference) {
    transform = transform->then(std::make_shared<data::StringToStringArray>(
        tokens_column, tokens_column, ' ', std::nullopt));
    transform = transform->then(std::make_shared<data::StringToStringArray>(
        target_column.value(), target_column.value(), ' ', std::nullopt));
  }

  transform = transform
                  ->then(std::make_shared<data::NerTokenizerUnigram>(
                      /*tokens_column=*/tokens_column,
                      /*featurized_sentence_column=*/NER_FEATURIZED_SENTENCE,
                      /*target_column=*/target_column,
                      /*target_dim=*/target_dim,
                      /*dyadic_num_intervals=*/dyadic_num_intervals,
                      /*target_word_tokenizers=*/target_word_tokenizers,
                      /*feature_enhancement_config=*/feature_config,
<<<<<<< HEAD
                      /*tag_tracker=*/tag_tracker,
                      /*token_tag_counter=*/token_tag_counter))
=======
                      /*tag_tracker=*/tag_tracker))
>>>>>>> c4b3239b
                  ->then(std::make_shared<data::TextTokenizer>(
                      /*input_column=*/NER_FEATURIZED_SENTENCE,
                      /*output_indices=*/NER_FEATURIZED_SENTENCE,
                      // TODO(Any): Should we specify output_values so that
                      // tokens are deduplicated?
                      /*output_values=*/std::nullopt,
                      /*tokenizer=*/
                      std::make_shared<dataset::NaiveSplitTokenizer>(
                          dataset::NaiveSplitTokenizer()),
                      /*encoder=*/std::make_shared<dataset::NGramEncoder>(1),
                      /*lowercase=*/false, /*dim=*/input_dim));

  return transform;
}

std::string tokensColumn(ColumnDataTypes data_types,
                         const std::string& target) {
  if (!data_types.count(target)) {
    throw std::invalid_argument(
        "Target column must be specified in the data types.");
  }
  data_types.erase(target);

  if (data_types.size() != 1 || !asText(data_types.begin()->second)) {
    throw std::invalid_argument(
        "Token classification models must have a single text input.");
  }

  return data_types.begin()->first;
}

std::pair<std::vector<data::ner::NerTagPtr>, std::unordered_set<std::string>>
mapTagsToLabels(
    const std::string& default_tag,
    const std::vector<std::variant<std::string, data::ner::NerLearnedTag>>&
        tags,
    const data::ner::RulePtr& rule, bool ignore_rule_tags) {
  /*
   * Constructs a pair containing a vector of NerLearnedTags and a set of
   * strings. The vector represents the tags as they will appear in the model,
   * and the set contains tags that will not have an explicit output in the
   * model(ignored by the model).
   *
   * Process:
   * 1. If a tag is explicitly an instance of NerLearnedTag, it is directly
   * added to the output model.
   * 2. If a tag is a string and not found in the rules, it is converted to
   * NerLearnedTag and added to the model.
   * 3. If a tag is a string and found in the rules, it is ignored if
   * ignore_rule_tags is true, otherwise it is added.
   *
   * Union(model_tags, ignored_tags) = {tag : tag in Dataset}. This constraint
   * is needed to avoid errors while transforming the training dataset.
   */

  // Get rule entities or an empty vector if no rule is provided
  auto rule_tags =
      rule == nullptr ? std::vector<std::string>() : rule->entities();

  std::vector<data::ner::NerTagPtr> model_tags = {
      data::ner::getLearnedTagFromString(default_tag)};
  std::unordered_set<std::string> ignored_tags;

  for (const auto& tag : tags) {
    if (std::holds_alternative<data::ner::NerLearnedTag>(tag)) {
      // Direct inclusion for explicitly defined NerLearnedTag objects.
      model_tags.push_back(std::make_shared<data::ner::NerLearnedTag>(
          std::get<data::ner::NerLearnedTag>(tag)));
    } else {
      auto tag_string = std::get<std::string>(tag);
      if (std::find(rule_tags.begin(), rule_tags.end(), tag_string) ==
              rule_tags.end() ||
          !ignore_rule_tags) {
        model_tags.push_back(data::ner::getLearnedTagFromString(tag_string));
      } else if (ignore_rule_tags) {
        ignored_tags.insert(tag_string);
      }
    }
  }
  return {model_tags, ignored_tags};
}

std::shared_ptr<data::NerTokenizerUnigram> extractNerTokenizerTransform(
    const data::TransformationPtr& transform, bool is_inference) {
  if (auto pipeline = std::dynamic_pointer_cast<data::Pipeline>(transform)) {
    if (pipeline->transformations().empty()) {
      return nullptr;
    }

    return std::dynamic_pointer_cast<data::NerTokenizerUnigram>(
        is_inference ? pipeline->transformations().at(0)
                     : pipeline->transformations().at(2));
  }

  return nullptr;
}

struct UDTNer::NerOptions {
  uint32_t input_dim;
  int32_t emb_dim;
  uint32_t dyadic_num_intervals;
  std::vector<dataset::TextTokenizerPtr> target_tokenizers;
  std::optional<data::FeatureEnhancementConfig> feature_config;
  bolt::EmbeddingPtr pretrained_emb;
};

UDTNer::NerOptions UDTNer::fromPretrained(const UDTNer* pretrained_model) {
  NerOptions options;

  options.pretrained_emb =
      bolt::Embedding::cast(pretrained_model->_model->opExecutionOrder().at(0));
  if (!options.pretrained_emb) {
    throw std::invalid_argument("Invalid pretrained model for NER task.");
  }

  options.input_dim = options.pretrained_emb->inputDim();
  options.emb_dim = options.pretrained_emb->dim();

  auto input_transform = extractNerTokenizerTransform(
      pretrained_model->_supervised_transform, /*is_inference=*/false);
  if (!input_transform) {
    throw std::invalid_argument("Invalid pretrained model for NER task.");
  }

  options.dyadic_num_intervals =
      input_transform->processor().nDyadicIntervals();

  options.target_tokenizers =
      input_transform->processor().targetWordTokenizers();

  options.feature_config = input_transform->processor().featureConfig();

  return options;
}

UDTNer::NerOptions UDTNer::fromScratch(const config::ArgumentMap& args) {
  NerOptions options;

  options.input_dim =
      args.get<uint32_t>("input_dim", "integer", defaults::FEATURE_HASH_RANGE);
  if (args.contains("fhr")) {
    options.input_dim = args.get<uint32_t>("fhr", "integer");
  }

  options.emb_dim = args.get<uint32_t>("embedding_dimension", "integer",
                                       defaults::NER_EMB_DIM);

  options.dyadic_num_intervals = defaults::NER_DYADIC_INTERVALS;

  options.target_tokenizers = args.get<std::vector<dataset::TextTokenizerPtr>>(
      "target_tokenizers", "List[Tokenizer]",
      {{std::make_shared<dataset::NaiveSplitTokenizer>(),
        std::make_shared<dataset::CharKGramTokenizer>(4)}});

  options.feature_config = args.get<data::FeatureEnhancementConfig>(
      "feature_config", "FeatureConfig", data::FeatureEnhancementConfig());

  options.pretrained_emb = nullptr;

  return options;
}

UDTNer::UDTNer(const ColumnDataTypes& data_types,
               const TokenTagsDataTypePtr& target,
               const std::string& target_name, const UDTNer* pretrained_model,
               const config::ArgumentMap& args)
    : _bolt_inputs({data::OutputColumns(NER_FEATURIZED_SENTENCE)}),
      _tokens_column(tokensColumn(data_types, target_name)),
      _tags_column(target_name) {
  NerOptions options;
  if (pretrained_model) {
    options = fromPretrained(pretrained_model);
  } else {
    options = fromScratch(args);
  }

  bool ignore_rule_tags = args.get<bool>("ignore_rule_tags", "boolean", true);

  if (args.get<bool>("rules", "boolean", false)) {
    _rule = data::ner::getRuleForEntities(defaults::NER_RULE_BASED_ENTITIES);
  }

  std::vector<data::ner::NerTagPtr> model_tags;
  std::unordered_set<std::string> ignored_tags;

  std::tie(model_tags, ignored_tags) = mapTagsToLabels(
      target->default_tag, target->tags, _rule, ignore_rule_tags);

  _tag_tracker = data::ner::utils::TagTracker::make(model_tags, ignored_tags);

  if (args.get<bool>("use_token_tag_counter", "bool", false)) {
<<<<<<< HEAD
    std::unordered_map<std::string, uint32_t> tag_to_label;
    for (size_t i = 0; i < _tag_tracker->numLabels(); i++) {
      tag_to_label[_tag_tracker->label_to_tag_string(i)] = i;
    }
    for (const auto& tag : ignored_tags) {
      tag_to_label[tag] = 0;
    }
    _token_tag_counter = std::make_shared<data::ner::TokenTagCounter>(
        args.get<uint32_t>("token_counter_bins", "uint32_t", 10), tag_to_label);
  }

  _model = buildModel(options.input_dim, options.emb_dim, _tag_tracker->numLabels(),
                      options.pretrained_emb);
=======
    _tag_tracker = data::ner::utils::TagTracker::make(
        model_tags, ignored_tags,
        args.get<uint32_t>("token_counter_bins", "uint32_t", 10));
  } else {
    _tag_tracker = data::ner::utils::TagTracker::make(model_tags, ignored_tags);
  }

  _model = buildModel(options.input_dim, options.emb_dim,
                      _tag_tracker->numLabels(), options.pretrained_emb);
>>>>>>> c4b3239b

  _supervised_transform = makeTransformation(
      /*inference=*/false, /*tags_column=*/_tags_column,
      /*tokens_column=*/_tokens_column, _tag_tracker,
      /*input_dim=*/options.input_dim,
      /*dyadic_num_intervals=*/options.dyadic_num_intervals,
      /*target_word_tokenizers=*/options.target_tokenizers,
      /*feature_config=*/options.feature_config);

  _inference_transform = makeTransformation(
      /*inference=*/true, /*tags_column=*/_tags_column,
      /*tokens_column=*/_tokens_column, _tag_tracker,
      /*input_dim=*/options.input_dim,
      /*dyadic_num_intervals=*/options.dyadic_num_intervals,
      /*target_word_tokenizers=*/options.target_tokenizers,
      /*feature_config=*/options.feature_config);

  std::cout << "Initialized a UniversalDeepTransformer for Token Classification"
            << std::endl;
}

py::object UDTNer::train(const dataset::DataSourcePtr& data,
                         float learning_rate, uint32_t epochs,
                         const std::vector<std::string>& train_metrics,
                         const dataset::DataSourcePtr& val_data,
                         const std::vector<std::string>& val_metrics,
                         const std::vector<CallbackPtr>& callbacks,
                         TrainOptions options,
                         const bolt::DistributedCommPtr& comm,
                         py::kwargs kwargs) {
  (void)kwargs;

  bolt::Trainer trainer(_model);

  auto history = trainer.train_with_data_loader(
      /*train_data_loader=*/getDataLoader(data, options.batchSize(),
                                          /*shuffle=*/true),
      /*learning_rate=*/learning_rate, /*epochs=*/epochs,
      /*max_in_memory_batches=*/options.max_in_memory_batches,
      /*train_metrics=*/
      bolt::metrics::fromMetricNames(_model, train_metrics, "train_"),
      /*validation_data_loader=*/
      val_data
          ? getDataLoader(val_data, defaults::BATCH_SIZE, /*shuffle=*/false)
          : nullptr,
      /*validation_metrics=*/
      bolt::metrics::fromMetricNames(_model, val_metrics, "val_"),
      /*steps_per_validation=*/options.steps_per_validation,
      /*use_sparsity_in_validation=*/options.sparse_validation,
      /*callbacks=*/callbacks,
      /*autotune_rehash_rebuild*/ false,
      /*verbose=*/options.verbose,
      /*logging_interval=*/options.logging_interval,
      /*comm=*/comm);

  return py::cast(history);
}

py::object UDTNer::evaluate(const dataset::DataSourcePtr& data,
                            const std::vector<std::string>& metrics,
                            bool sparse_inference, bool verbose,
                            py::kwargs kwargs) {
  (void)kwargs;

  bolt::Trainer trainer(_model);

  auto history = trainer.validate_with_data_loader(
      getDataLoader(data, defaults::BATCH_SIZE, /*shuffle=*/false),
      bolt::metrics::fromMetricNames(_model, metrics, "val_"), sparse_inference,
      verbose);

  return py::cast(history);
}

py::object UDTNer::predict(const MapInput& sample, bool sparse_inference,
                           bool return_predicted_class,
                           std::optional<uint32_t> top_k,
                           const py::kwargs& kwargs) {
  (void)return_predicted_class;

  if (!sample.count(_tokens_column)) {
    throw std::invalid_argument("Expected input to contain column '" +
                                _tokens_column + "'.");
  }

  float o_threshold =
      floatArg(kwargs, "threshold").value_or(defaults::NER_O_THRESHOLD);

  auto tags = predictTags({sample.at(_tokens_column)}, sparse_inference,
                          top_k.value_or(1), o_threshold);

  return py::cast(tags[0]);
}

py::object UDTNer::predictBatch(const MapInputBatch& samples,
                                bool sparse_inference,
                                bool return_predicted_class,
                                std::optional<uint32_t> top_k,
                                const py::kwargs& kwargs) {
  (void)return_predicted_class;

  std::vector<std::string> sentences;
  sentences.reserve(samples.size());
  for (const auto& sample : samples) {
    if (!sample.count(_tokens_column)) {
      throw std::invalid_argument("Expected input to contain column '" +
                                  _tokens_column + "'.");
    }

    sentences.push_back(sample.at(_tokens_column));
  }

  float o_threshold =
      floatArg(kwargs, "threshold").value_or(defaults::NER_O_THRESHOLD);

  auto tags =
      predictTags(sentences, sparse_inference, top_k.value_or(1), o_threshold);

  return py::cast(tags);
}

std::vector<SentenceTags> UDTNer::predictTags(
    const std::vector<std::string>& sentences, bool sparse_inference,
    uint32_t top_k, float o_threshold) {
  std::vector<std::vector<std::string>> tokens;

  auto sentence_column =
      data::ValueColumn<std::string>::make(std::vector<std::string>{sentences});
  auto data = data::ColumnMap({{_tokens_column, sentence_column}});

  auto split_sentence_transform = data::StringToStringArray(
      _tokens_column, _tokens_column, ' ', std::nullopt);
  auto tokenized_sentences = split_sentence_transform.applyStateless(data);

  data::ArrayColumnBasePtr<std::string> tokens_columns =
      tokenized_sentences.getArrayColumn<std::string>(_tokens_column);
  auto token_ptr =
      std::dynamic_pointer_cast<data::ArrayColumn<std::string>>(tokens_columns);
  if (token_ptr) {
    tokens = token_ptr->data();
  } else {
    throw std::logic_error("Cannot convert sentences to tokens.");
  }

  auto featurized = _inference_transform->applyStateless(tokenized_sentences);
  auto tensors =
      data::toTensorBatches(featurized, _bolt_inputs, defaults::BATCH_SIZE);

  size_t sentence_index = 0;
  size_t token_index = 0;

  std::vector<SentenceTags> rule_results;
  if (_rule) {
    rule_results = _rule->applyBatch(tokens);
  }
  std::vector<SentenceTags> output_tags(sentences.size());

  for (const auto& batch : tensors) {
    auto scores = _model->forward(batch, sparse_inference).at(0);

    for (size_t i = 0; i < scores->batchSize(); i++) {
      while (token_index == tokens[sentence_index].size()) {
        sentence_index++;
        token_index = 0;
      }

      TokenTags tags;
      if (_rule && !rule_results.at(sentence_index).at(token_index).empty()) {
        tags = rule_results.at(sentence_index).at(token_index);
      } else {
        auto top_labels = scores->getVector(i).topKNeurons(top_k + 1);

        while (!top_labels.empty()) {
          float score = top_labels.top().first;

<<<<<<< HEAD
          auto tag = _tag_tracker->label_to_tag_string(top_labels.top().second);
=======
          auto tag = _tag_tracker->labelToTag(top_labels.top().second);
>>>>>>> c4b3239b
          top_labels.pop();
          tags.emplace_back(tag->tag(), score);
        }

        bolt::NER::applyPunctAndStopWordFilter(
<<<<<<< HEAD
            tokens[sentence_index][token_index], tags, _tag_tracker->label_to_tag_string(0));
=======
            tokens[sentence_index][token_index], tags,
            _tag_tracker->labelToTag(0)->tag());
>>>>>>> c4b3239b

        // if the number of labels in the model is 1, we do not have to
        // reverse
        if (tags.size() > 1) {
          // If the default tag is the the top prediction but has a score <
          // 0.9 then using the next top prediction improves accuracy.
          float second_highest_tag_act = top_k > 0 ? tags[top_k - 1].second : 0;

<<<<<<< HEAD
          if (tags.back().first == _tag_tracker->label_to_tag_string(0) &&
=======
          if (tags.back().first == _tag_tracker->labelToTag(0)->tag() &&
>>>>>>> c4b3239b
              tags.back().second < o_threshold &&
              second_highest_tag_act > 0.05) {
            tags.pop_back();
            std::reverse(tags.begin(), tags.end());
          } else {
            std::reverse(tags.begin(), tags.end());
            tags.pop_back();
          }
        }
      }
      output_tags[sentence_index].push_back(tags);

      token_index++;
    }
  }

  // apply processing for model predictions
  for (size_t sentence_index = 0; sentence_index < output_tags.size();
       ++sentence_index) {
    auto cleaned_tokens =
        data::ner::utils::cleanAndLowerCase(tokens[sentence_index]);
    for (const auto& learned_tag : _tag_tracker->modelTags()) {
      learned_tag->processTags(output_tags[sentence_index], cleaned_tokens);
    }
  }

  return output_tags;
}

data::LoaderPtr UDTNer::getDataLoader(const dataset::DataSourcePtr& data,
                                      size_t batch_size, bool shuffle) const {
  auto csv_iter = data::CsvIterator::make(data, ',', 1000);
  return data::Loader::make(csv_iter, _supervised_transform, nullptr,
                            _bolt_inputs, {data::OutputColumns(_tags_column)},
                            /* batch_size= */ batch_size,
                            /* shuffle= */ shuffle, /* verbose= */ true,
                            /* shuffle_buffer_size= */ 20000);
}

ar::ConstArchivePtr UDTNer::toArchive(bool with_optimizer) const {
  auto map = ar::Map::make();

  map->set("type", ar::str(type()));

  map->set("model", _model->toArchive(with_optimizer));

  map->set("supervised_transform", _supervised_transform->toArchive());
  map->set("inference_transform", _inference_transform->toArchive());

  map->set("bolt_inputs", data::outputColumnsToArchive(_bolt_inputs));

  map->set("tokens_column", ar::str(_tokens_column));
  map->set("tags_column", ar::str(_tags_column));

  map->set("tag_tracker", _tag_tracker->toArchive());

  if (_rule) {
    map->set("use_rules_for", ar::vecStr(_rule->entities()));
  }

  return map;
}

std::unique_ptr<UDTNer> UDTNer::fromArchive(const ar::Archive& archive) {
  return std::make_unique<UDTNer>(archive);
}

UDTNer::UDTNer(const ar::Archive& archive)
    : _model(bolt::Model::fromArchive(*archive.get("model"))),
      _supervised_transform(data::Transformation::fromArchive(
          *archive.get("supervised_transform"))),
      _inference_transform(data::Transformation::fromArchive(
          *archive.get("inference_transform"))),
      _bolt_inputs(data::outputColumnsFromArchive(*archive.get("bolt_inputs"))),
      _tokens_column(archive.str("tokens_column")),
<<<<<<< HEAD
      _tags_column(archive.str("tags_column")), _tag_tracker(std::make_unique<data::ner::utils::TagTracker>(*archive.get("tag_tracker"))) {

=======
      _tags_column(archive.str("tags_column")),
      _tag_tracker(std::make_unique<data::ner::utils::TagTracker>(
          *archive.get("tag_tracker"))) {
>>>>>>> c4b3239b
  if (archive.contains("use_rules_for")) {
    _rule = data::ner::getRuleForEntities(
        archive.getAs<ar::VecStr>("use_rules_for"));
  }

  auto ner_transformation_supervised = extractNerTokenizerTransform(
      _supervised_transform, /*is_inference=*/false);
  if (ner_transformation_supervised) {
    ner_transformation_supervised->setTagTracker(_tag_tracker);
  } else {
    throw std::logic_error("could not extract the supervised transform");
  }

  auto ner_transformation_inference =
      extractNerTokenizerTransform(_inference_transform, /*is_inference=*/true);
  if (ner_transformation_inference) {
    ner_transformation_inference->setTagTracker(_tag_tracker);
  } else {
    throw std::logic_error("could not extract the inference transform");
  }
}

}  // namespace thirdai::automl::udt<|MERGE_RESOLUTION|>--- conflicted
+++ resolved
@@ -26,10 +26,6 @@
 #include <data/src/transformations/ner/rules/CommonPatterns.h>
 #include <data/src/transformations/ner/rules/Rule.h>
 #include <data/src/transformations/ner/utils/TagTracker.h>
-<<<<<<< HEAD
-#include <data/src/transformations/ner/utils/TokenTagCounter.h>
-=======
->>>>>>> c4b3239b
 #include <data/src/transformations/ner/utils/utils.h>
 #include <dataset/src/blocks/text/TextTokenizer.h>
 #include <pybind11/stl.h>
@@ -108,12 +104,7 @@
                       /*dyadic_num_intervals=*/dyadic_num_intervals,
                       /*target_word_tokenizers=*/target_word_tokenizers,
                       /*feature_enhancement_config=*/feature_config,
-<<<<<<< HEAD
-                      /*tag_tracker=*/tag_tracker,
-                      /*token_tag_counter=*/token_tag_counter))
-=======
                       /*tag_tracker=*/tag_tracker))
->>>>>>> c4b3239b
                   ->then(std::make_shared<data::TextTokenizer>(
                       /*input_column=*/NER_FEATURIZED_SENTENCE,
                       /*output_indices=*/NER_FEATURIZED_SENTENCE,
@@ -305,21 +296,6 @@
   _tag_tracker = data::ner::utils::TagTracker::make(model_tags, ignored_tags);
 
   if (args.get<bool>("use_token_tag_counter", "bool", false)) {
-<<<<<<< HEAD
-    std::unordered_map<std::string, uint32_t> tag_to_label;
-    for (size_t i = 0; i < _tag_tracker->numLabels(); i++) {
-      tag_to_label[_tag_tracker->label_to_tag_string(i)] = i;
-    }
-    for (const auto& tag : ignored_tags) {
-      tag_to_label[tag] = 0;
-    }
-    _token_tag_counter = std::make_shared<data::ner::TokenTagCounter>(
-        args.get<uint32_t>("token_counter_bins", "uint32_t", 10), tag_to_label);
-  }
-
-  _model = buildModel(options.input_dim, options.emb_dim, _tag_tracker->numLabels(),
-                      options.pretrained_emb);
-=======
     _tag_tracker = data::ner::utils::TagTracker::make(
         model_tags, ignored_tags,
         args.get<uint32_t>("token_counter_bins", "uint32_t", 10));
@@ -329,7 +305,6 @@
 
   _model = buildModel(options.input_dim, options.emb_dim,
                       _tag_tracker->numLabels(), options.pretrained_emb);
->>>>>>> c4b3239b
 
   _supervised_transform = makeTransformation(
       /*inference=*/false, /*tags_column=*/_tags_column,
@@ -505,22 +480,14 @@
         while (!top_labels.empty()) {
           float score = top_labels.top().first;
 
-<<<<<<< HEAD
-          auto tag = _tag_tracker->label_to_tag_string(top_labels.top().second);
-=======
           auto tag = _tag_tracker->labelToTag(top_labels.top().second);
->>>>>>> c4b3239b
           top_labels.pop();
           tags.emplace_back(tag->tag(), score);
         }
 
         bolt::NER::applyPunctAndStopWordFilter(
-<<<<<<< HEAD
-            tokens[sentence_index][token_index], tags, _tag_tracker->label_to_tag_string(0));
-=======
             tokens[sentence_index][token_index], tags,
             _tag_tracker->labelToTag(0)->tag());
->>>>>>> c4b3239b
 
         // if the number of labels in the model is 1, we do not have to
         // reverse
@@ -529,11 +496,7 @@
           // 0.9 then using the next top prediction improves accuracy.
           float second_highest_tag_act = top_k > 0 ? tags[top_k - 1].second : 0;
 
-<<<<<<< HEAD
-          if (tags.back().first == _tag_tracker->label_to_tag_string(0) &&
-=======
           if (tags.back().first == _tag_tracker->labelToTag(0)->tag() &&
->>>>>>> c4b3239b
               tags.back().second < o_threshold &&
               second_highest_tag_act > 0.05) {
             tags.pop_back();
@@ -609,14 +572,9 @@
           *archive.get("inference_transform"))),
       _bolt_inputs(data::outputColumnsFromArchive(*archive.get("bolt_inputs"))),
       _tokens_column(archive.str("tokens_column")),
-<<<<<<< HEAD
-      _tags_column(archive.str("tags_column")), _tag_tracker(std::make_unique<data::ner::utils::TagTracker>(*archive.get("tag_tracker"))) {
-
-=======
       _tags_column(archive.str("tags_column")),
       _tag_tracker(std::make_unique<data::ner::utils::TagTracker>(
           *archive.get("tag_tracker"))) {
->>>>>>> c4b3239b
   if (archive.contains("use_rules_for")) {
     _rule = data::ner::getRuleForEntities(
         archive.getAs<ar::VecStr>("use_rules_for"));
