--- conflicted
+++ resolved
@@ -110,11 +110,8 @@
           "setting.");
     }
   }
-<<<<<<< HEAD
-=======
 
   void saveCppClassifier(const std::string& save_path) const final;
->>>>>>> df6913b7
 
  private:
   data::TransformationPtr labelTransformation(
