--- conflicted
+++ resolved
@@ -78,18 +78,11 @@
   bolt::BoltGraphPtr model() const final { return _classifier.model(); }
 
   void setModel(const bolt::BoltGraphPtr& model) final {
-<<<<<<< HEAD
-    if (_model->outputDim() != model->outputDim()) {
-      throw std::invalid_argument("Output dim mismatch in set_model.");
-    }
-    _model = model;
-=======
     bolt::BoltGraphPtr& curr_model = _classifier.model();
     if (curr_model->outputDim() != curr_model->outputDim()) {
       throw std::invalid_argument("Output dim mismatch in set_model.");
     }
     curr_model = model;
->>>>>>> 60a6d26c
   }
 
   data::TabularDatasetFactoryPtr tabularDatasetFactory() const final {
