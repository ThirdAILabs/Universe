--- conflicted
+++ resolved
@@ -92,17 +92,7 @@
     curr_model = model;
   }
 
-<<<<<<< HEAD
   FeaturizerPtr featurizer() const final { return _featurizer; }
-=======
-  TabularDatasetFactoryPtr tabularDatasetFactory() const final {
-    return _dataset_factory;
-  }
-
-  ColumnDataTypes dataTypes() const final {
-    return _dataset_factory->dataTypes();
-  }
->>>>>>> a489442e
 
   void verifyCanDistribute() const final {
     if (!integerTarget()) {
@@ -121,18 +111,9 @@
   }
 
  private:
-<<<<<<< HEAD
   thirdai::data::TransformationPtr labelTransformation(
-      const std::string& target_name,
-      data::CategoricalDataTypePtr& target_config, uint32_t n_target_classes,
-      bool integer_target) const;
-=======
-  dataset::CategoricalBlockPtr labelBlock(const std::string& target_name,
-                                          CategoricalDataTypePtr& target_config,
-                                          uint32_t n_target_classes,
-                                          bool integer_target,
-                                          bool normalize_target_categories);
->>>>>>> a489442e
+      const std::string& target_name, CategoricalDataTypePtr& target_config,
+      uint32_t n_target_classes, bool integer_target) const;
 
   uint32_t labelToNeuronId(
       const std::variant<uint32_t, std::string>& label) const;
@@ -148,13 +129,9 @@
 
   utils::ClassifierPtr _classifier;
 
-<<<<<<< HEAD
   FeaturizerPtr _featurizer;
 
   const std::string LABEL_VOCAB = "__label_vocab__";
-=======
-  TabularDatasetFactoryPtr _dataset_factory;
->>>>>>> a489442e
 };
 
 }  // namespace thirdai::automl::udt