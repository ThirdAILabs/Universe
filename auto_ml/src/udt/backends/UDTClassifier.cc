--- conflicted
+++ resolved
@@ -109,11 +109,7 @@
 
   auto dataset = _dataset_factory->getDatasetLoader(data, /* shuffle= */ false)
                      ->loadAll(/* batch_size= */ defaults::BATCH_SIZE, verbose);
-<<<<<<< HEAD
-  auto [test_data, test_labels] = utils::split(std::move(dataset));
-=======
   auto [test_data, test_labels] = utils::split_data_labels(std::move(dataset));
->>>>>>> 71a55abc
 
   auto [output_metrics, output] =
       _model->evaluate(test_data, test_labels, eval_config);
@@ -322,16 +318,12 @@
     throw std::invalid_argument("No data found for training.");
   }
 
-<<<<<<< HEAD
-  auto [data, labels] = utils::split(std::move(*loaded_data_opt));
-=======
   // Did this instead of structured binding auto [data, labels] = ...
   // since Clang-Tidy would throw this error around pragma omp parallel:
   // "reference to local binding 'labels' declared in enclosing function"
   auto split_data = utils::split_data_labels(std::move(*loaded_data_opt));
   auto data = std::move(split_data.first);
   auto labels = std::move(split_data.second);
->>>>>>> 71a55abc
 
   auto eval_config =
       bolt::EvalConfig::makeConfig().returnActivations().silence();
