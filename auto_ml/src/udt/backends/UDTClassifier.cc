#include "UDTClassifier.h"
#include <cereal/archives/binary.hpp>
#include <cereal/types/base_class.hpp>
#include <cereal/types/memory.hpp>
#include <cereal/types/optional.hpp>
#include <bolt/python_bindings/NumpyConversions.h>
#include <bolt/src/nn/ops/FullyConnected.h>
#include <bolt/src/nn/ops/Op.h>
#include <bolt/src/root_cause_analysis/RCA.h>
#include <bolt/src/root_cause_analysis/RootCauseAnalysis.h>
#include <bolt/src/train/callbacks/Callback.h>
#include <bolt/src/train/trainer/Dataset.h>
#include <auto_ml/src/featurization/DataTypes.h>
#include <auto_ml/src/featurization/ReservedColumns.h>
#include <auto_ml/src/featurization/TemporalRelationshipsAutotuner.h>
#include <auto_ml/src/udt/Defaults.h>
#include <auto_ml/src/udt/utils/Models.h>
#include <auto_ml/src/udt/utils/Numpy.h>
#include <data/src/TensorConversion.h>
#include <data/src/transformations/StringCast.h>
#include <data/src/transformations/StringIDLookup.h>
#include <dataset/src/blocks/BlockInterface.h>
#include <dataset/src/blocks/Categorical.h>
#include <dataset/src/dataset_loaders/DatasetLoader.h>
#include <licensing/src/CheckLicense.h>
#include <pybind11/stl.h>
#include <utils/Version.h>
#include <versioning/src/Versions.h>
#include <optional>
#include <stdexcept>
#include <string>
#include <variant>

namespace thirdai::automl::udt {

UDTClassifier::UDTClassifier(const data::ColumnDataTypes& input_data_types,
                             const data::UserProvidedTemporalRelationships&
                                 temporal_tracking_relationships,
                             const std::string& target_name,
                             data::CategoricalDataTypePtr target,
                             uint32_t n_target_classes, bool integer_target,
                             const data::TabularOptions& tabular_options,
                             const std::optional<std::string>& model_config,
                             const config::ArgumentMap& user_args)
    : _classifier(utils::Classifier::make(
          utils::buildModel(
              /* input_dim= */ tabular_options.feature_hash_range,
              /* output_dim= */ n_target_classes,
              /* args= */ user_args, /* model_config= */ model_config,
              /* use_sigmoid_bce = */
              user_args.get<bool>("sigmoid_bce", "boolean",
                                  defaults::USE_SIGMOID_BCE)),
          user_args.get<bool>("freeze_hash_tables", "boolean",
                              defaults::FREEZE_HASH_TABLES))) {
  auto label_transform = labelTransformation(target_name, target,
                                             n_target_classes, integer_target);

  auto temporal_relationships = data::TemporalRelationshipsAutotuner::autotune(
      input_data_types, temporal_tracking_relationships,
      tabular_options.lookahead);

  bool softmax_output = utils::hasSoftmaxOutput(model());
  thirdai::data::ValueFillType value_fill =
      softmax_output ? thirdai::data::ValueFillType::SumToOne
                     : thirdai::data::ValueFillType::Ones;

  thirdai::data::OutputColumnsList bolt_labels = {
      thirdai::data::OutputColumns(FEATURIZED_LABELS, value_fill)};

  _featurizer = std::make_shared<Featurizer>(
      input_data_types, temporal_relationships, target_name, label_transform,
      bolt_labels, tabular_options);
}

py::object UDTClassifier::train(const dataset::DataSourcePtr& data,
                                float learning_rate, uint32_t epochs,
                                const std::vector<std::string>& train_metrics,
                                const dataset::DataSourcePtr& val_data,
                                const std::vector<std::string>& val_metrics,
                                const std::vector<CallbackPtr>& callbacks,
                                TrainOptions options,
                                const bolt::DistributedCommPtr& comm) {
  auto train_data_loader =
      _featurizer->getDataLoader(data, options.batchSize(), /* shuffle= */ true,
                                 options.verbose, options.shuffle_config);

  thirdai::data::LoaderPtr val_data_loader;
  if (val_data) {
    val_data_loader =
        _featurizer->getDataLoader(val_data, defaults::BATCH_SIZE,
                                   /* shuffle= */ false, options.verbose);
  }

  return _classifier->train(train_data_loader, learning_rate, epochs,
                            train_metrics, val_data_loader, val_metrics,
                            callbacks, options, comm);
}

py::object UDTClassifier::trainBatch(const MapInputBatch& batch,
                                     float learning_rate,
                                     const std::vector<std::string>& metrics) {
  auto& model = _classifier->model();

  auto [inputs, labels] = _featurizer->featurizeTrainingBatch(batch);

  model->trainOnBatch(inputs, labels);
  model->updateParameters(learning_rate);

  // TODO(Nicholas): Add back metrics
  (void)metrics;

  return py::none();
}

void UDTClassifier::setOutputSparsity(float sparsity,
                                      bool rebuild_hash_tables) {
  bolt::ComputationList output_computations = _classifier->model()->outputs();

  /**
   * The method is supported only for models that have a single output
   * computation with the computation being a fully connected layer.
   */
  if (output_computations.size() != 1) {
    throw notSupported(
        "The method is only supported for classifiers that have a single "
        "fully "
        "connected layer output.");
  }

  auto fc_computation =
      bolt::FullyConnected::cast(output_computations[0]->op());
  if (fc_computation) {
    fc_computation->setSparsity(sparsity, rebuild_hash_tables,
                                /*experimental_autotune=*/false);
  } else {
    throw notSupported(
        "The method is only supported for classifiers that have a single "
        "fully connected layer output.");
  }
}

py::object UDTClassifier::evaluate(const dataset::DataSourcePtr& data,
                                   const std::vector<std::string>& metrics,
                                   bool sparse_inference, bool verbose,
                                   std::optional<uint32_t> top_k) {
  (void)top_k;

  auto dataset = _featurizer->getDataLoader(data, defaults::BATCH_SIZE,
                                            /* shuffle= */ false, verbose);

  return _classifier->evaluate(dataset, metrics, sparse_inference, verbose);
}

py::object UDTClassifier::predict(const MapInput& sample, bool sparse_inference,
                                  bool return_predicted_class,
                                  std::optional<uint32_t> top_k) {
  return _classifier->predict(_featurizer->featurizeInput(sample),
                              sparse_inference, return_predicted_class,
                              /* single= */ true, top_k);
}

py::object UDTClassifier::predictBatch(const MapInputBatch& samples,
                                       bool sparse_inference,
                                       bool return_predicted_class,
                                       std::optional<uint32_t> top_k) {
  return _classifier->predict(_featurizer->featurizeInputBatch(samples),
                              sparse_inference, return_predicted_class,
                              /* single= */ false, top_k);
}

std::vector<std::pair<std::string, float>> UDTClassifier::explain(
    const MapInput& sample,
    const std::optional<std::variant<uint32_t, std::string>>& target_class) {
  auto input_vec = _featurizer->featurizeInput(sample);

  bolt::rca::RCAGradients gradients;
  if (target_class) {
    gradients = bolt::rca::explainNeuron(_classifier->model(), input_vec,
                                         labelToNeuronId(*target_class));
  } else {
    gradients = bolt::rca::explainPrediction(_classifier->model(), input_vec);
  }

  auto sorted_gradients =
      bolt::sortGradientsBySignificance(gradients.gradients, gradients.indices);

  float total_grad = 0;
  for (auto [grad, _] : sorted_gradients) {
    total_grad += std::abs(grad);
  }

  if (total_grad == 0) {
    throw std::invalid_argument(
        "The model has not learned enough to give explanations. Try "
        "decreasing the learning rate.");
  }

  auto columns = thirdai::data::ColumnMap::fromMapInput(sample);
  auto explanation_map = _featurizer->explain(columns);

  std::vector<std::pair<std::string, float>> explanations;
  explanations.reserve(sorted_gradients.size());

  for (const auto& [weight, feature] : sorted_gradients) {
    explanations.emplace_back(
        explanation_map.explain(FEATURE_HASH_INDICES, feature),
        weight / total_grad);
  }

  return explanations;
}

py::object UDTClassifier::coldstart(
    const dataset::DataSourcePtr& data,
    const std::vector<std::string>& strong_column_names,
    const std::vector<std::string>& weak_column_names, float learning_rate,
    uint32_t epochs, const std::vector<std::string>& train_metrics,
    const dataset::DataSourcePtr& val_data,
    const std::vector<std::string>& val_metrics,
    const std::vector<CallbackPtr>& callbacks, TrainOptions options,
    const bolt::DistributedCommPtr& comm) {
  auto train_data_loader = _featurizer->getColdStartDataLoader(
      data, strong_column_names, weak_column_names,
      /* fast_approximation= */ false, options.batchSize(),
      /* shuffle= */ true, options.verbose, options.shuffle_config);

  thirdai::data::LoaderPtr val_data_loader;
  if (val_data) {
    val_data_loader =
        _featurizer->getDataLoader(val_data, defaults::BATCH_SIZE,
                                   /* shuffle= */ false, options.verbose);
  }

  return _classifier->train(train_data_loader, learning_rate, epochs,
                            train_metrics, val_data_loader, val_metrics,
                            callbacks, options, comm);
}

<<<<<<< HEAD
py::object UDTClassifier::embedding(const MapInput& sample) {
  return _classifier->embedding(_featurizer->featurizeInput(sample));
=======
py::object UDTClassifier::embedding(const MapInputBatch& sample) {
  return _classifier->embedding(_dataset_factory->featurizeInputBatch(sample));
>>>>>>> a64b7449
}

py::object UDTClassifier::entityEmbedding(
    const std::variant<uint32_t, std::string>& label) {
  uint32_t neuron_id = labelToNeuronId(label);

  auto outputs = _classifier->model()->outputs();

  if (outputs.size() != 1) {
    throw std::invalid_argument(
        "This UDT architecture currently doesn't support getting entity "
        "embeddings.");
  }
  auto fc = bolt::FullyConnected::cast(outputs.at(0)->op());
  if (!fc) {
    throw std::invalid_argument(
        "This UDT architecture currently doesn't support getting entity "
        "embeddings.");
  }

  auto weights = fc->kernel()->getWeightsByNeuron(neuron_id);

  NumpyArray<float> np_weights(weights.size());

  std::copy(weights.begin(), weights.end(), np_weights.mutable_data());

  return std::move(np_weights);
}

std::string UDTClassifier::className(uint32_t class_id) const {
  if (integerTarget()) {
    return std::to_string(class_id);
  }
  auto& vocab = _featurizer->state()->getVocab(LABEL_VOCAB);
  return vocab->getString(class_id);
}

thirdai::data::TransformationPtr UDTClassifier::labelTransformation(
    const std::string& target_name, data::CategoricalDataTypePtr& target_config,
    uint32_t n_target_classes, bool integer_target) const {
  if (integer_target) {
    if (target_config->delimiter) {
      return std::make_shared<thirdai::data::StringToToken>(
          target_name, FEATURIZED_LABELS, n_target_classes);
    }
    return std::make_shared<thirdai::data::StringToTokenArray>(
        target_name, FEATURIZED_LABELS, *target_config->delimiter,
        n_target_classes);
  }

  return std::make_shared<thirdai::data::StringIDLookup>(
      target_name, FEATURIZED_LABELS, LABEL_VOCAB, n_target_classes,
      target_config->delimiter);
}

uint32_t UDTClassifier::labelToNeuronId(
    const std::variant<uint32_t, std::string>& label) const {
  if (std::holds_alternative<uint32_t>(label)) {
    if (integerTarget()) {
      return std::get<uint32_t>(label);
    }
    throw std::invalid_argument(
        "Received an integer but integer_target is set to False (it is "
        "False by default). Target must be passed "
        "in as a string.");
  }
  if (std::holds_alternative<std::string>(label)) {
    if (!integerTarget()) {
      auto& vocab = _featurizer->state()->getVocab(LABEL_VOCAB);
      return vocab->getUid(std::get<std::string>(label));
    }
    throw std::invalid_argument(
        "Received a string but integer_target is set to True. Target must be "
        "passed in as "
        "an integer.");
  }
  throw std::invalid_argument("Invalid entity type.");
}

bool UDTClassifier::integerTarget() const {
  return !_featurizer->state()->containsVocab(LABEL_VOCAB);
}

template void UDTClassifier::serialize(cereal::BinaryInputArchive&,
                                       const uint32_t version);
template void UDTClassifier::serialize(cereal::BinaryOutputArchive&,
                                       const uint32_t version);

template <class Archive>
void UDTClassifier::serialize(Archive& archive, const uint32_t version) {
  std::string thirdai_version = thirdai::version();
  archive(thirdai_version);
  std::string class_name = "UDT_CLASSIFIER";
  versions::checkVersion(version, versions::UDT_CLASSIFIER_VERSION,
                         thirdai_version, thirdai::version(), class_name);

  // Increment thirdai::versions::UDT_CLASSIFIER_VERSION after serialization
  // changes
  archive(cereal::base_class<UDTBackend>(this), _classifier, _featurizer);
}

}  // namespace thirdai::automl::udt

CEREAL_REGISTER_TYPE(thirdai::automl::udt::UDTClassifier)
CEREAL_CLASS_VERSION(thirdai::automl::udt::UDTClassifier,
                     thirdai::versions::UDT_CLASSIFIER_VERSION)<|MERGE_RESOLUTION|>--- conflicted
+++ resolved
@@ -236,13 +236,8 @@
                             callbacks, options, comm);
 }
 
-<<<<<<< HEAD
-py::object UDTClassifier::embedding(const MapInput& sample) {
-  return _classifier->embedding(_featurizer->featurizeInput(sample));
-=======
 py::object UDTClassifier::embedding(const MapInputBatch& sample) {
-  return _classifier->embedding(_dataset_factory->featurizeInputBatch(sample));
->>>>>>> a64b7449
+  return _classifier->embedding(_featurizer->featurizeInputBatch(sample));
 }
 
 py::object UDTClassifier::entityEmbedding(
