#include "UDTClassifier.h"
#include <cereal/archives/binary.hpp>
#include <cereal/types/base_class.hpp>
#include <cereal/types/memory.hpp>
#include <cereal/types/optional.hpp>
#include <bolt/python_bindings/NumpyConversions.h>
#include <bolt/src/nn/ops/FullyConnected.h>
#include <bolt/src/nn/ops/Input.h>
#include <bolt/src/nn/ops/Op.h>
#include <bolt/src/root_cause_analysis/RCA.h>
#include <bolt/src/root_cause_analysis/RootCauseAnalysis.h>
#include <bolt/src/train/callbacks/Callback.h>
#include <bolt/src/train/trainer/Dataset.h>
#include <auto_ml/src/cpp_classifier/CppClassifier.h>
#include <auto_ml/src/featurization/DataTypes.h>
#include <auto_ml/src/featurization/ReservedColumns.h>
#include <auto_ml/src/featurization/TemporalRelationshipsAutotuner.h>
#include <auto_ml/src/udt/Defaults.h>
#include <auto_ml/src/udt/utils/Models.h>
#include <auto_ml/src/udt/utils/Numpy.h>
#include <data/src/TensorConversion.h>
#include <data/src/transformations/StringCast.h>
#include <data/src/transformations/StringIDLookup.h>
#include <dataset/src/blocks/BlockInterface.h>
#include <dataset/src/blocks/Categorical.h>
#include <dataset/src/dataset_loaders/DatasetLoader.h>
#include <dataset/src/utils/SafeFileIO.h>
#include <licensing/src/CheckLicense.h>
#include <pybind11/stl.h>
#include <utils/Version.h>
#include <versioning/src/Versions.h>
#include <optional>
#include <stdexcept>
#include <string>
#include <variant>

namespace thirdai::automl::udt {

UDTClassifier::UDTClassifier(
    const ColumnDataTypes& input_data_types,
    const UserProvidedTemporalRelationships& temporal_tracking_relationships,
    const std::string& target_name, CategoricalDataTypePtr target,
    uint32_t n_target_classes, bool integer_target,
    const TabularOptions& tabular_options,
    const std::optional<std::string>& model_config,
    const config::ArgumentMap& user_args)
    : _classifier(utils::Classifier::make(
          utils::buildModel(
              /* input_dim= */ tabular_options.feature_hash_range,
              /* output_dim= */ n_target_classes,
              /* args= */ user_args, /* model_config= */ model_config,
              /* use_sigmoid_bce = */
              user_args.get<bool>("sigmoid_bce", "boolean",
                                  defaults::USE_SIGMOID_BCE)),
          user_args.get<bool>("freeze_hash_tables", "boolean",
                              defaults::FREEZE_HASH_TABLES))) {
  auto label_transform = labelTransformation(target_name, target,
                                             n_target_classes, integer_target);

  auto temporal_relationships = TemporalRelationshipsAutotuner::autotune(
      input_data_types, temporal_tracking_relationships,
      tabular_options.lookahead);

  bool softmax_output = utils::hasSoftmaxOutput(model());
  data::ValueFillType value_fill = softmax_output
                                       ? data::ValueFillType::SumToOne
                                       : data::ValueFillType::Ones;

  data::OutputColumnsList bolt_labels = {
      data::OutputColumns(FEATURIZED_LABELS, value_fill)};

  _featurizer = std::make_shared<Featurizer>(
      input_data_types, temporal_relationships, target_name, label_transform,
      bolt_labels, tabular_options);
}

py::object UDTClassifier::train(const dataset::DataSourcePtr& data,
                                float learning_rate, uint32_t epochs,
                                const std::vector<std::string>& train_metrics,
                                const dataset::DataSourcePtr& val_data,
                                const std::vector<std::string>& val_metrics,
                                const std::vector<CallbackPtr>& callbacks,
                                TrainOptions options,
                                const bolt::DistributedCommPtr& comm) {
  auto train_data_loader =
      _featurizer->getDataLoader(data, options.batchSize(), /* shuffle= */ true,
                                 options.verbose, options.shuffle_config);

  data::LoaderPtr val_data_loader;
  if (val_data) {
    val_data_loader =
        _featurizer->getDataLoader(val_data, defaults::BATCH_SIZE,
                                   /* shuffle= */ false, options.verbose);
  }

  return _classifier->train(train_data_loader, learning_rate, epochs,
                            train_metrics, val_data_loader, val_metrics,
                            callbacks, options, comm);
}

py::object UDTClassifier::trainBatch(const MapInputBatch& batch,
                                     float learning_rate,
                                     const std::vector<std::string>& metrics) {
  auto& model = _classifier->model();

  auto [inputs, labels] = _featurizer->featurizeTrainingBatch(batch);

  model->trainOnBatch(inputs, labels);
  model->updateParameters(learning_rate);

  // TODO(Nicholas): Add back metrics
  (void)metrics;

  return py::none();
}

void UDTClassifier::setOutputSparsity(float sparsity,
                                      bool rebuild_hash_tables) {
  bolt::ComputationList output_computations = _classifier->model()->outputs();

  /**
   * The method is supported only for models that have a single output
   * computation with the computation being a fully connected layer.
   */
  if (output_computations.size() != 1) {
    throw notSupported(
        "The method is only supported for classifiers that have a single "
        "fully "
        "connected layer output.");
  }

  auto fc_computation =
      bolt::FullyConnected::cast(output_computations[0]->op());
  if (fc_computation) {
    fc_computation->setSparsity(sparsity, rebuild_hash_tables,
                                /*experimental_autotune=*/false);
  } else {
    throw notSupported(
        "The method is only supported for classifiers that have a single "
        "fully connected layer output.");
  }
}

py::object UDTClassifier::evaluate(const dataset::DataSourcePtr& data,
                                   const std::vector<std::string>& metrics,
                                   bool sparse_inference, bool verbose,
                                   std::optional<uint32_t> top_k) {
  (void)top_k;

  auto dataset = _featurizer->getDataLoader(data, defaults::BATCH_SIZE,
                                            /* shuffle= */ false, verbose);

  return _classifier->evaluate(dataset, metrics, sparse_inference, verbose);
}

py::object UDTClassifier::predict(const MapInput& sample, bool sparse_inference,
                                  bool return_predicted_class,
                                  std::optional<uint32_t> top_k) {
  return _classifier->predict(_featurizer->featurizeInput(sample),
                              sparse_inference, return_predicted_class,
                              /* single= */ true, top_k);
}

py::object UDTClassifier::predictBatch(const MapInputBatch& samples,
                                       bool sparse_inference,
                                       bool return_predicted_class,
                                       std::optional<uint32_t> top_k) {
  return _classifier->predict(_featurizer->featurizeInputBatch(samples),
                              sparse_inference, return_predicted_class,
                              /* single= */ false, top_k);
}

std::vector<std::pair<std::string, float>> UDTClassifier::explain(
    const MapInput& sample,
    const std::optional<std::variant<uint32_t, std::string>>& target_class) {
  auto input_vec = _featurizer->featurizeInput(sample);

  bolt::rca::RCAGradients gradients;
  if (target_class) {
    gradients = bolt::rca::explainNeuron(_classifier->model(), input_vec,
                                         labelToNeuronId(*target_class));
  } else {
    gradients = bolt::rca::explainPrediction(_classifier->model(), input_vec);
  }

  auto sorted_gradients =
      bolt::sortGradientsBySignificance(gradients.gradients, gradients.indices);

  float total_grad = 0;
  for (auto [grad, _] : sorted_gradients) {
    total_grad += std::abs(grad);
  }

  if (total_grad == 0) {
    throw std::invalid_argument(
        "The model has not learned enough to give explanations. Try "
        "decreasing the learning rate.");
  }

  auto columns = data::ColumnMap::fromMapInput(sample);
  auto explanation_map = _featurizer->explain(columns);

  std::vector<std::pair<std::string, float>> explanations;
  explanations.reserve(sorted_gradients.size());
<<<<<<< HEAD

  for (const auto& [weight, feature] : sorted_gradients) {
    explanations.emplace_back(
        explanation_map.explain(FEATURIZED_INDICES, feature),
        weight / total_grad);
  }

=======

  for (const auto& [weight, feature] : sorted_gradients) {
    explanations.emplace_back(
        explanation_map.explain(FEATURIZED_INDICES, feature),
        weight / total_grad);
  }

>>>>>>> df6913b7
  return explanations;
}

py::object UDTClassifier::coldstart(
    const dataset::DataSourcePtr& data,
    const std::vector<std::string>& strong_column_names,
    const std::vector<std::string>& weak_column_names,
    std::optional<data::VariableLengthConfig> variable_length,
    float learning_rate, uint32_t epochs,
    const std::vector<std::string>& train_metrics,
    const dataset::DataSourcePtr& val_data,
    const std::vector<std::string>& val_metrics,
    const std::vector<CallbackPtr>& callbacks, TrainOptions options,
    const bolt::DistributedCommPtr& comm) {
  auto train_data_loader = _featurizer->getColdStartDataLoader(
      data, strong_column_names, weak_column_names, variable_length,
      /* fast_approximation= */ false, options.batchSize(),
      /* shuffle= */ true, options.verbose, options.shuffle_config);

  data::LoaderPtr val_data_loader;
  if (val_data) {
    val_data_loader =
        _featurizer->getDataLoader(val_data, defaults::BATCH_SIZE,
                                   /* shuffle= */ false, options.verbose);
  }

  return _classifier->train(train_data_loader, learning_rate, epochs,
                            train_metrics, val_data_loader, val_metrics,
                            callbacks, options, comm);
}

py::object UDTClassifier::embedding(const MapInputBatch& sample) {
  return _classifier->embedding(_featurizer->featurizeInputBatch(sample));
}

py::object UDTClassifier::entityEmbedding(
    const std::variant<uint32_t, std::string>& label) {
  uint32_t neuron_id = labelToNeuronId(label);

  auto outputs = _classifier->model()->outputs();

  if (outputs.size() != 1) {
    throw std::invalid_argument(
        "This UDT architecture currently doesn't support getting entity "
        "embeddings.");
  }
  auto fc = bolt::FullyConnected::cast(outputs.at(0)->op());
  if (!fc) {
    throw std::invalid_argument(
        "This UDT architecture currently doesn't support getting entity "
        "embeddings.");
  }

  auto weights = fc->kernel()->getWeightsByNeuron(neuron_id);

  NumpyArray<float> np_weights(weights.size());

  std::copy(weights.begin(), weights.end(), np_weights.mutable_data());

  return std::move(np_weights);
}

std::string UDTClassifier::className(uint32_t class_id) const {
  if (integerTarget()) {
    return std::to_string(class_id);
  }
  auto& vocab = _featurizer->state()->getVocab(LABEL_VOCAB);
  return vocab->getString(class_id);
}

data::TransformationPtr UDTClassifier::labelTransformation(
    const std::string& target_name, CategoricalDataTypePtr& target_config,
    uint32_t n_target_classes, bool integer_target) const {
  if (integer_target) {
    if (!target_config->delimiter) {
      return std::make_shared<data::StringToToken>(
          target_name, FEATURIZED_LABELS, n_target_classes);
    }
    return std::make_shared<data::StringToTokenArray>(
        target_name, FEATURIZED_LABELS, target_config->delimiter.value(),
        n_target_classes);
  }

  return std::make_shared<data::StringIDLookup>(target_name, FEATURIZED_LABELS,
                                                LABEL_VOCAB, n_target_classes,
                                                target_config->delimiter);
}

uint32_t UDTClassifier::labelToNeuronId(
    const std::variant<uint32_t, std::string>& label) const {
  if (std::holds_alternative<uint32_t>(label)) {
    if (integerTarget()) {
      return std::get<uint32_t>(label);
    }
    throw std::invalid_argument(
        "Received an integer but integer_target is set to False (it is "
        "False by default). Target must be passed "
        "in as a string.");
  }
  if (std::holds_alternative<std::string>(label)) {
    if (!integerTarget()) {
      auto& vocab = _featurizer->state()->getVocab(LABEL_VOCAB);
      return vocab->getUid(std::get<std::string>(label));
    }
    throw std::invalid_argument(
        "Received a string but integer_target is set to True. Target must be "
        "passed in as "
        "an integer.");
  }
  throw std::invalid_argument("Invalid entity type.");
}

bool UDTClassifier::integerTarget() const {
  return !_featurizer->state()->containsVocab(LABEL_VOCAB);
}

<<<<<<< HEAD
=======
void UDTClassifier::saveCppClassifier(const std::string& save_path) const {
  CppClassifier classifier(_featurizer, _classifier->model(),
                           _classifier->binaryPredictionThreshold());

  auto ostream = dataset::SafeFileIO::ofstream(save_path);
  cereal::BinaryOutputArchive oarchive(ostream);

  oarchive(classifier);
}

>>>>>>> df6913b7
template void UDTClassifier::serialize(cereal::BinaryInputArchive&,
                                       const uint32_t version);
template void UDTClassifier::serialize(cereal::BinaryOutputArchive&,
                                       const uint32_t version);

template <class Archive>
void UDTClassifier::serialize(Archive& archive, const uint32_t version) {
  std::string thirdai_version = thirdai::version();
  archive(thirdai_version);
  std::string class_name = "UDT_CLASSIFIER";
  versions::checkVersion(version, versions::UDT_CLASSIFIER_VERSION,
                         thirdai_version, thirdai::version(), class_name);

  // Increment thirdai::versions::UDT_CLASSIFIER_VERSION after serialization
  // changes
  archive(cereal::base_class<UDTBackend>(this), _classifier, _featurizer);
}

}  // namespace thirdai::automl::udt

CEREAL_REGISTER_TYPE(thirdai::automl::udt::UDTClassifier)
CEREAL_CLASS_VERSION(thirdai::automl::udt::UDTClassifier,
                     thirdai::versions::UDT_CLASSIFIER_VERSION)<|MERGE_RESOLUTION|>--- conflicted
+++ resolved
@@ -202,7 +202,6 @@
 
   std::vector<std::pair<std::string, float>> explanations;
   explanations.reserve(sorted_gradients.size());
-<<<<<<< HEAD
 
   for (const auto& [weight, feature] : sorted_gradients) {
     explanations.emplace_back(
@@ -210,15 +209,6 @@
         weight / total_grad);
   }
 
-=======
-
-  for (const auto& [weight, feature] : sorted_gradients) {
-    explanations.emplace_back(
-        explanation_map.explain(FEATURIZED_INDICES, feature),
-        weight / total_grad);
-  }
-
->>>>>>> df6913b7
   return explanations;
 }
 
@@ -335,8 +325,6 @@
   return !_featurizer->state()->containsVocab(LABEL_VOCAB);
 }
 
-<<<<<<< HEAD
-=======
 void UDTClassifier::saveCppClassifier(const std::string& save_path) const {
   CppClassifier classifier(_featurizer, _classifier->model(),
                            _classifier->binaryPredictionThreshold());
@@ -347,7 +335,6 @@
   oarchive(classifier);
 }
 
->>>>>>> df6913b7
 template void UDTClassifier::serialize(cereal::BinaryInputArchive&,
                                        const uint32_t version);
 template void UDTClassifier::serialize(cereal::BinaryOutputArchive&,
