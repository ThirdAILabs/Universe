--- conflicted
+++ resolved
@@ -56,7 +56,6 @@
     const std::vector<std::string>& metrics,
     const std::vector<std::shared_ptr<bolt::Callback>>& callbacks, bool verbose,
     std::optional<uint32_t> logging_interval) {
-<<<<<<< HEAD
   std::optional<ValidationDatasetLoader> validation_dataset_loader =
       std::nullopt;
   if (validation) {
@@ -65,19 +64,6 @@
                                     validation->first, /* shuffle= */ false),
                                 validation->second);
   }
-=======
-  size_t batch_size = batch_size_opt.value_or(defaults::BATCH_SIZE);
-
-  utils::DataSourceToDatasetLoader source_to_loader_func =
-      [this](const dataset::DataSourcePtr& source, bool shuffle) {
-        return _dataset_factory->getDatasetLoader(source, shuffle);
-      };
-
-  bolt::TrainConfig train_config = utils::getTrainConfig(
-      epochs, learning_rate, validation, metrics, callbacks, verbose,
-      logging_interval, _dataset_factory->hasTemporalRelationships(),
-      source_to_loader_func);
->>>>>>> 21f7ad2b
 
   auto train_dataset_loader =
       _dataset_factory->getDatasetLoader(data, /* shuffle= */ true);
