#include "UDTClassifier.h"
#include <cereal/archives/binary.hpp>
#include <cereal/types/base_class.hpp>
#include <cereal/types/memory.hpp>
#include <cereal/types/optional.hpp>
#include <bolt/python_bindings/NumpyConversions.h>
#include <bolt/src/nn/ops/FullyConnected.h>
#include <bolt/src/nn/ops/Op.h>
#include <bolt/src/root_cause_analysis/RCA.h>
#include <bolt/src/root_cause_analysis/RootCauseAnalysis.h>
#include <bolt/src/train/callbacks/Callback.h>
#include <bolt/src/train/trainer/Dataset.h>
#include <auto_ml/src/featurization/DataTypes.h>
#include <auto_ml/src/featurization/ReservedColumns.h>
#include <auto_ml/src/featurization/TemporalRelationshipsAutotuner.h>
#include <auto_ml/src/udt/Defaults.h>
#include <auto_ml/src/udt/utils/Models.h>
#include <auto_ml/src/udt/utils/Numpy.h>
#include <data/src/TensorConversion.h>
#include <data/src/transformations/StringCast.h>
#include <data/src/transformations/StringIDLookup.h>
#include <dataset/src/blocks/BlockInterface.h>
#include <dataset/src/blocks/Categorical.h>
#include <dataset/src/dataset_loaders/DatasetLoader.h>
#include <licensing/src/CheckLicense.h>
#include <pybind11/stl.h>
#include <utils/Version.h>
#include <versioning/src/Versions.h>
#include <optional>
#include <stdexcept>
#include <string>
#include <variant>

namespace thirdai::automl::udt {

UDTClassifier::UDTClassifier(
    const ColumnDataTypes& input_data_types,
    const UserProvidedTemporalRelationships& temporal_tracking_relationships,
    const std::string& target_name, CategoricalDataTypePtr target,
    uint32_t n_target_classes, bool integer_target,
    const TabularOptions& tabular_options,
    const std::optional<std::string>& model_config,
    const config::ArgumentMap& user_args)
    : _classifier(utils::Classifier::make(
          utils::buildModel(
              /* input_dim= */ tabular_options.feature_hash_range,
              /* output_dim= */ n_target_classes,
              /* args= */ user_args, /* model_config= */ model_config,
              /* use_sigmoid_bce = */
              user_args.get<bool>("sigmoid_bce", "boolean",
                                  defaults::USE_SIGMOID_BCE)),
          user_args.get<bool>("freeze_hash_tables", "boolean",
                              defaults::FREEZE_HASH_TABLES))) {
  auto label_transform = labelTransformation(target_name, target,
                                             n_target_classes, integer_target);

<<<<<<< HEAD
  auto temporal_relationships = data::TemporalRelationshipsAutotuner::autotune(
=======
  bool force_parallel = user_args.get<bool>("force_parallel", "boolean", false);

  _dataset_factory = TabularDatasetFactory::make(
>>>>>>> a489442e
      input_data_types, temporal_tracking_relationships,
      tabular_options.lookahead);

  bool softmax_output = utils::hasSoftmaxOutput(model());
  thirdai::data::ValueFillType value_fill =
      softmax_output ? thirdai::data::ValueFillType::SumToOne
                     : thirdai::data::ValueFillType::Ones;

  thirdai::data::OutputColumnsList bolt_labels = {
      thirdai::data::OutputColumns(FEATURIZED_LABELS, value_fill)};

  _featurizer = std::make_shared<Featurizer>(
      input_data_types, temporal_relationships, target_name, label_transform,
      bolt_labels, tabular_options);
}

py::object UDTClassifier::train(const dataset::DataSourcePtr& data,
                                float learning_rate, uint32_t epochs,
                                const std::vector<std::string>& train_metrics,
                                const dataset::DataSourcePtr& val_data,
                                const std::vector<std::string>& val_metrics,
                                const std::vector<CallbackPtr>& callbacks,
                                TrainOptions options,
                                const bolt::DistributedCommPtr& comm) {
  auto train_data_loader =
      _featurizer->getDataLoader(data, options.batchSize(), /* shuffle= */ true,
                                 options.verbose, options.shuffle_config);

  thirdai::data::LoaderPtr val_data_loader;
  if (val_data) {
    val_data_loader =
        _featurizer->getDataLoader(val_data, defaults::BATCH_SIZE,
                                   /* shuffle= */ false, options.verbose);
  }

  return _classifier->train(train_data_loader, learning_rate, epochs,
                            train_metrics, val_data_loader, val_metrics,
                            callbacks, options, comm);
}

py::object UDTClassifier::trainBatch(const MapInputBatch& batch,
                                     float learning_rate,
                                     const std::vector<std::string>& metrics) {
  auto& model = _classifier->model();

  auto [inputs, labels] = _featurizer->featurizeTrainingBatch(batch);

  model->trainOnBatch(inputs, labels);
  model->updateParameters(learning_rate);

  // TODO(Nicholas): Add back metrics
  (void)metrics;

  return py::none();
}

void UDTClassifier::setOutputSparsity(float sparsity,
                                      bool rebuild_hash_tables) {
  bolt::ComputationList output_computations = _classifier->model()->outputs();

  /**
   * The method is supported only for models that have a single output
   * computation with the computation being a fully connected layer.
   */
  if (output_computations.size() != 1) {
    throw notSupported(
        "The method is only supported for classifiers that have a single "
        "fully "
        "connected layer output.");
  }

  auto fc_computation =
      bolt::FullyConnected::cast(output_computations[0]->op());
  if (fc_computation) {
    fc_computation->setSparsity(sparsity, rebuild_hash_tables,
                                /*experimental_autotune=*/false);
  } else {
    throw notSupported(
        "The method is only supported for classifiers that have a single "
        "fully connected layer output.");
  }
}

py::object UDTClassifier::evaluate(const dataset::DataSourcePtr& data,
                                   const std::vector<std::string>& metrics,
                                   bool sparse_inference, bool verbose,
                                   std::optional<uint32_t> top_k) {
  (void)top_k;

  auto dataset = _featurizer->getDataLoader(data, defaults::BATCH_SIZE,
                                            /* shuffle= */ false, verbose);

  return _classifier->evaluate(dataset, metrics, sparse_inference, verbose);
}

py::object UDTClassifier::predict(const MapInput& sample, bool sparse_inference,
                                  bool return_predicted_class,
                                  std::optional<uint32_t> top_k) {
  return _classifier->predict(_featurizer->featurizeInput(sample),
                              sparse_inference, return_predicted_class,
                              /* single= */ true, top_k);
}

py::object UDTClassifier::predictBatch(const MapInputBatch& samples,
                                       bool sparse_inference,
                                       bool return_predicted_class,
                                       std::optional<uint32_t> top_k) {
  return _classifier->predict(_featurizer->featurizeInputBatch(samples),
                              sparse_inference, return_predicted_class,
                              /* single= */ false, top_k);
}

std::vector<std::pair<std::string, float>> UDTClassifier::explain(
    const MapInput& sample,
    const std::optional<std::variant<uint32_t, std::string>>& target_class) {
  auto input_vec = _featurizer->featurizeInput(sample);

  bolt::rca::RCAGradients gradients;
  if (target_class) {
    gradients = bolt::rca::explainNeuron(_classifier->model(), input_vec,
                                         labelToNeuronId(*target_class));
  } else {
    gradients = bolt::rca::explainPrediction(_classifier->model(), input_vec);
  }

  auto sorted_gradients =
      bolt::sortGradientsBySignificance(gradients.gradients, gradients.indices);

  float total_grad = 0;
  for (auto [grad, _] : sorted_gradients) {
    total_grad += std::abs(grad);
  }

  if (total_grad == 0) {
    throw std::invalid_argument(
        "The model has not learned enough to give explanations. Try "
        "decreasing the learning rate.");
  }

  auto columns = thirdai::data::ColumnMap::fromMapInput(sample);
  auto explanation_map = _featurizer->explain(columns);

  std::vector<std::pair<std::string, float>> explanations;
  explanations.reserve(sorted_gradients.size());

  for (const auto& [weight, feature] : sorted_gradients) {
    explanations.emplace_back(
        explanation_map.explain(FEATURIZED_INDICES, feature),
        weight / total_grad);
  }

  return explanations;
}

py::object UDTClassifier::coldstart(
    const dataset::DataSourcePtr& data,
    const std::vector<std::string>& strong_column_names,
    const std::vector<std::string>& weak_column_names, float learning_rate,
    uint32_t epochs, const std::vector<std::string>& train_metrics,
    const dataset::DataSourcePtr& val_data,
    const std::vector<std::string>& val_metrics,
    const std::vector<CallbackPtr>& callbacks, TrainOptions options,
    const bolt::DistributedCommPtr& comm) {
  auto train_data_loader = _featurizer->getColdStartDataLoader(
      data, strong_column_names, weak_column_names,
      /* fast_approximation= */ false, options.batchSize(),
      /* shuffle= */ true, options.verbose, options.shuffle_config);

  thirdai::data::LoaderPtr val_data_loader;
  if (val_data) {
    val_data_loader =
        _featurizer->getDataLoader(val_data, defaults::BATCH_SIZE,
                                   /* shuffle= */ false, options.verbose);
  }

  return _classifier->train(train_data_loader, learning_rate, epochs,
                            train_metrics, val_data_loader, val_metrics,
                            callbacks, options, comm);
}

py::object UDTClassifier::embedding(const MapInputBatch& sample) {
  return _classifier->embedding(_featurizer->featurizeInputBatch(sample));
}

py::object UDTClassifier::entityEmbedding(
    const std::variant<uint32_t, std::string>& label) {
  uint32_t neuron_id = labelToNeuronId(label);

  auto outputs = _classifier->model()->outputs();

  if (outputs.size() != 1) {
    throw std::invalid_argument(
        "This UDT architecture currently doesn't support getting entity "
        "embeddings.");
  }
  auto fc = bolt::FullyConnected::cast(outputs.at(0)->op());
  if (!fc) {
    throw std::invalid_argument(
        "This UDT architecture currently doesn't support getting entity "
        "embeddings.");
  }

  auto weights = fc->kernel()->getWeightsByNeuron(neuron_id);

  NumpyArray<float> np_weights(weights.size());

  std::copy(weights.begin(), weights.end(), np_weights.mutable_data());

  return std::move(np_weights);
}

<<<<<<< HEAD
std::string UDTClassifier::className(uint32_t class_id) const {
  if (integerTarget()) {
    return std::to_string(class_id);
  }
  auto& vocab = _featurizer->state()->getVocab(LABEL_VOCAB);
  return vocab->getString(class_id);
}

thirdai::data::TransformationPtr UDTClassifier::labelTransformation(
    const std::string& target_name, data::CategoricalDataTypePtr& target_config,
    uint32_t n_target_classes, bool integer_target) const {
=======
dataset::CategoricalBlockPtr UDTClassifier::labelBlock(
    const std::string& target_name, CategoricalDataTypePtr& target_config,
    uint32_t n_target_classes, bool integer_target,
    bool normalize_target_categories) {
>>>>>>> a489442e
  if (integer_target) {
    if (!target_config->delimiter) {
      return std::make_shared<thirdai::data::StringToToken>(
          target_name, FEATURIZED_LABELS, n_target_classes);
    }
    return std::make_shared<thirdai::data::StringToTokenArray>(
        target_name, FEATURIZED_LABELS, target_config->delimiter.value(),
        n_target_classes);
  }

  return std::make_shared<thirdai::data::StringIDLookup>(
      target_name, FEATURIZED_LABELS, LABEL_VOCAB, n_target_classes,
      target_config->delimiter);
}

uint32_t UDTClassifier::labelToNeuronId(
    const std::variant<uint32_t, std::string>& label) const {
  if (std::holds_alternative<uint32_t>(label)) {
    if (integerTarget()) {
      return std::get<uint32_t>(label);
    }
    throw std::invalid_argument(
        "Received an integer but integer_target is set to False (it is "
        "False by default). Target must be passed "
        "in as a string.");
  }
  if (std::holds_alternative<std::string>(label)) {
    if (!integerTarget()) {
      auto& vocab = _featurizer->state()->getVocab(LABEL_VOCAB);
      return vocab->getUid(std::get<std::string>(label));
    }
    throw std::invalid_argument(
        "Received a string but integer_target is set to True. Target must be "
        "passed in as "
        "an integer.");
  }
  throw std::invalid_argument("Invalid entity type.");
}

bool UDTClassifier::integerTarget() const {
  return !_featurizer->state()->containsVocab(LABEL_VOCAB);
}

template void UDTClassifier::serialize(cereal::BinaryInputArchive&,
                                       const uint32_t version);
template void UDTClassifier::serialize(cereal::BinaryOutputArchive&,
                                       const uint32_t version);

template <class Archive>
void UDTClassifier::serialize(Archive& archive, const uint32_t version) {
  std::string thirdai_version = thirdai::version();
  archive(thirdai_version);
  std::string class_name = "UDT_CLASSIFIER";
  versions::checkVersion(version, versions::UDT_CLASSIFIER_VERSION,
                         thirdai_version, thirdai::version(), class_name);

  // Increment thirdai::versions::UDT_CLASSIFIER_VERSION after serialization
  // changes
  archive(cereal::base_class<UDTBackend>(this), _classifier, _featurizer);
}

}  // namespace thirdai::automl::udt

CEREAL_REGISTER_TYPE(thirdai::automl::udt::UDTClassifier)
CEREAL_CLASS_VERSION(thirdai::automl::udt::UDTClassifier,
                     thirdai::versions::UDT_CLASSIFIER_VERSION)<|MERGE_RESOLUTION|>--- conflicted
+++ resolved
@@ -54,13 +54,7 @@
   auto label_transform = labelTransformation(target_name, target,
                                              n_target_classes, integer_target);
 
-<<<<<<< HEAD
-  auto temporal_relationships = data::TemporalRelationshipsAutotuner::autotune(
-=======
-  bool force_parallel = user_args.get<bool>("force_parallel", "boolean", false);
-
-  _dataset_factory = TabularDatasetFactory::make(
->>>>>>> a489442e
+  auto temporal_relationships = TemporalRelationshipsAutotuner::autotune(
       input_data_types, temporal_tracking_relationships,
       tabular_options.lookahead);
 
@@ -272,7 +266,6 @@
   return std::move(np_weights);
 }
 
-<<<<<<< HEAD
 std::string UDTClassifier::className(uint32_t class_id) const {
   if (integerTarget()) {
     return std::to_string(class_id);
@@ -282,14 +275,8 @@
 }
 
 thirdai::data::TransformationPtr UDTClassifier::labelTransformation(
-    const std::string& target_name, data::CategoricalDataTypePtr& target_config,
+    const std::string& target_name, CategoricalDataTypePtr& target_config,
     uint32_t n_target_classes, bool integer_target) const {
-=======
-dataset::CategoricalBlockPtr UDTClassifier::labelBlock(
-    const std::string& target_name, CategoricalDataTypePtr& target_config,
-    uint32_t n_target_classes, bool integer_target,
-    bool normalize_target_categories) {
->>>>>>> a489442e
   if (integer_target) {
     if (!target_config->delimiter) {
       return std::make_shared<thirdai::data::StringToToken>(
