--- conflicted
+++ resolved
@@ -84,23 +84,11 @@
 
 py::object UDTRegression::evaluate(const dataset::DataSourcePtr& data,
                                    const std::vector<std::string>& metrics,
-<<<<<<< HEAD
-                                   bool sparse_inference,
-                                   bool return_predicted_class, bool verbose,
-                                   bool return_metrics,
+                                   bool sparse_inference, bool verbose,
                                    std::optional<uint32_t> top_k) {
-  (void)return_predicted_class;  // No classes to return in regression;
   (void)top_k;
 
-  bolt::EvalConfig eval_config =
-      utils::getEvalConfig(metrics, sparse_inference, verbose);
-
-  auto dataset = _dataset_factory->getDatasetLoader(data, /* shuffle= */ false)
-                     ->loadAll(/* batch_size= */ defaults::BATCH_SIZE, verbose);
-=======
-                                   bool sparse_inference, bool verbose) {
   bolt::train::Trainer trainer(_model);
->>>>>>> 6a17dc20
 
   auto dataset = _dataset_factory->getDatasetLoader(data, /* shuffle= */ false);
 
