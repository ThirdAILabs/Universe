--- conflicted
+++ resolved
@@ -86,11 +86,7 @@
   auto dataset = _dataset_factory->getDatasetLoader(data, /* shuffle= */ false)
                      ->loadAll(/* batch_size= */ defaults::BATCH_SIZE, verbose);
 
-<<<<<<< HEAD
-  auto [test_data, test_labels] = utils::split(std::move(dataset));
-=======
   auto [test_data, test_labels] = utils::split_data_labels(std::move(dataset));
->>>>>>> 71a55abc
 
   auto [output_metrics, output] =
       _model->evaluate(test_data, test_labels, eval_config);
