#pragma once

#include <bolt/src/callbacks/Callback.h>
#include <auto_ml/src/Aliases.h>
#include <auto_ml/src/cold_start/ColdStartUtils.h>
#include <auto_ml/src/embedding_prototype/TextEmbeddingModel.h>
#include <auto_ml/src/featurization/TabularDatasetFactory.h>
#include <auto_ml/src/udt/Validation.h>
#include <dataset/src/DataSource.h>
#include <dataset/src/blocks/BlockInterface.h>
#include <dataset/src/dataset_loaders/DatasetLoader.h>
#include <pybind11/pybind11.h>
#include <optional>
#include <stdexcept>

namespace py = pybind11;

namespace thirdai::automl::udt {

/**
 * This is an interface for the backends that are used in a UDT model. To
 * add a new backend a user must implement the required methods (train,
 * evaluate, predict, etc.) and any desired optional methods
 * (explainability, cold start, etc.). These methods are designed to be
 * general in their arguments and support the options that are required for
 * most backends, though some backends may not use all of the args. For
 * instance return_predicted_class is not applicable for regression models.
 */
class UDTBackend {
 public:
  /**
   * Trains the model on the given dataset.
   */
  virtual py::object train(
      const dataset::DataSourcePtr& data, float learning_rate, uint32_t epochs,
      const std::optional<ValidationDataSource>& validation,
      std::optional<size_t> batch_size,
      std::optional<size_t> max_in_memory_batches,
      const std::vector<std::string>& metrics,
      const std::vector<std::shared_ptr<bolt::Callback>>& callbacks,
      bool verbose, std::optional<uint32_t> logging_interval) = 0;

  /**
   * Trains the model on a batch of samples.
   */
  virtual py::object trainBatch(const MapInputBatch& batch, float learning_rate,
                                const std::vector<std::string>& metrics) {
    (void)batch;
    (void)learning_rate;
    (void)metrics;
    throw notSupported("train_batch");
  }

  /**
   * Performs evaluate of the model on the given dataset and returns the
   * activations produced by the model by default. If return_predicted_class is
   * specified it should return the predicted classes if its a classification
   * task instead of the activations. If return metrics is specified then it
   * should return the metrics computed instead of any activations.
   */
  virtual py::object evaluate(const dataset::DataSourcePtr& data,
                              const std::vector<std::string>& metrics,
                              bool sparse_inference,
                              bool return_predicted_class, bool verbose,
                              bool return_metrics) = 0;

  /**
   * Performs inference on a single sample and returns the resulting
   * activations. If return_predicted_class is specified it should return the
   * predicted classes if its a classification task instead of the activations.
   */
  virtual py::object predict(const MapInput& sample, bool sparse_inference,
                             bool return_predicted_class) = 0;

  /**
   * Performs inference on a batch of samples in parallel and returns the
   * resulting activations. If return_predicted_class is specified it should
   * return the predicted classes if its a classification task instead of the
   * activations.
   */
  virtual py::object predictBatch(const MapInputBatch& sample,
                                  bool sparse_inference,
                                  bool return_predicted_class) = 0;

  /**
   * Returns the model used.
   */
  virtual bolt::BoltGraphPtr model() const {
    throw notSupported("accessing underlying model");
  }

  /**
   * Sets a new model. This is used during distributed training to update the
   * backend with the trained model.
   */
  virtual void setModel(const bolt::BoltGraphPtr& model) {
    (void)model;
    throw notSupported("modifying underlying model");
  }

  /**
   * Determines if the model can support distributed training. By default
   * backends do not support distributed training.
   */
  virtual void verifyCanDistribute() const {
    throw notSupported("train_distributed");
  }

  /**
   * Generates an explaination of the prediction for a given sample. Optional
   * method that is not supported by default for backends.
   */
  virtual std::vector<dataset::Explanation> explain(
      const MapInput& sample,
      const std::optional<std::variant<uint32_t, std::string>>& target_class) {
    (void)sample;
    (void)target_class;
    throw notSupported("explain");
  }

  /**
   * Performs cold start pretraining. Optional method that is not supported by
   * default for backends.
   */
  virtual py::object coldstart(
      const dataset::DataSourcePtr& data,
      const std::vector<std::string>& strong_column_names,
      const std::vector<std::string>& weak_column_names, float learning_rate,
      uint32_t epochs, const std::vector<std::string>& metrics,
      const std::optional<ValidationDataSource>& validation,
      const std::vector<bolt::CallbackPtr>& callbacks,
      std::optional<size_t> max_in_memory_batches, bool verbose) {
    (void)data;
    (void)strong_column_names;
    (void)weak_column_names;
    (void)learning_rate;
    (void)epochs;
    (void)metrics;
    (void)validation;
    (void)callbacks;
    (void)max_in_memory_batches;
    (void)verbose;
    throw notSupported("cold_start");
  }

  /**
   * Returns some embedding representation for the given sample. Optional method
   * that is not supported by default for backends.
   */
  virtual py::object embedding(const MapInput& sample) {
    (void)sample;
    throw notSupported("embedding");
  }

  /**
   * Returns an embedding for the given class (label) in the model. Optional
   * method that is not supported by default for backends.
   */
  virtual py::object entityEmbedding(
      const std::variant<uint32_t, std::string>& label) {
    (void)label;
    throw notSupported("entity_embedding");
  }

  /**
   * Returns the class name associated with a given neuron. Optional method that
   * is not supported by default for backends.
   */
  virtual std::string className(uint32_t class_id) const {
    (void)class_id;
    throw notSupported("class_name");
  }

  /**
   * Returns the tabular dataset factor if it is used for the model. If a
   * backend implements this method then UDT instances that use it will support
   * methods relating to temporal tracking and metadata.
   */
  virtual data::TabularDatasetFactoryPtr tabularDatasetFactory() const {
    return nullptr;
  }

  /**
   * Returns metadata for ColdStart which are needed to be passed to
   * ColdStartPreprocessing. Optional Method that is not supported by
   * defaults for backends. This method is primarily used for distributed
   * training.
   */
  virtual cold_start::ColdStartMetaDataPtr getColdStartMetaData() {
    throw notSupported("getColdStartMetaData");
  }

  virtual void indexNodes(const dataset::DataSourcePtr& source) {
    (void)source;
    throw notSupported("index_nodes");
  }

  virtual void clearGraph() { throw notSupported("clear_graph"); }

  /**
   * Used for UDTMachClassifier.
   */
  virtual void setDecodeParams(uint32_t min_num_eval_results,
                               uint32_t top_k_per_eval_aggregation) {
    (void)min_num_eval_results;
    (void)top_k_per_eval_aggregation;
    throw notSupported("set_decode_params");
  }

<<<<<<< HEAD
  virtual std::pair<const float*, uint64_t> getParams() {
    throw notSupported("get_params");
  }

  virtual void setParams(const float* new_params, uint64_t flattened_dim) {
    (void)new_params;
    (void)flattened_dim;
    throw notSupported("set_params");
  }

  virtual std::pair<const float*, uint64_t> getOptimizers() {
    throw notSupported("get_optimizers");
  }

  virtual void setOptimizers(const float* new_params, uint64_t flattened_dim) {
    (void)new_params;
    (void)flattened_dim;
    throw notSupported("set_optimizers");
=======
  /*
   * Returns a model that embeds text using the hidden layer of the UDT model.
   */
  virtual TextEmbeddingModelPtr getTextEmbeddingModel(
      const std::string& activation_func, float distance_cutoff) const {
    (void)activation_func;
    (void)distance_cutoff;
    throw notSupported("get_text_embedding_model");
>>>>>>> 16f511a8
  }

  virtual ~UDTBackend() = default;

 protected:
  UDTBackend() {}

  static std::runtime_error notSupported(const std::string& name) {
    return std::runtime_error("Method '" + name +
                              "' is not supported for this type of model.");
  }

 private:
  friend cereal::access;

  template <class Archive>
  void serialize(Archive& archive) {
    (void)archive;
  }
};

}  // namespace thirdai::automl::udt<|MERGE_RESOLUTION|>--- conflicted
+++ resolved
@@ -207,7 +207,6 @@
     throw notSupported("set_decode_params");
   }
 
-<<<<<<< HEAD
   virtual std::pair<const float*, uint64_t> getParams() {
     throw notSupported("get_params");
   }
@@ -226,7 +225,6 @@
     (void)new_params;
     (void)flattened_dim;
     throw notSupported("set_optimizers");
-=======
   /*
    * Returns a model that embeds text using the hidden layer of the UDT model.
    */
@@ -235,7 +233,6 @@
     (void)activation_func;
     (void)distance_cutoff;
     throw notSupported("get_text_embedding_model");
->>>>>>> 16f511a8
   }
 
   virtual ~UDTBackend() = default;
