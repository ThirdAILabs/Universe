--- conflicted
+++ resolved
@@ -157,15 +157,7 @@
     throw notSupported("class_name");
   }
 
-<<<<<<< HEAD
-  virtual data::ColumnDataTypes dataTypes() const {
-=======
-  virtual TabularDatasetFactoryPtr tabularDatasetFactory() const {
-    return nullptr;
-  }
-
   virtual ColumnDataTypes dataTypes() const {
->>>>>>> a489442e
     throw notSupported("data_types");
   }
 
