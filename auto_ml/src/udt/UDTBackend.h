--- conflicted
+++ resolved
@@ -259,16 +259,16 @@
     throw notSupported("forget");
   }
 
-<<<<<<< HEAD
+  /**
+   * Clears the internal index for Mach.
+   */
+  virtual void clearIndex() { throw notSupported("clear_index"); }
+
   /**
    * Used in UDTMachClassifier, assumes each of the samples in the input batch
    * has the target column mapping to space separated strings representing the
    * actual output metaclasses to predict in mach.
    */
-=======
-  virtual void clearIndex() { throw notSupported("clear_index"); }
-
->>>>>>> ce660823
   virtual py::object trainWithHashes(const MapInputBatch& batch,
                                      float learning_rate,
                                      const std::vector<std::string>& metrics) {
