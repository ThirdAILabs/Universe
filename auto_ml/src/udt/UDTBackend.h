#pragma once

#include <bolt/src/nn/model/Model.h>
#include <bolt/src/train/callbacks/Callback.h>
#include <auto_ml/src/Aliases.h>
#include <auto_ml/src/cold_start/ColdStartUtils.h>
#include <auto_ml/src/featurization/DataTypes.h>
#include <auto_ml/src/featurization/TabularDatasetFactory.h>
#include <dataset/src/DataSource.h>
#include <dataset/src/blocks/BlockInterface.h>
#include <dataset/src/dataset_loaders/DatasetLoader.h>
#include <dataset/src/mach/MachIndex.h>
#include <pybind11/pybind11.h>
#include <optional>
#include <stdexcept>

namespace py = pybind11;

namespace thirdai::automl::udt {

using bolt::train::callbacks::CallbackPtr;

using bolt::nn::model::ModelPtr;

struct TrainOptions {
  std::optional<size_t> batch_size = std::nullopt;
  std::optional<size_t> max_in_memory_batches = std::nullopt;
  std::optional<uint32_t> steps_per_validation = std::nullopt;
  bool sparse_validation = false;
  bool verbose = true;
  std::optional<uint32_t> logging_interval = std::nullopt;
  dataset::DatasetShuffleConfig shuffle_config =
      dataset::DatasetShuffleConfig();
};

/**
 * This is an interface for the backends that are used in a UDT model. To
 * add a new backend a user must implement the required methods (train,
 * evaluate, predict, etc.) and any desired optional methods
 * (explainability, cold start, etc.). These methods are designed to be
 * general in their arguments and support the options that are required for
 * most backends, though some backends may not use all of the args. For
 * instance return_predicted_class is not applicable for regression models.
 */
class UDTBackend {
 public:
  /**
   * Trains the model on the given dataset.
   */
  virtual py::object train(const dataset::DataSourcePtr& data,
                           float learning_rate, uint32_t epochs,
                           const std::vector<std::string>& train_metrics,
                           const dataset::DataSourcePtr& val_data,
                           const std::vector<std::string>& val_metrics,
                           const std::vector<CallbackPtr>& callbacks,
                           TrainOptions options) = 0;

  /**
   * Trains the model on a batch of samples.
   */
  virtual py::object trainBatch(const MapInputBatch& batch, float learning_rate,
                                const std::vector<std::string>& metrics) {
    (void)batch;
    (void)learning_rate;
    (void)metrics;
    throw notSupported("train_batch");
  }

  virtual void setOutputSparsity(float sparsity, bool rebuild_hash_tables) {
    (void)sparsity;
    (void)rebuild_hash_tables;
    throw notSupported("Method not supported for the model");
  }

  /**
   * Performs evaluate of the model on the given dataset and returns the
   * activations produced by the model by default. If return_predicted_class is
   * specified it should return the predicted classes if its a classification
   * task instead of the activations. If return metrics is specified then it
   * should return the metrics computed instead of any activations.
   */
  virtual py::object evaluate(const dataset::DataSourcePtr& data,
                              const std::vector<std::string>& metrics,
                              bool sparse_inference, bool verbose,
                              std::optional<uint32_t> top_k) = 0;

  /**
   * Performs inference on a single sample and returns the resulting
   * activations. If return_predicted_class is specified it should return the
   * predicted classes if its a classification task instead of the activations.
   */
  virtual py::object predict(const MapInput& sample, bool sparse_inference,
                             bool return_predicted_class,
                             std::optional<uint32_t> top_k) = 0;

  /**
   * Performs inference on a batch of samples in parallel and returns the
   * resulting activations. If return_predicted_class is specified it should
   * return the predicted classes if its a classification task instead of the
   * activations.
   */
  virtual py::object predictBatch(const MapInputBatch& sample,
                                  bool sparse_inference,
                                  bool return_predicted_class,
                                  std::optional<uint32_t> top_k) = 0;

  virtual py::object predictBatchHashes(const MapInputBatch& sample,
                                        bool sparse_inference,
                                        std::optional<uint32_t> top_k) {
    (void)sample;
    (void)sparse_inference;
    (void)top_k;
    throw notSupported("output frequency");
  }

  virtual py::object outputCorrectness(const MapInputBatch& sample,
                                       const std::vector<uint32_t>& labels,
                                       bool sparse_inference, uint32_t top_k) {
    (void)sample;
    (void)labels;
    (void)sparse_inference;
    (void)top_k;
    throw notSupported("output correctness");
  }

  /**
   * Returns the model used.
   */
  virtual ModelPtr model() const {
    throw notSupported("accessing underlying model");
  }

  /**
   * Sets a new model. This is used during distributed training to update the
   * backend with the trained model.
   */
  virtual void setModel(const ModelPtr& model) {
    (void)model;
    throw notSupported("modifying underlying model");
  }

  /**
   * Determines if the model can support distributed training. By default
   * backends do not support distributed training.
   */
  virtual void verifyCanDistribute() const {
    throw notSupported("train_distributed");
  }

  /**
   * Generates an explaination of the prediction for a given sample. Optional
   * method that is not supported by default for backends.
   */
  virtual std::vector<dataset::Explanation> explain(
      const MapInput& sample,
      const std::optional<std::variant<uint32_t, std::string>>& target_class) {
    (void)sample;
    (void)target_class;
    throw notSupported("explain");
  }

  /**
   * Performs cold start pretraining. Optional method that is not supported by
   * default for backends.
   */
  virtual py::object coldstart(
      const dataset::DataSourcePtr& data,
      const std::vector<std::string>& strong_column_names,
      const std::vector<std::string>& weak_column_names, float learning_rate,
      uint32_t epochs, const std::vector<std::string>& train_metrics,
      const dataset::DataSourcePtr& val_data,
      const std::vector<std::string>& val_metrics,
      const std::vector<CallbackPtr>& callbacks, TrainOptions options) {
    (void)data;
    (void)strong_column_names;
    (void)weak_column_names;
    (void)learning_rate;
    (void)epochs;
    (void)train_metrics;
    (void)val_data;
    (void)val_metrics;
    (void)callbacks;
    (void)options;
    throw notSupported("cold_start");
  }

  /**
   * Returns some embedding representation for the given sample. Optional method
   * that is not supported by default for backends.
   */
  virtual py::object embedding(const MapInput& sample) {
    (void)sample;
    throw notSupported("embedding");
  }

  /**
   * Returns an embedding for the given class (label) in the model. Optional
   * method that is not supported by default for backends.
   */
  virtual py::object entityEmbedding(
      const std::variant<uint32_t, std::string>& label) {
    (void)label;
    throw notSupported("entity_embedding");
  }

  /**
   * Returns the class name associated with a given neuron. Optional method that
   * is not supported by default for backends.
   */
  virtual std::string className(uint32_t class_id) const {
    (void)class_id;
    throw notSupported("class_name");
  }

  /**
   * Returns the tabular dataset factor if it is used for the model. If a
   * backend implements this method then UDT instances that use it will support
   * methods relating to temporal tracking and metadata.
   */
  virtual data::TabularDatasetFactoryPtr tabularDatasetFactory() const {
    return nullptr;
  }

  virtual data::ColumnDataTypes dataTypes() const {
    throw notSupported("data_types");
  }

  /**
   * Returns metadata for ColdStart which are needed to be passed to
   * ColdStartPreprocessing. Optional Method that is not supported by
   * defaults for backends. This method is primarily used for distributed
   * training.
   */
  virtual cold_start::ColdStartMetaDataPtr getColdStartMetaData() {
    throw notSupported("get_cold_start_meta_data");
  }

  virtual void indexNodes(const dataset::DataSourcePtr& source) {
    (void)source;
    throw notSupported("index_nodes");
  }

  virtual void clearGraph() { throw notSupported("clear_graph"); }

  /**
   * Used for UDTMachClassifier.
   */
  virtual void setDecodeParams(uint32_t min_num_eval_results,
                               uint32_t top_k_per_eval_aggregation) {
    (void)min_num_eval_results;
    (void)top_k_per_eval_aggregation;
    throw notSupported("set_decode_params");
  }

  /**
   * Introduces new documents to the model from a data source. Used in
   * conjunction with coldstart.
   */
  virtual void introduceDocuments(
      const dataset::DataSourcePtr& data,
      const std::vector<std::string>& strong_column_names,
      const std::vector<std::string>& weak_column_names,
      std::optional<uint32_t> num_buckets_to_sample, uint32_t num_random_hashes,
      bool fast_approximation) {
    (void)data;
    (void)strong_column_names;
    (void)weak_column_names;
    (void)num_buckets_to_sample;
    (void)num_random_hashes;
    (void)fast_approximation;
    throw notSupported("introduce_documents");
  }

  /**
   * Introduces a single new document to the model from an in memory map input.
   * Used in conjunction with coldstart.
   */
  virtual void introduceDocument(
      const MapInput& document,
      const std::vector<std::string>& strong_column_names,
      const std::vector<std::string>& weak_column_names,
      const std::variant<uint32_t, std::string>& new_label,
      std::optional<uint32_t> num_buckets_to_sample,
      uint32_t num_random_hashes) {
    (void)document;
    (void)strong_column_names;
    (void)weak_column_names;
    (void)new_label;
    (void)num_buckets_to_sample;
    (void)num_random_hashes;
    throw notSupported("introduce_document");
  }

  /**
   * Introduces a new label to the model given a batch of representative samples
   * of that label.
   */
  virtual void introduceLabel(
      const MapInputBatch& sample,
      const std::variant<uint32_t, std::string>& new_label,
      std::optional<uint32_t> num_buckets_to_sample,
      uint32_t num_random_hashes) {
    (void)sample;
    (void)new_label;
    (void)num_buckets_to_sample;
    (void)num_random_hashes;
    throw notSupported("introduce_label");
  }

  /**
   * Forget a given label such that it is impossible to predict in the future.
   */
  virtual void forget(const std::variant<uint32_t, std::string>& label) {
    (void)label;
    throw notSupported("forget");
  }

  /**
   * Clears the internal index for Mach.
   */
  virtual void clearIndex() { throw notSupported("clear_index"); }

  /**
   * Used in UDTMachClassifier, assumes each of the samples in the input batch
   * has the target column mapping to space separated strings representing the
   * actual output metaclasses to predict in mach.
   */
  virtual py::object trainWithHashes(const MapInputBatch& batch,
                                     float learning_rate,
                                     const std::vector<std::string>& metrics) {
    (void)batch;
    (void)learning_rate;
    (void)metrics;
    throw notSupported("train_with_hashes");
  }

  /**
   * Used in UDTMachClassifier, returns the predicted hashes from the input
   * sample. If num_hashes is not provided, will return the number of hashes
   * used in the index by default.
   */
  virtual py::object predictHashes(const MapInput& sample,
<<<<<<< HEAD
                                   bool sparse_inference,
                                   std::optional<uint32_t> top_k,
                                   bool return_non_empty) {
    (void)sample;
    (void)sparse_inference;
    (void)top_k;
    (void)return_non_empty;
=======
                                   bool sparse_inference, bool force_non_empty,
                                   std::optional<uint32_t> num_hashes) {
    (void)sample;
    (void)sparse_inference;
    (void)force_non_empty;
    (void)num_hashes;
>>>>>>> 25e7b2b0
    throw notSupported("predict_hashes");
  }

  virtual py::object predictHashesBatch(const MapInputBatch& samples,
                                        bool sparse_inference,
                                        bool force_non_empty,
                                        std::optional<uint32_t> num_hashes) {
    (void)samples;
    (void)sparse_inference;
    (void)force_non_empty;
    (void)num_hashes;
    throw notSupported("predict_hashes_batch");
  }

  /**
   * Used for fine tuning in UDTMachClassifier.
   */
  virtual void associate(
      const std::vector<std::pair<MapInput, MapInput>>& source_target_samples,
      uint32_t n_buckets, uint32_t n_association_samples,
      uint32_t n_balancing_samples, float learning_rate, uint32_t epochs) {
    (void)source_target_samples;
    (void)n_association_samples;
    (void)n_balancing_samples;
    (void)n_buckets;
    (void)learning_rate;
    (void)epochs;
    throw notSupported("associate");
  }

  /**
   * Used for fine tuning in UDTMachClassifier.
   */
  virtual void upvote(
      const std::vector<std::pair<MapInput, uint32_t>>& source_target_samples,
      uint32_t n_upvote_samples, uint32_t n_balancing_samples,
      float learning_rate, uint32_t epochs) {
    (void)source_target_samples;
    (void)n_upvote_samples;
    (void)n_balancing_samples;
    (void)learning_rate;
    (void)epochs;
    throw notSupported("upvote");
  }

  virtual void enableRlhf(uint32_t num_balancing_docs,
                          uint32_t num_balancing_samples_per_doc) {
    (void)num_balancing_docs;
    (void)num_balancing_samples_per_doc;
    throw notSupported("enable_rlhf");
  }

  /**
   * Gets the internal index for UDTMachClassifier.
   */
  virtual dataset::mach::MachIndexPtr getIndex() {
    throw notSupported("get_index");
  }

  /**
   * Sets the internal index for UDTMachClassifier.
   */
  virtual void setIndex(const dataset::mach::MachIndexPtr& index) {
    (void)index;
    throw notSupported("set_index");
  }

  virtual ~UDTBackend() = default;

 protected:
  UDTBackend() {}

  static std::runtime_error notSupported(const std::string& name) {
    return std::runtime_error("Method '" + name +
                              "' is not supported for this type of model.");
  }

 private:
  friend cereal::access;

  template <class Archive>
  void serialize(Archive& archive) {
    (void)archive;
  }
};

}  // namespace thirdai::automl::udt<|MERGE_RESOLUTION|>--- conflicted
+++ resolved
@@ -115,7 +115,8 @@
 
   virtual py::object outputCorrectness(const MapInputBatch& sample,
                                        const std::vector<uint32_t>& labels,
-                                       bool sparse_inference, uint32_t top_k) {
+                                       bool sparse_inference,
+                                       std::optional<uint32_t> num_hashes) {
     (void)sample;
     (void)labels;
     (void)sparse_inference;
@@ -340,22 +341,12 @@
    * used in the index by default.
    */
   virtual py::object predictHashes(const MapInput& sample,
-<<<<<<< HEAD
-                                   bool sparse_inference,
-                                   std::optional<uint32_t> top_k,
-                                   bool return_non_empty) {
-    (void)sample;
-    (void)sparse_inference;
-    (void)top_k;
-    (void)return_non_empty;
-=======
                                    bool sparse_inference, bool force_non_empty,
                                    std::optional<uint32_t> num_hashes) {
     (void)sample;
     (void)sparse_inference;
     (void)force_non_empty;
     (void)num_hashes;
->>>>>>> 25e7b2b0
     throw notSupported("predict_hashes");
   }
 
