#pragma once

#include <cstdint>
#include <vector>

namespace thirdai::automl::udt::defaults {

// Dimension of hidden layer in default udt model.
constexpr uint32_t HIDDEN_DIM = 512;

// Default batch size used for training when not provided. Also used for
// inference and validation.
constexpr uint32_t BATCH_SIZE = 2048;

// Whether to freeze hash tables after first epoch of training.
constexpr bool FREEZE_HASH_TABLES = true;

// Whether to use sigmoid and bce for the output layer in UDT
constexpr bool USE_SIGMOID_BCE = false;

// Whether the hidden layer has a bias
constexpr bool HIDDEN_BIAS = true;

// Whether the output layer has a bias
constexpr bool OUTPUT_BIAS = true;

// Whether to have layer normalization between hidden layer and output layer
constexpr bool NORMALIZE_EMBEDDINGS = false;

// Whether to use tanh for the hidden layers in UDT
constexpr bool USE_TANH = false;

// Whether to use tabular pairgrams.
constexpr bool CONTEXTUAL_COLUMNS = false;

// Time granularity for temporal tracking.
constexpr const char* TIME_GRANULARITY = "d";

// Only use pairgrams if phrase has up to this number of words.
constexpr uint32_t PAIRGRAM_WORD_LIMIT = 15;

// Used in temporal tracking.
constexpr uint32_t LOOKAHEAD = 0;

// Dimension to feature hash input to.
constexpr uint32_t FEATURE_HASH_RANGE = 100000;

// For parsing csv data.
constexpr char CSV_DELIMITER = ',';

// Maximum number of samples to use to tune binary classification threshold.
constexpr uint32_t MAX_SAMPLES_FOR_THRESHOLD_TUNING = 1000000;

// Number of thresholds to consider for binary classification threshold.
constexpr uint32_t NUM_THRESHOLDS_TO_CHECK = 1000;

// Number of bins to use for regression as classification.
constexpr uint32_t REGRESSION_BINS = 100;

// Radius around the correct bin that will also be counted as positive labels in
// regression as classification.
constexpr uint32_t REGRESSION_CORRECT_LABEL_RADIUS = 2;

// Batch size to use for processing in query reformulation.
constexpr uint32_t QUERY_REFORMULATION_BATCH_SIZE = 10000;

// Whether to use the Mach Extreme Classification Backend.
constexpr bool USE_MACH = false;

// How many times we hash each entity in UDT Mach Classifier.
constexpr uint32_t MACH_DEFAULT_NUM_REPETITIONS = 7;

// Scaledown factor for output range in UDT Mach Classifier.
constexpr uint32_t MACH_DEFAULT_OUTPUT_RANGE_SCALEDOWN = 25;

// How many output buckets we restrict decoding to for UDT Mach Classifier.
constexpr uint32_t MACH_NUM_BUCKETS_TO_EVAL = 25;

// How many results we're required to decode from the above num buckets for UDT
// Mach Classifier.
constexpr uint32_t MACH_TOP_K_TO_RETURN = 5;

// Any less than this number of target classes should cause no scaledown in Mach
constexpr uint32_t MACH_MIN_TARGET_CLASSES = 5000;

// When to switch to using the mach index for sparse inference
constexpr float MACH_SAMPLING_THRESHOLD = 0.01;

// Whether to use the experimental autotune for fully connected layer hash
// tables
constexpr bool EXPERIMENTAL_HIDDEN_LAYER_CONFIG = false;

// Maximum number of samples to take from a dataset to use as balancing samples
// for rlhf.
constexpr uint32_t MAX_BALANCING_SAMPLES_TO_LOAD = 100000;

// Max documents to store samples from for rlhf balancing.
constexpr uint32_t MAX_BALANCING_DOCS = 1000;

// Max samples to store per doc for rlhf balancing.
constexpr uint32_t MAX_BALANCING_SAMPLES_PER_DOC = 10;

// n-grams to use for query reformulation
const std::vector<uint32_t> N_GRAMS_FOR_GENERATOR = {3, 4};

// Batch size to use during associates/upvotes.
constexpr uint32_t RLHF_BATCH_SIZE = 200;

// balancing samples to use during associates/upvotes.
constexpr uint32_t RLHF_N_BALANCING_SAMPLES = 50;

// duplication multiplier for associate/upvote queries
constexpr uint32_t RLHF_N_FEEDBACK_SAMPLES = 16;

// learning rate for associates/upvotes.
constexpr float RLHF_LEARNING_RATE = 0.001;

// epochs for associates/upvotes.
constexpr uint32_t RLHF_EPOCHS = 3;

// Edit distance to be used in SpellChecker
constexpr uint32_t MAX_EDIT_DISTANCE = 3;

// Prefix length to be used in SpellChecker
constexpr uint32_t PREFIX_LENGTH = 7;

// initial capacity of symspell dictionary
constexpr uint32_t SYMSPELL_DICT_INITIAL_CAPACITY = 50000;

// Use Word Segmentation in SymSpell
constexpr bool USE_WORD_SEGMENTATION = false;

// predictions per token for symspell
constexpr bool PREDICTIONS_PER_TOKEN = 2;

// beam search width for symspell
constexpr bool BEAM_SEARCH_WIDTH = 3;

constexpr bool STOP_IF_FOUND = false;

<<<<<<< HEAD
constexpr uint32_t NER_DYADIC_INTERVALS = 3;

constexpr uint32_t NER_EMB_DIM = 2000;
=======
// Whether or not to use the spell checker in QueryReformulation
constexpr bool USE_SPELL_CHECKER = false;

// Determines size of flash tables in SpellChecker
constexpr const char* QUERY_REFORMULATION_SIZE = "medium";
>>>>>>> e21805e6

}  // namespace thirdai::automl::udt::defaults<|MERGE_RESOLUTION|>--- conflicted
+++ resolved
@@ -138,16 +138,14 @@
 
 constexpr bool STOP_IF_FOUND = false;
 
-<<<<<<< HEAD
 constexpr uint32_t NER_DYADIC_INTERVALS = 3;
 
 constexpr uint32_t NER_EMB_DIM = 2000;
-=======
+
 // Whether or not to use the spell checker in QueryReformulation
 constexpr bool USE_SPELL_CHECKER = false;
 
 // Determines size of flash tables in SpellChecker
 constexpr const char* QUERY_REFORMULATION_SIZE = "medium";
->>>>>>> e21805e6
 
 }  // namespace thirdai::automl::udt::defaults