--- conflicted
+++ resolved
@@ -52,18 +52,9 @@
 
   const auto* hidden_activation = use_tanh ? "tanh" : "relu";
 
-<<<<<<< HEAD
-  auto hidden =
-      bolt::nn::ops::FullyConnected::make(hidden_dim, input->dim(),
-                                          /* sparsity= */ 1.0,
-                                          /* activation= */ hidden_activation,
-                                          /* sampling= */ nullptr, use_bias)
-          ->apply(input);
-=======
   auto hidden = bolt::nn::ops::Embedding::make(hidden_dim, input_dim,
                                                hidden_activation, use_bias)
                     ->apply(input);
->>>>>>> f105446e
 
   auto sparsity = autotuneSparsity(output_dim);
   const auto* activation = use_sigmoid_bce ? "sigmoid" : "softmax";
