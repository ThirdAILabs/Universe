#include "Models.h"
#include <bolt/src/layers/LayerUtils.h>
#include <bolt/src/nn/loss/BinaryCrossEntropy.h>
#include <bolt/src/nn/loss/CategoricalCrossEntropy.h>
#include <bolt/src/nn/loss/Loss.h>
#include <bolt/src/nn/model/Model.h>
#include <bolt/src/nn/ops/FullyConnected.h>
#include <bolt/src/nn/ops/Input.h>
#include <auto_ml/src/config/ModelConfig.h>
#include <auto_ml/src/udt/Defaults.h>
#include <stdexcept>

namespace thirdai::automl::udt::utils {

ModelPtr buildModel(uint32_t input_dim, uint32_t output_dim,
                    const config::ArgumentMap& args,
                    const std::optional<std::string>& model_config,
                    bool use_sigmoid_bce) {
  if (model_config) {
    return utils::loadModel({input_dim}, output_dim, *model_config);
  }
  uint32_t hidden_dim = args.get<uint32_t>("embedding_dimension", "integer",
                                           defaults::HIDDEN_DIM);
  bool use_tanh = args.get<uint32_t>("use_tanh", "bool", defaults::USE_TANH);
  return utils::defaultModel(input_dim, hidden_dim, output_dim, use_sigmoid_bce,
                             use_tanh);
}

namespace {

float autotuneSparsity(uint32_t dim) {
  std::vector<std::pair<uint32_t, float>> sparsity_values = {
      {450, 1.0},    {900, 0.2},    {1800, 0.1},     {4000, 0.05},
      {10000, 0.02}, {20000, 0.01}, {1000000, 0.005}};

  for (const auto& [dim_threshold, sparsity] : sparsity_values) {
    if (dim < dim_threshold) {
      return sparsity;
    }
  }
  return sparsity_values.back().second;
}

}  // namespace

ModelPtr defaultModel(uint32_t input_dim, uint32_t hidden_dim,
                      uint32_t output_dim, bool use_sigmoid_bce,
                      bool use_tanh) {
  auto input = bolt::nn::ops::Input::make(input_dim);

<<<<<<< HEAD
  auto hidden =
      bolt::nn::ops::FullyConnected::make(hidden_dim, input->dims().back(),
                                          /* sparsity= */ 1.0,
                                          /* activation= */ "relu")
=======
  const auto* hidden_activation = use_tanh ? "tanh" : "relu";

  auto hidden =
      bolt::nn::ops::FullyConnected::make(hidden_dim, input->dim(),
                                          /* sparsity= */ 1.0,
                                          /* activation= */ hidden_activation)
>>>>>>> f46c3e50
          ->apply(input);

  auto sparsity = autotuneSparsity(output_dim);
  const auto* activation = use_sigmoid_bce ? "sigmoid" : "softmax";
  auto output = bolt::nn::ops::FullyConnected::make(
                    output_dim, hidden->dims().back(), sparsity, activation)
                    ->apply(hidden);

  auto labels = bolt::nn::ops::Input::make(output_dim);

  bolt::nn::loss::LossPtr loss;
  if (use_sigmoid_bce) {
    loss = bolt::nn::loss::BinaryCrossEntropy::make(output, labels);
  } else {
    loss = bolt::nn::loss::CategoricalCrossEntropy::make(output, labels);
  }

  auto model = bolt::nn::model::Model::make({input}, {output}, {loss});

  return model;
}

ModelPtr loadModel(const std::vector<uint32_t>& input_dims, uint32_t output_dim,
                   const std::string& config_path) {
  config::ArgumentMap parameters;
  parameters.insert("output_dim", output_dim);

  auto json_config = json::parse(config::loadConfig(config_path));

  return config::buildModel(json_config, parameters, input_dims);
}

void verifyCanSetModel(const ModelPtr& curr_model, const ModelPtr& new_model) {
  auto vec_eq = [](const auto& a, const auto& b) -> bool {
    if (a.size() != b.size()) {
      return false;
    }
    for (uint32_t i = 0; i < a.size(); i++) {
      if (a[i] != b[i]) {
        return false;
      }
    }
    return true;
  };

  if (!vec_eq(curr_model->inputDims(), new_model->inputDims())) {
    throw std::invalid_argument("Input dim mismatch in set_model.");
  }

  if (new_model->outputs().size() != 1 ||
      new_model->outputs().at(0)->dims() !=
          curr_model->outputs().at(0)->dims()) {
    throw std::invalid_argument("Output dim mismatch in set_model.");
  }

  if (!vec_eq(curr_model->labelDims(), new_model->labelDims())) {
    throw std::invalid_argument("Label dim mismatch in set_model.");
  }
}

bool hasSoftmaxOutput(const ModelPtr& model) {
  auto outputs = model->outputs();
  if (outputs.size() > 1) {
    return false;  // TODO(Nicholas): Should this throw?
  }

  auto fc = bolt::nn::ops::FullyConnected::cast(outputs.at(0)->op());
  return fc && (fc->kernel()->getActivationFunction() ==
                bolt::ActivationFunction::Softmax);
}

}  // namespace thirdai::automl::udt::utils<|MERGE_RESOLUTION|>--- conflicted
+++ resolved
@@ -48,19 +48,12 @@
                       bool use_tanh) {
   auto input = bolt::nn::ops::Input::make(input_dim);
 
-<<<<<<< HEAD
+  const auto* hidden_activation = use_tanh ? "tanh" : "relu";
+
   auto hidden =
       bolt::nn::ops::FullyConnected::make(hidden_dim, input->dims().back(),
                                           /* sparsity= */ 1.0,
-                                          /* activation= */ "relu")
-=======
-  const auto* hidden_activation = use_tanh ? "tanh" : "relu";
-
-  auto hidden =
-      bolt::nn::ops::FullyConnected::make(hidden_dim, input->dim(),
-                                          /* sparsity= */ 1.0,
                                           /* activation= */ hidden_activation)
->>>>>>> f46c3e50
           ->apply(input);
 
   auto sparsity = autotuneSparsity(output_dim);
