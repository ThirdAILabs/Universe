#pragma once

#include <bolt/src/graph/Graph.h>
#include <auto_ml/src/udt/UDTBackend.h>
#include <auto_ml/src/udt/utils/Conversion.h>
#include <dataset/src/Datasets.h>
#include <dataset/src/dataset_loaders/DatasetLoader.h>
#include <optional>
namespace thirdai::automl::udt::utils {

void train(bolt::BoltGraphPtr& model, dataset::DatasetLoaderPtr& dataset_loader,
           const bolt::TrainConfig& train_config, size_t batch_size,
           std::optional<size_t> max_in_memory_batches, bool freeze_hash_tables,
           licensing::TrainPermissionsToken token =
               licensing::TrainPermissionsToken());

<<<<<<< HEAD
=======
void trainInMemory(bolt::BoltGraphPtr& model, dataset::BoltDatasetList datasets,
                   bolt::TrainConfig train_config, bool freeze_hash_tables,
                   licensing::TrainPermissionsToken token =
                       licensing::TrainPermissionsToken());

>>>>>>> 71a55abc
bolt::TrainConfig getTrainConfig(
    uint32_t epochs, float learning_rate,
    const std::optional<ValidationDatasetLoader>& validation,
    const std::vector<std::string>& train_metrics,
    const std::vector<std::shared_ptr<bolt::Callback>>& callbacks, bool verbose,
    std::optional<uint32_t> logging_interval);

bolt::EvalConfig getEvalConfig(const std::vector<std::string>& metrics,
                               bool sparse_inference, bool verbose,
                               bool validation = false);

std::pair<dataset::BoltDatasetList, dataset::BoltDatasetPtr> split_data_labels(
    dataset::BoltDatasetList&& datasets);

}  // namespace thirdai::automl::udt::utils<|MERGE_RESOLUTION|>--- conflicted
+++ resolved
@@ -14,14 +14,6 @@
            licensing::TrainPermissionsToken token =
                licensing::TrainPermissionsToken());
 
-<<<<<<< HEAD
-=======
-void trainInMemory(bolt::BoltGraphPtr& model, dataset::BoltDatasetList datasets,
-                   bolt::TrainConfig train_config, bool freeze_hash_tables,
-                   licensing::TrainPermissionsToken token =
-                       licensing::TrainPermissionsToken());
-
->>>>>>> 71a55abc
 bolt::TrainConfig getTrainConfig(
     uint32_t epochs, float learning_rate,
     const std::optional<ValidationDatasetLoader>& validation,
