--- conflicted
+++ resolved
@@ -48,11 +48,7 @@
                                bool sparse_inference, bool verbose,
                                bool validation = false);
 
-<<<<<<< HEAD
-std::pair<dataset::BoltDatasetList, dataset::BoltDatasetPtr> split(
-=======
 std::pair<dataset::BoltDatasetList, dataset::BoltDatasetPtr> split_data_labels(
->>>>>>> 71a55abc
     dataset::BoltDatasetList&& datasets);
 
 }  // namespace thirdai::automl::udt::utils