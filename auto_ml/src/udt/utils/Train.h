--- conflicted
+++ resolved
@@ -25,28 +25,6 @@
     const std::vector<std::shared_ptr<bolt::Callback>>& callbacks, bool verbose,
     std::optional<uint32_t> logging_interval);
 
-<<<<<<< HEAD
-=======
-bolt::TrainConfig getTrainConfig(
-    uint32_t epochs, float learning_rate,
-    const std::optional<Validation>& validation,
-    const std::vector<std::string>& train_metrics,
-    const std::vector<std::shared_ptr<bolt::Callback>>& callbacks, bool verbose,
-    std::optional<uint32_t> logging_interval, bool has_temporal_relationships,
-    const DataSourceToDatasetLoader& source_to_dataset);
-
-uint32_t predictedClass(const BoltVector& activation_vec,
-                        std::optional<float> binary_threshold = std::nullopt);
-
-py::object predictedClasses(
-    bolt::InferenceOutputTracker& output,
-    std::optional<float> binary_threshold = std::nullopt);
-
-py::object predictedClasses(
-    const BoltBatch& output,
-    std::optional<float> binary_threshold = std::nullopt);
-
->>>>>>> 21f7ad2b
 bolt::EvalConfig getEvalConfig(const std::vector<std::string>& metrics,
                                bool sparse_inference, bool verbose,
                                bool validation = false);
