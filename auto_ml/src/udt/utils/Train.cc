#include "Train.h"
#include <auto_ml/src/udt/Defaults.h>
#include <dataset/src/Datasets.h>

namespace thirdai::automl::udt::utils {

namespace {

void trainSingleEpochOnStream(bolt::BoltGraphPtr& model,
                              dataset::DatasetLoaderPtr& dataset_loader,
                              const bolt::TrainConfig& train_config,
                              uint32_t max_in_memory_batches, size_t batch_size,
                              licensing::TrainPermissionsToken token) {
  while (auto datasets = dataset_loader->loadSome(
             batch_size, /* num_batches = */ max_in_memory_batches,
             /* verbose = */ train_config.verbose())) {
    auto [data, labels] = split_data_labels(std::move(datasets.value()));

    model->train({data}, labels, train_config, token);
  }

  dataset_loader->restart();
}

void trainOnStream(bolt::BoltGraphPtr& model,
                   dataset::DatasetLoaderPtr& dataset_loader,
                   bolt::TrainConfig train_config, size_t batch_size,
                   size_t max_in_memory_batches, bool freeze_hash_tables,
                   licensing::TrainPermissionsToken token) {
  uint32_t epochs = train_config.epochs();
  // We want a single epoch in the train config in order to train for a single
  // epoch for each pass over the dataset.
  train_config.setEpochs(/* new_epochs= */ 1);

  if (freeze_hash_tables && epochs > 1) {
    trainSingleEpochOnStream(model, dataset_loader, train_config,
                             max_in_memory_batches, batch_size, token);
    model->freezeHashTables(/* insert_labels_if_not_found= */ true);

    --epochs;
  }

  for (uint32_t e = 0; e < epochs; e++) {
    trainSingleEpochOnStream(model, dataset_loader, train_config,
                             max_in_memory_batches, batch_size, token);
  }
}

<<<<<<< HEAD
void trainInMemory(bolt::BoltGraphPtr& model,
                   dataset::DatasetLoaderPtr& dataset_loader,
                   bolt::TrainConfig train_config, size_t batch_size,
                   bool freeze_hash_tables,
                   licensing::TrainPermissionsToken token) {
  auto loaded_data = dataset_loader->loadAll(
      /* batch_size = */ batch_size, /* verbose = */ train_config.verbose());
  auto [train_data, train_labels] = std::move(loaded_data);
=======
}  // namespace

void trainInMemory(bolt::BoltGraphPtr& model, dataset::BoltDatasetList datasets,
                   bolt::TrainConfig train_config, bool freeze_hash_tables,
                   licensing::TrainPermissionsToken token) {
  auto [train_data, train_labels] = split_data_labels(std::move(datasets));
>>>>>>> 71a55abc

  uint32_t epochs = train_config.epochs();

  if (freeze_hash_tables && epochs > 1) {
    train_config.setEpochs(/* new_epochs=*/1);

    model->train(train_data, train_labels, train_config, token);

    model->freezeHashTables(/* insert_labels_if_not_found= */ true);

    train_config.setEpochs(/* new_epochs= */ epochs - 1);
  }

  model->train(train_data, train_labels, train_config, token);
}

}  // namespace

void train(bolt::BoltGraphPtr& model, dataset::DatasetLoaderPtr& dataset_loader,
           const bolt::TrainConfig& train_config, size_t batch_size,
           std::optional<size_t> max_in_memory_batches, bool freeze_hash_tables,
           licensing::TrainPermissionsToken token) {
  if (max_in_memory_batches) {
    trainOnStream(model, dataset_loader, train_config, batch_size,
                  max_in_memory_batches.value(), freeze_hash_tables, token);
  } else {
    trainInMemory(model, dataset_loader, train_config, batch_size,
                  freeze_hash_tables, token);
  }
}

bolt::TrainConfig getTrainConfig(
    uint32_t epochs, float learning_rate,
    const std::optional<ValidationDatasetLoader>& validation,
    const std::vector<std::string>& train_metrics,
    const std::vector<std::shared_ptr<bolt::Callback>>& callbacks, bool verbose,
    std::optional<uint32_t> logging_interval) {
  bolt::TrainConfig train_config =
      bolt::TrainConfig::makeConfig(learning_rate, epochs)
          .withMetrics(train_metrics)
          .withCallbacks(callbacks);
  if (logging_interval) {
    train_config.withLogLossFrequency(*logging_interval);
  }
  if (!verbose) {
    train_config.silence();
  }
<<<<<<< HEAD
  if (validation) {
    auto val_data = validation->first->loadAll(
        /* batch_size= */ defaults::BATCH_SIZE, verbose);

    bolt::EvalConfig val_config =
        getEvalConfig(validation->second.metrics(),
                      validation->second.sparseInference(), verbose);

    train_config.withValidation(
        val_data.first, val_data.second, val_config,
        /* validation_frequency = */
        validation->second.stepsPerValidation().value_or(0));
=======
  return train_config;
}

bolt::TrainConfig getTrainConfig(
    uint32_t epochs, float learning_rate,
    const std::optional<Validation>& validation,
    const std::vector<std::string>& train_metrics,
    const std::vector<std::shared_ptr<bolt::Callback>>& callbacks, bool verbose,
    std::optional<uint32_t> logging_interval,
    data::TabularDatasetFactoryPtr& dataset_factory) {
  bolt::TrainConfig train_config =
      getTrainConfig(epochs, learning_rate, train_metrics, callbacks, verbose,
                     logging_interval);
  if (validation && !dataset_factory->hasTemporalRelationships()) {
    auto val_dataset =
        dataset_factory
            ->getDatasetLoader(validation->data(),
                               /* training= */ false)
            ->loadAll(/* batch_size= */ defaults::BATCH_SIZE, verbose);

    bolt::EvalConfig val_config = getEvalConfig(
        validation->metrics(), validation->sparseInference(), verbose);

    auto [val_data, val_labels] = split_data_labels(std::move(val_dataset));

    train_config.withValidation(val_data, val_labels, val_config,
                                /* validation_frequency = */
                                validation->stepsPerValidation().value_or(0));
>>>>>>> 71a55abc
  }

  return train_config;
}

bolt::EvalConfig getEvalConfig(const std::vector<std::string>& metrics,
                               bool sparse_inference, bool verbose,
                               bool validation) {
  bolt::EvalConfig eval_config =
      bolt::EvalConfig::makeConfig().withMetrics(metrics);
  if (sparse_inference) {
    eval_config.enableSparseInference();
  }
  if (!verbose) {
    eval_config.silence();
  }
  if (!validation) {
    eval_config.returnActivations();
  }

  return eval_config;
}

<<<<<<< HEAD
=======
uint32_t predictedClass(const BoltVector& activation_vec,
                        std::optional<float> binary_threshold) {
  if (!binary_threshold.has_value()) {
    return activation_vec.getHighestActivationId();
  }
  return activation_vec.activations[1] >= *binary_threshold;
}

py::object predictedClasses(bolt::InferenceOutputTracker& output,
                            std::optional<float> binary_threshold) {
  utils::NumpyArray<uint32_t> predictions(output.numSamples());
  for (uint32_t i = 0; i < output.numSamples(); i++) {
    BoltVector activation_vec = output.getSampleAsNonOwningBoltVector(i);
    predictions.mutable_at(i) =
        predictedClass(activation_vec, binary_threshold);
  }
  return py::object(std::move(predictions));
}

py::object predictedClasses(const BoltBatch& outputs,
                            std::optional<float> binary_threshold) {
  utils::NumpyArray<uint32_t> predictions(outputs.getBatchSize());
  for (uint32_t i = 0; i < outputs.getBatchSize(); i++) {
    predictions.mutable_at(i) = predictedClass(outputs[i], binary_threshold);
  }
  return py::object(std::move(predictions));
}

// Splits a vector of datasets as returned by a dataset loader (where the labels
// are the last dataset in the list)
std::pair<dataset::BoltDatasetList, dataset::BoltDatasetPtr> split_data_labels(
    dataset::BoltDatasetList&& datasets) {
  auto labels = datasets.back();
  datasets.pop_back();
  return {datasets, labels};
}

>>>>>>> 71a55abc
}  // namespace thirdai::automl::udt::utils<|MERGE_RESOLUTION|>--- conflicted
+++ resolved
@@ -46,7 +46,6 @@
   }
 }
 
-<<<<<<< HEAD
 void trainInMemory(bolt::BoltGraphPtr& model,
                    dataset::DatasetLoaderPtr& dataset_loader,
                    bolt::TrainConfig train_config, size_t batch_size,
@@ -54,15 +53,7 @@
                    licensing::TrainPermissionsToken token) {
   auto loaded_data = dataset_loader->loadAll(
       /* batch_size = */ batch_size, /* verbose = */ train_config.verbose());
-  auto [train_data, train_labels] = std::move(loaded_data);
-=======
-}  // namespace
-
-void trainInMemory(bolt::BoltGraphPtr& model, dataset::BoltDatasetList datasets,
-                   bolt::TrainConfig train_config, bool freeze_hash_tables,
-                   licensing::TrainPermissionsToken token) {
-  auto [train_data, train_labels] = split_data_labels(std::move(datasets));
->>>>>>> 71a55abc
+  auto [train_data, train_labels] = split_data_labels(std::move(loaded_data));
 
   uint32_t epochs = train_config.epochs();
 
@@ -110,49 +101,19 @@
   if (!verbose) {
     train_config.silence();
   }
-<<<<<<< HEAD
   if (validation) {
-    auto val_data = validation->first->loadAll(
+    auto val_dataset = validation->first->loadAll(
         /* batch_size= */ defaults::BATCH_SIZE, verbose);
+    auto [val_data, val_labels] = split_data_labels(std::move(val_dataset));
 
     bolt::EvalConfig val_config =
         getEvalConfig(validation->second.metrics(),
                       validation->second.sparseInference(), verbose);
 
     train_config.withValidation(
-        val_data.first, val_data.second, val_config,
+        val_data, val_labels, val_config,
         /* validation_frequency = */
         validation->second.stepsPerValidation().value_or(0));
-=======
-  return train_config;
-}
-
-bolt::TrainConfig getTrainConfig(
-    uint32_t epochs, float learning_rate,
-    const std::optional<Validation>& validation,
-    const std::vector<std::string>& train_metrics,
-    const std::vector<std::shared_ptr<bolt::Callback>>& callbacks, bool verbose,
-    std::optional<uint32_t> logging_interval,
-    data::TabularDatasetFactoryPtr& dataset_factory) {
-  bolt::TrainConfig train_config =
-      getTrainConfig(epochs, learning_rate, train_metrics, callbacks, verbose,
-                     logging_interval);
-  if (validation && !dataset_factory->hasTemporalRelationships()) {
-    auto val_dataset =
-        dataset_factory
-            ->getDatasetLoader(validation->data(),
-                               /* training= */ false)
-            ->loadAll(/* batch_size= */ defaults::BATCH_SIZE, verbose);
-
-    bolt::EvalConfig val_config = getEvalConfig(
-        validation->metrics(), validation->sparseInference(), verbose);
-
-    auto [val_data, val_labels] = split_data_labels(std::move(val_dataset));
-
-    train_config.withValidation(val_data, val_labels, val_config,
-                                /* validation_frequency = */
-                                validation->stepsPerValidation().value_or(0));
->>>>>>> 71a55abc
   }
 
   return train_config;
@@ -176,44 +137,4 @@
   return eval_config;
 }
 
-<<<<<<< HEAD
-=======
-uint32_t predictedClass(const BoltVector& activation_vec,
-                        std::optional<float> binary_threshold) {
-  if (!binary_threshold.has_value()) {
-    return activation_vec.getHighestActivationId();
-  }
-  return activation_vec.activations[1] >= *binary_threshold;
-}
-
-py::object predictedClasses(bolt::InferenceOutputTracker& output,
-                            std::optional<float> binary_threshold) {
-  utils::NumpyArray<uint32_t> predictions(output.numSamples());
-  for (uint32_t i = 0; i < output.numSamples(); i++) {
-    BoltVector activation_vec = output.getSampleAsNonOwningBoltVector(i);
-    predictions.mutable_at(i) =
-        predictedClass(activation_vec, binary_threshold);
-  }
-  return py::object(std::move(predictions));
-}
-
-py::object predictedClasses(const BoltBatch& outputs,
-                            std::optional<float> binary_threshold) {
-  utils::NumpyArray<uint32_t> predictions(outputs.getBatchSize());
-  for (uint32_t i = 0; i < outputs.getBatchSize(); i++) {
-    predictions.mutable_at(i) = predictedClass(outputs[i], binary_threshold);
-  }
-  return py::object(std::move(predictions));
-}
-
-// Splits a vector of datasets as returned by a dataset loader (where the labels
-// are the last dataset in the list)
-std::pair<dataset::BoltDatasetList, dataset::BoltDatasetPtr> split_data_labels(
-    dataset::BoltDatasetList&& datasets) {
-  auto labels = datasets.back();
-  datasets.pop_back();
-  return {datasets, labels};
-}
-
->>>>>>> 71a55abc
 }  // namespace thirdai::automl::udt::utils