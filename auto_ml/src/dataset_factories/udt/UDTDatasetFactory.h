#pragma once

#include <cereal/access.hpp>
#include <cereal/types/base_class.hpp>
#include <cereal/types/memory.hpp>
#include <cereal/types/optional.hpp>
#include <cereal/types/polymorphic.hpp>
#include <cereal/types/unordered_map.hpp>
#include "DataTypes.h"
#include "FeatureComposer.h"
#include "TemporalContext.h"
#include "TemporalRelationshipsAutotuner.h"
#include "UDTConfig.h"
#include <bolt/src/graph/nodes/Input.h>
#include <bolt/src/root_cause_analysis/RootCauseAnalysis.h>
#include <bolt_vector/src/BoltVector.h>
#include <auto_ml/src/Aliases.h>
#include <auto_ml/src/dataset_factories/DatasetFactory.h>
#include <auto_ml/src/deployment_config/HyperParameter.h>
#include <dataset/src/DataSource.h>
#include <dataset/src/batch_processors/GenericBatchProcessor.h>
#include <dataset/src/batch_processors/ProcessorUtils.h>
#include <dataset/src/blocks/BlockInterface.h>
#include <dataset/src/blocks/Categorical.h>
<<<<<<< HEAD
#include <dataset/src/blocks/ColumnNumberMap.h>
#include <dataset/src/blocks/InputTypes.h>
#include <dataset/src/dataset_loaders/DatasetLoader.h>
#include <dataset/src/dataset_loaders/TabularDatasetLoader.h>
=======
#include <dataset/src/dataset_loaders/DatasetLoader.h>
>>>>>>> 17261b3a
#include <dataset/src/utils/PreprocessedVectors.h>
#include <dataset/src/utils/ThreadSafeVocabulary.h>
#include <algorithm>
#include <cstdint>
#include <memory>
#include <optional>
#include <stdexcept>
#include <string>
#include <string_view>
#include <unordered_map>
#include <unordered_set>
#include <variant>
#include <vector>

namespace thirdai::automl::data {

using dataset::ColumnNumberMap;
class UDTDatasetFactory;
using UDTDatasetFactoryPtr = std::shared_ptr<UDTDatasetFactory>;

class UDTDatasetFactory final : public DatasetLoaderFactory {
 public:
  explicit UDTDatasetFactory(UDTConfigPtr config, bool force_parallel,
                             uint32_t text_pairgram_word_limit,
                             bool contextual_columns = false,
                             std::optional<dataset::RegressionBinningStrategy>
                                 regression_binning = std::nullopt);

  static std::shared_ptr<UDTDatasetFactory> make(
      UDTConfigPtr config, bool force_parallel,
      uint32_t text_pairgram_word_limit, bool contextual_columns = false,
      std::optional<dataset::RegressionBinningStrategy> regression_binning =
          std::nullopt) {
    return std::make_shared<UDTDatasetFactory>(
        std::move(config), force_parallel, text_pairgram_word_limit,
        contextual_columns, regression_binning);
  }

  dataset::DatasetLoaderPtr getLabeledDatasetLoader(
<<<<<<< HEAD
      std::shared_ptr<dataset::DataSource> data_source, bool training) final;
=======
      dataset::DataSourcePtr data_source, bool training) final;
>>>>>>> 17261b3a

  std::vector<BoltVector> featurizeInput(const LineInput& input) final {
    dataset::CsvSampleRef input_ref(input, _config->delimiter);
    return {getProcessor(/* should_update_history= */ false)
                .makeInputVector(input_ref)};
  }

  std::vector<BoltVector> featurizeInput(const MapInput& input) final {
    dataset::MapSampleRef input_ref(input);
    return {getProcessor(/* should_update_history= */ false)
                .makeInputVector(input_ref)};
  }

  std::vector<BoltVector> updateTemporalTrackers(const LineInput& input) {
    dataset::CsvSampleRef input_ref(input, _config->delimiter);
    return {getProcessor(/* should_update_history= */ true)
                .makeInputVector(input_ref)};
  }

  std::vector<BoltVector> updateTemporalTrackers(const MapInput& input) {
    dataset::MapSampleRef input_ref(input);
    return {getProcessor(/* should_update_history= */ true)
                .makeInputVector(input_ref)};
  }

  void updateMetadata(const std::string& col_name, const MapInput& update);

  void updateMetadataBatch(const std::string& col_name,
                           const MapInputBatch& updates);

  std::vector<BoltBatch> featurizeInputBatch(
      const LineInputBatch& inputs) final {
    return getProcessor(/* should_update_history= */ false).createBatch(inputs);
  }

  std::vector<BoltBatch> featurizeInputBatch(
      const MapInputBatch& inputs) final {
    dataset::MapBatchRef inputs_ref(inputs);
    return featurizeInputBatchImpl(inputs_ref,
                                   /* should_update_history= */ false);
  }

  uint32_t labelToNeuronId(std::variant<uint32_t, std::string> label) final;

  std::string className(uint32_t neuron_id) const final;

  std::vector<BoltBatch> batchUpdateTemporalTrackers(
      const LineInputBatch& inputs) {
    return getProcessor(/* should_update_history= */ true).createBatch(inputs);
  }

  std::vector<BoltBatch> batchUpdateTemporalTrackers(
      const MapInputBatch& inputs) {
    dataset::MapBatchRef inputs_ref(inputs);
    return featurizeInputBatchImpl(inputs_ref,
                                   /* should_update_history= */ true);
  }

  void resetTemporalTrackers() { _context->reset(); }

  std::vector<dataset::Explanation> explain(
      const std::optional<std::vector<uint32_t>>& gradients_indices,
      const std::vector<float>& gradients_ratio,
      const LineInput& sample) final {
    dataset::CsvSampleRef sample_ref(sample, _config->delimiter);
    return bolt::getSignificanceSortedExplanations(
        gradients_indices, gradients_ratio, sample_ref,
        _unlabeled_non_updating_processor);
  }

  std::vector<dataset::Explanation> explain(
      const std::optional<std::vector<uint32_t>>& gradients_indices,
      const std::vector<float>& gradients_ratio, const MapInput& sample) final {
    dataset::MapSampleRef sample_ref(sample);
    return bolt::getSignificanceSortedExplanations(
        gradients_indices, gradients_ratio, sample_ref,
        _unlabeled_non_updating_processor);
  }

  std::vector<bolt::InputPtr> getInputNodes() final {
    return {
        bolt::Input::make(_labeled_history_updating_processor->getInputDim())};
  }

  uint32_t getLabelDim() final {
    return _labeled_history_updating_processor->getLabelDim();
  }

  void save(const std::string& filename) const;

  void save_stream(std::ostream& output_stream) const;

  static UDTDatasetFactoryPtr load(const std::string& filename);

  static UDTDatasetFactoryPtr load_stream(std::istream& input_stream);

  void verifyCanDistribute();

  bool hasTemporalTracking() const final {
    return !_temporal_relationships.empty();
  }

  UDTConfigPtr config() { return _config; }

 private:
  PreprocessedVectorsMap processAllMetadata();

  dataset::PreprocessedVectorsPtr makeProcessedVectorsForCategoricalColumn(
      const std::string& col_name, const CategoricalDataTypePtr& categorical);

  static ColumnNumberMap makeColumnNumberMapFromHeader(
      dataset::DataSource& data_source, char delimiter);

  std::vector<dataset::BlockPtr> buildMetadataInputBlocks(
      const CategoricalMetadataConfig& metadata_config) const;

  static dataset::PreprocessedVectorsPtr preprocessedVectorsFromDataset(
<<<<<<< HEAD
      dataset::TabularDatasetLoader& dataset,
      dataset::ThreadSafeVocabulary& key_vocab);

  std::vector<BoltBatch> featurizeInputBatchImpl(
      dataset::ColumnarInputBatch& inputs, bool should_update_history) {
    auto batches = getProcessor(should_update_history).createBatch(inputs);
=======
      dataset::DatasetLoader& dataset_loader,
      dataset::ThreadSafeVocabulary& key_vocab);

  template <typename InputType>
  std::vector<BoltVector> featurizeInputImpl(const InputType& input,
                                             bool should_update_history) {
    verifyProcessorsAreInitialized();
    verifyColumnNumberMapIsInitialized();
    auto& processor = getProcessor(should_update_history);
    return {boltVectorFromInput(processor, *_column_number_map,
                                _config->delimiter, input)};
  }

  template <typename InputType>
  BoltVector boltVectorFromInput(dataset::GenericBatchProcessor& processor,
                                 const ColumnNumberMap& column_number_map,
                                 char delimiter, const InputType& input) {
    BoltVector vector;
    auto sample = toVectorOfStringViews(column_number_map, delimiter, input);
    if (auto exception = processor.makeInputVector(sample, vector)) {
      std::rethrow_exception(exception);
    }
    return vector;
  }

  std::vector<BoltBatch> featurizeInputBatchImpl(const LineInputBatch& inputs,
                                                 bool should_update_history) {
    verifyProcessorsAreInitialized();
    auto batches = getProcessor(should_update_history).createBatch(inputs);

    // TODO(any): This assumes we will have just one input batch
>>>>>>> 17261b3a

    // We cannot use the initializer list because the copy constructor is
    // deleted for BoltBatch.
    std::vector<BoltBatch> batch_list;
    batch_list.emplace_back(std::move(batches.at(0)));
    return batch_list;
  }

  /**
   * The labeled updating processor is used for training and evaluation, which
   * automatically updates the temporal context, as well as for manually
   * updating the temporal context.
   */
  dataset::GenericBatchProcessorPtr makeLabeledUpdatingProcessor();

  dataset::BlockPtr getLabelBlock();

  /**
   * The Unlabeled non-updating processor is used for inference and
   * explanations. These processes should not update the history because the
   * tracked variable is often unavailable during inference. E.g. If we track
   * the movies watched by a user to recommend the next movie to watch, the true
   * movie that he ends up watching is not available during inference. Thus, we
   * should not update the history.
   */
  dataset::GenericBatchProcessorPtr makeUnlabeledNonUpdatingProcessor() {
    auto processor = dataset::GenericBatchProcessor::make(
        buildInputBlocks(
            /* should_update_history= */ false),
        /* label_blocks= */ {}, /* has_header= */ false,
        /* delimiter= */ _config->delimiter, /* parallel= */ _parallel,
        /* hash_range= */ _config->hash_range);
    return processor;
  }

  void verifyColumnMetadataExists(const std::string& col_name) {
    if (!_config->data_types.count(col_name) ||
        !asCategorical(_config->data_types.at(col_name)) ||
        !asCategorical(_config->data_types.at(col_name))->metadata_config ||
        !_metadata_processors.count(col_name) ||
        !_vectors_map.count(col_name)) {
      throw std::invalid_argument("'" + col_name + "' is an invalid column.");
    }
  }

  auto getColumnMetadataConfig(const std::string& col_name) {
    return asCategorical(_config->data_types.at(col_name))->metadata_config;
  }

  std::vector<dataset::BlockPtr> buildInputBlocks(bool should_update_history);

  dataset::GenericBatchProcessor& getProcessor(bool should_update_history) {
    return should_update_history ? *_labeled_history_updating_processor
                                 : *_unlabeled_non_updating_processor;
  }

  static std::string concatenateWithDelimiter(
      const std::vector<std::string_view>& substrings, char delimiter);

  TemporalRelationships _temporal_relationships;
  UDTConfigPtr _config;

  TemporalContextPtr _context;
  std::unordered_map<std::string, dataset::ThreadSafeVocabularyPtr> _vocabs;

  std::vector<std::string> _column_number_to_name;

  /*
    The labeled history-updating processor is used for training and evaluation,
    which automatically updates the temporal context, as well as for manually
    updating the temporal context.

    The Unlabeled non-updating processor is used for inference and explanations.
    These processes should not update the history because the tracked variable
    is often unavailable during inference. E.g. if we track the movies watched
    by a user to recommend the next movie to watch, the true movie that he ends
    up watching is not available during inference, so we should not update the
    history.
  */
  std::unordered_map<std::string, dataset::GenericBatchProcessorPtr>
      _metadata_processors;

  bool _parallel;
  uint32_t _text_pairgram_word_limit;
  bool _contextual_columns;

  std::optional<dataset::RegressionBinningStrategy> _regression_binning;

  PreprocessedVectorsMap _vectors_map;
  dataset::GenericBatchProcessorPtr _labeled_history_updating_processor;
  dataset::GenericBatchProcessorPtr _unlabeled_non_updating_processor;

  // Private constructor for cereal.
  UDTDatasetFactory() {}

  friend class cereal::access;
  template <class Archive>
  void serialize(Archive& archive) {
    archive(cereal::base_class<DatasetLoaderFactory>(this), _config,
            _temporal_relationships, _context, _vocabs, _vectors_map,
            _column_number_to_name, _labeled_history_updating_processor,
            _unlabeled_non_updating_processor, _metadata_processors, _parallel,
            _text_pairgram_word_limit, _contextual_columns,
            _regression_binning);
  }
};

}  // namespace thirdai::automl::data<|MERGE_RESOLUTION|>--- conflicted
+++ resolved
@@ -22,14 +22,9 @@
 #include <dataset/src/batch_processors/ProcessorUtils.h>
 #include <dataset/src/blocks/BlockInterface.h>
 #include <dataset/src/blocks/Categorical.h>
-<<<<<<< HEAD
 #include <dataset/src/blocks/ColumnNumberMap.h>
 #include <dataset/src/blocks/InputTypes.h>
 #include <dataset/src/dataset_loaders/DatasetLoader.h>
-#include <dataset/src/dataset_loaders/TabularDatasetLoader.h>
-=======
-#include <dataset/src/dataset_loaders/DatasetLoader.h>
->>>>>>> 17261b3a
 #include <dataset/src/utils/PreprocessedVectors.h>
 #include <dataset/src/utils/ThreadSafeVocabulary.h>
 #include <algorithm>
@@ -69,11 +64,7 @@
   }
 
   dataset::DatasetLoaderPtr getLabeledDatasetLoader(
-<<<<<<< HEAD
-      std::shared_ptr<dataset::DataSource> data_source, bool training) final;
-=======
       dataset::DataSourcePtr data_source, bool training) final;
->>>>>>> 17261b3a
 
   std::vector<BoltVector> featurizeInput(const LineInput& input) final {
     dataset::CsvSampleRef input_ref(input, _config->delimiter);
@@ -191,46 +182,12 @@
       const CategoricalMetadataConfig& metadata_config) const;
 
   static dataset::PreprocessedVectorsPtr preprocessedVectorsFromDataset(
-<<<<<<< HEAD
-      dataset::TabularDatasetLoader& dataset,
+      dataset::DatasetLoader& dataset_loader,
       dataset::ThreadSafeVocabulary& key_vocab);
 
   std::vector<BoltBatch> featurizeInputBatchImpl(
       dataset::ColumnarInputBatch& inputs, bool should_update_history) {
     auto batches = getProcessor(should_update_history).createBatch(inputs);
-=======
-      dataset::DatasetLoader& dataset_loader,
-      dataset::ThreadSafeVocabulary& key_vocab);
-
-  template <typename InputType>
-  std::vector<BoltVector> featurizeInputImpl(const InputType& input,
-                                             bool should_update_history) {
-    verifyProcessorsAreInitialized();
-    verifyColumnNumberMapIsInitialized();
-    auto& processor = getProcessor(should_update_history);
-    return {boltVectorFromInput(processor, *_column_number_map,
-                                _config->delimiter, input)};
-  }
-
-  template <typename InputType>
-  BoltVector boltVectorFromInput(dataset::GenericBatchProcessor& processor,
-                                 const ColumnNumberMap& column_number_map,
-                                 char delimiter, const InputType& input) {
-    BoltVector vector;
-    auto sample = toVectorOfStringViews(column_number_map, delimiter, input);
-    if (auto exception = processor.makeInputVector(sample, vector)) {
-      std::rethrow_exception(exception);
-    }
-    return vector;
-  }
-
-  std::vector<BoltBatch> featurizeInputBatchImpl(const LineInputBatch& inputs,
-                                                 bool should_update_history) {
-    verifyProcessorsAreInitialized();
-    auto batches = getProcessor(should_update_history).createBatch(inputs);
-
-    // TODO(any): This assumes we will have just one input batch
->>>>>>> 17261b3a
 
     // We cannot use the initializer list because the copy constructor is
     // deleted for BoltBatch.
