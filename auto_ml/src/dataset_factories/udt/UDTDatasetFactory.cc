#include "UDTDatasetFactory.h"
#include <cereal/archives/binary.hpp>
#include <dataset/src/blocks/BlockInterface.h>
#include <stdexcept>

namespace thirdai::automl::data {

<<<<<<< HEAD
dataset::DatasetLoaderPtr UDTDatasetFactory::getLabeledDatasetLoader(
    std::shared_ptr<dataset::DataSource> data_source, bool training) {
  auto current_column_number_map =
      makeColumnNumberMap(*data_source, _config->delimiter);

  if (!_column_number_map) {
    _column_number_map = std::move(current_column_number_map);
    _column_number_to_name = _column_number_map->getColumnNumToColNameMap();
  } else if (!_column_number_map->equals(*current_column_number_map)) {
    throw std::invalid_argument("Column positions should not change.");
  }

  if (!_labeled_history_updating_processor) {
    _labeled_history_updating_processor =
        makeLabeledUpdatingProcessor(*_column_number_map);
  }

  // We initialize the inference batch processor here because we need the
  // column number map.
  if (!_unlabeled_non_updating_processor) {
    _unlabeled_non_updating_processor =
        makeUnlabeledNonUpdatingProcessor(*_column_number_map);
  }
=======
using dataset::ColumnNumberMap;

DatasetLoaderPtr UDTDatasetFactory::getLabeledDatasetLoader(
    std::shared_ptr<dataset::DataLoader> data_loader, bool training) {
  auto column_number_map =
      makeColumnNumberMapFromHeader(*data_loader, _config->delimiter);
  _column_number_to_name = column_number_map->getColumnNumToColNameMap();
>>>>>>> 8bd665cf

  // The batch processor will treat the next line as a header
  // Restart so batch processor does not skip a sample.
  data_source->restart();

<<<<<<< HEAD
  return std::make_unique<dataset::TabularDatasetLoader>(
      data_source, _labeled_history_updating_processor,
=======
  _labeled_history_updating_processor->updateColumnNumbers(*column_number_map);
  _unlabeled_non_updating_processor->updateColumnNumbers(*column_number_map);

  return std::make_unique<GenericDatasetLoader>(
      data_loader, _labeled_history_updating_processor,
>>>>>>> 8bd665cf
      /* shuffle= */ training);
}

uint32_t UDTDatasetFactory::labelToNeuronId(
    std::variant<uint32_t, std::string> label) {
  if (std::holds_alternative<uint32_t>(label)) {
    if (!_config->integer_target) {
      throw std::invalid_argument(
          "Received an integer but integer_target is set to False (it is "
          "False by default). Target must be passed "
          "in as a string.");
    }
    return std::get<uint32_t>(label);
  }

  const std::string& label_str = std::get<std::string>(label);

  if (_config->integer_target) {
    throw std::invalid_argument(
        "Received a string but integer_target is set to True. Target must be "
        "passed in as "
        "an integer.");
  }

  if (!_vocabs.count(_config->target)) {
    throw std::invalid_argument(
        "Attempted to get label to neuron id map before training.");
  }
  return _vocabs.at(_config->target)->getUid(label_str);
}

std::string UDTDatasetFactory::className(uint32_t neuron_id) const {
  if (_config->integer_target) {
    return std::to_string(neuron_id);
  }
  if (!_vocabs.count(_config->target)) {
    throw std::invalid_argument(
        "Attempted to get id to label map before training.");
  }
  return _vocabs.at(_config->target)->getString(neuron_id);
}

PreprocessedVectorsMap UDTDatasetFactory::processAllMetadata() {
  PreprocessedVectorsMap metadata_vectors;
  for (const auto& [col_name, col_type] : _config->data_types) {
    if (auto categorical = asCategorical(col_type)) {
      if (categorical->metadata_config) {
        metadata_vectors[col_name] =
            makeProcessedVectorsForCategoricalColumn(col_name, categorical);
      }
    }
  }
  return metadata_vectors;
}

dataset::PreprocessedVectorsPtr
UDTDatasetFactory::makeProcessedVectorsForCategoricalColumn(
    const std::string& col_name, const CategoricalDataTypePtr& categorical) {
  if (!categorical->metadata_config) {
    throw std::invalid_argument("The given categorical column (" + col_name +
                                ") does not have a metadata config.");
  }

  auto metadata = categorical->metadata_config;

  auto data_source =
      dataset::SimpleFileDataSource::make(metadata->metadata_file,
                                          /* target_batch_size= */ 2048);

<<<<<<< HEAD
  _metadata_column_number_maps[col_name] =
      makeColumnNumberMap(*data_source, metadata->delimiter);
=======
  auto column_numbers =
      makeColumnNumberMapFromHeader(*data_loader, metadata->delimiter);
>>>>>>> 8bd665cf

  auto input_blocks = buildMetadataInputBlocks(*metadata);

  auto key_vocab = dataset::ThreadSafeVocabulary::make(
      /* vocab_size= */ 0, /* limit_vocab_size= */ false);
  auto label_block =
      dataset::StringLookupCategoricalBlock::make(metadata->key, key_vocab);

  _metadata_processors[col_name] = dataset::GenericBatchProcessor::make(
      /* input_blocks= */ std::move(input_blocks),
      /* label_blocks= */ {std::move(label_block)},
      /* has_header= */ false, /* delimiter= */ metadata->delimiter,
      /* parallel= */ true, /* hash_range= */ _config->hash_range);

  _metadata_processors[col_name]->updateColumnNumbers(*column_numbers);

  // Here we set parallel=true because there are no temporal
  // relationships in the metadata file.
  dataset::TabularDatasetLoader metadata_source(
      /* source= */ data_source,
      /* processor= */ _metadata_processors[col_name],
      /* shuffle = */ false);

  return preprocessedVectorsFromDataset(metadata_source, *key_vocab);
}

<<<<<<< HEAD
ColumnNumberMapPtr UDTDatasetFactory::makeColumnNumberMap(
    dataset::DataSource& data_source, char delimiter) {
  auto header = data_source.nextLine();
=======
ColumnNumberMapPtr UDTDatasetFactory::makeColumnNumberMapFromHeader(
    dataset::DataLoader& data_loader, char delimiter) {
  auto header = data_loader.nextLine();
>>>>>>> 8bd665cf
  if (!header) {
    throw std::invalid_argument(
        "The dataset must have a header that contains column names.");
  }

  return std::make_shared<ColumnNumberMap>(*header, delimiter);
}

std::vector<dataset::BlockPtr> UDTDatasetFactory::buildMetadataInputBlocks(
    const CategoricalMetadataConfig& metadata_config) const {
  UDTConfig feature_config(
      /* data_types= */ metadata_config.column_data_types,
      /* temporal_tracking_relationships= */ {},
      /* target= */ metadata_config.key,
      /* n_target_classes= */ 0);
  TemporalRelationships empty_temporal_relationships;

  PreprocessedVectorsMap empty_vectors_map;

  return FeatureComposer::makeNonTemporalFeatureBlocks(
      feature_config, empty_temporal_relationships, empty_vectors_map,
      _text_pairgram_word_limit, _contextual_columns);
}

dataset::PreprocessedVectorsPtr
UDTDatasetFactory::preprocessedVectorsFromDataset(
    dataset::TabularDatasetLoader& dataset_loader,
    dataset::ThreadSafeVocabulary& key_vocab) {
  auto [datasets, ids] = dataset_loader.loadInMemory();

  if (datasets.size() != 1) {
    throw std::runtime_error(
        "For now, the batch processor should return just a single input "
        "dataset.");
  }
  auto vectors = datasets.at(0);

  std::unordered_map<std::string, BoltVector> preprocessed_vectors(ids->len());

  for (uint32_t batch = 0; batch < vectors->numBatches(); batch++) {
    for (uint32_t vec = 0; vec < vectors->at(batch).getBatchSize(); vec++) {
      auto id = ids->at(batch)[vec].active_neurons[0];
      auto key = key_vocab.getString(id);
      preprocessed_vectors[key] = std::move(vectors->at(batch)[vec]);
    }
  }

  return std::make_shared<dataset::PreprocessedVectors>(
      std::move(preprocessed_vectors), dataset_loader.getInputDim());
}

void UDTDatasetFactory::updateMetadata(const std::string& col_name,
                                       const MapInput& update) {
  verifyColumnMetadataExists(col_name);

  auto metadata_config = getColumnMetadataConfig(col_name);

  dataset::SingleMapInputRef update_ref(update);
  auto vec = _metadata_processors.at(col_name)->makeInputVector(update_ref);

  const auto& key = update.at(metadata_config->key);
  _vectors_map.at(col_name)->vectors[key] = vec;
}

void UDTDatasetFactory::updateMetadataBatch(const std::string& col_name,
                                            const MapInputBatch& updates) {
  verifyColumnMetadataExists(col_name);
  auto metadata_config = getColumnMetadataConfig(col_name);

<<<<<<< HEAD
  auto batch = _metadata_processors.at(col_name)
                   ->createBatch(lineInputBatchFromMapInputBatch(
                       *_metadata_column_number_maps.at(col_name),
                       metadata_config->delimiter, updates))
                   .at(0);
=======
  dataset::BatchMapInputRef updates_ref(updates);
  auto [batch, _] = _metadata_processors.at(col_name)->createBatch(updates_ref);
>>>>>>> 8bd665cf

  for (uint32_t update_idx = 0; update_idx < updates.size(); update_idx++) {
    const auto& key = updates.at(update_idx).at(metadata_config->key);
    _vectors_map.at(col_name)->vectors[key] = batch[update_idx];
  }
}

dataset::GenericBatchProcessorPtr
UDTDatasetFactory::makeLabeledUpdatingProcessor() {
  if (!_config->data_types.count(_config->target)) {
    throw std::invalid_argument(
        "data_types parameter must include the target column.");
  }

  dataset::BlockPtr label_block = getLabelBlock();

  auto input_blocks = buildInputBlocks(/* should_update_history= */ true);

  auto processor = dataset::GenericBatchProcessor::make(
      std::move(input_blocks), {label_block}, /* has_header= */ true,
      /* delimiter= */ _config->delimiter, /* parallel= */ _parallel,
      /* hash_range= */ _config->hash_range);
  return processor;
}

dataset::BlockPtr UDTDatasetFactory::getLabelBlock() {
  auto target_type = _config->data_types.at(_config->target);

  if (asCategorical(target_type)) {
    auto target_config = asCategorical(target_type);
    if (!_config->n_target_classes) {
      throw std::invalid_argument(
          "n_target_classes must be specified for a classification task.");
    }
    if (_config->integer_target) {
      return dataset::NumericalCategoricalBlock::make(
          /* col= */ _config->target,
          /* n_classes= */ _config->n_target_classes.value(),
          /* delimiter= */ target_config->delimiter);
    }
    if (!_vocabs.count(_config->target)) {
      _vocabs[_config->target] = dataset::ThreadSafeVocabulary::make(
          /* vocab_size= */ _config->n_target_classes.value());
    }
    return dataset::StringLookupCategoricalBlock::make(
        /* col= */ _config->target, /* vocab= */ _vocabs.at(_config->target),
        /* delimiter= */ target_config->delimiter);
  }
  if (asNumerical(target_type)) {
    if (!_regression_binning) {
      throw std::logic_error(
          "Regression binning must be set for numerical outputs.");
    }

    return dataset::RegressionCategoricalBlock::make(
        /* col= */ _config->target,
        /* binning_strategy= */ _regression_binning.value(),
        /* correct_label_radius= */
        UDTConfig::REGRESSION_CORRECT_LABEL_RADIUS,
        /* labels_sum_to_one= */ true);
  }
  throw std::invalid_argument(
      "Target column must have type numerical or categorical.");
}

std::vector<dataset::BlockPtr> UDTDatasetFactory::buildInputBlocks(
    bool should_update_history) {
  std::vector<dataset::BlockPtr> blocks =
      FeatureComposer::makeNonTemporalFeatureBlocks(
          *_config, _temporal_relationships, _vectors_map,
          _text_pairgram_word_limit, _contextual_columns);

  if (_temporal_relationships.empty()) {
    return blocks;
  }

  auto temporal_feature_blocks = FeatureComposer::makeTemporalFeatureBlocks(
      *_config, _temporal_relationships, _vectors_map, *_context,
      should_update_history);

  blocks.insert(blocks.end(), temporal_feature_blocks.begin(),
                temporal_feature_blocks.end());
  return blocks;
}

std::string UDTDatasetFactory::concatenateWithDelimiter(
    const std::vector<std::string_view>& substrings, char delimiter) {
  if (substrings.empty()) {
    return "";
  }
  std::stringstream s;
  s << substrings[0];
  std::for_each(
      substrings.begin() + 1, substrings.end(),
      [&](const std::string_view& substr) { s << delimiter << substr; });
  return s.str();
}

void UDTDatasetFactory::save(const std::string& filename) const {
  std::ofstream filestream =
      dataset::SafeFileIO::ofstream(filename, std::ios::binary);
  save_stream(filestream);
}

void UDTDatasetFactory::save_stream(std::ostream& output_stream) const {
  cereal::BinaryOutputArchive oarchive(output_stream);
  oarchive(*this);
}

UDTDatasetFactoryPtr UDTDatasetFactory::load(const std::string& filename) {
  std::ifstream filestream =
      dataset::SafeFileIO::ifstream(filename, std::ios::binary);
  return load_stream(filestream);
}

UDTDatasetFactoryPtr UDTDatasetFactory::load_stream(
    std::istream& input_stream) {
  cereal::BinaryInputArchive iarchive(input_stream);
  std::shared_ptr<UDTDatasetFactory> deserialize_into(new UDTDatasetFactory());
  iarchive(*deserialize_into);
  return deserialize_into;
}

void UDTDatasetFactory::verifyCanDistribute() {
  auto target_type = _config->data_types.at(_config->target);
  if (asCategorical(target_type) && !_config->integer_target) {
    throw std::invalid_argument(
        "UDT with categorical target without integer_target=True cannot be "
        "trained in distributed "
        "setting. Please convert the categorical target column into "
        "integer target to train UDT in distributed setting.");
  }
  if (!_temporal_relationships.empty()) {
    throw std::invalid_argument(
        "UDT with temporal relationships cannot be trained in a distributed "
        "setting.");
  }
}

}  // namespace thirdai::automl::data

CEREAL_REGISTER_TYPE(thirdai::automl::data::UDTDatasetFactory)<|MERGE_RESOLUTION|>--- conflicted
+++ resolved
@@ -5,54 +5,23 @@
 
 namespace thirdai::automl::data {
 
-<<<<<<< HEAD
-dataset::DatasetLoaderPtr UDTDatasetFactory::getLabeledDatasetLoader(
+using dataset::ColumnNumberMap;
+
+DatasetLoaderPtr UDTDatasetFactory::getLabeledDatasetLoader(
     std::shared_ptr<dataset::DataSource> data_source, bool training) {
-  auto current_column_number_map =
-      makeColumnNumberMap(*data_source, _config->delimiter);
-
-  if (!_column_number_map) {
-    _column_number_map = std::move(current_column_number_map);
-    _column_number_to_name = _column_number_map->getColumnNumToColNameMap();
-  } else if (!_column_number_map->equals(*current_column_number_map)) {
-    throw std::invalid_argument("Column positions should not change.");
-  }
-
-  if (!_labeled_history_updating_processor) {
-    _labeled_history_updating_processor =
-        makeLabeledUpdatingProcessor(*_column_number_map);
-  }
-
-  // We initialize the inference batch processor here because we need the
-  // column number map.
-  if (!_unlabeled_non_updating_processor) {
-    _unlabeled_non_updating_processor =
-        makeUnlabeledNonUpdatingProcessor(*_column_number_map);
-  }
-=======
-using dataset::ColumnNumberMap;
-
-DatasetLoaderPtr UDTDatasetFactory::getLabeledDatasetLoader(
-    std::shared_ptr<dataset::DataLoader> data_loader, bool training) {
   auto column_number_map =
-      makeColumnNumberMapFromHeader(*data_loader, _config->delimiter);
+      makeColumnNumberMapFromHeader(*data_source, _config->delimiter);
   _column_number_to_name = column_number_map->getColumnNumToColNameMap();
->>>>>>> 8bd665cf
 
   // The batch processor will treat the next line as a header
   // Restart so batch processor does not skip a sample.
   data_source->restart();
 
-<<<<<<< HEAD
+  _labeled_history_updating_processor->updateColumnNumbers(*column_number_map);
+  _unlabeled_non_updating_processor->updateColumnNumbers(*column_number_map);
+
   return std::make_unique<dataset::TabularDatasetLoader>(
       data_source, _labeled_history_updating_processor,
-=======
-  _labeled_history_updating_processor->updateColumnNumbers(*column_number_map);
-  _unlabeled_non_updating_processor->updateColumnNumbers(*column_number_map);
-
-  return std::make_unique<GenericDatasetLoader>(
-      data_loader, _labeled_history_updating_processor,
->>>>>>> 8bd665cf
       /* shuffle= */ training);
 }
 
@@ -122,13 +91,8 @@
       dataset::SimpleFileDataSource::make(metadata->metadata_file,
                                           /* target_batch_size= */ 2048);
 
-<<<<<<< HEAD
-  _metadata_column_number_maps[col_name] =
-      makeColumnNumberMap(*data_source, metadata->delimiter);
-=======
   auto column_numbers =
-      makeColumnNumberMapFromHeader(*data_loader, metadata->delimiter);
->>>>>>> 8bd665cf
+      makeColumnNumberMapFromHeader(*data_source, metadata->delimiter);
 
   auto input_blocks = buildMetadataInputBlocks(*metadata);
 
@@ -155,15 +119,9 @@
   return preprocessedVectorsFromDataset(metadata_source, *key_vocab);
 }
 
-<<<<<<< HEAD
-ColumnNumberMapPtr UDTDatasetFactory::makeColumnNumberMap(
+ColumnNumberMapPtr UDTDatasetFactory::makeColumnNumberMapFromHeader(
     dataset::DataSource& data_source, char delimiter) {
-  auto header = data_source.nextLine();
-=======
-ColumnNumberMapPtr UDTDatasetFactory::makeColumnNumberMapFromHeader(
-    dataset::DataLoader& data_loader, char delimiter) {
   auto header = data_loader.nextLine();
->>>>>>> 8bd665cf
   if (!header) {
     throw std::invalid_argument(
         "The dataset must have a header that contains column names.");
@@ -233,16 +191,9 @@
   verifyColumnMetadataExists(col_name);
   auto metadata_config = getColumnMetadataConfig(col_name);
 
-<<<<<<< HEAD
-  auto batch = _metadata_processors.at(col_name)
-                   ->createBatch(lineInputBatchFromMapInputBatch(
-                       *_metadata_column_number_maps.at(col_name),
-                       metadata_config->delimiter, updates))
-                   .at(0);
-=======
   dataset::BatchMapInputRef updates_ref(updates);
-  auto [batch, _] = _metadata_processors.at(col_name)->createBatch(updates_ref);
->>>>>>> 8bd665cf
+  auto batch =
+      _metadata_processors.at(col_name)->createBatch(updates_ref).at(0);
 
   for (uint32_t update_idx = 0; update_idx < updates.size(); update_idx++) {
     const auto& key = updates.at(update_idx).at(metadata_config->key);
