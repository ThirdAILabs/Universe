--- conflicted
+++ resolved
@@ -20,6 +20,7 @@
       _parallel(_temporal_relationships.empty() || force_parallel),
       _text_pairgram_word_limit(text_pairgram_word_limit),
       _contextual_columns(contextual_columns),
+      _normalize_target_categories(false),
       _regression_binning(regression_binning),
       _vectors_map(processAllMetadata()),
       _labeled_history_updating_processor(makeLabeledUpdatingProcessor()),
@@ -259,14 +260,9 @@
           /* vocab_size= */ _config->n_target_classes.value());
     }
     return dataset::StringLookupCategoricalBlock::make(
-<<<<<<< HEAD
         /* col= */ _config->target, /* vocab= */ _vocabs.at(_config->target),
-        /* delimiter= */ target_config->delimiter);
-=======
-        /* col= */ target_col_num, /* vocab= */ _vocabs.at(_config->target),
         /* delimiter= */ target_config->delimiter,
         /* normalize_categories= */ _normalize_target_categories);
->>>>>>> f8516b33
   }
   if (asNumerical(target_type)) {
     if (!_regression_binning) {
