#include "UDTDatasetFactory.h"
#include <cereal/archives/binary.hpp>
<<<<<<< HEAD
#include <dataset/src/blocks/BlockInterface.h>
#include <dataset/src/blocks/InputTypes.h>
=======
#include <auto_ml/src/dataset_factories/udt/ColumnNumberMap.h>
#include <dataset/src/DataSource.h>
>>>>>>> 17261b3a
#include <stdexcept>

namespace thirdai::automl::data {

<<<<<<< HEAD
UDTDatasetFactory::UDTDatasetFactory(
    UDTConfigPtr config, bool force_parallel, uint32_t text_pairgram_word_limit,
    bool contextual_columns,
    std::optional<dataset::RegressionBinningStrategy> regression_binning)
    : _temporal_relationships(TemporalRelationshipsAutotuner::autotune(
          config->data_types, config->provided_relationships,
          config->lookahead)),
      _config(FeatureComposer::verifyConfigIsValid(std::move(config),
                                                   _temporal_relationships)),
      _context(std::make_shared<TemporalContext>()),
      _parallel(_temporal_relationships.empty() || force_parallel),
      _text_pairgram_word_limit(text_pairgram_word_limit),
      _contextual_columns(contextual_columns),
      _regression_binning(regression_binning),
      _vectors_map(processAllMetadata()),
      _labeled_history_updating_processor(makeLabeledUpdatingProcessor()),
      _unlabeled_non_updating_processor(makeUnlabeledNonUpdatingProcessor()) {}

dataset::DatasetLoaderPtr UDTDatasetFactory::getLabeledDatasetLoader(
    std::shared_ptr<dataset::DataSource> data_source, bool training) {
  auto column_number_map =
      makeColumnNumberMapFromHeader(*data_source, _config->delimiter);
  _column_number_to_name = column_number_map.getColumnNumToColNameMap();
=======
dataset::DatasetLoaderPtr UDTDatasetFactory::getLabeledDatasetLoader(
    dataset::DataSourcePtr data_source, bool training) {
  auto current_column_number_map =
      makeColumnNumberMap(*data_source, _config->delimiter);

  if (!_column_number_map) {
    _column_number_map = std::move(current_column_number_map);
    _column_number_to_name = _column_number_map->getColumnNumToColNameMap();
  } else if (!_column_number_map->equals(*current_column_number_map)) {
    throw std::invalid_argument("Column positions should not change.");
  }

  if (!_labeled_history_updating_processor) {
    _labeled_history_updating_processor =
        makeLabeledUpdatingProcessor(*_column_number_map);
  }

  // We initialize the inference batch processor here because we need the
  // column number map.
  if (!_unlabeled_non_updating_processor) {
    _unlabeled_non_updating_processor =
        makeUnlabeledNonUpdatingProcessor(*_column_number_map);
  }
>>>>>>> 17261b3a

  // The batch processor will treat the next line as a header
  // Restart so batch processor does not skip a sample.
  data_source->restart();

<<<<<<< HEAD
  _labeled_history_updating_processor->updateColumnNumbers(column_number_map);
  _unlabeled_non_updating_processor->updateColumnNumbers(column_number_map);

  return std::make_unique<dataset::TabularDatasetLoader>(
=======
  return std::make_unique<dataset::DatasetLoader>(
>>>>>>> 17261b3a
      data_source, _labeled_history_updating_processor,
      /* shuffle= */ training);
}

uint32_t UDTDatasetFactory::labelToNeuronId(
    std::variant<uint32_t, std::string> label) {
  if (std::holds_alternative<uint32_t>(label)) {
    if (!_config->integer_target) {
      throw std::invalid_argument(
          "Received an integer but integer_target is set to False (it is "
          "False by default). Target must be passed "
          "in as a string.");
    }
    return std::get<uint32_t>(label);
  }

  const std::string& label_str = std::get<std::string>(label);

  if (_config->integer_target) {
    throw std::invalid_argument(
        "Received a string but integer_target is set to True. Target must be "
        "passed in as "
        "an integer.");
  }

  if (!_vocabs.count(_config->target)) {
    throw std::invalid_argument(
        "Attempted to get label to neuron id map before training.");
  }
  return _vocabs.at(_config->target)->getUid(label_str);
}

std::string UDTDatasetFactory::className(uint32_t neuron_id) const {
  if (_config->integer_target) {
    return std::to_string(neuron_id);
  }
  if (!_vocabs.count(_config->target)) {
    throw std::invalid_argument(
        "Attempted to get id to label map before training.");
  }
  return _vocabs.at(_config->target)->getString(neuron_id);
}

PreprocessedVectorsMap UDTDatasetFactory::processAllMetadata() {
  PreprocessedVectorsMap metadata_vectors;
  for (const auto& [col_name, col_type] : _config->data_types) {
    if (auto categorical = asCategorical(col_type)) {
      if (categorical->metadata_config) {
        metadata_vectors[col_name] =
            makeProcessedVectorsForCategoricalColumn(col_name, categorical);
      }
    }
  }
  return metadata_vectors;
}

dataset::PreprocessedVectorsPtr
UDTDatasetFactory::makeProcessedVectorsForCategoricalColumn(
    const std::string& col_name, const CategoricalDataTypePtr& categorical) {
  if (!categorical->metadata_config) {
    throw std::invalid_argument("The given categorical column (" + col_name +
                                ") does not have a metadata config.");
  }

  auto metadata = categorical->metadata_config;

  auto data_source =
      dataset::SimpleFileDataSource::make(metadata->metadata_file,
                                          /* target_batch_size= */ 2048);

  auto column_numbers =
      makeColumnNumberMapFromHeader(*data_source, metadata->delimiter);
  data_source->restart();

  auto input_blocks = buildMetadataInputBlocks(*metadata);

  auto key_vocab = dataset::ThreadSafeVocabulary::make(
      /* vocab_size= */ 0, /* limit_vocab_size= */ false);
  auto label_block =
      dataset::StringLookupCategoricalBlock::make(metadata->key, key_vocab);

  _metadata_processors[col_name] = dataset::GenericBatchProcessor::make(
      /* input_blocks= */ std::move(input_blocks),
      /* label_blocks= */ {std::move(label_block)},
      /* has_header= */ true, /* delimiter= */ metadata->delimiter,
      /* parallel= */ true, /* hash_range= */ _config->hash_range);

  _metadata_processors[col_name]->updateColumnNumbers(column_numbers);

  // Here we set parallel=true because there are no temporal
  // relationships in the metadata file.
<<<<<<< HEAD
  dataset::TabularDatasetLoader metadata_source(
=======
  dataset::DatasetLoader metadata_source(
>>>>>>> 17261b3a
      /* source= */ data_source,
      /* processor= */ _metadata_processors[col_name],
      /* shuffle = */ false);

  return preprocessedVectorsFromDataset(metadata_source, *key_vocab);
}

ColumnNumberMap UDTDatasetFactory::makeColumnNumberMapFromHeader(
    dataset::DataSource& data_source, char delimiter) {
  auto header = data_source.nextLine();
  if (!header) {
    throw std::invalid_argument(
        "The dataset must have a header that contains column names.");
  }

  return {*header, delimiter};
}

std::vector<dataset::BlockPtr> UDTDatasetFactory::buildMetadataInputBlocks(
    const CategoricalMetadataConfig& metadata_config) const {
  UDTConfig feature_config(
      /* data_types= */ metadata_config.column_data_types,
      /* temporal_tracking_relationships= */ {},
      /* target= */ metadata_config.key,
      /* n_target_classes= */ 0);
  TemporalRelationships empty_temporal_relationships;

  PreprocessedVectorsMap empty_vectors_map;

  return FeatureComposer::makeNonTemporalFeatureBlocks(
      feature_config, empty_temporal_relationships, empty_vectors_map,
      _text_pairgram_word_limit, _contextual_columns);
}

dataset::PreprocessedVectorsPtr
UDTDatasetFactory::preprocessedVectorsFromDataset(
<<<<<<< HEAD
    dataset::TabularDatasetLoader& dataset_loader,
=======
    dataset::DatasetLoader& dataset_loader,
>>>>>>> 17261b3a
    dataset::ThreadSafeVocabulary& key_vocab) {
  auto [datasets, ids] = dataset_loader.loadInMemory();

  if (datasets.size() != 1) {
    throw std::runtime_error(
        "For now, the batch processor should return just a single input "
        "dataset.");
  }
  auto vectors = datasets.at(0);

  std::unordered_map<std::string, BoltVector> preprocessed_vectors(ids->len());

  for (uint32_t batch = 0; batch < vectors->numBatches(); batch++) {
    for (uint32_t vec = 0; vec < vectors->at(batch).getBatchSize(); vec++) {
      auto id = ids->at(batch)[vec].active_neurons[0];
      auto key = key_vocab.getString(id);
      preprocessed_vectors[key] = std::move(vectors->at(batch)[vec]);
    }
  }

  return std::make_shared<dataset::PreprocessedVectors>(
      std::move(preprocessed_vectors), dataset_loader.getInputDim());
}

void UDTDatasetFactory::updateMetadata(const std::string& col_name,
                                       const MapInput& update) {
  verifyColumnMetadataExists(col_name);

  auto metadata_config = getColumnMetadataConfig(col_name);

  dataset::MapSampleRef update_ref(update);
  auto vec = _metadata_processors.at(col_name)->makeInputVector(update_ref);

  const auto& key = update.at(metadata_config->key);
  _vectors_map.at(col_name)->vectors[key] = vec;
}

void UDTDatasetFactory::updateMetadataBatch(const std::string& col_name,
                                            const MapInputBatch& updates) {
  verifyColumnMetadataExists(col_name);
  auto metadata_config = getColumnMetadataConfig(col_name);

<<<<<<< HEAD
  dataset::MapBatchRef updates_ref(updates);
  auto batch =
      _metadata_processors.at(col_name)->createBatch(updates_ref).at(0);
=======
  auto batch = _metadata_processors.at(col_name)
                   ->createBatch(lineInputBatchFromMapInputBatch(
                       *_metadata_column_number_maps.at(col_name),
                       metadata_config->delimiter, updates))
                   .at(0);
>>>>>>> 17261b3a

  for (uint32_t update_idx = 0; update_idx < updates.size(); update_idx++) {
    const auto& key = updates.at(update_idx).at(metadata_config->key);
    _vectors_map.at(col_name)->vectors[key] = batch[update_idx];
  }
}

dataset::GenericBatchProcessorPtr
UDTDatasetFactory::makeLabeledUpdatingProcessor() {
  if (!_config->data_types.count(_config->target)) {
    throw std::invalid_argument(
        "data_types parameter must include the target column.");
  }

  dataset::BlockPtr label_block = getLabelBlock();

  auto input_blocks = buildInputBlocks(/* should_update_history= */ true);

  auto processor = dataset::GenericBatchProcessor::make(
      std::move(input_blocks), {label_block}, /* has_header= */ true,
      /* delimiter= */ _config->delimiter, /* parallel= */ _parallel,
      /* hash_range= */ _config->hash_range);
  return processor;
}

dataset::BlockPtr UDTDatasetFactory::getLabelBlock() {
  auto target_type = _config->data_types.at(_config->target);

  if (asCategorical(target_type)) {
    auto target_config = asCategorical(target_type);
    if (!_config->n_target_classes) {
      throw std::invalid_argument(
          "n_target_classes must be specified for a classification task.");
    }
    if (_config->integer_target) {
      return dataset::NumericalCategoricalBlock::make(
          /* col= */ _config->target,
          /* n_classes= */ _config->n_target_classes.value(),
          /* delimiter= */ target_config->delimiter);
    }
    if (!_vocabs.count(_config->target)) {
      _vocabs[_config->target] = dataset::ThreadSafeVocabulary::make(
          /* vocab_size= */ _config->n_target_classes.value());
    }
    return dataset::StringLookupCategoricalBlock::make(
        /* col= */ _config->target, /* vocab= */ _vocabs.at(_config->target),
        /* delimiter= */ target_config->delimiter);
  }
  if (asNumerical(target_type)) {
    if (!_regression_binning) {
      throw std::logic_error(
          "Regression binning must be set for numerical outputs.");
    }

    return dataset::RegressionCategoricalBlock::make(
        /* col= */ _config->target,
        /* binning_strategy= */ _regression_binning.value(),
        /* correct_label_radius= */
        UDTConfig::REGRESSION_CORRECT_LABEL_RADIUS,
        /* labels_sum_to_one= */ true);
  }
  throw std::invalid_argument(
      "Target column must have type numerical or categorical.");
}

std::vector<dataset::BlockPtr> UDTDatasetFactory::buildInputBlocks(
    bool should_update_history) {
  std::vector<dataset::BlockPtr> blocks =
      FeatureComposer::makeNonTemporalFeatureBlocks(
          *_config, _temporal_relationships, _vectors_map,
          _text_pairgram_word_limit, _contextual_columns);

  if (_temporal_relationships.empty()) {
    return blocks;
  }

  auto temporal_feature_blocks = FeatureComposer::makeTemporalFeatureBlocks(
      *_config, _temporal_relationships, _vectors_map, *_context,
      should_update_history);

  blocks.insert(blocks.end(), temporal_feature_blocks.begin(),
                temporal_feature_blocks.end());
  return blocks;
}

std::string UDTDatasetFactory::concatenateWithDelimiter(
    const std::vector<std::string_view>& substrings, char delimiter) {
  if (substrings.empty()) {
    return "";
  }
  std::stringstream s;
  s << substrings[0];
  std::for_each(
      substrings.begin() + 1, substrings.end(),
      [&](const std::string_view& substr) { s << delimiter << substr; });
  return s.str();
}

void UDTDatasetFactory::save(const std::string& filename) const {
  std::ofstream filestream =
      dataset::SafeFileIO::ofstream(filename, std::ios::binary);
  save_stream(filestream);
}

void UDTDatasetFactory::save_stream(std::ostream& output_stream) const {
  cereal::BinaryOutputArchive oarchive(output_stream);
  oarchive(*this);
}

UDTDatasetFactoryPtr UDTDatasetFactory::load(const std::string& filename) {
  std::ifstream filestream =
      dataset::SafeFileIO::ifstream(filename, std::ios::binary);
  return load_stream(filestream);
}

UDTDatasetFactoryPtr UDTDatasetFactory::load_stream(
    std::istream& input_stream) {
  cereal::BinaryInputArchive iarchive(input_stream);
  std::shared_ptr<UDTDatasetFactory> deserialize_into(new UDTDatasetFactory());
  iarchive(*deserialize_into);
  return deserialize_into;
}

void UDTDatasetFactory::verifyCanDistribute() {
  auto target_type = _config->data_types.at(_config->target);
  if (asCategorical(target_type) && !_config->integer_target) {
    throw std::invalid_argument(
        "UDT with categorical target without integer_target=True cannot be "
        "trained in distributed "
        "setting. Please convert the categorical target column into "
        "integer target to train UDT in distributed setting.");
  }
  if (!_temporal_relationships.empty()) {
    throw std::invalid_argument(
        "UDT with temporal relationships cannot be trained in a distributed "
        "setting.");
  }
}

}  // namespace thirdai::automl::data

CEREAL_REGISTER_TYPE(thirdai::automl::data::UDTDatasetFactory)<|MERGE_RESOLUTION|>--- conflicted
+++ resolved
@@ -1,17 +1,12 @@
 #include "UDTDatasetFactory.h"
 #include <cereal/archives/binary.hpp>
-<<<<<<< HEAD
+#include <dataset/src/DataSource.h>
 #include <dataset/src/blocks/BlockInterface.h>
 #include <dataset/src/blocks/InputTypes.h>
-=======
-#include <auto_ml/src/dataset_factories/udt/ColumnNumberMap.h>
-#include <dataset/src/DataSource.h>
->>>>>>> 17261b3a
 #include <stdexcept>
 
 namespace thirdai::automl::data {
 
-<<<<<<< HEAD
 UDTDatasetFactory::UDTDatasetFactory(
     UDTConfigPtr config, bool force_parallel, uint32_t text_pairgram_word_limit,
     bool contextual_columns,
@@ -31,48 +26,19 @@
       _unlabeled_non_updating_processor(makeUnlabeledNonUpdatingProcessor()) {}
 
 dataset::DatasetLoaderPtr UDTDatasetFactory::getLabeledDatasetLoader(
-    std::shared_ptr<dataset::DataSource> data_source, bool training) {
+    dataset::DataSourcePtr data_source, bool training) {
   auto column_number_map =
       makeColumnNumberMapFromHeader(*data_source, _config->delimiter);
   _column_number_to_name = column_number_map.getColumnNumToColNameMap();
-=======
-dataset::DatasetLoaderPtr UDTDatasetFactory::getLabeledDatasetLoader(
-    dataset::DataSourcePtr data_source, bool training) {
-  auto current_column_number_map =
-      makeColumnNumberMap(*data_source, _config->delimiter);
-
-  if (!_column_number_map) {
-    _column_number_map = std::move(current_column_number_map);
-    _column_number_to_name = _column_number_map->getColumnNumToColNameMap();
-  } else if (!_column_number_map->equals(*current_column_number_map)) {
-    throw std::invalid_argument("Column positions should not change.");
-  }
-
-  if (!_labeled_history_updating_processor) {
-    _labeled_history_updating_processor =
-        makeLabeledUpdatingProcessor(*_column_number_map);
-  }
-
-  // We initialize the inference batch processor here because we need the
-  // column number map.
-  if (!_unlabeled_non_updating_processor) {
-    _unlabeled_non_updating_processor =
-        makeUnlabeledNonUpdatingProcessor(*_column_number_map);
-  }
->>>>>>> 17261b3a
 
   // The batch processor will treat the next line as a header
   // Restart so batch processor does not skip a sample.
   data_source->restart();
 
-<<<<<<< HEAD
   _labeled_history_updating_processor->updateColumnNumbers(column_number_map);
   _unlabeled_non_updating_processor->updateColumnNumbers(column_number_map);
 
-  return std::make_unique<dataset::TabularDatasetLoader>(
-=======
   return std::make_unique<dataset::DatasetLoader>(
->>>>>>> 17261b3a
       data_source, _labeled_history_updating_processor,
       /* shuffle= */ training);
 }
@@ -164,11 +130,7 @@
 
   // Here we set parallel=true because there are no temporal
   // relationships in the metadata file.
-<<<<<<< HEAD
-  dataset::TabularDatasetLoader metadata_source(
-=======
   dataset::DatasetLoader metadata_source(
->>>>>>> 17261b3a
       /* source= */ data_source,
       /* processor= */ _metadata_processors[col_name],
       /* shuffle = */ false);
@@ -205,11 +167,7 @@
 
 dataset::PreprocessedVectorsPtr
 UDTDatasetFactory::preprocessedVectorsFromDataset(
-<<<<<<< HEAD
-    dataset::TabularDatasetLoader& dataset_loader,
-=======
     dataset::DatasetLoader& dataset_loader,
->>>>>>> 17261b3a
     dataset::ThreadSafeVocabulary& key_vocab) {
   auto [datasets, ids] = dataset_loader.loadInMemory();
 
@@ -252,17 +210,9 @@
   verifyColumnMetadataExists(col_name);
   auto metadata_config = getColumnMetadataConfig(col_name);
 
-<<<<<<< HEAD
   dataset::MapBatchRef updates_ref(updates);
   auto batch =
       _metadata_processors.at(col_name)->createBatch(updates_ref).at(0);
-=======
-  auto batch = _metadata_processors.at(col_name)
-                   ->createBatch(lineInputBatchFromMapInputBatch(
-                       *_metadata_column_number_maps.at(col_name),
-                       metadata_config->delimiter, updates))
-                   .at(0);
->>>>>>> 17261b3a
 
   for (uint32_t update_idx = 0; update_idx < updates.size(); update_idx++) {
     const auto& key = updates.at(update_idx).at(metadata_config->key);
