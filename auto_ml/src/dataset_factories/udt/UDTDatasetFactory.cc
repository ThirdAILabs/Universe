#include "UDTDatasetFactory.h"
#include <cereal/archives/binary.hpp>
#include <dataset/src/DataSource.h>
#include <dataset/src/blocks/BlockInterface.h>
#include <dataset/src/blocks/InputTypes.h>
#include <stdexcept>

namespace thirdai::automl::data {

UDTDatasetFactory::UDTDatasetFactory(
    UDTConfigPtr config, bool force_parallel, uint32_t text_pairgram_word_limit,
    bool contextual_columns,
    std::optional<dataset::RegressionBinningStrategy> regression_binning)
    : _temporal_relationships(TemporalRelationshipsAutotuner::autotune(
          config->data_types, config->provided_relationships,
          config->lookahead)),
      _config(FeatureComposer::verifyConfigIsValid(std::move(config),
                                                   _temporal_relationships)),
      _context(std::make_shared<TemporalContext>()),
      _parallel(_temporal_relationships.empty() || force_parallel),
      _text_pairgram_word_limit(text_pairgram_word_limit),
      _contextual_columns(contextual_columns),
      _regression_binning(regression_binning),
      _vectors_map(processAllMetadata()),
      _labeled_history_updating_processor(makeLabeledUpdatingProcessor()),
      _unlabeled_non_updating_processor(makeUnlabeledNonUpdatingProcessor()) {}

dataset::DatasetLoaderPtr UDTDatasetFactory::getLabeledDatasetLoader(
    dataset::DataSourcePtr data_source, bool training) {
  auto column_number_map =
      makeColumnNumberMapFromHeader(*data_source, _config->delimiter);
  _column_number_to_name = column_number_map.getColumnNumToColNameMap();

  // The batch processor will treat the next line as a header
  // Restart so batch processor does not skip a sample.
  data_source->restart();

  _labeled_history_updating_processor->updateColumnNumbers(column_number_map);
  _unlabeled_non_updating_processor->updateColumnNumbers(column_number_map);

  return std::make_unique<dataset::DatasetLoader>(
      data_source, _labeled_history_updating_processor,
      /* shuffle= */ training);
}

uint32_t UDTDatasetFactory::labelToNeuronId(
    std::variant<uint32_t, std::string> label) {
  if (std::holds_alternative<uint32_t>(label)) {
    if (!_config->integer_target) {
      throw std::invalid_argument(
          "Received an integer but integer_target is set to False (it is "
          "False by default). Target must be passed "
          "in as a string.");
    }
    return std::get<uint32_t>(label);
  }

  const std::string& label_str = std::get<std::string>(label);

  if (_config->integer_target) {
    throw std::invalid_argument(
        "Received a string but integer_target is set to True. Target must be "
        "passed in as "
        "an integer.");
  }

  if (!_vocabs.count(_config->target)) {
    throw std::invalid_argument(
        "Attempted to get label to neuron id map before training.");
  }
  return _vocabs.at(_config->target)->getUid(label_str);
}

std::string UDTDatasetFactory::className(uint32_t neuron_id) const {
  if (_config->integer_target) {
    return std::to_string(neuron_id);
  }
  if (!_vocabs.count(_config->target)) {
    throw std::invalid_argument(
        "Attempted to get id to label map before training.");
  }
  return _vocabs.at(_config->target)->getString(neuron_id);
}

PreprocessedVectorsMap UDTDatasetFactory::processAllMetadata() {
  PreprocessedVectorsMap metadata_vectors;
  for (const auto& [col_name, col_type] : _config->data_types) {
    if (auto categorical = asCategorical(col_type)) {
      if (categorical->metadata_config) {
        metadata_vectors[col_name] =
            makeProcessedVectorsForCategoricalColumn(col_name, categorical);
      }
    }
  }
  return metadata_vectors;
}

dataset::PreprocessedVectorsPtr
UDTDatasetFactory::makeProcessedVectorsForCategoricalColumn(
    const std::string& col_name, const CategoricalDataTypePtr& categorical) {
  if (!categorical->metadata_config) {
    throw std::invalid_argument("The given categorical column (" + col_name +
                                ") does not have a metadata config.");
  }

  auto metadata = categorical->metadata_config;

  auto data_source =
      dataset::SimpleFileDataSource::make(metadata->metadata_file,
                                          /* target_batch_size= */ 2048);

  auto column_numbers =
      makeColumnNumberMapFromHeader(*data_source, metadata->delimiter);
  data_source->restart();

  auto input_blocks = buildMetadataInputBlocks(*metadata);

  auto key_vocab = dataset::ThreadSafeVocabulary::make(
      /* vocab_size= */ 0, /* limit_vocab_size= */ false);
  auto label_block =
      dataset::StringLookupCategoricalBlock::make(metadata->key, key_vocab);

  _metadata_processors[col_name] = dataset::GenericBatchProcessor::make(
      /* input_blocks= */ std::move(input_blocks),
      /* label_blocks= */ {std::move(label_block)},
      /* has_header= */ true, /* delimiter= */ metadata->delimiter,
      /* parallel= */ true, /* hash_range= */ _config->hash_range);

  _metadata_processors[col_name]->updateColumnNumbers(column_numbers);

  // Here we set parallel=true because there are no temporal
  // relationships in the metadata file.
  dataset::DatasetLoader metadata_source(
      /* source= */ data_source,
      /* processor= */ _metadata_processors[col_name],
      /* shuffle = */ false);

  return preprocessedVectorsFromDataset(metadata_source, *key_vocab);
}

<<<<<<< HEAD
ColumnNumberMapPtr UDTDatasetFactory::makeColumnNumberMapFromHeader(
    dataset::DataLoader& data_loader, const std::string& delimiter) {
  auto header = data_loader.nextLine();
=======
ColumnNumberMap UDTDatasetFactory::makeColumnNumberMapFromHeader(
    dataset::DataSource& data_source, char delimiter) {
  auto header = data_source.nextLine();
>>>>>>> c95e78aa
  if (!header) {
    throw std::invalid_argument(
        "The dataset must have a header that contains column names.");
  }

  return {*header, delimiter};
}

std::vector<dataset::BlockPtr> UDTDatasetFactory::buildMetadataInputBlocks(
    const CategoricalMetadataConfig& metadata_config) const {
  UDTConfig feature_config(
      /* data_types= */ metadata_config.column_data_types,
      /* temporal_tracking_relationships= */ {},
      /* target= */ metadata_config.key,
      /* n_target_classes= */ 0);
  TemporalRelationships empty_temporal_relationships;

  PreprocessedVectorsMap empty_vectors_map;

  return FeatureComposer::makeNonTemporalFeatureBlocks(
      feature_config, empty_temporal_relationships, empty_vectors_map,
      _text_pairgram_word_limit, _contextual_columns);
}

dataset::PreprocessedVectorsPtr
UDTDatasetFactory::preprocessedVectorsFromDataset(
    dataset::DatasetLoader& dataset_loader,
    dataset::ThreadSafeVocabulary& key_vocab) {
  auto [datasets, ids] = dataset_loader.loadInMemory();

  if (datasets.size() != 1) {
    throw std::runtime_error(
        "For now, the batch processor should return just a single input "
        "dataset.");
  }
  auto vectors = datasets.at(0);

  std::unordered_map<std::string, BoltVector> preprocessed_vectors(ids->len());

  for (uint32_t batch = 0; batch < vectors->numBatches(); batch++) {
    for (uint32_t vec = 0; vec < vectors->at(batch).getBatchSize(); vec++) {
      auto id = ids->at(batch)[vec].active_neurons[0];
      auto key = key_vocab.getString(id);
      preprocessed_vectors[key] = std::move(vectors->at(batch)[vec]);
    }
  }

  return std::make_shared<dataset::PreprocessedVectors>(
      std::move(preprocessed_vectors), dataset_loader.getInputDim());
}

void UDTDatasetFactory::updateMetadata(const std::string& col_name,
                                       const MapInput& update) {
  verifyColumnMetadataExists(col_name);

  auto metadata_config = getColumnMetadataConfig(col_name);

  dataset::MapSampleRef update_ref(update);
  auto vec = _metadata_processors.at(col_name)->makeInputVector(update_ref);

  const auto& key = update.at(metadata_config->key);
  _vectors_map.at(col_name)->vectors[key] = vec;
}

void UDTDatasetFactory::updateMetadataBatch(const std::string& col_name,
                                            const MapInputBatch& updates) {
  verifyColumnMetadataExists(col_name);
  auto metadata_config = getColumnMetadataConfig(col_name);

  dataset::MapBatchRef updates_ref(updates);
  auto batch =
      _metadata_processors.at(col_name)->createBatch(updates_ref).at(0);

  for (uint32_t update_idx = 0; update_idx < updates.size(); update_idx++) {
    const auto& key = updates.at(update_idx).at(metadata_config->key);
    _vectors_map.at(col_name)->vectors[key] = batch[update_idx];
  }
}

dataset::GenericBatchProcessorPtr
UDTDatasetFactory::makeLabeledUpdatingProcessor() {
  if (!_config->data_types.count(_config->target)) {
    throw std::invalid_argument(
        "data_types parameter must include the target column.");
  }

  dataset::BlockPtr label_block = getLabelBlock();

  auto input_blocks = buildInputBlocks(/* should_update_history= */ true);

  auto processor = dataset::GenericBatchProcessor::make(
      std::move(input_blocks), {label_block}, /* has_header= */ true,
      /* delimiter= */ _config->delimiter, /* parallel= */ _parallel,
      /* hash_range= */ _config->hash_range);
  return processor;
}

dataset::BlockPtr UDTDatasetFactory::getLabelBlock() {
  auto target_type = _config->data_types.at(_config->target);

  if (asCategorical(target_type)) {
    auto target_config = asCategorical(target_type);
    if (!_config->n_target_classes) {
      throw std::invalid_argument(
          "n_target_classes must be specified for a classification task.");
    }
    if (_config->integer_target) {
      return dataset::NumericalCategoricalBlock::make(
          /* col= */ _config->target,
          /* n_classes= */ _config->n_target_classes.value(),
          /* delimiter= */ target_config->delimiter);
    }
    if (!_vocabs.count(_config->target)) {
      _vocabs[_config->target] = dataset::ThreadSafeVocabulary::make(
          /* vocab_size= */ _config->n_target_classes.value());
    }
    return dataset::StringLookupCategoricalBlock::make(
        /* col= */ _config->target, /* vocab= */ _vocabs.at(_config->target),
        /* delimiter= */ target_config->delimiter);
  }
  if (asNumerical(target_type)) {
    if (!_regression_binning) {
      throw std::logic_error(
          "Regression binning must be set for numerical outputs.");
    }

    return dataset::RegressionCategoricalBlock::make(
        /* col= */ _config->target,
        /* binning_strategy= */ _regression_binning.value(),
        /* correct_label_radius= */
        UDTConfig::REGRESSION_CORRECT_LABEL_RADIUS,
        /* labels_sum_to_one= */ true);
  }
  throw std::invalid_argument(
      "Target column must have type numerical or categorical.");
}

std::vector<dataset::BlockPtr> UDTDatasetFactory::buildInputBlocks(
    bool should_update_history) {
  std::vector<dataset::BlockPtr> blocks =
      FeatureComposer::makeNonTemporalFeatureBlocks(
          *_config, _temporal_relationships, _vectors_map,
          _text_pairgram_word_limit, _contextual_columns);

  if (_temporal_relationships.empty()) {
    return blocks;
  }

  auto temporal_feature_blocks = FeatureComposer::makeTemporalFeatureBlocks(
      *_config, _temporal_relationships, _vectors_map, *_context,
      should_update_history);

  blocks.insert(blocks.end(), temporal_feature_blocks.begin(),
                temporal_feature_blocks.end());
  return blocks;
}

std::string UDTDatasetFactory::concatenateWithDelimiter(
    const std::vector<std::string_view>& substrings, char delimiter) {
  if (substrings.empty()) {
    return "";
  }
  std::stringstream s;
  s << substrings[0];
  std::for_each(
      substrings.begin() + 1, substrings.end(),
      [&](const std::string_view& substr) { s << delimiter << substr; });
  return s.str();
}

void UDTDatasetFactory::save(const std::string& filename) const {
  std::ofstream filestream =
      dataset::SafeFileIO::ofstream(filename, std::ios::binary);
  save_stream(filestream);
}

void UDTDatasetFactory::save_stream(std::ostream& output_stream) const {
  cereal::BinaryOutputArchive oarchive(output_stream);
  oarchive(*this);
}

UDTDatasetFactoryPtr UDTDatasetFactory::load(const std::string& filename) {
  std::ifstream filestream =
      dataset::SafeFileIO::ifstream(filename, std::ios::binary);
  return load_stream(filestream);
}

UDTDatasetFactoryPtr UDTDatasetFactory::load_stream(
    std::istream& input_stream) {
  cereal::BinaryInputArchive iarchive(input_stream);
  std::shared_ptr<UDTDatasetFactory> deserialize_into(new UDTDatasetFactory());
  iarchive(*deserialize_into);
  return deserialize_into;
}

void UDTDatasetFactory::verifyCanDistribute() {
  auto target_type = _config->data_types.at(_config->target);
  if (asCategorical(target_type) && !_config->integer_target) {
    throw std::invalid_argument(
        "UDT with categorical target without integer_target=True cannot be "
        "trained in distributed "
        "setting. Please convert the categorical target column into "
        "integer target to train UDT in distributed setting.");
  }
  if (!_temporal_relationships.empty()) {
    throw std::invalid_argument(
        "UDT with temporal relationships cannot be trained in a distributed "
        "setting.");
  }
}

}  // namespace thirdai::automl::data

CEREAL_REGISTER_TYPE(thirdai::automl::data::UDTDatasetFactory)<|MERGE_RESOLUTION|>--- conflicted
+++ resolved
@@ -138,15 +138,9 @@
   return preprocessedVectorsFromDataset(metadata_source, *key_vocab);
 }
 
-<<<<<<< HEAD
-ColumnNumberMapPtr UDTDatasetFactory::makeColumnNumberMapFromHeader(
-    dataset::DataLoader& data_loader, const std::string& delimiter) {
-  auto header = data_loader.nextLine();
-=======
 ColumnNumberMap UDTDatasetFactory::makeColumnNumberMapFromHeader(
-    dataset::DataSource& data_source, char delimiter) {
+    dataset::DataSource& data_source, const std::string& delimiter) {
   auto header = data_source.nextLine();
->>>>>>> c95e78aa
   if (!header) {
     throw std::invalid_argument(
         "The dataset must have a header that contains column names.");
