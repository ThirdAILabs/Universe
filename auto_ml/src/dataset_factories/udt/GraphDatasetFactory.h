#pragma once

#include <bolt/src/root_cause_analysis/RootCauseAnalysis.h>
#include <bolt_vector/src/BoltVector.h>
#include <_types/_uint32_t.h>
#include <auto_ml/src/dataset_factories/DatasetFactory.h>
#include <auto_ml/src/dataset_factories/udt/DataTypes.h>
#include <auto_ml/src/dataset_factories/udt/FeatureComposer.h>
#include <auto_ml/src/dataset_factories/udt/GraphConfig.h>
#include <auto_ml/src/dataset_factories/udt/UDTDatasetFactory.h>
#include <dataset/src/blocks/BlockInterface.h>
#include <dataset/src/blocks/Categorical.h>
#include <dataset/src/blocks/ColumnNumberMap.h>
#include <dataset/src/blocks/InputTypes.h>
#include <dataset/src/blocks/TabularHashFeatures.h>
#include <dataset/src/featurizers/GraphFeaturizer.h>
#include <dataset/src/featurizers/TabularFeaturizer.h>
#include <dataset/src/utils/PreprocessedVectors.h>
#include <memory>
#include <stdexcept>
#include <string>
#include <unordered_map>
#include <unordered_set>
#include <utility>
namespace thirdai::automl::data {

class GraphDatasetFactory : public DatasetLoaderFactory {
  static constexpr const uint32_t DEFAULT_BATCH_SIZE = 2048;

 public:
  explicit GraphDatasetFactory(GraphConfigPtr conifg)
      : _config(std::move(conifg)) {}

  void prepareTheBatchProcessor() {
    auto input_blocks = buildInputBlocks();

    auto label_block = getLabelBlock();
    auto data_loader = dataset::FileDataSource::make(_config->_graph_file_name);

    _column_number_map = UDTDatasetFactory::makeColumnNumberMapFromHeader(
        *data_loader, _config->_delimeter);
    if (_config->_neighbourhood_context || _config->_label_context ||
        _config->_kth_neighbourhood) {
      _vectors = makeFinalProcessedVectors(*data_loader);

      auto graph_block = dataset::GraphCategoricalBlock::make(
          _config->_source, _vectors, _neighbours);

      input_blocks.push_back(graph_block);
    }

    _batch_processor = dataset::GraphFeaturizer::make(
        std::move(input_blocks), {std::move(label_block)}, _config->_source,
        _config->_max_neighbours, _config->_delimeter, 100000);

    _batch_processor->updateNeighbours(_neighbours);
  }

  std::vector<uint32_t> getInputDims() final {
    return {_batch_processor->getInputDim()};
  }

  dataset::DatasetLoaderPtr getLabeledDatasetLoader(
      std::shared_ptr<dataset::DataSource> data_source, bool training) final {
    _column_number_map = UDTDatasetFactory::makeColumnNumberMapFromHeader(
        *data_source, _config->_delimeter);

    // The batch processor will treat the next line as a header
    // Restart so batch processor does not skip a sample.
    data_source->restart();

    // _batch_processor->updateColumnNumbers(_column_number_map);

    return std::make_unique<dataset::DatasetLoader>(data_source,
                                                    _batch_processor,
                                                    /* shuffle= */ training);
  }

  std::vector<BoltVector> featurizeInput(const LineInput& input) final {
    dataset::CsvSampleRef input_ref(input, _config->_delimeter);
    // return {_batch_processor->makeInputVector(input_ref)};
    throw std::invalid_argument("not implemeted yet!!");
  }

  std::vector<BoltBatch> featurizeInputBatch(
      const LineInputBatch& inputs) final {
    std::vector<BoltBatch> result;
    for (auto& batch : _batch_processor->featurize(inputs)) {
      result.emplace_back(std::move(batch));
    }
    return result;
  }

  uint32_t labelToNeuronId(std::variant<uint32_t, std::string> label) final {
    if (std::holds_alternative<uint32_t>(label)) {
      throw std::invalid_argument("Received an integer label");
    }
    const std::string& label_str = std::get<std::string>(label);
    return _target_vocab->getUid(label_str);
  }

  uint32_t getLabelDim() final { return _batch_processor->getLabelDim(); }

  dataset::GraphFeaturizerPtr getBatchProcessor() { return _batch_processor; }

  std::vector<dataset::Explanation> explain(
      const std::optional<std::vector<uint32_t>>& /*gradients_indices*/,
      const std::vector<float>& /*gradients_ratio*/,
      const std::string& /*sample*/) final {
    throw std::invalid_argument("not implemeted yet");
    // dataset::CsvSampleRef input(sample, _config->_delimeter);
    // return bolt::getSignificanceSortedExplanations(
    //     gradients_indices, gradients_ratio, input, _batch_processor);
  }

  bool hasTemporalTracking() const final { return false; }

  std::unordered_map<std::string, std::vector<std::string>>
  createGraph(  // upto now correct
      const std::vector<std::vector<std::string>>& rows,
      const std::vector<uint32_t>& relationship_col_nums,
      uint32_t source_col_num) {
    std::unordered_map<std::string, std::vector<std::string>>
        adjacency_list_simulation;
    std::vector<std::string> nodes(rows.size());
    for (uint32_t i = 0; i < rows.size(); i++) {
      nodes[i] = rows[i][source_col_num];
      for (uint32_t j = i + 1; j < rows.size(); j++) {
        if (rows[i][source_col_num] != rows[j][source_col_num]) {
          for (unsigned int relationship_col_num : relationship_col_nums) {
            if (rows[i][relationship_col_num] ==
                rows[j][relationship_col_num]) {
              adjacency_list_simulation[rows[i][source_col_num]].push_back(
                  rows[j][source_col_num]);
              adjacency_list_simulation[rows[j][source_col_num]].push_back(
                  rows[i][source_col_num]);
              break;
            }
          }
        }
      }
    }
    _node_id_map = ColumnNumberMap(nodes);
    return adjacency_list_simulation;
  }

  std::unordered_map<std::string, std::unordered_set<std::string>>
  findNeighboursForAllNodes(
      const std::unordered_map<std::string, std::vector<std::string>>&
          adjacency_list,
      uint32_t k_hop) {
    uint32_t num_nodes = adjacency_list.size();
    std::unordered_map<std::string, std::unordered_set<std::string>> neighbours(
        num_nodes);
    // #pragma omp parallel for default(none)
    //     shared(num_nodes, k_hop, adjacency_list, neighbours)
    for (const auto& temp : adjacency_list) {
      std::unordered_set<std::string> neighbours_for_node;
      std::vector<bool> visited(num_nodes, false);
      findAllNeighboursForNode(k_hop, temp.first, visited, neighbours_for_node,
                               adjacency_list);
      neighbours[temp.first] = neighbours_for_node;
    }
    return neighbours;
  }

  std::vector<std::vector<std::string>> processNumerical(
      const std::vector<std::vector<std::string>>& rows,
      const std::vector<uint32_t>& numerical_columns,
      const std::unordered_map<std::string, std::unordered_set<std::string>>&
          neighbours,
      uint32_t source_col_num) {
    std::vector<std::vector<std::string>> processed_numerical_columns(
        rows.size(), std::vector<std::string>(numerical_columns.size()));
    // #pragma omp parallel for default(none)                                       \
//     shared(rows, numerical_columns, processed_numerical_columns, neighbours, \
//            source_col_num)
    for (uint32_t i = 0; i < rows.size(); i++) {
      for (uint32_t j = 0; j < numerical_columns.size(); j++) {
        int value = std::stoi(rows[i][numerical_columns[j]]);
<<<<<<< HEAD
        if (!neighbours[i].empty()) {
          for (auto neighbour : neighbours[i]) {
            value += std::stoi(rows[neighbour][numerical_columns[j]]);
          }
          processed_numerical_columns[i][j] =
              std::to_string(static_cast<float>(value) / (neighbours[i].size()+1));
=======
        if (neighbours.find(rows[i][source_col_num]) != neighbours.end()) {
          for (const auto& neighbour : neighbours.at(rows[i][source_col_num])) {
            value += std::stoi(
                rows[_node_id_map.at(neighbour)][numerical_columns[j]]);
          }
          processed_numerical_columns[i][j] =
              std::to_string(static_cast<float>(value) /
                             neighbours.at(rows[i][source_col_num]).size());
>>>>>>> eca68287
        } else {
          processed_numerical_columns[i][j] = std::to_string(value);
        }
      }
    }

    return processed_numerical_columns;
  }

 private:
  static std::vector<uint32_t> getRelationshipColumns(
      const std::vector<std::string>& columns,
      const dataset::ColumnNumberMap& column_number_map) {
    std::vector<uint32_t> relationship_col_nums(columns.size());
    for (const auto& column : columns) {
      relationship_col_nums.push_back(column_number_map.at(column));
    }
    return relationship_col_nums;
  }
  dataset::CsvRolledBatch getFinalData(
      const std::vector<std::vector<std::string>>& rows,
      const std::vector<uint32_t>& numerical_columns) {
    std::cout << "h 1" << std::endl;
    std::unordered_map<std::string, std::vector<std::string>> adjacency_list;
    uint32_t source_col_num = _column_number_map.at(_config->_source);
    if (!_config->_adj_list) {
      std::vector<uint32_t> relationship_col_nums = getRelationshipColumns(
          *_config->_relationship_columns, _column_number_map);

      adjacency_list = createGraph(rows, relationship_col_nums, source_col_num);
    } else {
      std::unordered_map<std::string, std::vector<std::string>>
          adjacency_list_provided(_config->_adj_list->size());
      for (const auto& temp : *_config->_adj_list) {
        adjacency_list[temp.first] = temp.second;
      }
      adjacency_list = adjacency_list_provided;
    }

    std::cout << "h 2" << std::endl;

    _neighbours =
        findNeighboursForAllNodes(adjacency_list, _config->_kth_neighbourhood);

    std::cout << "h 3" << std::endl;

    auto values =
        processNumerical(rows, numerical_columns, _neighbours, source_col_num);

    std::cout << "h 4" << std::endl;

    auto copied_rows = rows;

    for (uint32_t i = 0; i < rows.size(); i++) {
      copied_rows[i].insert(copied_rows[i].end(), values[i].begin(),
                            values[i].end());
    }

    dataset::CsvRolledBatch input(copied_rows);

    return input;
  }

  std::vector<std::vector<std::string>> getRawData(
      dataset::DataSource& data_loader) {
    std::vector<std::string> full_data;

    while (auto data = data_loader.nextBatch(DEFAULT_BATCH_SIZE)) {
      full_data.insert(full_data.end(), data->begin(), data->end());
    }

    std::vector<std::vector<std::string>> rows(full_data.size());

    // #pragma omp parallel for default(none)
    //     shared(rows, full_data, nodes, source_col_num)
    for (uint32_t i = 0; i < full_data.size(); i++) {
      auto temp = dataset::ProcessorUtils::parseCsvRow(full_data[i],
                                                       _config->_delimeter);
      rows[i] = std::vector<std::string>(temp.begin(), temp.end());
    }

    return rows;
  }

  dataset::PreprocessedVectorsPtr makeFinalProcessedVectors(
      dataset::DataSource& data_loader) {
    auto rows = getRawData(data_loader);
    std::vector<uint32_t> numerical_columns;
    std::vector<dataset::BlockPtr> input_blocks;
    std::vector<dataset::TabularColumn> tabular_columns;
    std::vector<data::NumericalDataTypePtr> numerical_types;
    uint32_t original_num_cols = _column_number_map.numCols();

    for (const auto& [col_name, data_type] : _config->_data_types) {
      uint32_t col_num = _column_number_map.at(col_name);
      if ((_config->_kth_neighbourhood && col_name != _config->_target) ||
          (_config->_label_context && col_name == _config->_target)) {
        if (auto categorical = asCategorical(data_type)) {
          if (categorical->delimiter) {
            input_blocks.push_back(dataset::NGramTextBlock::make(
                col_num, /* dim= */ 1, std::numeric_limits<uint32_t>::max(),
                *categorical->delimiter));
          } else {
            tabular_columns.push_back(dataset::TabularColumn::Categorical(
                /* identifier= */ col_num));
          }
        }
        if (auto text_meta = asText(data_type)) {
          if (text_meta->contextual_encoding == TextEncodingType::Pairgrams ||
              (text_meta->average_n_words &&
               text_meta->average_n_words <= 15)) {
            // text hash range of MAXINT is fine since features are later
            // hashed into a range. In fact it may reduce hash collisions.
            input_blocks.push_back(dataset::PairGramTextBlock::make(
                col_name, /* dim= */ std::numeric_limits<uint32_t>::max()));
          } else if (text_meta->contextual_encoding ==
                     TextEncodingType::Bigrams) {
            input_blocks.push_back(dataset::NGramTextBlock::make(
                col_name, /* n= */ 2,
                /* dim= */ std::numeric_limits<uint32_t>::max()));
          } else {
            input_blocks.push_back(dataset::NGramTextBlock::make(
                col_name, /* n= */ 1,
                /* dim= */ std::numeric_limits<uint32_t>::max()));
          }
        }
      }
      if (_config->_neighbourhood_context) {
        if (auto numerical = asNumerical(data_type)) {
          numerical_columns.push_back(col_num);
          numerical_types.push_back(asNumerical(data_type));
        }
      }
    }

    if (_config->_neighbourhood_context) {
      for (uint32_t i = 0; i < numerical_types.size(); i++) {
        tabular_columns.push_back(dataset::TabularColumn::Numeric(
            /* identifier= */ original_num_cols + i,
            /* range= */ numerical_types[i]->range,
            /* num_bins= */
            FeatureComposer::getNumberOfBins(numerical_types[i]->granularity)));
      }
    }
    input_blocks.push_back(std::make_shared<dataset::TabularHashFeatures>(
        /* columns= */ tabular_columns,
        /* output_range= */ std::numeric_limits<uint32_t>::max(),
        /* with_pairgrams= */ true));
    auto key_vocab = dataset::ThreadSafeVocabulary::make(
        /* vocab_size= */ 0, /* limit_vocab_size= */ false);
    auto label_block = dataset::StringLookupCategoricalBlock::make(
        _column_number_map.at(_config->_source), key_vocab);

    auto processor = dataset::TabularFeaturizer::make(
        /* input_blocks= */ std::move(input_blocks),
        /* label_blocks= */ {std::move(label_block)},
        /* has_header= */ false, /* delimiter= */ _config->_delimeter,
        /* parallel= */ true, /* hash_range= */ 100000);
    auto final_data = getFinalData(rows, numerical_columns);
    return makePreprocessedVectors(processor, *key_vocab, final_data);
  }

  std::vector<dataset::BlockPtr> buildInputBlocks() {
    UDTConfig feature_config(
        /* data_types= */ _config->_data_types,
        /* temporal_tracking_relationships= */ {},
        /* target= */ _config->_target,
        /* n_target_classes= */ _config->_n_target_classes);

    TemporalRelationships empty_temporal_relationships;

    PreprocessedVectorsMap empty_vectors_map;

    return FeatureComposer::makeNonTemporalFeatureBlocks(
        feature_config, empty_temporal_relationships, empty_vectors_map, 5,
        false);
  }

  dataset::BlockPtr getLabelBlock() {
    if (!_target_vocab) {
      _target_vocab = dataset::ThreadSafeVocabulary::make(
          /* vocab_size= */ _config->_n_target_classes);
    }
    return dataset::StringLookupCategoricalBlock::make(_config->_target,
                                                       _target_vocab);
  }

  void findAllNeighboursForNode(  // NOLINT
      uint32_t k_hop, const std::string& node_id, std::vector<bool>& visited,
      std::unordered_set<std::string>& neighbours,
      const std::unordered_map<std::string, std::vector<std::string>>&
          adjacency_list) {
    if (k_hop == 0) {
      return;
    }
    visited[_node_id_map.at(node_id)] = true;

    for (const auto& neighbour : adjacency_list.at(node_id)) {
      if (!visited[_node_id_map.at(neighbour)]) {
        neighbours.insert(neighbour);
        findAllNeighboursForNode(k_hop - 1, neighbour, visited, neighbours,
                                 adjacency_list);
      }
    }
  }

  static dataset::PreprocessedVectorsPtr makePreprocessedVectors(
      const dataset::TabularFeaturizerPtr& processor,
      dataset::ThreadSafeVocabulary& key_vocab, dataset::CsvRolledBatch rows) {
    auto batches = processor->featurize(rows);

    std::unordered_map<std::string, BoltVector> preprocessed_vectors(
        rows.size());

    for (uint32_t vec = 0; vec < batches[0].size(); vec++) {
      auto id = batches[1][vec].active_neurons[0];
      auto key = key_vocab.getString(id);
      preprocessed_vectors[key] = std::move(batches[0][vec]);
    }

    return std::make_shared<dataset::PreprocessedVectors>(
        std::move(preprocessed_vectors), processor->getInputDim());
  }

  GraphConfigPtr _config;
  dataset::PreprocessedVectorsPtr _vectors;
  ColumnNumberMap _column_number_map;
  ColumnNumberMap _node_id_map;
  std::unordered_map<std::string, std::unordered_set<std::string>> _neighbours;
  dataset::GraphFeaturizerPtr _batch_processor;
  dataset::ThreadSafeVocabularyPtr _target_vocab;
};

using GraphDatasetFactoryPtr = std::shared_ptr<GraphDatasetFactory>;

}  // namespace thirdai::automl::data<|MERGE_RESOLUTION|>--- conflicted
+++ resolved
@@ -2,7 +2,6 @@
 
 #include <bolt/src/root_cause_analysis/RootCauseAnalysis.h>
 #include <bolt_vector/src/BoltVector.h>
-#include <_types/_uint32_t.h>
 #include <auto_ml/src/dataset_factories/DatasetFactory.h>
 #include <auto_ml/src/dataset_factories/udt/DataTypes.h>
 #include <auto_ml/src/dataset_factories/udt/FeatureComposer.h>
@@ -172,20 +171,12 @@
       uint32_t source_col_num) {
     std::vector<std::vector<std::string>> processed_numerical_columns(
         rows.size(), std::vector<std::string>(numerical_columns.size()));
-    // #pragma omp parallel for default(none)                                       \
-//     shared(rows, numerical_columns, processed_numerical_columns, neighbours, \
+    // #pragma omp parallel for default(none)                                       
+//     shared(rows, numerical_columns, processed_numerical_columns, neighbours, 
 //            source_col_num)
     for (uint32_t i = 0; i < rows.size(); i++) {
       for (uint32_t j = 0; j < numerical_columns.size(); j++) {
         int value = std::stoi(rows[i][numerical_columns[j]]);
-<<<<<<< HEAD
-        if (!neighbours[i].empty()) {
-          for (auto neighbour : neighbours[i]) {
-            value += std::stoi(rows[neighbour][numerical_columns[j]]);
-          }
-          processed_numerical_columns[i][j] =
-              std::to_string(static_cast<float>(value) / (neighbours[i].size()+1));
-=======
         if (neighbours.find(rows[i][source_col_num]) != neighbours.end()) {
           for (const auto& neighbour : neighbours.at(rows[i][source_col_num])) {
             value += std::stoi(
@@ -194,7 +185,6 @@
           processed_numerical_columns[i][j] =
               std::to_string(static_cast<float>(value) /
                              neighbours.at(rows[i][source_col_num]).size());
->>>>>>> eca68287
         } else {
           processed_numerical_columns[i][j] = std::to_string(value);
         }
