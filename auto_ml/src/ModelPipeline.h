--- conflicted
+++ resolved
@@ -38,12 +38,8 @@
                     user_specified_parameters)
       : _dataset_factory(std::move(dataset_factory)),
         _model(std::move(model)),
-<<<<<<< HEAD
-        _train_eval_config(std::move(train_eval_parameters)),
+        _train_eval_config(train_eval_parameters),
         _user_specified_parameters(std::move(user_specified_parameters)) {}
-=======
-        _train_eval_config(train_eval_parameters) {}
->>>>>>> ca552be0
 
   static auto make(const DeploymentConfigPtr& config,
                    const std::unordered_map<std::string, UserParameterInput>&
