--- conflicted
+++ resolved
@@ -112,7 +112,6 @@
     return outputs;
   }
 
-<<<<<<< HEAD
   void save(const std::string& filename) {
     std::ofstream filestream =
         dataset::SafeFileIO::ofstream(filename, std::ios::binary);
@@ -130,12 +129,9 @@
     return deserialize_into;
   }
 
-  uint32_t defaultBatchSize() const { return _config.defaultBatchSize(); }
-=======
   uint32_t defaultBatchSize() const {
     return _train_eval_config.defaultBatchSize();
   }
->>>>>>> f8b285a2
 
  private:
   void trainInMemory(deployment_config::DatasetLoaderPtr& dataset,
@@ -204,21 +200,18 @@
     return train_config;
   }
 
-  deployment_config::DatasetLoaderFactoryPtr _dataset_factory;
-<<<<<<< HEAD
-
   // Private constructor for cereal.
-  ModelPipeline() : _config({}, {}, {}, {}, {}) {}
+  ModelPipeline() : _train_eval_config({}, {}, {}, {}, {}) {}
 
   friend class cereal::access;
   template <class Archive>
   void serialize(Archive& archive) {
-    archive(_config, _model, _dataset_factory);
-  }
-=======
+    archive(_dataset_factory, _model, _train_eval_config);
+  }
+
+  deployment_config::DatasetLoaderFactoryPtr _dataset_factory;
   bolt::BoltGraphPtr _model;
   deployment_config::TrainEvalParameters _train_eval_config;
->>>>>>> f8b285a2
 };
 
 }  // namespace thirdai::automl