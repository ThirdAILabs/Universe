#pragma once

#include <cereal/access.hpp>
#include <cereal/types/memory.hpp>
#include <bolt/src/graph/Graph.h>
#include <bolt/src/graph/callbacks/Callback.h>
#include <bolt_vector/src/BoltVector.h>
#include <auto_ml/src/deployment_config/DatasetConfig.h>
#include <auto_ml/src/deployment_config/DeploymentConfig.h>
#include <auto_ml/src/deployment_config/HyperParameter.h>
#include <auto_ml/src/deployment_config/TrainEvalParameters.h>
#include <dataset/src/DataLoader.h>
#include <exceptions/src/Exceptions.h>
#include <limits>
#include <memory>
#include <utility>

namespace thirdai::bolt {

// Forward declare this class so it can be a friend
class DistributedTabularTrainingWrapper;

}  // namespace thirdai::bolt

namespace thirdai::automl::deployment {

<<<<<<< HEAD
class ModelPipeline;
using ModelPipelinePtr = std::shared_ptr<ModelPipeline>;
=======
const uint32_t DEFAULT_EVALUATE_BATCH_SIZE = 2048;

class ValidationConfig {
 public:
  ValidationConfig(std::string filename, std::vector<std::string> metrics,
                   uint32_t validation_interval, bool use_sparse_inference)
      : _filename(std::move(filename)),
        _metrics(std::move(metrics)),
        _validation_interval(validation_interval),
        _use_sparse_inference(use_sparse_inference) {}

  const std::string& filename() const { return _filename; }

  const std::vector<std::string>& metrics() const { return _metrics; }

  uint32_t validationInterval() const { return _validation_interval; }

  bool useSparseInference() const { return _use_sparse_inference; }

 private:
  std::string _filename;
  std::vector<std::string> _metrics;
  uint32_t _validation_interval;
  bool _use_sparse_inference;
};
>>>>>>> ad950c15

/**
 * This class represents an end-to-end data processing + model pipeline. It
 * handles all functionality from loading data to training, evaulation, and
 * inference. The DeploymentConfig acts as a meta config, which specifies
 * what parameters to use, and how to combine them with the user specified
 * parameters to construct the model and dataset processing system.
 */
class ModelPipeline {
 public:
  friend class bolt::DistributedTabularTrainingWrapper;

  ModelPipeline(DatasetLoaderFactoryPtr dataset_factory,
                bolt::BoltGraphPtr model,
                TrainEvalParameters train_eval_parameters)
      : _dataset_factory(std::move(dataset_factory)),
        _model(std::move(model)),
        _train_eval_config(train_eval_parameters) {}

  static auto make(const DeploymentConfigPtr& config,
                   const std::unordered_map<std::string, UserParameterInput>&
                       user_specified_parameters) {
    auto [dataset_factory, model] =
        config->createDataLoaderAndModel(user_specified_parameters);

    return ModelPipeline(std::move(dataset_factory), std::move(model),
                         config->train_eval_parameters());
  }

  void trainOnFileNoConfig(const std::string& filename, uint32_t epochs,
                           float learning_rate,
                           std::optional<uint32_t> batch_size_opt,
                           const std::optional<ValidationConfig>& validation,
                           std::optional<uint32_t> max_in_memory_batches) {
    uint32_t batch_size =
        batch_size_opt.value_or(_train_eval_config.defaultBatchSize());
    trainOnDataLoaderNoConfig(
        dataset::SimpleFileDataLoader::make(filename, batch_size), epochs,
        learning_rate, validation, max_in_memory_batches);
  }

  void trainOnDataLoaderNoConfig(
      const std::shared_ptr<dataset::DataLoader>& data_source, uint32_t epochs,
      float learning_rate, const std::optional<ValidationConfig>& validation,
      std::optional<uint32_t> max_in_memory_batches) {
    bolt::TrainConfig train_config = bolt::TrainConfig::makeConfig(
        /* learning_rate= */ learning_rate, /* epochs= */ epochs);

    if (validation) {
      auto [val_data, val_labels] =
          loadValidationDataFromFile(validation->filename());

      bolt::PredictConfig validation_config =
          bolt::PredictConfig::makeConfig().withMetrics(validation->metrics());

      if (validation->useSparseInference()) {
        validation_config.enableSparseInference();
      }

      train_config.withValidation(
          /* validation_data= */ val_data,
          /* validation_labels= */ val_labels,
          /* predict_config= */ validation_config,
          /* validation_frequency= */ validation->validationInterval());
    }

    trainOnDataLoader(data_source, train_config, max_in_memory_batches);
  }

  void trainOnFile(const std::string& filename, bolt::TrainConfig& train_config,
                   std::optional<uint32_t> batch_size_opt,
                   std::optional<uint32_t> max_in_memory_batches) {
    uint32_t batch_size =
        batch_size_opt.value_or(_train_eval_config.defaultBatchSize());
    trainOnDataLoader(dataset::SimpleFileDataLoader::make(filename, batch_size),
                      train_config, max_in_memory_batches);
  }

  void trainOnDataLoader(
      const std::shared_ptr<dataset::DataLoader>& data_source,
      bolt::TrainConfig& train_config,
      std::optional<uint32_t> max_in_memory_batches) {
    _dataset_factory->preprocessDataset(data_source, max_in_memory_batches);
    data_source->restart();

    auto dataset = _dataset_factory->getLabeledDatasetLoader(
        data_source, /* training= */ true);

    updateRehashRebuildInTrainConfig(train_config);

    if (max_in_memory_batches) {
      trainOnStream(dataset, train_config, max_in_memory_batches.value());
    } else {
      trainInMemory(dataset, train_config);
    }
  }

  bolt::InferenceOutputTracker evaulate(
      const std::string& filename,
      std::optional<bolt::PredictConfig>& predict_config_opt) {
    return evaluate(dataset::SimpleFileDataLoader::make(
                        filename, DEFAULT_EVALUATE_BATCH_SIZE),
                    predict_config_opt);
  }

  bolt::InferenceOutputTracker evaluate(
      const std::shared_ptr<dataset::DataLoader>& data_source,
      std::optional<bolt::PredictConfig>& predict_config_opt) {
    auto dataset = _dataset_factory->getLabeledDatasetLoader(
        data_source, /* training= */ false);

    auto [data, labels] =
        dataset->loadInMemory(std::numeric_limits<uint32_t>::max()).value();

    bolt::PredictConfig predict_config =
        predict_config_opt.value_or(bolt::PredictConfig::makeConfig());

    predict_config.returnActivations();

    auto [_, output] = _model->predict({data}, labels, predict_config);

    if (auto threshold = _train_eval_config.predictionThreshold()) {
      uint32_t output_dim = output.numNonzerosInOutput();
      for (uint32_t i = 0; i < output.numSamples(); i++) {
        float* activations = output.activationsForSample(i);
        uint32_t prediction_index = argmax(activations, output_dim);

        if (activations[prediction_index] < threshold.value()) {
          activations[prediction_index] = threshold.value() + 0.0001;
        }
      }
    }

    return output;
  }

  BoltVector predict(const std::string& sample, bool use_sparse_inference) {
    std::vector<BoltVector> inputs = _dataset_factory->featurizeInput(sample);

    BoltVector output =
        _model->predictSingle(std::move(inputs), use_sparse_inference);

    if (auto threshold = _train_eval_config.predictionThreshold()) {
      uint32_t prediction_index = argmax(output.activations, output.len);
      if (output.activations[prediction_index] < threshold.value()) {
        output.activations[prediction_index] = threshold.value() + 0.0001;
      }
    }

    return output;
  }

  BoltBatch predictBatch(const std::vector<std::string>& samples,
                         bool use_sparse_inference) {
    std::vector<BoltBatch> input_batches =
        _dataset_factory->featurizeInputBatch(samples);

    BoltBatch outputs = _model->predictSingleBatch(std::move(input_batches),
                                                   use_sparse_inference);

    if (auto threshold = _train_eval_config.predictionThreshold()) {
      for (auto& output : outputs) {
        uint32_t prediction_index = argmax(output.activations, output.len);
        if (output.activations[prediction_index] < threshold.value()) {
          output.activations[prediction_index] = threshold.value() + 0.0001;
        }
      }
    }

    return outputs;
  }

  void save(const std::string& filename) {
    std::ofstream filestream =
        dataset::SafeFileIO::ofstream(filename, std::ios::binary);
    cereal::BinaryOutputArchive oarchive(filestream);
    oarchive(*this);
  }

  static ModelPipelinePtr load(const std::string& filename) {
    std::ifstream filestream =
        dataset::SafeFileIO::ifstream(filename, std::ios::binary);
    cereal::BinaryInputArchive iarchive(filestream);
    ModelPipelinePtr deserialize_into(new ModelPipeline());
    iarchive(*deserialize_into);

    return deserialize_into;
  }

 private:
  // We take in the TrainConfig by value to copy it so we can modify the number
  // epochs.
  void trainInMemory(DatasetLoaderPtr& dataset,
                     bolt::TrainConfig train_config) {
    auto [train_data, train_labels] =
        dataset->loadInMemory(std::numeric_limits<uint32_t>::max()).value();

    uint32_t epochs = train_config.epochs();

    if (_train_eval_config.freezeHashTables() && epochs > 1) {
      train_config.setEpochs(/* new_epochs=*/1);

      _model->train(train_data, train_labels, train_config);

      _model->freezeHashTables(/* insert_labels_if_not_found= */ true);

      train_config.setEpochs(/* new_epochs= */ epochs - 1);
    }

    _model->train(train_data, train_labels, train_config);
  }

  // We take in the TrainConfig by value to copy it so we can modify the number
  // epochs.
  void trainOnStream(DatasetLoaderPtr& dataset, bolt::TrainConfig train_config,
                     uint32_t max_in_memory_batches) {
    uint32_t epochs = train_config.epochs();
    // We want a single epoch in the train config in order to train for a single
    // epoch for each pass over the dataset.
    train_config.setEpochs(/* new_epochs= */ 1);

    if (_train_eval_config.freezeHashTables() && epochs > 1) {
      trainSingleEpochOnStream(dataset, train_config, max_in_memory_batches);
      _model->freezeHashTables(/* insert_labels_if_not_found= */ true);

      --epochs;
    }

    for (uint32_t e = 0; e < epochs; e++) {
      trainSingleEpochOnStream(dataset, train_config, max_in_memory_batches);
    }
  }

  void trainSingleEpochOnStream(DatasetLoaderPtr& dataset,
                                const bolt::TrainConfig& train_config,
                                uint32_t max_in_memory_batches) {
    while (auto datasets = dataset->loadInMemory(max_in_memory_batches)) {
      auto& [data, labels] = datasets.value();

      _model->train({data}, labels, train_config);
    }

    dataset->restart();
  }

  void updateRehashRebuildInTrainConfig(bolt::TrainConfig& train_config) {
    if (auto hash_table_rebuild =
            _train_eval_config.rebuildHashTablesInterval()) {
      train_config.withRebuildHashTables(hash_table_rebuild.value());
    }

    if (auto reconstruct_hash_fn =
            _train_eval_config.reconstructHashFunctionsInterval()) {
      train_config.withReconstructHashFunctions(reconstruct_hash_fn.value());
    }
  }

  std::pair<InputDatasets, LabelDataset> loadValidationDataFromFile(
      const std::string& filename) {
    auto file_loader = dataset::SimpleFileDataLoader::make(
        filename, DEFAULT_EVALUATE_BATCH_SIZE);

    auto dataset_loader =
        _dataset_factory->getLabeledDatasetLoader(std::move(file_loader),
                                                  /* training= */ false);
    return dataset_loader->loadInMemory(std::numeric_limits<uint32_t>::max())
        .value();
  }

  static uint32_t argmax(const float* const array, uint32_t len) {
    assert(len > 0);

    uint32_t max_index = 0;
    float max_value = array[0];
    for (uint32_t i = 1; i < len; i++) {
      if (array[i] > max_value) {
        max_index = i;
        max_value = array[i];
      }
    }
    return max_index;
  }

  // Private constructor for cereal.
  ModelPipeline() : _train_eval_config({}, {}, {}, {}, {}) {}

  friend class cereal::access;
  template <class Archive>
  void serialize(Archive& archive) {
    archive(_dataset_factory, _model, _train_eval_config);
  }

  DatasetLoaderFactoryPtr _dataset_factory;
  bolt::BoltGraphPtr _model;
  TrainEvalParameters _train_eval_config;
};

}  // namespace thirdai::automl::deployment<|MERGE_RESOLUTION|>--- conflicted
+++ resolved
@@ -24,10 +24,6 @@
 
 namespace thirdai::automl::deployment {
 
-<<<<<<< HEAD
-class ModelPipeline;
-using ModelPipelinePtr = std::shared_ptr<ModelPipeline>;
-=======
 const uint32_t DEFAULT_EVALUATE_BATCH_SIZE = 2048;
 
 class ValidationConfig {
@@ -53,7 +49,9 @@
   uint32_t _validation_interval;
   bool _use_sparse_inference;
 };
->>>>>>> ad950c15
+
+class ModelPipeline;
+using ModelPipelinePtr = std::shared_ptr<ModelPipeline>;
 
 /**
  * This class represents an end-to-end data processing + model pipeline. It
