#pragma once

#include <cereal/access.hpp>
#include <cereal/types/memory.hpp>
#include <bolt/src/graph/Graph.h>
#include <bolt/src/graph/callbacks/Callback.h>
#include <bolt_vector/src/BoltVector.h>
#include <auto_ml/src/deployment_config/DatasetConfig.h>
#include <auto_ml/src/deployment_config/DeploymentConfig.h>
#include <auto_ml/src/deployment_config/HyperParameter.h>
#include <auto_ml/src/deployment_config/TrainEvalParameters.h>
#include <dataset/src/DataLoader.h>
#include <exceptions/src/Exceptions.h>
#include <limits>
#include <memory>
#include <utility>

<<<<<<< HEAD
namespace thirdai::bolt {

// Forward declare this class so it can be a friend
class DistributedTabularTrainingWrapper;

}  // namespace thirdai::bolt

namespace thirdai::automl {
=======
namespace thirdai::automl::deployment {
>>>>>>> d3c1b2c3

class ModelPipeline;
using ModelPipelinePtr = std::shared_ptr<ModelPipeline>;

/**
 * This class represents an end-to-end data processing + model pipeline. It
 * handles all functionality from loading data to training, evaulation, and
 * inference. The DeploymentConfig acts as a meta config, which specifies
 * what parameters to use, and how to combine them with the user specified
 * parameters to construct the model and dataset processing system.
 */
class ModelPipeline {
 public:
<<<<<<< HEAD
  friend class bolt::DistributedTabularTrainingWrapper;

  ModelPipeline(deployment_config::DatasetLoaderFactoryPtr dataset_factory,
=======
  ModelPipeline(DatasetLoaderFactoryPtr dataset_factory,
>>>>>>> d3c1b2c3
                bolt::BoltGraphPtr model,
                TrainEvalParameters train_eval_parameters)
      : _dataset_factory(std::move(dataset_factory)),
        _model(std::move(model)),
        _train_eval_config(std::move(train_eval_parameters)) {}

  static auto make(const DeploymentConfigPtr& config,
                   const std::unordered_map<std::string, UserParameterInput>&
                       user_specified_parameters) {
    auto [dataset_factory, model] =
        config->createDataLoaderAndModel(user_specified_parameters);

    return ModelPipeline(std::move(dataset_factory), std::move(model),
                         config->train_eval_parameters());
  }

  void train(const std::string& filename, uint32_t epochs, float learning_rate,
             std::optional<uint32_t> batch_size_opt,
             std::optional<uint32_t> max_in_memory_batches) {
    uint32_t batch_size = batch_size_opt.value_or(defaultBatchSize());

    train(std::make_shared<dataset::SimpleFileDataLoader>(filename, batch_size),
          epochs, learning_rate, max_in_memory_batches);
  }

  void train(const std::shared_ptr<dataset::DataLoader>& data_source,
             uint32_t epochs, float learning_rate,
             std::optional<uint32_t> max_in_memory_batches) {
    _dataset_factory->preprocessDataset(data_source, max_in_memory_batches);
    data_source->restart();

    auto dataset = _dataset_factory->getLabeledDatasetLoader(
        data_source, /* training= */ true);

    if (max_in_memory_batches) {
      trainOnStream(dataset, learning_rate, epochs,
                    max_in_memory_batches.value());
    } else {
      trainInMemory(dataset, learning_rate, epochs);
    }
  }

  bolt::InferenceOutputTracker evaulate(const std::string& filename) {
    return evaluate(std::make_shared<dataset::SimpleFileDataLoader>(
        filename, defaultBatchSize()));
  }

  bolt::InferenceOutputTracker evaluate(
      const std::shared_ptr<dataset::DataLoader>& data_source) {
    auto dataset = _dataset_factory->getLabeledDatasetLoader(
        data_source, /* training= */ false);

    auto [data, labels] =
        dataset->loadInMemory(std::numeric_limits<uint32_t>::max()).value();

    bolt::PredictConfig predict_cfg =
        bolt::PredictConfig::makeConfig()
            .withMetrics(_train_eval_config.evaluationMetrics())
            .returnActivations();
    if (_train_eval_config.useSparseInference()) {
      predict_cfg.enableSparseInference();
    }

    auto [_, output] = _model->predict({data}, labels, predict_cfg);

    if (auto threshold = _train_eval_config.predictionThreshold()) {
      uint32_t output_dim = output.numNonzerosInOutput();
      for (uint32_t i = 0; i < output.numSamples(); i++) {
        float* activations = output.activationsForSample(i);
        uint32_t prediction_index = argmax(activations, output_dim);

        if (activations[prediction_index] < threshold.value()) {
          activations[prediction_index] = threshold.value() + 0.0001;
        }
      }
    }

    return output;
  }

  BoltVector predict(const std::string& sample) {
    std::vector<BoltVector> inputs = _dataset_factory->featurizeInput(sample);

    BoltVector output = _model->predictSingle(
        std::move(inputs), _train_eval_config.useSparseInference());

    if (auto threshold = _train_eval_config.predictionThreshold()) {
      uint32_t prediction_index = argmax(output.activations, output.len);
      if (output.activations[prediction_index] < threshold.value()) {
        output.activations[prediction_index] = threshold.value() + 0.0001;
      }
    }

    return output;
  }

  BoltBatch predictBatch(const std::vector<std::string>& samples) {
    std::vector<BoltBatch> input_batches =
        _dataset_factory->featurizeInputBatch(samples);

    BoltBatch outputs = _model->predictSingleBatch(
        std::move(input_batches), _train_eval_config.useSparseInference());

    if (auto threshold = _train_eval_config.predictionThreshold()) {
      for (auto& output : outputs) {
        uint32_t prediction_index = argmax(output.activations, output.len);
        if (output.activations[prediction_index] < threshold.value()) {
          output.activations[prediction_index] = threshold.value() + 0.0001;
        }
      }
    }

    return outputs;
  }

  void save(const std::string& filename) {
    std::ofstream filestream =
        dataset::SafeFileIO::ofstream(filename, std::ios::binary);
    cereal::BinaryOutputArchive oarchive(filestream);
    oarchive(*this);
  }

  static ModelPipelinePtr load(const std::string& filename) {
    std::ifstream filestream =
        dataset::SafeFileIO::ifstream(filename, std::ios::binary);
    cereal::BinaryInputArchive iarchive(filestream);
    ModelPipelinePtr deserialize_into(new ModelPipeline());
    iarchive(*deserialize_into);

    return deserialize_into;
  }

  uint32_t defaultBatchSize() const {
    return _train_eval_config.defaultBatchSize();
  }

 private:
  void trainInMemory(DatasetLoaderPtr& dataset, float learning_rate,
                     uint32_t epochs) {
    auto [train_data, train_labels] =
        dataset->loadInMemory(std::numeric_limits<uint32_t>::max()).value();

    if (_train_eval_config.useSparseInference() && epochs > 1) {
      bolt::TrainConfig train_cfg_initial =
          getTrainConfig(learning_rate, /* epochs= */ 1);

      _model->train(train_data, train_labels, train_cfg_initial);

      _model->freezeHashTables(/* insert_labels_if_not_found= */ true);

      --epochs;
    }

    bolt::TrainConfig train_cfg = getTrainConfig(learning_rate, epochs);
    _model->train(train_data, train_labels, train_cfg);
  }

  void trainOnStream(DatasetLoaderPtr& dataset, float learning_rate,
                     uint32_t epochs, uint32_t max_in_memory_batches) {
    if (_train_eval_config.useSparseInference() && epochs > 1) {
      trainSingleEpochOnStream(dataset, learning_rate, max_in_memory_batches);
      _model->freezeHashTables(/* insert_labels_if_not_found= */ true);

      --epochs;
    }

    for (uint32_t e = 0; e < epochs; e++) {
      trainSingleEpochOnStream(dataset, learning_rate, max_in_memory_batches);
    }
  }

  void trainSingleEpochOnStream(DatasetLoaderPtr& dataset, float learning_rate,
                                uint32_t max_in_memory_batches) {
    bolt::TrainConfig train_config =
        getTrainConfig(learning_rate, /* epochs= */ 1);

    while (auto datasets = dataset->loadInMemory(max_in_memory_batches)) {
      auto& [data, labels] = datasets.value();

      _model->train({data}, labels, train_config);
    }

    dataset->restart();
  }

  bolt::TrainConfig getTrainConfig(float learning_rate, uint32_t epochs) {
    bolt::TrainConfig train_config =
        bolt::TrainConfig::makeConfig(learning_rate, epochs);

    if (auto hash_table_rebuild =
            _train_eval_config.rebuildHashTablesInterval()) {
      train_config.withRebuildHashTables(hash_table_rebuild.value());
    }

    if (auto reconstruct_hash_fn =
            _train_eval_config.reconstructHashFunctionsInterval()) {
      train_config.withReconstructHashFunctions(reconstruct_hash_fn.value());
    }
    return train_config;
  }

  static uint32_t argmax(const float* const array, uint32_t len) {
    assert(len > 0);

    uint32_t max_index = 0;
    float max_value = array[0];
    for (uint32_t i = 1; i < len; i++) {
      if (array[i] > max_value) {
        max_index = i;
        max_value = array[i];
      }
    }
    return max_index;
  }

  // Private constructor for cereal.
  ModelPipeline() : _train_eval_config({}, {}, {}, {}, {}, {}) {}

  friend class cereal::access;
  template <class Archive>
  void serialize(Archive& archive) {
    archive(_dataset_factory, _model, _train_eval_config);
  }

  DatasetLoaderFactoryPtr _dataset_factory;
  bolt::BoltGraphPtr _model;
  TrainEvalParameters _train_eval_config;
};

}  // namespace thirdai::automl::deployment<|MERGE_RESOLUTION|>--- conflicted
+++ resolved
@@ -15,7 +15,6 @@
 #include <memory>
 #include <utility>
 
-<<<<<<< HEAD
 namespace thirdai::bolt {
 
 // Forward declare this class so it can be a friend
@@ -23,10 +22,7 @@
 
 }  // namespace thirdai::bolt
 
-namespace thirdai::automl {
-=======
 namespace thirdai::automl::deployment {
->>>>>>> d3c1b2c3
 
 class ModelPipeline;
 using ModelPipelinePtr = std::shared_ptr<ModelPipeline>;
@@ -40,13 +36,9 @@
  */
 class ModelPipeline {
  public:
-<<<<<<< HEAD
   friend class bolt::DistributedTabularTrainingWrapper;
 
-  ModelPipeline(deployment_config::DatasetLoaderFactoryPtr dataset_factory,
-=======
   ModelPipeline(DatasetLoaderFactoryPtr dataset_factory,
->>>>>>> d3c1b2c3
                 bolt::BoltGraphPtr model,
                 TrainEvalParameters train_eval_parameters)
       : _dataset_factory(std::move(dataset_factory)),
