--- conflicted
+++ resolved
@@ -44,17 +44,13 @@
   dataset::DatasetLoaderPtr getDatasetLoader(
       const dataset::DataSourcePtr& data_source, bool shuffle);
 
-<<<<<<< HEAD
   TensorList featurizeInput(const MapInput& input) {
-=======
-  std::vector<BoltVector> featurizeInput(const MapInput& input) {
     for (const auto& [column_name, _] : input) {
       if (!_data_types.count(column_name)) {
         throw std::invalid_argument("Input column name '" + column_name +
                                     "' not found in data_types.");
       }
     }
->>>>>>> 16f511a8
     dataset::MapSampleRef input_ref(input);
     return bolt::train::convertVectors(
         _inference_featurizer->featurize(input_ref),
