--- conflicted
+++ resolved
@@ -70,8 +70,6 @@
   bool hasTemporalRelationships() const { return !_temporal_context.empty(); }
 
   uint32_t inputDim() const {
-<<<<<<< HEAD
-=======
     /*
       TabularDatasetFactory is used by UDTClassifier and UDTRegression,
       which both expect a single input vector. Since we configured the
@@ -79,7 +77,6 @@
       the second position, the dimension of the input vectors is the 0-th entry
       of the return value of _labeld_featurizer->getDimensions()
     */
->>>>>>> 71a55abc
     return _labeled_featurizer->getDimensions().at(0);
   }
 
