--- conflicted
+++ resolved
@@ -20,15 +20,13 @@
                  const dataset::mach::MachIndexPtr& mach_index,
                  const TabularOptions& options);
 
-<<<<<<< HEAD
-  explicit MachFeaturizer(const ar::Archive& archive);
-=======
   MachFeaturizer(const std::shared_ptr<data::TextCompat>& text_transform,
                  data::OutputColumnsList bolt_input_columns,
                  const std::string& label_column,
                  const dataset::mach::MachIndexPtr& mach_index,
                  char csv_delimiter, std::optional<char> label_delimiter);
->>>>>>> 219af27c
+
+  explicit MachFeaturizer(const ar::Archive& archive);
 
   std::vector<std::pair<bolt::TensorList, std::vector<uint32_t>>>
   featurizeForIntroduceDocuments(
