#include "Featurizer.h"
#include <cereal/archives/binary.hpp>
#include <cereal/types/memory.hpp>
#include <cereal/types/optional.hpp>
#include <cereal/types/vector.hpp>
#include <auto_ml/src/featurization/DataTypes.h>
#include <auto_ml/src/featurization/TabularTransformations.h>
#include <data/src/transformations/CategoricalTemporal.h>
#include <data/src/transformations/ColdStartText.h>
#include <data/src/transformations/Pipeline.h>
#include <data/src/transformations/State.h>
#include <data/src/transformations/StringConcat.h>
#include <data/src/transformations/Transformation.h>
#include <memory>
#include <stdexcept>

namespace thirdai::automl {

Featurizer::Featurizer(ColumnDataTypes data_types,
                       const TemporalRelationships& temporal_relationships,
                       const std::string& label_column,
                       data::TransformationPtr label_transform,
                       data::OutputColumnsList bolt_label_columns,
                       const TabularOptions& options)
    : _label_transform(std::move(label_transform)),
      _bolt_label_columns(std::move(bolt_label_columns)),
      _delimiter(options.delimiter),
      _state(std::make_shared<data::State>()) {
  std::tie(_input_transform, _bolt_input_columns) =
      inputTransformations(data_types, label_column, temporal_relationships,
                           options, /* should_update_history= */ true);

  _input_transform_non_updating =
      inputTransformations(data_types, label_column, temporal_relationships,
                           options, /* should_update_history= */ false)
          .first;

<<<<<<< HEAD
  _text_dataset = TextDatasetConfig::fromDataTypes(
      std::move(data_types), temporal_relationships, label_column);
=======
  if (data_types.size() == 2 && temporal_relationships.empty()) {
    auto cat_label = asCategorical(data_types.at(label_column));
    data_types.erase(label_column);
    auto text_type = asText(data_types.begin()->second);
    if (text_type && cat_label) {
      _text_dataset = TextDatasetConfig(data_types.begin()->first, label_column,
                                        cat_label->delimiter);
    }
  }
>>>>>>> 321c4f9a
}

data::LoaderPtr Featurizer::getDataLoader(
    const dataset::DataSourcePtr& data_source, size_t batch_size, bool shuffle,
    bool verbose, dataset::DatasetShuffleConfig shuffle_config) {
  return getDataLoaderHelper(data_source, batch_size, shuffle, verbose,
                             shuffle_config);
}

data::LoaderPtr Featurizer::getColdStartDataLoader(
    const dataset::DataSourcePtr& data_source,
    const std::vector<std::string>& strong_column_names,
    const std::vector<std::string>& weak_column_names, bool fast_approximation,
    size_t batch_size, bool shuffle, bool verbose,
    dataset::DatasetShuffleConfig shuffle_config) {
  auto cold_start = coldStartTransform(strong_column_names, weak_column_names,
                                       fast_approximation);

  return getDataLoaderHelper(data_source, batch_size, shuffle, verbose,
                             shuffle_config, cold_start);
}

data::LoaderPtr Featurizer::getDataLoaderHelper(
    const dataset::DataSourcePtr& data_source, size_t batch_size, bool shuffle,
    bool verbose, dataset::DatasetShuffleConfig shuffle_config,
    const data::TransformationPtr& cold_start_transform) {
  auto csv_data_source = dataset::CsvDataSource::make(data_source, _delimiter);

  auto data_iter = data::CsvIterator::make(csv_data_source, _delimiter);

  std::vector<data::TransformationPtr> transformations;
  if (cold_start_transform) {
    transformations.push_back(cold_start_transform);
  }
  transformations.push_back(_input_transform);
  transformations.push_back(_label_transform);

  auto transformation_list = data::Pipeline::make(transformations);

  return data::Loader::make(
      data_iter, transformation_list, _state, _bolt_input_columns,
      _bolt_label_columns, /* batch_size= */ batch_size, /* shuffle= */ shuffle,
      /* verbose= */ verbose,
      /* shuffle_buffer_size= */ shuffle_config.min_buffer_size,
      /* shuffle_seed= */ shuffle_config.seed);
}

bolt::TensorList Featurizer::featurizeInput(const MapInput& sample) {
  auto columns = data::ColumnMap::fromMapInput(sample);

  columns = _input_transform_non_updating->apply(std::move(columns), *_state);

  return data::toTensors(columns, _bolt_input_columns);
}

bolt::TensorList Featurizer::featurizeInputBatch(const MapInputBatch& samples) {
  auto columns = data::ColumnMap::fromMapInputBatch(samples);

  columns = _input_transform_non_updating->apply(std::move(columns), *_state);

  return data::toTensors(columns, _bolt_input_columns);
}

bolt::TensorList Featurizer::featurizeInputColdStart(
    MapInput sample, const std::vector<std::string>& strong_column_names,
    const std::vector<std::string>& weak_column_names) {
  auto cold_start = coldStartTransform(strong_column_names, weak_column_names);
  // Currently the cold start transformation expects a label column that it
  // repeats when it maps a single set of phrases to multiple samples. In the
  // future it should be extended to not require this, and just duplicate any
  // other columns it finds.
  sample[_text_dataset->labelColumn()] = "";

  auto columns = data::ColumnMap::fromMapInput(sample);

  columns = cold_start->apply(columns, *_state);
  columns = _input_transform_non_updating->apply(columns, *_state);

  return data::toTensors(columns, _bolt_input_columns);
}

std::pair<bolt::TensorList, bolt::TensorList>
Featurizer::featurizeTrainingBatch(const MapInputBatch& samples) {
  auto columns = data::ColumnMap::fromMapInputBatch(samples);

  columns = _input_transform->apply(columns, *_state);
  columns = _label_transform->apply(columns, *_state);

  auto data = data::toTensors(columns, _bolt_input_columns);

  auto labels = data::toTensors(columns, _bolt_label_columns);

  return std::make_pair(std::move(data), std::move(labels));
}

data::TransformationPtr Featurizer::coldStartTransform(
    const std::vector<std::string>& strong_column_names,
    const std::vector<std::string>& weak_column_names,
    bool fast_approximation) {
  if (!_text_dataset) {
    throw std::invalid_argument("Cold start is not supported for this model.");
  }

  if (fast_approximation) {
    std::vector<std::string> all_columns = weak_column_names;
    all_columns.insert(all_columns.end(), strong_column_names.begin(),
                       strong_column_names.end());
    return std::make_shared<data::StringConcat>(all_columns,
                                                _text_dataset->textColumn());
  }

  return std::make_shared<data::ColdStartTextAugmentation>(
      /* strong_column_names= */ strong_column_names,
      /* weak_column_names= */ weak_column_names,
      /* label_column_name= */ _text_dataset->labelColumn(),
      /* output_column_name= */ _text_dataset->textColumn());
}

auto asTransformationList(const data::TransformationPtr& t) {
  return std::dynamic_pointer_cast<data::Pipeline>(t);
}

auto asTemporal(const data::TransformationPtr& t) {
  return std::dynamic_pointer_cast<data::CategoricalTemporal>(t);
}

bool hasTemporalTransformation(const data::TransformationPtr& t) {
  std::queue<data::TransformationPtr> queue;
  queue.push(t);

  while (!queue.empty()) {
    auto next = queue.front();
    queue.pop();
    if (asTemporal(next)) {
      return true;
    }
    if (auto list = asTransformationList(next)) {
      for (const auto& transform : list->transformations()) {
        queue.push(transform);
      }
    }
  }

  return false;
}

bool Featurizer::hasTemporalTransformations() const {
  return hasTemporalTransformation(_input_transform);
}

void Featurizer::updateTemporalTrackers(const MapInput& sample) {
  auto columns = data::ColumnMap::fromMapInput(sample);
  _input_transform->apply(columns, *_state);
}

void Featurizer::updateTemporalTrackersBatch(const MapInputBatch& samples) {
  auto columns = data::ColumnMap::fromMapInputBatch(samples);
  _input_transform->apply(columns, *_state);
}

void Featurizer::resetTemporalTrackers() { _state->clearHistoryTrackers(); }

template void Featurizer::serialize(cereal::BinaryInputArchive&);
template void Featurizer::serialize(cereal::BinaryOutputArchive&);

template <typename Archive>
void Featurizer::serialize(Archive& archive) {
  archive(_input_transform, _input_transform_non_updating, _label_transform,
          _bolt_input_columns, _bolt_label_columns, _delimiter, _state,
          _text_dataset);
}

}  // namespace thirdai::automl<|MERGE_RESOLUTION|>--- conflicted
+++ resolved
@@ -35,10 +35,6 @@
                            options, /* should_update_history= */ false)
           .first;
 
-<<<<<<< HEAD
-  _text_dataset = TextDatasetConfig::fromDataTypes(
-      std::move(data_types), temporal_relationships, label_column);
-=======
   if (data_types.size() == 2 && temporal_relationships.empty()) {
     auto cat_label = asCategorical(data_types.at(label_column));
     data_types.erase(label_column);
@@ -48,7 +44,6 @@
                                         cat_label->delimiter);
     }
   }
->>>>>>> 321c4f9a
 }
 
 data::LoaderPtr Featurizer::getDataLoader(
