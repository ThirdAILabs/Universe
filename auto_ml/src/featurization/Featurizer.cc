#include "Featurizer.h"
#include <auto_ml/src/featurization/DataTypes.h>
#include <auto_ml/src/featurization/TabularTransformations.h>
#include <data/src/TensorConversion.h>
#include <data/src/transformations/CategoricalTemporal.h>
#include <data/src/transformations/ColdStartText.h>
#include <data/src/transformations/Pipeline.h>
#include <data/src/transformations/State.h>
#include <data/src/transformations/StringConcat.h>
#include <data/src/transformations/Transformation.h>
<<<<<<< HEAD
#include <data/src/transformations/TransformationList.h>
#include <proto/featurizers.pb.h>
=======
>>>>>>> 30eab9bc
#include <memory>
#include <stdexcept>

namespace thirdai::automl {

<<<<<<< HEAD
using thirdai::data::Transformation;

Featurizer::Featurizer(
    data::ColumnDataTypes data_types,
    const data::TemporalRelationships& temporal_relationships,
    const std::string& label_column,
    thirdai::data::TransformationPtr label_transform,
    thirdai::data::OutputColumnsList bolt_label_columns,
    const data::TabularOptions& options)
=======
Featurizer::Featurizer(ColumnDataTypes data_types,
                       const TemporalRelationships& temporal_relationships,
                       const std::string& label_column,
                       data::TransformationPtr label_transform,
                       data::OutputColumnsList bolt_label_columns,
                       const TabularOptions& options)
>>>>>>> 30eab9bc
    : _label_transform(std::move(label_transform)),
      _bolt_label_columns(std::move(bolt_label_columns)),
      _delimiter(options.delimiter),
      _state(std::make_shared<data::State>()) {
  std::tie(_input_transform, _bolt_input_columns) =
      inputTransformations(data_types, label_column, temporal_relationships,
                           options, /* should_update_history= */ true);

  _input_transform_non_updating =
      inputTransformations(data_types, label_column, temporal_relationships,
                           options, /* should_update_history= */ false)
          .first;

  if (data_types.size() == 2 && temporal_relationships.empty()) {
    auto cat_label = asCategorical(data_types.at(label_column));
    data_types.erase(label_column);
    auto text_type = asText(data_types.begin()->second);
    if (text_type && cat_label) {
      _text_dataset = TextDatasetConfig(data_types.begin()->first, label_column,
                                        cat_label->delimiter);
    }
  }
}

<<<<<<< HEAD
Featurizer::Featurizer(const proto::udt::Featurizer& featurizer)
    : _input_transform(Transformation::fromProto(featurizer.input_transform())),
      _input_transform_non_updating(
          Transformation::fromProto(featurizer.input_transform_non_updating())),
      _label_transform(Transformation::fromProto(featurizer.label_transform())),
      _bolt_input_columns(thirdai::data::outputColumnsListFromProto(
          featurizer.bolt_input_columns())),
      _bolt_label_columns(thirdai::data::outputColumnsListFromProto(
          featurizer.bolt_label_columns())),
      _delimiter(featurizer.delimiter()),
      _state(thirdai::data::State::fromProto(featurizer.state())) {
  if (featurizer.has_text_dataset_config()) {
    _text_dataset = TextDatasetConfig(featurizer.text_dataset_config());
  }
}

thirdai::data::LoaderPtr Featurizer::getDataLoader(
=======
data::LoaderPtr Featurizer::getDataLoader(
>>>>>>> 30eab9bc
    const dataset::DataSourcePtr& data_source, size_t batch_size, bool shuffle,
    bool verbose, dataset::DatasetShuffleConfig shuffle_config) {
  return getDataLoaderHelper(data_source, batch_size, shuffle, verbose,
                             shuffle_config);
}

data::LoaderPtr Featurizer::getColdStartDataLoader(
    const dataset::DataSourcePtr& data_source,
    const std::vector<std::string>& strong_column_names,
    const std::vector<std::string>& weak_column_names, bool fast_approximation,
    size_t batch_size, bool shuffle, bool verbose,
    dataset::DatasetShuffleConfig shuffle_config) {
  auto cold_start = coldStartTransform(strong_column_names, weak_column_names,
                                       fast_approximation);

  return getDataLoaderHelper(data_source, batch_size, shuffle, verbose,
                             shuffle_config, cold_start);
}

data::LoaderPtr Featurizer::getDataLoaderHelper(
    const dataset::DataSourcePtr& data_source, size_t batch_size, bool shuffle,
    bool verbose, dataset::DatasetShuffleConfig shuffle_config,
    const data::TransformationPtr& cold_start_transform) {
  auto csv_data_source = dataset::CsvDataSource::make(data_source, _delimiter);

  auto data_iter = data::CsvIterator::make(csv_data_source, _delimiter);

  std::vector<data::TransformationPtr> transformations;
  if (cold_start_transform) {
    transformations.push_back(cold_start_transform);
  }
  transformations.push_back(_input_transform);
  transformations.push_back(_label_transform);

  auto transformation_list = data::Pipeline::make(transformations);

  return data::Loader::make(
      data_iter, transformation_list, _state, _bolt_input_columns,
      _bolt_label_columns, /* batch_size= */ batch_size, /* shuffle= */ shuffle,
      /* verbose= */ verbose,
      /* shuffle_buffer_size= */ shuffle_config.min_buffer_size,
      /* shuffle_seed= */ shuffle_config.seed);
}

bolt::TensorList Featurizer::featurizeInput(const MapInput& sample) {
  auto columns = data::ColumnMap::fromMapInput(sample);

  columns = _input_transform_non_updating->apply(std::move(columns), *_state);

  return data::toTensors(columns, _bolt_input_columns);
}

bolt::TensorList Featurizer::featurizeInputBatch(const MapInputBatch& samples) {
  auto columns = data::ColumnMap::fromMapInputBatch(samples);

  columns = _input_transform_non_updating->apply(std::move(columns), *_state);

  return data::toTensors(columns, _bolt_input_columns);
}

bolt::TensorList Featurizer::featurizeInputColdStart(
    MapInput sample, const std::vector<std::string>& strong_column_names,
    const std::vector<std::string>& weak_column_names) {
  auto cold_start = coldStartTransform(strong_column_names, weak_column_names);
  // Currently the cold start transformation expects a label column that it
  // repeats when it maps a single set of phrases to multiple samples. In the
  // future it should be extended to not require this, and just duplicate any
  // other columns it finds.
  sample[_text_dataset->labelColumn()] = "";

  auto columns = data::ColumnMap::fromMapInput(sample);

  columns = cold_start->apply(columns, *_state);
  columns = _input_transform_non_updating->apply(columns, *_state);

  return data::toTensors(columns, _bolt_input_columns);
}

std::pair<bolt::TensorList, bolt::TensorList>
Featurizer::featurizeTrainingBatch(const MapInputBatch& samples) {
  auto columns = data::ColumnMap::fromMapInputBatch(samples);

  columns = _input_transform->apply(columns, *_state);
  columns = _label_transform->apply(columns, *_state);

  auto data = data::toTensors(columns, _bolt_input_columns);

  auto labels = data::toTensors(columns, _bolt_label_columns);

  return std::make_pair(std::move(data), std::move(labels));
}

data::TransformationPtr Featurizer::coldStartTransform(
    const std::vector<std::string>& strong_column_names,
    const std::vector<std::string>& weak_column_names,
    bool fast_approximation) {
  if (!_text_dataset) {
    throw std::invalid_argument("Cold start is not supported for this model.");
  }

  if (fast_approximation) {
    std::vector<std::string> all_columns = weak_column_names;
    all_columns.insert(all_columns.end(), strong_column_names.begin(),
                       strong_column_names.end());
    return std::make_shared<data::StringConcat>(all_columns,
                                                _text_dataset->textColumn());
  }

  return std::make_shared<data::ColdStartTextAugmentation>(
      /* strong_column_names= */ strong_column_names,
      /* weak_column_names= */ weak_column_names,
      /* label_column_name= */ _text_dataset->labelColumn(),
      /* output_column_name= */ _text_dataset->textColumn());
}

auto asTransformationList(const data::TransformationPtr& t) {
  return std::dynamic_pointer_cast<data::Pipeline>(t);
}

auto asTemporal(const data::TransformationPtr& t) {
  return std::dynamic_pointer_cast<data::CategoricalTemporal>(t);
}

bool hasTemporalTransformation(const data::TransformationPtr& t) {
  std::queue<data::TransformationPtr> queue;
  queue.push(t);

  while (!queue.empty()) {
    auto next = queue.front();
    queue.pop();
    if (asTemporal(next)) {
      return true;
    }
    if (auto list = asTransformationList(next)) {
      for (const auto& transform : list->transformations()) {
        queue.push(transform);
      }
    }
  }

  return false;
}

bool Featurizer::hasTemporalTransformations() const {
  return hasTemporalTransformation(_input_transform);
}

void Featurizer::updateTemporalTrackers(const MapInput& sample) {
  auto columns = data::ColumnMap::fromMapInput(sample);
  _input_transform->apply(columns, *_state);
}

void Featurizer::updateTemporalTrackersBatch(const MapInputBatch& samples) {
  auto columns = data::ColumnMap::fromMapInputBatch(samples);
  _input_transform->apply(columns, *_state);
}

void Featurizer::resetTemporalTrackers() { _state->clearHistoryTrackers(); }

proto::udt::Featurizer* Featurizer::toProto() const {
  auto* featurizer = new proto::udt::Featurizer();

  featurizer->set_allocated_input_transform(_input_transform->toProto());
  featurizer->set_allocated_input_transform_non_updating(
      _input_transform_non_updating->toProto());
  featurizer->set_allocated_label_transform(_label_transform->toProto());

  featurizer->set_allocated_bolt_input_columns(
      thirdai::data::outputColumnsListToProto(_bolt_input_columns));
  featurizer->set_allocated_bolt_label_columns(
      thirdai::data::outputColumnsListToProto(_bolt_label_columns));

  featurizer->set_delimiter(_delimiter);

  featurizer->set_allocated_state(_state->toProto());

  if (_text_dataset) {
    featurizer->set_allocated_text_dataset_config(_text_dataset->toProto());
  }

  return featurizer;
}

TextDatasetConfig::TextDatasetConfig(
    const proto::udt::TextDatasetConfig& text_dataset)
    : _text_column(text_dataset.text_column()),
      _label_column(text_dataset.label_column()) {
  if (text_dataset.has_label_delimiter()) {
    _label_delimiter = text_dataset.label_delimiter();
  }
}

proto::udt::TextDatasetConfig* TextDatasetConfig::toProto() const {
  auto* text_dataset = new proto::udt::TextDatasetConfig();

  text_dataset->set_text_column(_text_column);
  text_dataset->set_label_column(_label_column);
  if (_label_delimiter) {
    text_dataset->set_label_delimiter(*_label_delimiter);
  }

  return text_dataset;
}

}  // namespace thirdai::automl<|MERGE_RESOLUTION|>--- conflicted
+++ resolved
@@ -8,34 +8,18 @@
 #include <data/src/transformations/State.h>
 #include <data/src/transformations/StringConcat.h>
 #include <data/src/transformations/Transformation.h>
-<<<<<<< HEAD
-#include <data/src/transformations/TransformationList.h>
 #include <proto/featurizers.pb.h>
-=======
->>>>>>> 30eab9bc
 #include <memory>
 #include <stdexcept>
 
 namespace thirdai::automl {
 
-<<<<<<< HEAD
-using thirdai::data::Transformation;
-
-Featurizer::Featurizer(
-    data::ColumnDataTypes data_types,
-    const data::TemporalRelationships& temporal_relationships,
-    const std::string& label_column,
-    thirdai::data::TransformationPtr label_transform,
-    thirdai::data::OutputColumnsList bolt_label_columns,
-    const data::TabularOptions& options)
-=======
 Featurizer::Featurizer(ColumnDataTypes data_types,
                        const TemporalRelationships& temporal_relationships,
                        const std::string& label_column,
                        data::TransformationPtr label_transform,
                        data::OutputColumnsList bolt_label_columns,
                        const TabularOptions& options)
->>>>>>> 30eab9bc
     : _label_transform(std::move(label_transform)),
       _bolt_label_columns(std::move(bolt_label_columns)),
       _delimiter(options.delimiter),
@@ -60,12 +44,13 @@
   }
 }
 
-<<<<<<< HEAD
 Featurizer::Featurizer(const proto::udt::Featurizer& featurizer)
-    : _input_transform(Transformation::fromProto(featurizer.input_transform())),
-      _input_transform_non_updating(
-          Transformation::fromProto(featurizer.input_transform_non_updating())),
-      _label_transform(Transformation::fromProto(featurizer.label_transform())),
+    : _input_transform(
+          data::Transformation::fromProto(featurizer.input_transform())),
+      _input_transform_non_updating(data::Transformation::fromProto(
+          featurizer.input_transform_non_updating())),
+      _label_transform(
+          data::Transformation::fromProto(featurizer.label_transform())),
       _bolt_input_columns(thirdai::data::outputColumnsListFromProto(
           featurizer.bolt_input_columns())),
       _bolt_label_columns(thirdai::data::outputColumnsListFromProto(
@@ -77,10 +62,7 @@
   }
 }
 
-thirdai::data::LoaderPtr Featurizer::getDataLoader(
-=======
 data::LoaderPtr Featurizer::getDataLoader(
->>>>>>> 30eab9bc
     const dataset::DataSourcePtr& data_source, size_t batch_size, bool shuffle,
     bool verbose, dataset::DatasetShuffleConfig shuffle_config) {
   return getDataLoaderHelper(data_source, batch_size, shuffle, verbose,
