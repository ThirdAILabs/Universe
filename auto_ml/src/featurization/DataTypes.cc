--- conflicted
+++ resolved
@@ -1,9 +1,4 @@
 #include "DataTypes.h"
-<<<<<<< HEAD
-=======
-#include <cereal/archives/binary.hpp>
-#include <cereal/types/polymorphic.hpp>
->>>>>>> 30eab9bc
 
 namespace thirdai::automl {
 
@@ -105,23 +100,4 @@
   return std::dynamic_pointer_cast<NodeIDDataType>(data_type);
 }
 
-<<<<<<< HEAD
-}  // namespace thirdai::automl::data
-=======
-}  // namespace thirdai::automl
-
-CEREAL_REGISTER_TYPE_WITH_NAME(thirdai::automl::CategoricalDataType,
-                               "thirdai::automl::data::CategoricalDataType")
-CEREAL_REGISTER_TYPE_WITH_NAME(thirdai::automl::NumericalDataType,
-                               "thirdai::automl::data::NumericalDataType")
-CEREAL_REGISTER_TYPE_WITH_NAME(thirdai::automl::DateDataType,
-                               "thirdai::automl::data::DateDataType")
-CEREAL_REGISTER_TYPE_WITH_NAME(thirdai::automl::TextDataType,
-                               "thirdai::automl::data::TextDataType")
-CEREAL_REGISTER_TYPE_WITH_NAME(thirdai::automl::SequenceDataType,
-                               "thirdai::automl::data::SequenceDataType")
-CEREAL_REGISTER_TYPE_WITH_NAME(thirdai::automl::NeighborsDataType,
-                               "thirdai::automl::data::NeighborsDataType")
-CEREAL_REGISTER_TYPE_WITH_NAME(thirdai::automl::NodeIDDataType,
-                               "thirdai::automl::data::NodeIDDataType")
->>>>>>> 30eab9bc
+}  // namespace thirdai::automl