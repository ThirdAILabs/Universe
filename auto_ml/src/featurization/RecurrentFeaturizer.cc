--- conflicted
+++ resolved
@@ -6,33 +6,18 @@
 #include <data/src/transformations/Pipeline.h>
 #include <data/src/transformations/Recurrence.h>
 #include <data/src/transformations/StringIDLookup.h>
-<<<<<<< HEAD
-#include <data/src/transformations/Transformation.h>
-#include <data/src/transformations/TransformationList.h>
-#include <proto/featurizers.pb.h>
-=======
 #include <cstddef>
->>>>>>> 30eab9bc
 #include <memory>
 #include <optional>
 #include <stdexcept>
 
 namespace thirdai::automl {
 
-<<<<<<< HEAD
-using thirdai::data::Transformation;
-
-RecurrentFeaturizer::RecurrentFeaturizer(
-    const data::ColumnDataTypes& data_types, const std::string& target_name,
-    const data::SequenceDataTypePtr& target, uint32_t n_target_classes,
-    const data::TabularOptions& tabular_options)
-=======
 RecurrentFeaturizer::RecurrentFeaturizer(const ColumnDataTypes& data_types,
                                          const std::string& target_name,
                                          const SequenceDataTypePtr& target,
                                          uint32_t n_target_classes,
                                          const TabularOptions& tabular_options)
->>>>>>> 30eab9bc
     : _delimiter(tabular_options.delimiter),
       _state(std::make_shared<data::State>()) {
   if (!target->max_length) {
@@ -100,13 +85,12 @@
   return {data::Pipeline::make(input_transforms), recurrence};
 }
 
-<<<<<<< HEAD
 RecurrentFeaturizer::RecurrentFeaturizer(
     const proto::udt::RecurrentFeaturizer& featurizer)
     : _augmenting_transform(
-          Transformation::fromProto(featurizer.augmenting_transform())),
-      _non_augmenting_transform(
-          Transformation::fromProto(featurizer.non_augmenting_transform())),
+          data::Transformation::fromProto(featurizer.augmenting_transform())),
+      _non_augmenting_transform(data::Transformation::fromProto(
+          featurizer.non_augmenting_transform())),
       _bolt_input_columns(thirdai::data::outputColumnsListFromProto(
           featurizer.bolt_input_columns())),
       _bolt_label_columns(thirdai::data::outputColumnsListFromProto(
@@ -114,7 +98,7 @@
       _delimiter(featurizer.delimiter()),
       _state(thirdai::data::State::fromProto(featurizer.state())) {
   auto augmentation =
-      Transformation::fromProto(featurizer.recurrence_augmentation());
+      data::Transformation::fromProto(featurizer.recurrence_augmentation());
 
   // The toProto method on the recurrent transformation returns a Transformation
   // proto object, and when we invoke Transformation::fromProto we get an
@@ -128,10 +112,7 @@
   }
 }
 
-thirdai::data::LoaderPtr RecurrentFeaturizer::getDataLoader(
-=======
 data::LoaderPtr RecurrentFeaturizer::getDataLoader(
->>>>>>> 30eab9bc
     const dataset::DataSourcePtr& data_source, size_t batch_size, bool shuffle,
     bool verbose, dataset::DatasetShuffleConfig shuffle_config) {
   auto csv_data_source = dataset::CsvDataSource::make(data_source, _delimiter);
