--- conflicted
+++ resolved
@@ -16,12 +16,7 @@
                      const TemporalRelationships& temporal_relationships,
                      const TabularOptions& options, bool should_update_history);
 
-<<<<<<< HEAD
-// This represents the transformations and outputs for a set of columns in the
-// input.
-=======
 // This represents a sequence of transformations and the final output columns.
->>>>>>> 2ced2417
 using MergedTransformSeries =
     std::pair<std::vector<data::TransformationPtr>, std::vector<std::string>>;
 
