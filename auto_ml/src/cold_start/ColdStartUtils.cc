#include "ColdStartUtils.h"
#include <cereal/access.hpp>
#include <cereal/archives/binary.hpp>
#include <cereal/types/optional.hpp>
#include <cereal/types/vector.hpp>
#include <data/src/ColumnMap.h>
#include <data/src/columns/ValueColumns.h>
#include <data/src/transformations/cold_start/ColdStartText.h>
#include <dataset/src/DataSource.h>
#include <utils/StringManipulation.h>

namespace thirdai::automl::cold_start {

void ColdStartMetaData::save(const std::string& filename) const {
  std::ofstream filestream =
      dataset::SafeFileIO::ofstream(filename, std::ios::binary);
  save_stream(filestream);
}

void ColdStartMetaData::save_stream(std::ostream& output_stream) const {
  cereal::BinaryOutputArchive oarchive(output_stream);
  oarchive(*this);
}

ColdStartMetaDataPtr ColdStartMetaData::load(const std::string& filename) {
  std::ifstream filestream =
      dataset::SafeFileIO::ifstream(filename, std::ios::binary);
  return load_stream(filestream);
}

ColdStartMetaDataPtr ColdStartMetaData::load_stream(
    std::istream& input_stream) {
  cereal::BinaryInputArchive iarchive(input_stream);
  std::shared_ptr<ColdStartMetaData> deserialize_into(new ColdStartMetaData());
  iarchive(*deserialize_into);
  return deserialize_into;
}

template <class Archive>
void ColdStartMetaData::serialize(Archive& archive) {
  archive(_label_delimiter, _label_column_name);
}

void verifyDataTypes(TabularDatasetFactoryPtr& dataset_factory) {
  if (dataset_factory->inputDataTypes().size() != 1 ||
      !asText(dataset_factory->inputDataTypes().begin()->second)) {
    throw std::invalid_argument(
        "This function can only be used on datasets with a single "
        "text input column and target column. The current model is configured "
        "with " +
        std::to_string(dataset_factory->inputDataTypes().size()) +
        " input columns.");
  }
}

data::TransformationPtr makeAugmentation(
    std::optional<data::VariableLengthConfig> variable_length,
    const std::vector<std::string>& strong_column_names,
    const std::vector<std::string>& weak_column_names,
    const std::string& text_column_name, ColdStartMetaDataPtr& metadata) {
  if (variable_length.has_value()) {
    return std::make_shared<data::VariableLengthColdStart>(
        /* strong_column_names= */ strong_column_names,
        /* weak_column_names= */ weak_column_names,
        /* label_column_name= */ metadata->getLabelColumn(),
        /* output_column_name= */ text_column_name,
        /* config= */ *variable_length);
  }
  return std::make_shared<data::ColdStartTextAugmentation>(
      /* strong_column_names= */ strong_column_names,
      /* weak_column_names= */ weak_column_names,
      /* label_column_name= */ metadata->getLabelColumn(),
      /* output_column_name= */ text_column_name);
}

dataset::cold_start::ColdStartDataSourcePtr preprocessColdStartTrainSource(
    const dataset::DataSourcePtr& data,
    const std::vector<std::string>& strong_column_names,
    const std::vector<std::string>& weak_column_names,
    TabularDatasetFactoryPtr& dataset_factory, ColdStartMetaDataPtr& metadata,
    std::optional<data::VariableLengthConfig> variable_length) {
  verifyDataTypes(dataset_factory);
  std::string text_column_name =
      dataset_factory->inputDataTypes().begin()->first;

  auto csv_data_source =
      dataset::CsvDataSource::make(data, dataset_factory->delimiter());

  auto dataset = thirdai::data::ColumnMap::createStringColumnMapFromFile(
      csv_data_source, dataset_factory->delimiter());

  data::TransformationPtr augmentation =
      makeAugmentation(variable_length, strong_column_names, weak_column_names,
                       text_column_name, metadata);

  auto augmented_data = augmentation->applyStateless(dataset);

  auto data_source = thirdai::dataset::cold_start::ColdStartDataSource::make(
      /* column_map= */ augmented_data,
      /* text_column_name= */ text_column_name,
      /* label_column_name= */ metadata->getLabelColumn(),
      /* column_delimiter= */ dataset_factory->delimiter(),
      /* label_delimiter= */ metadata->getLabelDelimiter(),
      /* resource_name = */ data->resourceName());

  return data_source;
}

dataset::cold_start::ColdStartDataSourcePtr concatenatedDocumentDataSource(
    const dataset::DataSourcePtr& data,
    const std::vector<std::string>& strong_column_names,
    const std::vector<std::string>& weak_column_names,
    TabularDatasetFactoryPtr& dataset_factory, ColdStartMetaDataPtr& metadata) {
  verifyDataTypes(dataset_factory);

  std::string text_column_name =
      dataset_factory->inputDataTypes().begin()->first;

  auto csv_data_source =
      dataset::CsvDataSource::make(data, dataset_factory->delimiter());

  auto dataset = thirdai::data::ColumnMap::createStringColumnMapFromFile(
      csv_data_source, dataset_factory->delimiter());

  std::vector<std::string> column_names = weak_column_names;
  column_names.insert(column_names.end(), strong_column_names.begin(),
                      strong_column_names.end());

  std::vector<std::string> samples;
  auto label_column =
      dataset.getValueColumn<std::string>(metadata->getLabelColumn());
  for (uint64_t row_id = 0; row_id < label_column->numRows(); row_id++) {
    std::string output_sample;
    for (const auto& column_name : column_names) {
      auto column = dataset.getValueColumn<std::string>(column_name);
      output_sample.append(column->value(row_id));
      output_sample.append(" ");
    }
<<<<<<< HEAD
    output_sample = text::replacePunctuation(output_sample, ' ');
    output_sample = text::replaceNewlines(output_sample, ' ');
=======
    output_sample = text::replacePunctuation(std::move(output_sample));
    output_sample = text::replaceNewlines(std::move(output_sample));
>>>>>>> 52762574
    samples.push_back(std::move(output_sample));
  }

  thirdai::data::ValueColumnPtr<std::string> augmented_data_column =
      thirdai::data::ValueColumn<std::string>::make(std::move(samples));

  std::unordered_map<std::string, thirdai::data::ColumnPtr> new_columns;
  new_columns.emplace(metadata->getLabelColumn(), label_column);
  new_columns.emplace(text_column_name, augmented_data_column);
  thirdai::data::ColumnMap new_column_map(new_columns);

  auto data_source = thirdai::dataset::cold_start::ColdStartDataSource::make(
      /* column_map= */ new_column_map,
      /* text_column_name= */ text_column_name,
      /* label_column_name= */ metadata->getLabelColumn(),
      /* column_delimiter= */ dataset_factory->delimiter(),
      /* label_delimiter= */ metadata->getLabelDelimiter(),
      /* resource_name = */ data->resourceName());

  return data_source;
}

}  // namespace thirdai::automl::cold_start<|MERGE_RESOLUTION|>--- conflicted
+++ resolved
@@ -136,13 +136,8 @@
       output_sample.append(column->value(row_id));
       output_sample.append(" ");
     }
-<<<<<<< HEAD
-    output_sample = text::replacePunctuation(output_sample, ' ');
-    output_sample = text::replaceNewlines(output_sample, ' ');
-=======
-    output_sample = text::replacePunctuation(std::move(output_sample));
-    output_sample = text::replaceNewlines(std::move(output_sample));
->>>>>>> 52762574
+    output_sample = text::replacePunctuation(std::move(output_sample), ' ');
+    output_sample = text::replaceNewlines(std::move(output_sample), ' ');
     samples.push_back(std::move(output_sample));
   }
 
