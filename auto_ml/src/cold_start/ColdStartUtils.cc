#include "ColdStartUtils.h"
#include <cereal/access.hpp>
#include <cereal/archives/binary.hpp>
#include <cereal/types/optional.hpp>
#include <cereal/types/vector.hpp>
#include <data/src/ColumnMap.h>
#include <data/src/columns/ValueColumns.h>
#include <data/src/transformations/cold_start/ColdStartText.h>
#include <dataset/src/DataSource.h>
#include <utils/StringManipulation.h>

namespace thirdai::automl::cold_start {

void ColdStartMetaData::save(const std::string& filename) const {
  std::ofstream filestream =
      dataset::SafeFileIO::ofstream(filename, std::ios::binary);
  save_stream(filestream);
}

void ColdStartMetaData::save_stream(std::ostream& output_stream) const {
  cereal::BinaryOutputArchive oarchive(output_stream);
  oarchive(*this);
}

ColdStartMetaDataPtr ColdStartMetaData::load(const std::string& filename) {
  std::ifstream filestream =
      dataset::SafeFileIO::ifstream(filename, std::ios::binary);
  return load_stream(filestream);
}

ColdStartMetaDataPtr ColdStartMetaData::load_stream(
    std::istream& input_stream) {
  cereal::BinaryInputArchive iarchive(input_stream);
  std::shared_ptr<ColdStartMetaData> deserialize_into(new ColdStartMetaData());
  iarchive(*deserialize_into);
  return deserialize_into;
}

template <class Archive>
void ColdStartMetaData::serialize(Archive& archive) {
  archive(_label_delimiter, _label_column_name);
}

void verifyDataTypes(TabularDatasetFactoryPtr& dataset_factory) {
  if (dataset_factory->inputDataTypes().size() != 1 ||
      !asText(dataset_factory->inputDataTypes().begin()->second)) {
    throw std::invalid_argument(
        "This function can only be used on datasets with a single "
        "text input column and target column. The current model is configured "
        "with " +
        std::to_string(dataset_factory->inputDataTypes().size()) +
        " input columns.");
  }
}

data::TransformationPtr makeAugmentation(
<<<<<<< HEAD
    const std::vector<std::string>& strong_column_names,
    const std::vector<std::string>& weak_column_names,
    const std::string& text_column_name, ColdStartMetaDataPtr& metadata) {
=======
    std::optional<data::VariableLengthConfig> variable_length,
    const std::vector<std::string>& strong_column_names,
    const std::vector<std::string>& weak_column_names,
    const std::string& text_column_name, ColdStartMetaDataPtr& metadata) {
  if (variable_length.has_value()) {
    return std::make_shared<data::VariableLengthColdStart>(
        /* strong_column_names= */ strong_column_names,
        /* weak_column_names= */ weak_column_names,
        /* label_column_name= */ metadata->getLabelColumn(),
        /* output_column_name= */ text_column_name,
        /* config= */ *variable_length);
  }
>>>>>>> e1f0c489
  return std::make_shared<data::ColdStartTextAugmentation>(
      /* strong_column_names= */ strong_column_names,
      /* weak_column_names= */ weak_column_names,
      /* label_column_name= */ metadata->getLabelColumn(),
      /* output_column_name= */ text_column_name);
}

dataset::cold_start::ColdStartDataSourcePtr preprocessColdStartTrainSource(
    const dataset::DataSourcePtr& data,
    const std::vector<std::string>& strong_column_names,
    const std::vector<std::string>& weak_column_names,
    TabularDatasetFactoryPtr& dataset_factory, ColdStartMetaDataPtr& metadata,
    std::optional<data::VariableLengthConfig> variable_length) {
  verifyDataTypes(dataset_factory);
  std::string text_column_name =
      dataset_factory->inputDataTypes().begin()->first;

  auto csv_data_source =
      dataset::CsvDataSource::make(data, dataset_factory->delimiter());

  auto dataset = thirdai::data::ColumnMap::createStringColumnMapFromFile(
      csv_data_source, dataset_factory->delimiter());

<<<<<<< HEAD
  data::TransformationPtr augmentation = makeAugmentation(
      strong_column_names, weak_column_names, text_column_name, metadata);
=======
  data::TransformationPtr augmentation =
      makeAugmentation(variable_length, strong_column_names, weak_column_names,
                       text_column_name, metadata);
>>>>>>> e1f0c489

  auto augmented_data = augmentation->applyStateless(dataset);

  auto data_source = thirdai::dataset::cold_start::ColdStartDataSource::make(
      /* column_map= */ augmented_data,
      /* text_column_name= */ text_column_name,
      /* label_column_name= */ metadata->getLabelColumn(),
      /* column_delimiter= */ dataset_factory->delimiter(),
      /* label_delimiter= */ metadata->getLabelDelimiter(),
      /* resource_name = */ data->resourceName());

  return data_source;
}

dataset::cold_start::ColdStartDataSourcePtr concatenatedDocumentDataSource(
    const dataset::DataSourcePtr& data,
    const std::vector<std::string>& strong_column_names,
    const std::vector<std::string>& weak_column_names,
    TabularDatasetFactoryPtr& dataset_factory, ColdStartMetaDataPtr& metadata) {
  verifyDataTypes(dataset_factory);

  std::string text_column_name =
      dataset_factory->inputDataTypes().begin()->first;

  auto csv_data_source =
      dataset::CsvDataSource::make(data, dataset_factory->delimiter());

  auto dataset = thirdai::data::ColumnMap::createStringColumnMapFromFile(
      csv_data_source, dataset_factory->delimiter());

  std::vector<std::string> column_names = weak_column_names;
  column_names.insert(column_names.end(), strong_column_names.begin(),
                      strong_column_names.end());

  std::vector<std::string> samples;
  auto label_column =
      dataset.getValueColumn<std::string>(metadata->getLabelColumn());
  for (uint64_t row_id = 0; row_id < label_column->numRows(); row_id++) {
    std::string output_sample;
    for (const auto& column_name : column_names) {
      auto column = dataset.getValueColumn<std::string>(column_name);
      output_sample.append(column->value(row_id));
      output_sample.append(" ");
    }
    output_sample = text::replacePunctuation(std::move(output_sample), ' ');
    output_sample = text::replaceNewlines(std::move(output_sample), ' ');
    samples.push_back(std::move(output_sample));
  }

  thirdai::data::ValueColumnPtr<std::string> augmented_data_column =
      thirdai::data::ValueColumn<std::string>::make(std::move(samples));

  std::unordered_map<std::string, thirdai::data::ColumnPtr> new_columns;
  new_columns.emplace(metadata->getLabelColumn(), label_column);
  new_columns.emplace(text_column_name, augmented_data_column);
  thirdai::data::ColumnMap new_column_map(new_columns);

  auto data_source = thirdai::dataset::cold_start::ColdStartDataSource::make(
      /* column_map= */ new_column_map,
      /* text_column_name= */ text_column_name,
      /* label_column_name= */ metadata->getLabelColumn(),
      /* column_delimiter= */ dataset_factory->delimiter(),
      /* label_delimiter= */ metadata->getLabelDelimiter(),
      /* resource_name = */ data->resourceName());

  return data_source;
}

}  // namespace thirdai::automl::cold_start<|MERGE_RESOLUTION|>--- conflicted
+++ resolved
@@ -54,11 +54,6 @@
 }
 
 data::TransformationPtr makeAugmentation(
-<<<<<<< HEAD
-    const std::vector<std::string>& strong_column_names,
-    const std::vector<std::string>& weak_column_names,
-    const std::string& text_column_name, ColdStartMetaDataPtr& metadata) {
-=======
     std::optional<data::VariableLengthConfig> variable_length,
     const std::vector<std::string>& strong_column_names,
     const std::vector<std::string>& weak_column_names,
@@ -71,7 +66,6 @@
         /* output_column_name= */ text_column_name,
         /* config= */ *variable_length);
   }
->>>>>>> e1f0c489
   return std::make_shared<data::ColdStartTextAugmentation>(
       /* strong_column_names= */ strong_column_names,
       /* weak_column_names= */ weak_column_names,
@@ -95,14 +89,9 @@
   auto dataset = thirdai::data::ColumnMap::createStringColumnMapFromFile(
       csv_data_source, dataset_factory->delimiter());
 
-<<<<<<< HEAD
-  data::TransformationPtr augmentation = makeAugmentation(
-      strong_column_names, weak_column_names, text_column_name, metadata);
-=======
   data::TransformationPtr augmentation =
       makeAugmentation(variable_length, strong_column_names, weak_column_names,
                        text_column_name, metadata);
->>>>>>> e1f0c489
 
   auto augmented_data = augmentation->applyStateless(dataset);
 
