--- conflicted
+++ resolved
@@ -31,15 +31,7 @@
  * potential clients can tinker with without having to download a serialized
  * deployment config file.
  */
-<<<<<<< HEAD
-class UniversalDeepTransformer : public ModelPipeline,
-                                 public UniversalDeepTransformerBase {
-  static inline const std::string NUM_TABLES_STR = "num_tables";
-  static inline const std::string HASHES_PER_TABLE_STR = "hashes_per_table";
-  static inline const std::string RESERVOIR_SIZE_STR = "reservoir_size";
-=======
 class UniversalDeepTransformer : public ModelPipeline {
->>>>>>> dbe91e1a
   static constexpr const uint32_t DEFAULT_INFERENCE_BATCH_SIZE = 2048;
   static constexpr const uint32_t TEXT_PAIRGRAM_WORD_LIMIT = 15;
   static constexpr const uint32_t DEFAULT_HIDDEN_DIM = 512;
