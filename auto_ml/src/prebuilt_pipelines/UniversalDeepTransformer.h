#pragma once

#include <cereal/access.hpp>
#include <cereal/types/base_class.hpp>
#include <bolt/src/graph/Graph.h>
#include <bolt/src/graph/callbacks/Callback.h>
#include <bolt/src/graph/nodes/FullyConnected.h>
#include <bolt/src/graph/nodes/Input.h>
#include <bolt/src/layers/SamplingConfig.h>
#include <bolt/src/loss_functions/LossFunctions.h>
#include <bolt_vector/src/BoltVector.h>
#include <auto_ml/src/Aliases.h>
#include <auto_ml/src/ModelPipeline.h>
#include <auto_ml/src/deployment_config/HyperParameter.h>
#include <auto_ml/src/deployment_config/dataset_configs/oracle/OracleConfig.h>
#include <auto_ml/src/deployment_config/dataset_configs/oracle/OracleDatasetFactory.h>
#include <utils/StringManipulation.h>
#include <memory>
#include <optional>
#include <stdexcept>
#include <unordered_map>

namespace thirdai::automl::deployment {

using OptionsMap = std::unordered_map<std::string, std::string>;

/**
 * UniversalDeepTransformer is a wrapper around the model pipeline that uses the
 * OracleDatasetFactory and a two-layer bolt model. This was built for two
 * reasons. Firstly, it showcases our autoML capabilities through automated
 * feature engineering. Secondly, it serves as a convenience class that
 * potential clients can tinker with without having to download a serialized
 * deployment config file.
 */
class UniversalDeepTransformer : public ModelPipeline {
  static inline const std::string NUM_TABLES_STR = "num_tables";
  static inline const std::string HASHES_PER_TABLE_STR = "hashes_per_table";
  static inline const std::string RESERVOIR_SIZE_STR = "reservoir_size";
  static constexpr const uint32_t DEFAULT_INFERENCE_BATCH_SIZE = 2048;
  static constexpr const uint32_t TEXT_PAIRGRAM_WORD_LIMIT = 15;
  static constexpr const uint32_t DEFAULT_HIDDEN_DIM = 512;

 public:
  /**
   * Factory method. The arguments are the same as OracleConfig, with the
   * addition of an "options" map which can have the following fields:
   *  - freeze_hash_tables: Accepts "true" or "false". If true, freezes the hash
   *    tables after a single epoch
   *  - embedding_dimension: hidden layer size. Accepts non-negative integer as
   *    a string, e.g. "512".
   *  - num_tables, hashes_per_table, reservoir_size: output neuron sampling
   *    configuration. Accepts non-negative integer as a string, e.g. "512". If
   *    provided, all three variables must be provided.
   */
  static UniversalDeepTransformer buildUDT(
      ColumnDataTypes data_types,
      UserProvidedTemporalRelationships temporal_tracking_relationships,
      std::string target_col, std::string time_granularity = "d",
      uint32_t lookahead = 0, char delimiter = ',',
      const std::unordered_map<std::string, std::string>& options = {}) {
    auto dataset_config = std::make_shared<OracleConfig>(
        std::move(data_types), std::move(temporal_tracking_relationships),
        std::move(target_col), std::move(time_granularity), lookahead,
        delimiter);

    auto dataset_factory = OracleDatasetFactory::make(
        /* config= */ std::move(dataset_config),
        /* parallel= */ false,
        /* text_pairgram_word_limit= */ TEXT_PAIRGRAM_WORD_LIMIT);

    auto model = buildOracleBoltGraph(
        /* input_nodes= */ dataset_factory->getInputNodes(),
        /* output_dim= */ dataset_factory->getLabelDim(),
        /* options= */ options);

    bool freeze_hash_tables = true;
    if (options.count("freeze_hash_tables")) {
      if (utils::lower(options.at("freeze_hash_tables")) == "false") {
        freeze_hash_tables = false;
      }
    }

    TrainEvalParameters train_eval_parameters(
        /* rebuild_hash_tables_interval= */ std::nullopt,
        /* reconstruct_hash_functions_interval= */ std::nullopt,
        /* default_batch_size= */ DEFAULT_INFERENCE_BATCH_SIZE,
        /* freeze_hash_tables= */ freeze_hash_tables,
        /* prediction_threshold= */ std::nullopt);

    return UniversalDeepTransformer(
        {std::move(dataset_factory), std::move(model), train_eval_parameters});
  }

  BoltVector embeddingRepresentation(const MapInput& input) {
    auto input_vector = _dataset_factory->featurizeInput(input);
    return _model->predictSingle(std::move(input_vector),
                                 /* use_sparse_inference= */ false,
                                 /* output_node_name= */ "fc_1");
    // "fc_1" is the name of the penultimate layer.
  }

  void resetTemporalTrackers() {
    oracleDatasetFactory().resetTemporalTrackers();
  }

  void updateTemporalTrackers(const MapInput& update) {
    oracleDatasetFactory().updateTemporalTrackers(update);
  }

  void batchUpdateTemporalTrackers(const MapInputBatch& updates) {
    oracleDatasetFactory().batchUpdateTemporalTrackers(updates);
  }

  auto className(uint32_t neuron_id) const {
    return oracleDatasetFactory().className(neuron_id);
  }

  void save(const std::string& filename) {
    std::ofstream filestream =
        dataset::SafeFileIO::ofstream(filename, std::ios::binary);
    cereal::BinaryOutputArchive oarchive(filestream);
    oarchive(*this);
  }

  static std::unique_ptr<UniversalDeepTransformer> load(
      const std::string& filename) {
    std::ifstream filestream =
        dataset::SafeFileIO::ifstream(filename, std::ios::binary);
    cereal::BinaryInputArchive iarchive(filestream);
    std::unique_ptr<UniversalDeepTransformer> deserialize_into(
        new UniversalDeepTransformer());
    iarchive(*deserialize_into);

    return deserialize_into;
  }

 private:
  explicit UniversalDeepTransformer(ModelPipeline&& model)
      : ModelPipeline(model) {}

  static bolt::BoltGraphPtr buildOracleBoltGraph(
      std::vector<bolt::InputPtr> input_nodes, uint32_t output_dim,
      const OptionsMap& options) {
    auto hidden = bolt::FullyConnectedNode::makeDense(hiddenLayerDim(options),
                                                      /* activation= */ "relu");
    hidden->addPredecessor(input_nodes[0]);

    auto sparsity = AutotunedSparsityParameter::autotuneSparsity(output_dim);
    auto sampling_config = samplingConfig(options);
    const auto* activation = "softmax";
    auto output = sampling_config
                      ? bolt::FullyConnectedNode::make(
                            output_dim, sparsity, activation, *sampling_config)
                      : bolt::FullyConnectedNode::makeAutotuned(
                            output_dim, sparsity, activation);
    output->addPredecessor(hidden);

    auto graph = std::make_shared<bolt::BoltGraph>(
        /* inputs= */ input_nodes, output);
    graph->compile(
        bolt::CategoricalCrossEntropyLoss::makeCategoricalCrossEntropyLoss());
    return graph;
  }

  static uint32_t hiddenLayerDim(const OptionsMap& options) {
    if (options.count("embedding_dimension")) {
      return utils::toInteger(options.at("embedding_dimension").data());
    }
    return DEFAULT_HIDDEN_DIM;
  }

  static std::optional<bolt::SamplingConfigPtr> samplingConfig(
      const OptionsMap& options) {
    if (options.count(NUM_TABLES_STR) && options.count(HASHES_PER_TABLE_STR) &&
        options.count(RESERVOIR_SIZE_STR)) {
      return std::make_shared<bolt::DWTASamplingConfig>(
          /* num_tables= */ utils::toInteger(options.at(NUM_TABLES_STR).data()),
          /* hashes_per_table= */
          utils::toInteger(options.at(HASHES_PER_TABLE_STR).data()),
          /* reservoir_size= */
          utils::toInteger(options.at(RESERVOIR_SIZE_STR).data()));
    }

    if (!options.count(NUM_TABLES_STR) &&
        !options.count(HASHES_PER_TABLE_STR) &&
        !options.count(RESERVOIR_SIZE_STR)) {
      return std::nullopt;
    }

    throw std::invalid_argument(
        "The options map must include either all or none of the "
        "SamplingConfig variables ('" +
        NUM_TABLES_STR + "', '" + HASHES_PER_TABLE_STR + "', and '" +
        RESERVOIR_SIZE_STR + "').");
  }

<<<<<<< HEAD
  OracleDatasetFactory& oracleDatasetFactory() const {
=======
  OracleDatasetFactory& oracleDatasetFactory() {
    /*
      It is safe to return an l-reference because the parent class stores a
      smart pointer. This ensures that the object is always in scope for as
      long as the model.
    */
>>>>>>> f7960660
    return *std::dynamic_pointer_cast<OracleDatasetFactory>(_dataset_factory);
  }

  // Private constructor for cereal.
  UniversalDeepTransformer() {}

  friend class cereal::access;
  template <class Archive>
  void serialize(Archive& archive) {
    archive(cereal::base_class<ModelPipeline>(this));
  }
};

}  // namespace thirdai::automl::deployment<|MERGE_RESOLUTION|>--- conflicted
+++ resolved
@@ -194,16 +194,12 @@
         RESERVOIR_SIZE_STR + "').");
   }
 
-<<<<<<< HEAD
   OracleDatasetFactory& oracleDatasetFactory() const {
-=======
-  OracleDatasetFactory& oracleDatasetFactory() {
     /*
       It is safe to return an l-reference because the parent class stores a
       smart pointer. This ensures that the object is always in scope for as
       long as the model.
     */
->>>>>>> f7960660
     return *std::dynamic_pointer_cast<OracleDatasetFactory>(_dataset_factory);
   }
 
