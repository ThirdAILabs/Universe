#pragma once

#include <cereal/access.hpp>
#include <cereal/types/base_class.hpp>
#include <bolt/src/graph/Graph.h>
#include <bolt/src/graph/nodes/FullyConnected.h>
#include <bolt/src/graph/nodes/Input.h>
#include <bolt/src/loss_functions/LossFunctions.h>
#include <bolt_vector/src/BoltVector.h>
#include <auto_ml/src/Aliases.h>
#include <auto_ml/src/ModelPipeline.h>
#include <auto_ml/src/deployment_config/HyperParameter.h>
#include <auto_ml/src/deployment_config/dataset_configs/oracle/OracleConfig.h>
#include <auto_ml/src/deployment_config/dataset_configs/oracle/OracleDatasetFactory.h>
#include <utils/StringManipulation.h>
#include <memory>
#include <optional>
#include <stdexcept>
#include <unordered_map>

namespace thirdai::automl::deployment {

using OptionsMap = std::unordered_map<std::string, std::string>;

/**
 * UniversalDeepTransformer is a wrapper around the model pipeline that uses the
 * OracleDatasetFactory and a two-layer bolt model. This was built for two
 * reasons. Firstly, it showcases our autoML capabilities through automated
 * feature engineering. Secondly, it serves as a convenience class that
 * potential clients can tinker with without having to download a serialized
 * deployment config file.
 */
class UniversalDeepTransformer : public ModelPipeline {
  static constexpr const uint32_t DEFAULT_INFERENCE_BATCH_SIZE = 2048;
  static constexpr const uint32_t TEXT_PAIRGRAM_WORD_LIMIT = 15;
  static constexpr const uint32_t DEFAULT_HIDDEN_DIM = 512;

 public:
  /**
   * Factory method. The arguments are the same as OracleConfig, with the
   * addition of an "options" map which can have the following fields:
   *  - freeze_hash_tables: Accepts "true" or "false". If true, freezes the hash
   *    tables after a single epoch
   *  - embedding_dimension: hidden layer size. Accepts non-negative integer as
   *    a string, e.g. "512".
   *  - force_parallel: Whether to force parallel dataset processing.
   *    Defaults to false because parallel training with temporal
   *    relationships on small datasets can lead to a reduction in accuracy.
   *  - contextual_columns: "true" or "false". Decides whether to do tabular
   *    pairgrams or not. Defaults to false and only does tabular unigrams.
   */
  static UniversalDeepTransformer buildUDT(
      ColumnDataTypes data_types,
      UserProvidedTemporalRelationships temporal_tracking_relationships,
      std::string target_col, std::string time_granularity = "d",
      uint32_t lookahead = 0, char delimiter = ',',
      const std::unordered_map<std::string, std::string>& options = {}) {
    auto dataset_config = std::make_shared<OracleConfig>(
        std::move(data_types), std::move(temporal_tracking_relationships),
        std::move(target_col), std::move(time_granularity), lookahead,
        delimiter);

    auto [contextual_columns, parallel_data_processing, freeze_hash_tables,
          embedding_dimension] = processUDTOptions(options);

    auto dataset_factory = OracleDatasetFactory::make(
        /* config= */ std::move(dataset_config),
        /* parallel= */ parallel_data_processing,
        /* text_pairgram_word_limit= */ TEXT_PAIRGRAM_WORD_LIMIT,
        /* contextual_columns= */ contextual_columns);

    auto model = buildOracleBoltGraph(
        /* input_nodes= */ dataset_factory->getInputNodes(),
        /* output_dim= */ dataset_factory->getLabelDim(),
        /* hidden_layer_size= */ embedding_dimension);

    TrainEvalParameters train_eval_parameters(
        /* rebuild_hash_tables_interval= */ std::nullopt,
        /* reconstruct_hash_functions_interval= */ std::nullopt,
        /* default_batch_size= */ DEFAULT_INFERENCE_BATCH_SIZE,
        /* freeze_hash_tables= */ freeze_hash_tables,
        /* prediction_threshold= */ std::nullopt);

    return UniversalDeepTransformer(
        {std::move(dataset_factory), std::move(model), train_eval_parameters});
  }

  BoltVector embeddingRepresentation(const MapInput& input) {
    auto input_vector = _dataset_factory->featurizeInput(input);
    return _model->predictSingle(std::move(input_vector),
                                 /* use_sparse_inference= */ false,
                                 /* output_node_name= */ "fc_1");
    // "fc_1" is the name of the penultimate layer.
  }

  void resetTemporalTrackers() {
    oracleDatasetFactory().resetTemporalTrackers();
  }

  void updateTemporalTrackers(const MapInput& update) {
    oracleDatasetFactory().updateTemporalTrackers(update);
  }

  void batchUpdateTemporalTrackers(const MapInputBatch& updates) {
    oracleDatasetFactory().batchUpdateTemporalTrackers(updates);
  }

  auto className(uint32_t neuron_id) const {
    return oracleDatasetFactory().className(neuron_id);
  }

  void save(const std::string& filename) {
    std::ofstream filestream =
        dataset::SafeFileIO::ofstream(filename, std::ios::binary);
    cereal::BinaryOutputArchive oarchive(filestream);
    oarchive(*this);
  }

  static std::unique_ptr<UniversalDeepTransformer> load(
      const std::string& filename) {
    std::ifstream filestream =
        dataset::SafeFileIO::ifstream(filename, std::ios::binary);
    cereal::BinaryInputArchive iarchive(filestream);
    std::unique_ptr<UniversalDeepTransformer> deserialize_into(
        new UniversalDeepTransformer());
    iarchive(*deserialize_into);

    return deserialize_into;
  }

 private:
  explicit UniversalDeepTransformer(ModelPipeline&& model)
      : ModelPipeline(model) {}

  static bolt::BoltGraphPtr buildOracleBoltGraph(
      std::vector<bolt::InputPtr> input_nodes, uint32_t output_dim,
      uint32_t hidden_layer_size) {
    auto hidden = bolt::FullyConnectedNode::makeDense(hidden_layer_size,
                                                      /* activation= */ "relu");
    hidden->addPredecessor(input_nodes[0]);

    auto sparsity = AutotunedSparsityParameter::autotuneSparsity(output_dim);
    const auto* activation = "softmax";
    auto output = bolt::FullyConnectedNode::makeAutotuned(output_dim, sparsity,
                                                          activation);
    output->addPredecessor(hidden);

    auto graph = std::make_shared<bolt::BoltGraph>(
        /* inputs= */ input_nodes, output);

    graph->compile(
        bolt::CategoricalCrossEntropyLoss::makeCategoricalCrossEntropyLoss());

    return graph;
  }

  OracleDatasetFactory& oracleDatasetFactory() const {
    /*
      It is safe to return an l-reference because the parent class stores a
      smart pointer. This ensures that the object is always in scope for as
      long as the model.
    */
    return *std::dynamic_pointer_cast<OracleDatasetFactory>(_dataset_factory);
  }

  struct UDTOptions {
    bool contextual_columns = false;
    bool force_parallel = false;
    bool freeze_hash_tables = true;
    uint32_t embedding_dimension = DEFAULT_HIDDEN_DIM;
  };

  static UDTOptions processUDTOptions(
      const std::unordered_map<std::string, std::string>& options_map) {
    auto options = UDTOptions();

    for (const auto& [option_name, option_value] : options_map) {
      if (option_name == "contextual_columns") {
        if (option_value == "true") {
          options.contextual_columns = true;
        } else {
          throwOptionError(option_name, option_value,
                           /* expected_option_value= */ "true");
        }
      } else if (option_name == "force_parallel") {
        if (option_value == "true") {
          options.force_parallel = true;
        } else {
          throwOptionError(option_name, option_value,
                           /* expected_option_value= */ "true");
        }
      } else if (option_name == "freeze_hash_tables") {
        if (option_value == "false") {
          options.freeze_hash_tables = false;
        } else {
          throwOptionError(option_name, option_value,
                           /* expected_option_value= */ "false");
        }
      } else if (option_name == "embedding_dimension") {
<<<<<<< HEAD
        if (option_name == "embedding_dimension") {
          options.embedding_dimension = utils::toInteger(option_value.c_str());
        } else {
          throwOptionError(option_name, option_value,
                           /* expected_option_value= */ "parseable to integer");
        }
      } else {
        throw std::invalid_argument(
            "Option " + option_name +
            " is invalid. Possible options include 'contextual_columns', "
            "'force_parallel', 'freeze_hash_tables'.");
=======
        uint32_t int_value = utils::toInteger(option_value.c_str());
        if (int_value != 0) {
          options.embedding_dimension = int_value;
        } else {
          throw std::invalid_argument("Invalid value for option '" +
                                      option_name + "'. Received value '" +
                                      option_value + "'.");
        }
      } else {
        throw std::invalid_argument(
            "Option '" + option_name +
            "' is invalid. Possible options include 'contextual_columns', "
            "'force_parallel', 'freeze_hash_tables', 'embedding_dimension'.");
>>>>>>> 7ade0283
      }
    }

    return options;
  }

  static void throwOptionError(const std::string& option_name,
                               const std::string& given_option_value,
                               const std::string& expected_option_value) {
<<<<<<< HEAD
    throw std::invalid_argument("Given invalid value for option " +
                                option_name + ". Expected value " +
                                expected_option_value + " but received value " +
                                given_option_value + ".");
=======
    throw std::invalid_argument(
        "Given invalid value for option '" + option_name +
        "'. Expected value '" + expected_option_value +
        "' but received value '" + given_option_value + "'.");
>>>>>>> 7ade0283
  }

  // Private constructor for cereal.
  UniversalDeepTransformer() {}

  friend class cereal::access;
  template <class Archive>
  void serialize(Archive& archive) {
    archive(cereal::base_class<ModelPipeline>(this));
  }
};

}  // namespace thirdai::automl::deployment<|MERGE_RESOLUTION|>--- conflicted
+++ resolved
@@ -197,19 +197,6 @@
                            /* expected_option_value= */ "false");
         }
       } else if (option_name == "embedding_dimension") {
-<<<<<<< HEAD
-        if (option_name == "embedding_dimension") {
-          options.embedding_dimension = utils::toInteger(option_value.c_str());
-        } else {
-          throwOptionError(option_name, option_value,
-                           /* expected_option_value= */ "parseable to integer");
-        }
-      } else {
-        throw std::invalid_argument(
-            "Option " + option_name +
-            " is invalid. Possible options include 'contextual_columns', "
-            "'force_parallel', 'freeze_hash_tables'.");
-=======
         uint32_t int_value = utils::toInteger(option_value.c_str());
         if (int_value != 0) {
           options.embedding_dimension = int_value;
@@ -223,7 +210,6 @@
             "Option '" + option_name +
             "' is invalid. Possible options include 'contextual_columns', "
             "'force_parallel', 'freeze_hash_tables', 'embedding_dimension'.");
->>>>>>> 7ade0283
       }
     }
 
@@ -233,17 +219,10 @@
   static void throwOptionError(const std::string& option_name,
                                const std::string& given_option_value,
                                const std::string& expected_option_value) {
-<<<<<<< HEAD
-    throw std::invalid_argument("Given invalid value for option " +
-                                option_name + ". Expected value " +
-                                expected_option_value + " but received value " +
-                                given_option_value + ".");
-=======
     throw std::invalid_argument(
         "Given invalid value for option '" + option_name +
         "'. Expected value '" + expected_option_value +
         "' but received value '" + given_option_value + "'.");
->>>>>>> 7ade0283
   }
 
   // Private constructor for cereal.
