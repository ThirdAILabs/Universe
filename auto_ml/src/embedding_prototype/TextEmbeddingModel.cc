#include "TextEmbeddingModel.h"
#include <bolt/python_bindings/NumpyConversions.h>
#include <bolt/src/callbacks/Callback.h>
#include <bolt/src/nn/loss/CategoricalCrossEntropy.h>
#include <bolt/src/nn/loss/EuclideanContrastive.h>
#include <bolt/src/nn/ops/FullyConnected.h>
#include <bolt/src/nn/ops/Input.h>
#include <bolt/src/nn/ops/Op.h>
#include <bolt/src/train/metrics/LossMetric.h>
#include <bolt/src/train/trainer/Dataset.h>
#include <bolt/src/train/trainer/Trainer.h>
#include <auto_ml/src/dataset_factories/udt/DataTypes.h>
#include <auto_ml/src/featurization/TabularDatasetFactory.h>
#include <auto_ml/src/udt/Defaults.h>
#include <auto_ml/src/udt/Validation.h>
#include <dataset/src/Datasets.h>
#include <dataset/src/blocks/BlockList.h>
#include <dataset/src/blocks/Numerical.h>
#include <pybind11/stl.h>
#include <stdexcept>

namespace thirdai::automl::udt {

TextEmbeddingModel::TextEmbeddingModel(
    const bolt::nn::ops::FullyConnectedPtr& embedding_op,
    const data::TextDataTypePtr& text_data_type, data::TabularOptions options,
    float distance_cutoff)
    : _text_data_type(text_data_type), _options(std::move(options)) {
  uint32_t input_dim = embedding_op->inputDim();
  if (_options.feature_hash_range != input_dim) {
    throw std::invalid_argument(
        "The feature hash range of the tabular options passed in must equal "
        "the input dimension.");
  }

  _embedding_model = createEmbeddingModel(embedding_op, input_dim);

  _two_tower_model =
      createTwoTowerModel(embedding_op, input_dim, distance_cutoff);

  const data::ColumnDataTypes& input_data_types = {{"text", text_data_type}};
  _embedding_factory = data::TabularDatasetFactory::make(
      input_data_types,
      /* provided_temporal_relationships = */ {},
      /* label_blocks = */ {},
      /* label_col_names = */ {},
      /* options = */ _options,
      /* force_parallel = */ false);
}

TextEmbeddingModelPtr TextEmbeddingModel::make(
    const bolt::nn::ops::FullyConnectedPtr& embedding_op,
    const data::TextDataTypePtr& text_data_type, data::TabularOptions options,
    float distance_cutoff) {
  return std::make_shared<TextEmbeddingModel>(
      embedding_op, text_data_type, std::move(options), distance_cutoff);
}

py::object TextEmbeddingModel::supervisedTrain(
    const dataset::DataSourcePtr& data_source, const std::string& input_col_1,
    const std::string& input_col_2, const std::string& label_col,
    float learning_rate, uint32_t epochs) {
  const data::ColumnDataTypes& input_data_types_1 = {
      {input_col_1, _text_data_type}};
  const data::ColumnDataTypes& input_data_types_2 = {
      {input_col_2, _text_data_type}};
  auto label_block = dataset::NumericalBlock::make(
      /* col= */ label_col);

  auto supervised_factory_1 = data::TabularDatasetFactory::make(
      input_data_types_1,
      /* provided_temporal_relationships = */ {},
      /* label_blocks = */ {label_block},
      /* label_col_names = */ {},
      /* options = */ _options,
      /* force_parallel = */ false);
  auto supervised_factory_2 = data::TabularDatasetFactory::make(
      input_data_types_2,
      /* provided_temporal_relationships = */ {},
      /* label_blocks = */ {label_block},
      /* label_col_names = */ {},
      /* options = */ _options,
      /* force_parallel = */ false);

  auto train_dataset_loader_1 =
      supervised_factory_1->getDatasetLoader(data_source, /* shuffle = */ true);
  auto boltv1_data_1 = train_dataset_loader_1->loadAll(defaults::BATCH_SIZE);

  data_source->restart();
  auto train_dataset_loader_2 =
      supervised_factory_2->getDatasetLoader(data_source, /* shuffle = */ true);
  auto boltv1_data_2 = train_dataset_loader_2->loadAll(defaults::BATCH_SIZE);

  auto boltv1_data_x = {boltv1_data_1.at(0), boltv1_data_2.at(0)};
  auto boltv1_data_y = boltv1_data_1.back();

  bolt::train::Dataset tensor_data_x = bolt::train::convertDatasetsForModelDims(
      boltv1_data_x, _two_tower_model->inputDims());
  bolt::train::Dataset tensor_data_y =
      bolt::train::convertDataset(boltv1_data_y, 1);

  bolt::train::LabeledDataset tensor_data = {tensor_data_x, tensor_data_y};

  bolt::train::Trainer trainer(_two_tower_model);
  return py::cast(trainer.train(tensor_data, learning_rate, epochs));
}

py::object TextEmbeddingModel::encodeBatch(
    const std::vector<std::string>& strings) {
  MapInputBatch map_input;
  for (const auto& string : strings) {
    map_input.push_back({{"text", string}});
  }
<<<<<<< HEAD
  auto input_vectors = _embedding_factory->featurizeInputBatch(map_input).at(0);
  auto input_tensors = bolt::nn::tensor::Tensor::convert(
      input_vectors, _embedding_model->inputDims().at(0).back());
=======
  auto input_tensors = _embedding_factory->featurizeInputBatch(map_input);
>>>>>>> eec88e9d
  auto output =
      _embedding_model->forward(input_tensors, /* use_sparsity = */ false);

  return bolt::nn::python::tensorToNumpy(output.at(0));
}

py::object TextEmbeddingModel::encode(const std::string& string) {
  return encodeBatch({string});
}

bolt::nn::model::ModelPtr TextEmbeddingModel::createEmbeddingModel(
    const bolt::nn::ops::FullyConnectedPtr& embedding_op, uint32_t input_dim) {
  auto input = bolt::nn::ops::Input::make(/* dim= */ input_dim);

  auto output = embedding_op->apply(input);

  // TODO(Nick): This label and loss is only to get the model to compile.
  // Remove once it is possible to create a model without a loss.
  auto label = bolt::nn::ops::Input::make(/* dim= */ embedding_op->dim());
  auto loss = bolt::nn::loss::CategoricalCrossEntropy::make(output, label);

  return bolt::nn::model::Model::make({input}, {output}, {loss});
}

bolt::nn::model::ModelPtr TextEmbeddingModel::createTwoTowerModel(
    const bolt::nn::ops::FullyConnectedPtr& embedding_op, uint32_t input_dim,
    float distance_cutoff) {
  auto input_1 = bolt::nn::ops::Input::make(/* dim= */ input_dim);

  auto input_2 = bolt::nn::ops::Input::make(/* dim= */ input_dim);

  auto output_1 = embedding_op->apply(input_1);

  auto output_2 = embedding_op->apply(input_2);

  auto label = bolt::nn::ops::Input::make(/* dim= */ 1);

  auto loss = bolt::nn::loss::EuclideanContrastive::make(
      output_1, output_2, label, distance_cutoff);

  return bolt::nn::model::Model::make({input_1, input_2}, {output_1, output_2},
                                      {loss});
}

TextEmbeddingModelPtr createTextEmbeddingModel(
    const bolt::nn::model::ModelPtr& model,
    const data::TabularDatasetFactoryPtr& dataset_factory,
    float distance_cutoff) {
  auto data_types = dataset_factory->inputDataTypes();
  if (data_types.size() != 1) {
    throw std::runtime_error(
        "Creating a text embedding model is only supported for UDT "
        "instantiations with a single input text column and a target column, "
        "but "
        "there was not exactly one input data type (found " +
        std::to_string(data_types.size()) + ")");
  }
  data::TextDataTypePtr text_type = data::asText(data_types.begin()->second);
  if (!text_type) {
    throw std::runtime_error(
        "Creating a text embedding model is only supported for UDT "
        "instantiations with a single text column and a target column, but "
        "we did not find a text column.");
  }

  auto fc_op =
      bolt::nn::ops::FullyConnected::cast(model->opExecutionOrder().at(0));

  auto tabular_options = dataset_factory->tabularOptions();

  return TextEmbeddingModel::make(fc_op, text_type, tabular_options,
                                  distance_cutoff);
}

}  // namespace thirdai::automl::udt<|MERGE_RESOLUTION|>--- conflicted
+++ resolved
@@ -111,13 +111,7 @@
   for (const auto& string : strings) {
     map_input.push_back({{"text", string}});
   }
-<<<<<<< HEAD
-  auto input_vectors = _embedding_factory->featurizeInputBatch(map_input).at(0);
-  auto input_tensors = bolt::nn::tensor::Tensor::convert(
-      input_vectors, _embedding_model->inputDims().at(0).back());
-=======
   auto input_tensors = _embedding_factory->featurizeInputBatch(map_input);
->>>>>>> eec88e9d
   auto output =
       _embedding_model->forward(input_tensors, /* use_sparsity = */ false);
 
