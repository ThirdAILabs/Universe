--- conflicted
+++ resolved
@@ -50,10 +50,7 @@
   uint32_t _default_batch_size;
   bool _use_sparse_inference;
   std::vector<std::string> _evaluation_metrics;
-<<<<<<< HEAD
   std::optional<float> _prediction_threshold;
-=======
->>>>>>> b9eb0061
 
   // Private constructor for cereal.
   TrainEvalParameters() {}
@@ -62,7 +59,8 @@
   template <typename Archive>
   void serialize(Archive& archive) {
     archive(_rebuild_hash_tables_interval, _reconstruct_hash_functions_interval,
-            _default_batch_size, _use_sparse_inference, _evaluation_metrics);
+            _default_batch_size, _use_sparse_inference, _evaluation_metrics,
+            _prediction_threshold);
   }
 };
 
