--- conflicted
+++ resolved
@@ -216,7 +216,6 @@
   void serialize(Archive& archive) {
     archive(cereal::base_class<HyperParameter<T>>(this), _param_name);
   }
-<<<<<<< HEAD
 };
 
 class AutotunedSparsityParameter final : public HyperParameter<float> {
@@ -237,10 +236,10 @@
 
     /**
      * For smaller output layers (dim < 2000), we return a sparsity that puts
-     * the sparse dimension between 80 and 200. For larger layers (2000 <= dim),
-     * we return a sparsity that puts the sparse dimension between 100 and 260.
-     * Note that the following code assums that the sparsity_values vector is
-     * sorted by increasing dimension threshold.
+     * the sparse dimension between 80 and 200. For larger layers (2000 <=
+     * dim), we return a sparsity that puts the sparse dimension between 100
+     * and 260. Note that the following code assums that the sparsity_values
+     * vector is sorted by increasing dimension threshold.
      */
     std::vector<std::pair<uint32_t, float>> sparsity_values = {
         {450, 1.0},   {900, 0.2},    {1800, 0.1},
@@ -266,8 +265,6 @@
     archive(cereal::base_class<HyperParameter<float>>(this),
             _dimension_param_name);
   }
-=======
->>>>>>> b9eb0061
 };
 
 }  // namespace thirdai::automl::deployment_config
@@ -301,4 +298,7 @@
 CEREAL_REGISTER_TYPE(
     thirdai::automl::deployment_config::UserSpecifiedParameter<float>)
 CEREAL_REGISTER_TYPE(
-    thirdai::automl::deployment_config::UserSpecifiedParameter<std::string>)+    thirdai::automl::deployment_config::UserSpecifiedParameter<std::string>)
+
+CEREAL_REGISTER_TYPE(
+    thirdai::automl::deployment_config::AutotunedSparsityParameter)