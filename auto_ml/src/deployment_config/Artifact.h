#pragma once

#include <auto_ml/src/deployment_config/dataset_configs/oracle/TemporalContext.h>
#include <variant>

namespace thirdai::automl::deployment {

/*
  This variant lists all types that can be returned as artifacts.
  Remember to list the types according to Pybind's overload resolution order;
  e.g. bool has to come before int because bool is a subclass of int and not
  the other way around.
  https://pybind11.readthedocs.io/en/stable/advanced/cast/stl.html#c-17-library-containers
<<<<<<< HEAD
=======

  Every type in this variant must have a python binding.
>>>>>>> a1b52b7b
*/
using Artifact = std::variant<TemporalContextPtr>;

}  // namespace thirdai::automl::deployment<|MERGE_RESOLUTION|>--- conflicted
+++ resolved
@@ -11,11 +11,8 @@
   e.g. bool has to come before int because bool is a subclass of int and not
   the other way around.
   https://pybind11.readthedocs.io/en/stable/advanced/cast/stl.html#c-17-library-containers
-<<<<<<< HEAD
-=======
 
   Every type in this variant must have a python binding.
->>>>>>> a1b52b7b
 */
 using Artifact = std::variant<TemporalContextPtr>;
 
