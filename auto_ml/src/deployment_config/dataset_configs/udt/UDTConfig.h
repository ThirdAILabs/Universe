--- conflicted
+++ resolved
@@ -52,21 +52,13 @@
   UDTConfig(ColumnDataTypes data_types,
             UserProvidedTemporalRelationships temporal_tracking_relationships,
             std::string target, uint32_t n_target_classes,
-<<<<<<< HEAD
-            std::string time_granularity = "d", uint32_t lookahead = 0,
-            char delimiter = ',')
-=======
             bool integer_target = false, std::string time_granularity = "d",
             uint32_t lookahead = 0, char delimiter = ',')
->>>>>>> b976cb1f
       : data_types(std::move(data_types)),
         provided_relationships(std::move(temporal_tracking_relationships)),
         target(std::move(target)),
         n_target_classes(n_target_classes),
-<<<<<<< HEAD
-=======
         integer_target(integer_target),
->>>>>>> b976cb1f
         time_granularity(
             dataset::stringToGranularity(std::move(time_granularity))),
         lookahead(lookahead),
@@ -76,10 +68,7 @@
   UserProvidedTemporalRelationships provided_relationships;
   std::string target;
   uint32_t n_target_classes;
-<<<<<<< HEAD
-=======
   bool integer_target;
->>>>>>> b976cb1f
   dataset::QuantityTrackingGranularity time_granularity;
   uint32_t lookahead;
   char delimiter;
@@ -95,11 +84,7 @@
   template <class Archive>
   void serialize(Archive& archive) {
     archive(data_types, provided_relationships, target, n_target_classes,
-<<<<<<< HEAD
-            time_granularity, lookahead, delimiter, hash_range);
-=======
             integer_target, time_granularity, lookahead, delimiter, hash_range);
->>>>>>> b976cb1f
   }
 };
 
