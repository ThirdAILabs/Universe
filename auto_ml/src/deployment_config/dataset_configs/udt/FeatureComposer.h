#pragma once

#include <cereal/types/memory.hpp>
#include <cereal/types/string.hpp>
#include <cereal/types/unordered_map.hpp>
#include "ColumnNumberMap.h"
#include "DataTypes.h"
#include "TemporalContext.h"
#include "UDTConfig.h"
#include <dataset/src/batch_processors/TabularMetadataProcessor.h>
#include <dataset/src/blocks/BlockInterface.h>
#include <dataset/src/blocks/Categorical.h>
#include <dataset/src/blocks/Date.h>
#include <dataset/src/blocks/DenseArray.h>
#include <dataset/src/blocks/TabularHashFeatures.h>
#include <dataset/src/blocks/Text.h>
#include <dataset/src/blocks/UserCountHistory.h>
#include <dataset/src/blocks/UserItemHistory.h>
#include <dataset/src/utils/PreprocessedVectors.h>
#include <dataset/src/utils/ThreadSafeVocabulary.h>
#include <cstdint>
#include <optional>
#include <stdexcept>
#include <string>
#include <unordered_map>
#include <unordered_set>
#include <utility>
#include <vector>

namespace thirdai::automl::deployment {

using PreprocessedVectorsMap =
    std::unordered_map<std::string, dataset::PreprocessedVectorsPtr>;
using ColumnVocabularies =
    std::unordered_map<std::string, dataset::ThreadSafeVocabularyPtr>;

class FeatureComposer {
 public:
  static void verifyConfigIsValid(
      const UDTConfig& config,
      const TemporalRelationships& temporal_relationships) {
    if (temporal_relationships.count(config.target)) {
      throw std::invalid_argument(
          "The target column cannot be a temporal tracking key.");
    }

    for (const auto& [tracking_key_col_name, temporal_configs] :
         temporal_relationships) {
      if (!config.data_types.at(tracking_key_col_name).isCategorical()) {
        throw std::invalid_argument("Tracking keys must be categorical.");
      }

      if (config.data_types.at(tracking_key_col_name)
              .asCategorical()
              .delimiter) {
        throw std::invalid_argument(
            "Tracking keys cannot have a delimiter; columns containing "
            "tracking keys must only have one value per row.");
      }
    }
  }

  static std::vector<dataset::BlockPtr> makeNonTemporalFeatureBlocks(
      const UDTConfig& config,
      const TemporalRelationships& temporal_relationships,
      const ColumnNumberMap& column_numbers,
      const PreprocessedVectorsMap& vectors_map,
      uint32_t text_pairgrams_word_limit, bool contextual_columns) {
    std::vector<dataset::BlockPtr> blocks;

    auto non_temporal_columns =
        getNonTemporalColumns(config.data_types, temporal_relationships);

    std::vector<dataset::TabularDataType> tabular_datatypes(
        column_numbers.numCols(), dataset::TabularDataType::Ignore);

    std::unordered_map<uint32_t, std::pair<double, double>> tabular_col_ranges;
    std::unordered_map<uint32_t, uint32_t> tabular_col_bins;

    /*
      Order of column names and data types is always consistent because
      data_types is an ordered map. Thus, the order of the input blocks
      remains consistent and so does the order of the vector segments.
    */
    for (const auto& [col_name, data_type] : config.data_types) {
      if (!non_temporal_columns.count(col_name) || col_name == config.target) {
        continue;
      }

      uint32_t col_num = column_numbers.at(col_name);

      if (data_type.isCategorical()) {
        auto categorical = data_type.asCategorical();
        // if has metadata
        if (vectors_map.count(col_name) && categorical.metadata_config) {
          blocks.push_back(dataset::MetadataCategoricalBlock::make(
<<<<<<< HEAD
              col_num, vectors_map.at(col_name), categorical.delimiter));
        }
        if (categorical.delimiter) {
          blocks.push_back(dataset::UniGramTextBlock::make(
              col_num, dataset::TextEncodingUtils::DEFAULT_TEXT_ENCODING_DIM,
              *categorical.delimiter));
        } else {
          tabular_datatypes[col_num] = dataset::TabularDataType::Categorical;
=======
              col_num, vectors_map.at(col_name)));
>>>>>>> 9f8589c4
        }
      }

      if (data_type.isNumerical()) {
        tabular_col_ranges[col_num] = data_type.asNumerical().range;
        tabular_col_bins[col_num] =
            getNumberOfBins(data_type.asNumerical().granularity);
        tabular_datatypes[col_num] = dataset::TabularDataType::Numeric;
      }

      if (data_type.isText()) {
        auto text_meta = data_type.asText();
        if (text_meta.force_pairgram ||
            (text_meta.average_n_words &&
             text_meta.average_n_words <= text_pairgrams_word_limit)) {
          blocks.push_back(dataset::PairGramTextBlock::make(col_num));
        } else {
          blocks.push_back(
              dataset::UniGramTextBlock::make(col_num, text_meta.dim));
        }
      }

      if (data_type.isDate()) {
        blocks.push_back(dataset::DateBlock::make(col_num));
      }
    }

    // Blocks still need a hash range even though we later hash it into
    // a range because we still want to support block feature
    // concatenations.
    // TODO(Geordie): This is redundant, remove this later.
    // we always use tabular unigrams but add pairgrams on top of it if the
    // contextual_columns flag is true
    blocks.push_back(makeTabularHashFeaturesBlock(
        tabular_datatypes, tabular_col_ranges,
        column_numbers.getColumnNumToColNameMap(), contextual_columns,
        tabular_col_bins, config.hash_range));

    return blocks;
  }

  static std::vector<dataset::BlockPtr> makeTemporalFeatureBlocks(
      const UDTConfig& config,
      const TemporalRelationships& temporal_relationships,
      const ColumnNumberMap& column_numbers,
      const PreprocessedVectorsMap& vectors_map, TemporalContext& context,
      bool should_update_history) {
    std::vector<dataset::BlockPtr> blocks;

    auto timestamp_col_name = getTimestampColumnName(config);

    /*
      Order of tracking keys is always consistent because
      temporal_tracking_relationships is an ordered map.
      Therefore, the order of ids is also consistent.
    */
    uint32_t temporal_relationship_id = 0;
    for (const auto& [tracking_key_col_name, temporal_configs] :
         temporal_relationships) {
      for (const auto& temporal_config : temporal_configs) {
        if (temporal_config.isCategorical()) {
          blocks.push_back(makeTemporalCategoricalBlock(
              temporal_relationship_id, config, context, column_numbers,
              temporal_config, tracking_key_col_name, timestamp_col_name,
              should_update_history,
              /* vectors= */ nullptr));
          if (vectors_map.count(temporal_config.columnName()) &&
              temporal_config.asCategorical().use_metadata) {
            blocks.push_back(makeTemporalCategoricalBlock(
                temporal_relationship_id, config, context, column_numbers,
                temporal_config, tracking_key_col_name, timestamp_col_name,
                should_update_history,
                vectors_map.at(temporal_config.columnName())));
          }
        }

        if (temporal_config.isNumerical()) {
          blocks.push_back(makeTemporalNumericalBlock(
              temporal_relationship_id, config, context, column_numbers,
              temporal_config, tracking_key_col_name, timestamp_col_name,
              should_update_history));
        }

        temporal_relationship_id++;
      }
    }
    return blocks;
  }

 private:
  static uint32_t getNumberOfBins(const std::string& granularity_size) {
    auto lower_size = utils::lower(granularity_size);
    if (lower_size == "xs" || lower_size == "extrasmall") {
      return 10;
    }
    if (lower_size == "s" || lower_size == "small") {
      return 75;
    }
    if (lower_size == "m" || lower_size == "medium") {
      return 300;
    }
    if (lower_size == "l" || lower_size == "large") {
      return 1000;
    }
    if (lower_size == "xl" || lower_size == "extralarge") {
      return 3000;
    }
    throw std::invalid_argument("Invalid numerical granularity \"" +
                                granularity_size +
                                "\". Choose one of \"extrasmall\"/\"xs\", "
                                "\"small\"/\"s\", \"medium\"/\"m\", "
                                "\"large\"/\"l\", or \"extralarge\"/\"xl\".");
  }
  /**
   * A column is encoded in a non-temporal way when it fulfils any
   * of the following:
   *  1. It is a temporal tracking key; columns are tracked against
   *     this column. E.g. if we track the movies that a user has
   *     watched, then the user column must be encoded in a non-
   *     temporal way.
   *  2. It is not a tracked column. E.g. if we track the movies
   *     that a user has watched, then the movie column is a
   *     tracked column.
   */
  static std::unordered_set<std::string> getNonTemporalColumns(
      const ColumnDataTypes& data_types,
      const TemporalRelationships& temporal_relationships) {
    std::unordered_set<std::string> non_temporal_columns;
    for (const auto& [col_name, _] : data_types) {
      non_temporal_columns.insert(col_name);
    }
    for (const auto& [_, temporal_configs] : temporal_relationships) {
      for (const auto& temporal_config : temporal_configs) {
        if (non_temporal_columns.count(temporal_config.columnName())) {
          non_temporal_columns.erase(temporal_config.columnName());
        }
      }
    }
    // So far, non_temporal_columns contains column that are not tracked.
    // We now take the union with the set of tracking key columns
    for (const auto& [tracking_key_col_name, _] : temporal_relationships) {
      non_temporal_columns.insert(tracking_key_col_name);
    }
    return non_temporal_columns;
  }

  static bool isTrackingKey(
      const std::string& column_name,
      const TemporalRelationships& temporal_relationships) {
    return temporal_relationships.count(column_name);
  }

  static std::string getTimestampColumnName(const UDTConfig& config) {
    std::optional<std::string> timestamp;
    for (const auto& [col_name, data_type] : config.data_types) {
      if (data_type.isDate()) {
        if (timestamp) {
          throw std::invalid_argument(
              "There can only be one timestamp column.");
        }
        timestamp = col_name;
      }
    }
    if (!timestamp) {
      throw std::invalid_argument(
          "There has to be a timestamp column in order to use temporal "
          "tracking relationships.");
    }
    return *timestamp;
  }

  static dataset::BlockPtr makeTemporalCategoricalBlock(
      uint32_t temporal_relationship_id, const UDTConfig& config,
      TemporalContext& context, const ColumnNumberMap& column_numbers,
      const TemporalConfig& temporal_config, const std::string& key_column,
      const std::string& timestamp_column, bool should_update_history,
      dataset::PreprocessedVectorsPtr vectors) {
    const auto& tracked_column = temporal_config.columnName();

    if (!config.data_types.at(tracked_column).isCategorical()) {
      throw std::invalid_argument(
          "temporal.categorical can only be used with categorical "
          "columns.");
    }

    auto tracked_meta = config.data_types.at(tracked_column).asCategorical();
    auto temporal_meta = temporal_config.asCategorical();

    int64_t time_lag = config.lookahead;
    time_lag *= dataset::QuantityHistoryTracker::granularityToSeconds(
        config.time_granularity);

    return dataset::UserItemHistoryBlock::make(
        /* user_col= */ column_numbers.at(key_column),
        /* item_col= */ column_numbers.at(tracked_column),
        /* timestamp_col= */ column_numbers.at(timestamp_column),
        /* records= */
        context.categoricalHistoryForId(temporal_relationship_id),
        /* track_last_n= */ temporal_meta.track_last_n,
        /* item_hash_range= */ config.hash_range,
        /* should_update_history= */ should_update_history,
        /* include_current_row= */ temporal_meta.include_current_row,
        /* item_col_delimiter= */ tracked_meta.delimiter,
        /* time_lag= */ time_lag, /* item_vectors= */ std::move(vectors));
  }

  static dataset::BlockPtr makeTemporalNumericalBlock(
      uint32_t temporal_relationship_id, const UDTConfig& config,
      TemporalContext& context, const ColumnNumberMap& column_numbers,
      const TemporalConfig& temporal_config, const std::string& key_column,
      const std::string& timestamp_column, bool should_update_history) {
    const auto& tracked_column = temporal_config.columnName();

    if (!config.data_types.at(tracked_column).isNumerical()) {
      throw std::invalid_argument(
          "temporal.numerical can only be used with numerical columns.");
    }

    auto temporal_meta = temporal_config.asNumerical();

    auto numerical_history = context.numericalHistoryForId(
        /* id= */ temporal_relationship_id,
        /* lookahead= */ config.lookahead,
        /* history_length= */ temporal_meta.history_length,
        /* time_granularity= */ config.time_granularity);

    return dataset::UserCountHistoryBlock::make(
        /* user_col= */ column_numbers.at(key_column),
        /* count_col= */ column_numbers.at(tracked_column),
        /* timestamp_col= */ column_numbers.at(timestamp_column),
        /* history= */ numerical_history,
        /* should_update_history= */ should_update_history,
        /* include_current_row= */ temporal_meta.include_current_row);
  }

  static dataset::TabularHashFeaturesPtr makeTabularHashFeaturesBlock(
      const std::vector<dataset::TabularDataType>& tabular_datatypes,
      const std::unordered_map<uint32_t, std::pair<double, double>>& col_ranges,
      const std::vector<std::string>& num_to_name, bool contextual_columns,
      std::unordered_map<uint32_t, uint32_t> col_num_bins,
      uint32_t output_range) {
    auto tabular_metadata = std::make_shared<dataset::TabularMetadata>(
        tabular_datatypes, col_ranges, /* class_name_to_id= */ nullptr,
        /* column_names= */ num_to_name, /* col_to_num_bins= */ col_num_bins);

    return std::make_shared<dataset::TabularHashFeatures>(
        tabular_metadata, output_range,
        /* with_pairgrams= */ contextual_columns);
  }

  static dataset::ThreadSafeVocabularyPtr& vocabForColumn(
      ColumnVocabularies& column_vocabs, const std::string& column_name,
      uint32_t vocab_size) {
    if (!column_vocabs.count(column_name)) {
      column_vocabs[column_name] =
          dataset::ThreadSafeVocabulary::make(vocab_size);
    }
    return column_vocabs.at(column_name);
  }
};

}  // namespace thirdai::automl::deployment<|MERGE_RESOLUTION|>--- conflicted
+++ resolved
@@ -94,18 +94,7 @@
         // if has metadata
         if (vectors_map.count(col_name) && categorical.metadata_config) {
           blocks.push_back(dataset::MetadataCategoricalBlock::make(
-<<<<<<< HEAD
-              col_num, vectors_map.at(col_name), categorical.delimiter));
-        }
-        if (categorical.delimiter) {
-          blocks.push_back(dataset::UniGramTextBlock::make(
-              col_num, dataset::TextEncodingUtils::DEFAULT_TEXT_ENCODING_DIM,
-              *categorical.delimiter));
-        } else {
-          tabular_datatypes[col_num] = dataset::TabularDataType::Categorical;
-=======
               col_num, vectors_map.at(col_name)));
->>>>>>> 9f8589c4
         }
       }
 
