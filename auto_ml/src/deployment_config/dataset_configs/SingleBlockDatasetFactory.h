#pragma once

#include <cereal/access.hpp>
#include <cereal/types/base_class.hpp>
#include <cereal/types/memory.hpp>
#include <cereal/types/polymorphic.hpp>
#include <bolt/src/graph/nodes/Input.h>
#include <bolt_vector/src/BoltVector.h>
#include <auto_ml/src/deployment_config/DatasetConfig.h>
#include <dataset/src/blocks/BlockInterface.h>
#include <exception>
#include <stdexcept>
#include <string_view>

namespace thirdai::automl::deployment {

class SingleBlockDatasetFactory final : public DatasetLoaderFactory {
 public:
  SingleBlockDatasetFactory(dataset::BlockPtr data_block,
                            dataset::BlockPtr unlabeled_data_block,
                            dataset::BlockPtr label_block, bool shuffle,
                            char delimiter)
      : _labeled_batch_processor(
            std::make_shared<dataset::GenericBatchProcessor>(
                std::vector<dataset::BlockPtr>{std::move(data_block)},
                std::vector<dataset::BlockPtr>{std::move(label_block)},
                /* has_header= */ false, delimiter)),
        _unlabeled_batch_processor(
            std::make_shared<dataset::GenericBatchProcessor>(
                std::vector<dataset::BlockPtr>{std::move(unlabeled_data_block)},
                std::vector<dataset::BlockPtr>{},
                /* has_header= */ false, delimiter)),
        _shuffle(shuffle) {}

  DatasetLoaderPtr getLabeledDatasetLoader(
<<<<<<< HEAD
      std::shared_ptr<dataset::DataLoader> data_loader) final {
    return std::make_shared<GenericDatasetLoader>(
        data_loader, _labeled_batch_processor, _shuffle);
=======
      std::shared_ptr<dataset::DataLoader> data_loader, bool training) final {
    return std::make_unique<GenericDatasetLoader>(
        data_loader, _labeled_batch_processor, _shuffle && training);
>>>>>>> d3c1b2c3
  }

  std::vector<BoltVector> featurizeInput(const std::string& input) final {
    BoltVector output;

    std::vector<std::string_view> input_vector = {
        std::string_view(input.data(), input.length())};
    if (auto exception =
            _unlabeled_batch_processor->makeInputVector(input_vector, output)) {
      std::rethrow_exception(exception);
    }
    return {std::move(output)};
  }

  std::vector<BoltBatch> featurizeInputBatch(
      const std::vector<std::string>& inputs) final {
    auto [batch, _] = _unlabeled_batch_processor->createBatch(inputs);

    // We cannot use the initializer list because the copy constructor is
    // deleted for BoltBatch.
    std::vector<BoltBatch> batch_list;
    batch_list.emplace_back(std::move(batch));
    return batch_list;
  }

  std::vector<bolt::InputPtr> getInputNodes() final {
    return {bolt::Input::make(_unlabeled_batch_processor->getInputDim())};
  }

  void save(const std::string& filename) const {
    std::ofstream filestream =
        dataset::SafeFileIO::ofstream(filename, std::ios::binary);
    save_stream(filestream);
  }

  void save_stream(std::ostream& output_stream) const {
    cereal::BinaryOutputArchive oarchive(output_stream);
    oarchive(*this);
  }

  static std::shared_ptr<SingleBlockDatasetFactory> load(
      const std::string& filename) {
    std::ifstream filestream =
        dataset::SafeFileIO::ifstream(filename, std::ios::binary);
    return load_stream(filestream);
  }

  static std::shared_ptr<SingleBlockDatasetFactory> load_stream(
      std::istream& input_stream) {
    cereal::BinaryInputArchive iarchive(input_stream);
    std::shared_ptr<SingleBlockDatasetFactory> deserialize_into(
        new SingleBlockDatasetFactory());
    iarchive(*deserialize_into);
    return deserialize_into;
  }

  // Private constructor for cereal.
  SingleBlockDatasetFactory() {}

 private:
  dataset::GenericBatchProcessorPtr _labeled_batch_processor;
  dataset::GenericBatchProcessorPtr _unlabeled_batch_processor;
  bool _shuffle;

  friend class cereal::access;
  template <class Archive>
  void serialize(Archive& archive) {
    archive(cereal::base_class<DatasetLoaderFactory>(this),
            _labeled_batch_processor, _unlabeled_batch_processor, _shuffle);
  }
};

class SingleBlockDatasetFactoryConfig final
    : public DatasetLoaderFactoryConfig {
 public:
  SingleBlockDatasetFactoryConfig(BlockConfigPtr data_block,
                                  BlockConfigPtr label_block,
                                  HyperParameterPtr<bool> shuffle,
                                  HyperParameterPtr<std::string> delimiter)
      : _data_block(std::move(data_block)),
        _label_block(std::move(label_block)),
        _shuffle(std::move(shuffle)),
        _delimiter(std::move(delimiter)) {}

  DatasetLoaderFactoryPtr createDatasetState(
      const UserInputMap& user_specified_parameters) const final {
    dataset::BlockPtr label_block = _label_block->getBlock(
        /* column= */ 0, user_specified_parameters);

    uint32_t data_start_col = label_block->expectedNumColumns();

    dataset::BlockPtr data_block = _data_block->getBlock(
        /* column= */ data_start_col, user_specified_parameters);

    dataset::BlockPtr unlabeled_data_block = _data_block->getBlock(
        /* column= */ 0, user_specified_parameters);

    bool shuffle = _shuffle->resolve(user_specified_parameters);
    std::string delimiter = _delimiter->resolve(user_specified_parameters);
    if (delimiter.size() != 1) {
      throw std::invalid_argument(
          "Expected delimiter to be a single character but recieved: '" +
          delimiter + "'.");
    }

    return std::make_shared<SingleBlockDatasetFactory>(
        /* data_block= */ data_block,
        /* unlabeled_data_block= */ unlabeled_data_block,
        /* label_block=*/label_block, /* shuffle= */ shuffle,
        /* delimiter= */ delimiter.at(0));
  }

 private:
  BlockConfigPtr _data_block;
  BlockConfigPtr _label_block;
  HyperParameterPtr<bool> _shuffle;
  HyperParameterPtr<std::string> _delimiter;

  // Private constructor for cereal.
  SingleBlockDatasetFactoryConfig() {}

  friend class cereal::access;
  template <class Archive>
  void serialize(Archive& archive) {
    archive(cereal::base_class<DatasetLoaderFactoryConfig>(this), _data_block,
            _label_block, _shuffle, _delimiter);
  }
};

}  // namespace thirdai::automl::deployment

CEREAL_REGISTER_TYPE(
    thirdai::automl::deployment::SingleBlockDatasetFactoryConfig)

CEREAL_REGISTER_TYPE(thirdai::automl::deployment::SingleBlockDatasetFactory)<|MERGE_RESOLUTION|>--- conflicted
+++ resolved
@@ -33,15 +33,9 @@
         _shuffle(shuffle) {}
 
   DatasetLoaderPtr getLabeledDatasetLoader(
-<<<<<<< HEAD
-      std::shared_ptr<dataset::DataLoader> data_loader) final {
+      std::shared_ptr<dataset::DataLoader> data_loader, bool training) final {
     return std::make_shared<GenericDatasetLoader>(
-        data_loader, _labeled_batch_processor, _shuffle);
-=======
-      std::shared_ptr<dataset::DataLoader> data_loader, bool training) final {
-    return std::make_unique<GenericDatasetLoader>(
         data_loader, _labeled_batch_processor, _shuffle && training);
->>>>>>> d3c1b2c3
   }
 
   std::vector<BoltVector> featurizeInput(const std::string& input) final {
