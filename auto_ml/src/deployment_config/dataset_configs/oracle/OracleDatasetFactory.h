--- conflicted
+++ resolved
@@ -16,15 +16,12 @@
 #include <auto_ml/src/Aliases.h>
 #include <auto_ml/src/deployment_config/DatasetConfig.h>
 #include <auto_ml/src/deployment_config/HyperParameter.h>
-<<<<<<< HEAD
-#include <utils/StringManipulation.h>
-#include <variant>
-=======
 #include <dataset/src/batch_processors/GenericBatchProcessor.h>
 #include <dataset/src/batch_processors/ProcessorUtils.h>
 #include <dataset/src/blocks/BlockInterface.h>
 #include <dataset/src/blocks/Categorical.h>
 #include <dataset/src/utils/ThreadSafeVocabulary.h>
+#include <utils/StringManipulation.h>
 #include <cstdint>
 #include <memory>
 #include <optional>
@@ -32,8 +29,8 @@
 #include <string>
 #include <unordered_map>
 #include <unordered_set>
+#include <variant>
 #include <vector>
->>>>>>> 86e66170
 
 namespace thirdai::automl::deployment {
 
@@ -151,12 +148,39 @@
                                    /* should_update_history= */ false);
   }
 
-<<<<<<< HEAD
   uint32_t labelToNeuronId(std::variant<uint32_t, std::string> label) final {
-    return _featurizer->labelToNeuronId(label);
-  }
-
-=======
+    if (std::holds_alternative<uint32_t>(label)) {
+      return std::get<uint32_t>(label);
+    }
+
+    const std::string& label_str = std::get<std::string>(label);
+
+    if (_config->data_types.at(_config->target)
+            .asCategorical()
+            .contiguous_numerical_ids) {
+      return utils::toInteger(label_str.c_str());
+    }
+
+    if (!_vocabs.count(_config->target)) {
+      throw std::invalid_argument(
+          "Attempted to get label to neuron id map before training.");
+    }
+    return _vocabs.at(_config->target)->getUid(label_str);
+  }
+
+  std::optional<std::vector<std::string>> getIdToLabelMap() const final {
+    if (!_vocabs.count(_config->target)) {
+      throw std::invalid_argument(
+          "Attempted to get id to label map before training.");
+    }
+    if (_config->data_types.at(_config->target)
+            .asCategorical()
+            .contiguous_numerical_ids) {
+      return std::nullopt;
+    }
+    return {_vocabs.at(_config->target)->getUidToStringMap()};
+  }
+
   std::vector<BoltBatch> batchUpdateTemporalTrackers(
       const LineInputBatch& inputs) {
     return featurizeInputBatchImpl(inputs, /* should_update_history= */ true);
@@ -170,7 +194,6 @@
 
   void resetTemporalTrackers() { _context->reset(); }
 
->>>>>>> 86e66170
   std::vector<dataset::Explanation> explain(
       const std::optional<std::vector<uint32_t>>& gradients_indices,
       const std::vector<float>& gradients_ratio,
@@ -195,10 +218,6 @@
   }
 
   uint32_t getLabelDim() final { return _label_dim; }
-
-  std::optional<std::vector<std::string>> getIdToLabelMap() const final {
-    return _featurizer->getIdToLabelMap();
-  }
 
   std::vector<std::string> listArtifactNames() const final {
     return {"temporal_context"};
