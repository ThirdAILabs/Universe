--- conflicted
+++ resolved
@@ -31,15 +31,8 @@
 
 namespace thirdai::automl::deployment {
 
-<<<<<<< HEAD
-class OracleDatasetFactory final
-    : public DatasetLoaderFactory,
-      public std::enable_shared_from_this<OracleDatasetFactory> {
- private:
-=======
 class OracleDatasetFactory final : public DatasetLoaderFactory {
  public:
->>>>>>> 78829e02
   explicit OracleDatasetFactory(OracleConfigPtr config, bool parallel,
                                 uint32_t text_pairgram_word_limit)
       : _config(std::move(config)),
@@ -90,11 +83,6 @@
     if (!_inference_batch_processor) {
       _inference_batch_processor = makeInferenceProcessor(*_column_number_map);
     }
-<<<<<<< HEAD
-=======
-    _context->initializeDataStructures(_labeled_batch_processor,
-                                       _config->delimiter);
->>>>>>> 78829e02
 
     return std::make_unique<GenericDatasetLoader>(data_loader,
                                                   _labeled_batch_processor,
@@ -108,13 +96,8 @@
     BoltVector vector;
     auto sample =
         dataset::ProcessorUtils::parseCsvRow(input, _config->delimiter);
-<<<<<<< HEAD
     if (auto exception = getProcessor(should_update_history)
                              .makeInputVector(sample, vector)) {
-=======
-    if (auto exception =
-            _inference_batch_processor->makeInputVector(sample, vector)) {
->>>>>>> 78829e02
       std::rethrow_exception(exception);
     }
     return {std::move(vector)};
