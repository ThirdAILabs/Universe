#pragma once

#include <cereal/access.hpp>
#include <cereal/archives/binary.hpp>
#include <cereal/types/memory.hpp>
#include <cereal/types/optional.hpp>
#include <cereal/types/unordered_map.hpp>
#include <cereal/types/vector.hpp>
#include <bolt/src/utils/ProgressBar.h>
#include <hashing/src/DensifiedMinHash.h>
#include <hashing/src/MinHash.h>
#include <auto_ml/src/dataset_factories/udt/UDTDatasetFactory.h>
#include <dataset/src/DataSource.h>
#include <dataset/src/Datasets.h>
#include <dataset/src/batch_processors/GenericBatchProcessor.h>
#include <dataset/src/batch_processors/ProcessorUtils.h>
#include <dataset/src/blocks/BlockInterface.h>
#include <dataset/src/blocks/Text.h>
#include <dataset/src/utils/TextEncodingUtils.h>
#include <exceptions/src/Exceptions.h>
#include <licensing/src/CheckLicense.h>
#include <search/src/Flash.h>
#include <fstream>
#include <limits>
#include <memory>
#include <optional>
#include <ostream>
#include <stdexcept>
#include <string>
#include <unordered_map>
#include <utility>
#include <vector>

namespace thirdai::automl::models {

using dataset::ColumnNumberMap;
using dataset::ColumnNumberMapPtr;
using search::Flash;

class QueryCandidateGeneratorConfig {
  static inline const char* DEFAULT_HASH_FUNCTION = "Minhash";

 public:
  QueryCandidateGeneratorConfig(
      const std::string& hash_function, uint32_t num_tables,
      uint32_t hashes_per_table, uint32_t range, std::vector<uint32_t> n_grams,
      std::optional<uint32_t> reservoir_size, std::string source_column_name,
      std::string target_column_name, uint32_t batch_size = 10000,
      uint32_t default_text_encoding_dim = std::numeric_limits<uint32_t>::max())
      : _num_tables(num_tables),
        _hashes_per_table(hashes_per_table),
        _batch_size(batch_size),
        _range(range),
        _n_grams(std::move(n_grams)),
        _reservoir_size(reservoir_size),
        _source_column_name(std::move(source_column_name)),
        _target_column_name(std::move(target_column_name)),
        _default_text_encoding_dim(default_text_encoding_dim) {
    _hash_function = getHashFunction(
        /* hash_function = */ thirdai::utils::lower(hash_function));
  }

  // Overloaded operator mainly for testing
  bool operator==(const QueryCandidateGeneratorConfig& rhs) const {
    return this->_hash_function->getName() == rhs._hash_function->getName() &&
           this->_num_tables == rhs._num_tables &&
           this->_hashes_per_table == rhs._hashes_per_table &&
           this->_source_column_name == rhs._source_column_name &&
           this->_target_column_name == rhs._target_column_name &&
           this->_batch_size == rhs._batch_size && this->_range == rhs._range &&
           this->_n_grams == rhs._n_grams &&
           this->_reservoir_size == rhs._reservoir_size;
  }

  void save(const std::string& config_file_name) const {
    std::ofstream filestream =
        dataset::SafeFileIO::ofstream(config_file_name, std::ios::binary);

    cereal::BinaryOutputArchive output_archive(filestream);
    output_archive(*this);
  }

  static std::shared_ptr<QueryCandidateGeneratorConfig> load(
      const std::string& config_file_name) {
    std::ifstream filestream =
        dataset::SafeFileIO::ifstream(config_file_name, std::ios::binary);

    cereal::BinaryInputArchive input_archive(filestream);
    std::shared_ptr<QueryCandidateGeneratorConfig> deserialized_config(
        new QueryCandidateGeneratorConfig());
    input_archive(*deserialized_config);

    return deserialized_config;
  }

  constexpr uint32_t batchSize() const { return _batch_size; }

  constexpr uint32_t defaultTextEncodingDim() const {
    return _default_text_encoding_dim;
  }

  std::optional<uint32_t> reservoirSize() const { return _reservoir_size; }

  std::string sourceColumnName() const { return _source_column_name; }

  std::string targetColumnName() const { return _target_column_name; }

  std::shared_ptr<hashing::HashFunction> hashFunction() const {
    return _hash_function;
  }

  std::vector<uint32_t> nGrams() const { return _n_grams; }

  static std::shared_ptr<QueryCandidateGeneratorConfig> fromDefault(
      const std::string& source_column_name,
      const std::string& target_column_name, const std::string& dataset_size) {
    // Initialize "medium" dataset size default parameters
    uint32_t num_tables = 128;
    uint32_t hashes_per_table = 3;
    uint32_t reservoir_size = 256;
    uint32_t hash_table_range = 100000;

    auto size = thirdai::utils::lower(dataset_size);

    if (size == "small") {
      num_tables = 64;
      hashes_per_table = 2;
      reservoir_size = 128;
      hash_table_range = 10000;
    } else if (size == "large") {
      num_tables = 256;
      hashes_per_table = 4;
      reservoir_size = 512;
      hash_table_range = 1000000;
    } else if (size != "medium") {
      throw std::invalid_argument(
          "Invalid Dataset Size Parameter. Dataset Size can be 'small', "
          "'medium' or 'large'.");
    }
    auto generator_config = QueryCandidateGeneratorConfig(
        /* hash_function = */ DEFAULT_HASH_FUNCTION,
        /* num_tables = */ num_tables,
        /* hashes_per_table = */ hashes_per_table,
        /* range = */ hash_table_range,
        /* n_grams = */ {3, 4},
        /* reservoir_size */ reservoir_size,
        /* source_column_name = */ source_column_name,
        /* target_column_name = */ target_column_name);

    return std::make_shared<QueryCandidateGeneratorConfig>(generator_config);
  }

 private:
  std::shared_ptr<hashing::HashFunction> getHashFunction(
      const std::string& hash_function) {
    if (hash_function == "minhash") {
      return std::make_shared<hashing::MinHash>(_hashes_per_table, _num_tables,
                                                _range);
    }
    if (hash_function == "densifiedminhash") {
      return std::make_shared<hashing::DensifiedMinHash>(_hashes_per_table,
                                                         _num_tables, _range);
    }

    throw exceptions::NotImplemented(
        "Unsupported Hash Function. Supported Hash Functions: "
        "DensifiedMinHash, MinHash.");
  }

  std::shared_ptr<hashing::HashFunction> _hash_function;
  uint32_t _num_tables;
  uint32_t _hashes_per_table;

  uint32_t _batch_size;
  uint32_t _range;
  std::vector<uint32_t> _n_grams;

  std::optional<uint32_t> _reservoir_size;

  std::string _source_column_name;
  std::string _target_column_name;
  uint32_t _default_text_encoding_dim;

  // Private constructor for cereal
  QueryCandidateGeneratorConfig() {}

  friend class cereal::access;
  template <class Archive>
  void serialize(Archive& archive) {
    archive(_hash_function, _num_tables, _hashes_per_table, _batch_size, _range,
            _n_grams, _reservoir_size, _source_column_name, _target_column_name,
            _default_text_encoding_dim);
  }
};

using QueryCandidateGeneratorConfigPtr =
    std::shared_ptr<QueryCandidateGeneratorConfig>;

class QueryCandidateGenerator {
 public:
  static QueryCandidateGenerator make(
      QueryCandidateGeneratorConfigPtr query_candidate_generator_config) {
    return QueryCandidateGenerator(std::move(query_candidate_generator_config));
  }

  static QueryCandidateGenerator buildGeneratorFromDefaultConfig(
      const std::string& source_column_name,
      const std::string& target_column_name, const std::string& dataset_size) {
    licensing::checkLicense();

    auto config = QueryCandidateGeneratorConfig::fromDefault(
        /* source_column_name = */ source_column_name,
        /* target_column_name = */ target_column_name,
        /* dataset_size = */ dataset_size);

    auto generator = QueryCandidateGenerator::make(config);
    return generator;
  }

  static QueryCandidateGenerator buildGeneratorFromSerializedConfig(
      const std::string& config_file_name) {
    auto query_candidate_generator_config =
        QueryCandidateGeneratorConfig::load(config_file_name);

    return QueryCandidateGenerator::make(query_candidate_generator_config);
  }

  void save_stream(std::ostream& output_stream) const {
    cereal::BinaryOutputArchive output_archive(output_stream);
    output_archive(*this);
  }

  static std::shared_ptr<QueryCandidateGenerator> load_stream(
      std::istream& input_stream) {
    cereal::BinaryInputArchive input_archive(input_stream);
    std::shared_ptr<QueryCandidateGenerator> deserialized_generator(
        new QueryCandidateGenerator());
    input_archive(*deserialized_generator);
    return deserialized_generator;
  }

  /**
   * @brief Builds a Generator index by reading from a CSV file
   * containing target queries and optionally mistypes source queries. Always
   * does unsupervised training on the target column, and will do supervised
   * training with (source, target) pairs if use_supervised is true
   * and there is a source column in the passed in filename.
   */
  void train(const std::string& filename, bool use_supervised = true) {
    licensing::verifyAllowedDataset(filename);

    auto [source_column_index, target_column_index] = mapColumnNamesToIndices(
        /* file_name = */ filename, /* delimiter = */ ',');

    dataset::BoltDatasetPtr unsupervised_data = loadDatasetInMemory(
        /* file_name = */ filename,
        /* col_to_hash = */ source_column_index);
    uint64_t progress_bar_size = unsupervised_data->numBatches();

    // If the source and target columns are distinct then we can also train on
    // the target column as supervised data.
    use_supervised =
        use_supervised && (source_column_index != target_column_index);
    dataset::BoltDatasetPtr supervised_data = nullptr;
    if (use_supervised) {
      supervised_data = loadDatasetInMemory(
          /* file_name = */ filename,
          /* col_to_hash = */ target_column_index,
          /* verbose = */ false);
      progress_bar_size += supervised_data->numBatches();
    }

    auto labels = getQueryLabels(filename, target_column_index);

    std::optional<ProgressBar> bar = ProgressBar::makeOptional(
        /* verbose = */ true,
        /* description = */ fmt::format("train"),
        /* max_steps = */ progress_bar_size);

    auto train_start = std::chrono::high_resolution_clock::now();

    // Unsupervised training
    addDatasetToIndex(unsupervised_data, labels, bar);

    // Supervised training
    if (use_supervised) {
      addDatasetToIndex(supervised_data, labels, bar);
    }

    auto train_end = std::chrono::high_resolution_clock::now();
    int64_t train_time =
        std::chrono::ceil<std::chrono::seconds>(train_end - train_start)
            .count();
    if (bar) {
      bar->close(
          /* comment = */ fmt::format("train | time {}s | complete",
                                      train_time));
    }
  }

  /**
   * @brief Given a vector of queries, returns top k generated queries
   * by the flash index for each of the queries. For instance, if
   * queries is a vector of size n, then the output will be a vector
   * of size n, each of which is also a vector of size at most k.
   *
   * @param queries
   * @param top_k
   * @return A vector of suggested queries and the corresponding scores.

   */
  std::pair<std::vector<std::vector<std::string>>,
            std::vector<std::vector<float>>>
  queryFromList(const std::vector<std::string>& queries, uint32_t top_k) {
    if (!_flash_index) {
      throw exceptions::QueryCandidateGeneratorException(
          "Attempting to Generate Candidate Queries without Training the "
          "Generator.");
    }
    std::vector<BoltVector> featurized_queries(queries.size());
    for (uint32_t query_index = 0; query_index < queries.size();
         query_index++) {
      featurized_queries[query_index] =
          featurizeSingleQuery(queries[query_index]);
    }
    auto [candidate_query_labels, candidate_query_scores] =
        _flash_index->queryBatch(
            /* batch = */ BoltBatch(std::move(featurized_queries)),
            /* top_k = */ top_k,
            /* pad_zeros = */ false);

    std::vector<std::vector<std::string>> query_outputs;
    query_outputs.reserve(queries.size());

    for (auto& candidate_query_label_vector : candidate_query_labels) {
      auto top_k_candidates =
          getQueryCandidatesAsStrings(candidate_query_label_vector);

      query_outputs.emplace_back(std::move(top_k_candidates));
    }
    return {std::move(query_outputs), std::move(candidate_query_scores)};
  }

  // TODO(Blaise/Josh): Because of our current flash implementation, this
  // function doesn't always return k items per vector, but it should.
  /**
   * @brief Returns a list of recommended queries and Computes Recall at K
   * (R1@K).
   *
   * @param file_name: CSV file expected to have correct queries in column 0,
   * and incorrect queries in column 1.
   * @return Recommended queries and the corresponding scores.
   */
  std::pair<std::vector<std::vector<std::string>>,
            std::vector<std::vector<float>>>
  evaluateOnFile(const std::string& file_name, uint32_t top_k) {
    if (!_flash_index) {
      throw exceptions::QueryCandidateGeneratorException(
          "Attempting to evaluate the Generator without having previously "
          "called train.");
    }

    auto [source_column_index, target_column_index] = mapColumnNamesToIndices(
        /* file_name = */ file_name, /* delimiter = */ ',');

    auto data = loadDatasetInMemory(/* file_name = */ file_name,
                                    /* col_to_hash = */ source_column_index);
    ProgressBar bar("evaluate", data->numBatches());
    auto eval_start = std::chrono::high_resolution_clock::now();

    std::vector<std::vector<std::string>> output_queries;
    std::vector<std::vector<float>> output_scores;
    for (const auto& batch : *data) {
      auto [candidate_query_labels, candidate_query_scores] =
          _flash_index->queryBatch(
              /* batch = */ batch,
              /* top_k = */ top_k,
              /* pad_zeros = */ false);
      bar.increment();

      for (auto& candidate_query_label_vector : candidate_query_labels) {
        auto top_k = getQueryCandidatesAsStrings(candidate_query_label_vector);
        output_queries.push_back(std::move(top_k));
      }
      for (auto& candidate_query_score_vector : candidate_query_scores) {
        output_scores.push_back(std::move(candidate_query_score_vector));
      }
    }

    auto eval_end = std::chrono::high_resolution_clock::now();
    int64_t eval_time =
        std::chrono::ceil<std::chrono::seconds>(eval_end - eval_start).count();

    std::string recall_string;
    if (source_column_index != target_column_index) {
      std::vector<std::string> correct_queries =
          dataset::ProcessorUtils::aggregateSingleColumnCsvRows(
              file_name, /* column_index = */ target_column_index,
              /* has_header = */ true);

      double recall = computeRecall(/* correct_queries = */ correct_queries,
                                    /* generated_queries = */ output_queries);

      recall_string =
          fmt::format("Recall@{}: {:.3f}", top_k, recall);
    }

    bar.close(fmt::format(
        "evaluate | {{" + recall_string + "}} | time {}s | complete", eval_time));

    return {std::move(output_queries), std::move(output_scores)};
  }

  std::unordered_map<std::string, uint32_t> getQueriesToLabelsMap() const {
    return _queries_to_labels_map;
  }

 private:
  explicit QueryCandidateGenerator(
      QueryCandidateGeneratorConfigPtr query_candidate_generator_config)
      : _query_generator_config(std::move(query_candidate_generator_config)) {
    auto inference_input_blocks =
        constructInputBlocks(_query_generator_config->nGrams(),
                             /* column_index = */ 0);

    _inference_batch_processor =
        std::make_shared<dataset::GenericBatchProcessor>(
            /* input_blocks = */ inference_input_blocks,
            /* labels_blocks = */ std::vector<dataset::BlockPtr>{},
            /* has_header = */ false, /* delimiter = */ ',');
  }

  void addDatasetToIndex(const dataset::BoltDatasetPtr& data,
                         const std::vector<std::vector<uint32_t>>& labels,
                         std::optional<ProgressBar>& bar) {
    if (!_flash_index) {
      auto hash_function = _query_generator_config->hashFunction();
      if (_query_generator_config->reservoirSize().has_value()) {
        _flash_index = std::make_unique<Flash<uint32_t>>(
            hash_function, _query_generator_config->reservoirSize().value());
      } else {
        _flash_index = std::make_unique<Flash<uint32_t>>(hash_function);
      }
    }

    for (uint32_t batch_id = 0; batch_id < data->numBatches(); batch_id++) {
      _flash_index->addBatch(/* batch = */ data->at(batch_id),
                             /* labels = */ labels.at(batch_id));
      if (bar) {
        bar->increment();
      }
    }
  }

  std::shared_ptr<dataset::GenericBatchProcessor>
  constructGenericBatchProcessor(uint32_t column_index) {
    auto input_blocks = constructInputBlocks(_query_generator_config->nGrams(),
                                             /* column_index = */ column_index);

    return std::make_shared<dataset::GenericBatchProcessor>(
        /* input_blocks = */ input_blocks,
        /* label_blocks = */ std::vector<dataset::BlockPtr>{},
        /* has_header = */ true, /* delimiter = */ ',');
  }

  std::vector<dataset::BlockPtr> constructInputBlocks(
      const std::vector<uint32_t>& n_grams, uint32_t column_index) const {
    std::vector<dataset::BlockPtr> input_blocks;
    input_blocks.reserve(n_grams.size());

    for (auto n_gram : n_grams) {
      input_blocks.emplace_back(dataset::CharKGramTextBlock::make(
          /* col = */ column_index,
          /* k = */ n_gram,
          /* dim = */ _query_generator_config->defaultTextEncodingDim()));
    }

    return input_blocks;
  }

  std::vector<std::string> getQueryCandidatesAsStrings(
      const std::vector<uint32_t>& query_labels) {
    std::vector<std::string> output_strings;
    output_strings.reserve(query_labels.size());

    for (const auto& query_label : query_labels) {
      output_strings.push_back(_labels_to_queries_map[query_label]);
    }
    return output_strings;
  }

  /**
   * Computes the average recall for the each correct_query in each
   * generated_query
   */
  static double computeRecall(
      const std::vector<std::string>& correct_queries,
      const std::vector<std::vector<std::string>>& generated_queries) {
    assert(correct_queries.size() == generated_queries.size());
    uint64_t correct_results = 0;

    for (uint64_t query_index = 0; query_index < correct_queries.size();
         query_index++) {
      const auto& top_k_queries = generated_queries[query_index];
      const auto& correct_query = correct_queries[query_index];
      if (std::find(top_k_queries.begin(), top_k_queries.end(),
                    correct_query) != top_k_queries.end()) {
        correct_results += 1;
      }
    }
    auto recall = (correct_results * 1.0) / correct_queries.size();

    return recall;
  }

  /**
   * @brief Constructs a mapping from correct queries to the labels. This allows
   * us to convert the output of queryBatch() into strings representing
   * correct queries.
   *
   */
  std::vector<std::vector<uint32_t>> getQueryLabels(
      const std::string& file_name, uint32_t target_column_index) {
    std::vector<std::vector<uint32_t>> labels;

    try {
      std::ifstream input_file_stream =
          dataset::SafeFileIO::ifstream(file_name, std::ios::in);

      std::vector<uint32_t> current_batch_labels;
      std::string row;

      // Get the header of the file
      std::getline(input_file_stream, row);

      while (std::getline(input_file_stream, row)) {
        std::string correct_query =
            std::string(dataset::ProcessorUtils::parseCsvRow(
                row, ',')[target_column_index]);

        if (!_queries_to_labels_map.count(correct_query)) {
          _queries_to_labels_map[correct_query] = _labels_to_queries_map.size();
          _labels_to_queries_map.push_back(correct_query);
        }

        // Add the corresponding label to the current batch
        current_batch_labels.push_back(
            _queries_to_labels_map.at(correct_query));

        if (current_batch_labels.size() ==
            _query_generator_config->batchSize()) {
          labels.push_back(std::move(current_batch_labels));
        }
      }
      input_file_stream.close();

      // Add remainig labels if present. This will happen
      // if the entire dataset fits in one batch or the last
      // batch has fewer elements than the batch size.
      if (!current_batch_labels.empty()) {
        labels.push_back(std::move(current_batch_labels));
      }

    } catch (const std::ifstream::failure& exception) {
      throw std::invalid_argument("Invalid input file name.");
    }

    return labels;
  }

  BoltVector featurizeSingleQuery(const std::string& query) const {
    std::vector<std::string_view> input_vector{
        std::string_view(query.data(), query.length())};
    dataset::RowSampleRef input_vector_ref(input_vector);
    return _inference_batch_processor->makeInputVector(input_vector_ref);
  }

  std::shared_ptr<dataset::BoltDataset> loadDatasetInMemory(
      const std::string& file_name, uint32_t col_to_hash, bool verbose = true) {
    auto batch_processor = constructGenericBatchProcessor(
        /* column_index = */ col_to_hash);
    auto file_data_source = dataset::SimpleFileDataSource::make(
        file_name, _query_generator_config->batchSize());

    auto dataset_loader = std::make_unique<dataset::DatasetLoader>(
        file_data_source, batch_processor, /* shuffle = */ false);

<<<<<<< HEAD
    return data_source->loadInMemory(verbose).first.at(0);
=======
    return dataset_loader->loadInMemory().first.at(0);
>>>>>>> eabf06b9
  }

  std::tuple<uint32_t, uint32_t> mapColumnNamesToIndices(
      const std::string& file_name, char delimiter) {
    auto file_data_source = dataset::SimpleFileDataSource::make(
        /* filename = */ file_name,
        /* target_batch_size = */ _query_generator_config->batchSize());
    auto file_header = file_data_source->nextLine();

    if (!file_header) {
      throw std::invalid_argument(
          "The input dataset file must have a valid header with column names.");
    }
    auto column_number_map =
        std::make_shared<ColumnNumberMap>(*file_header, delimiter);

    uint32_t target_column_index =
        column_number_map->at(_query_generator_config->targetColumnName());

    // If the source column is also specified then return its index, otherwise
    // just use the target column as the source as well.
    if (column_number_map->containsColumn(
            _query_generator_config->sourceColumnName())) {
      uint32_t source_column_index =
          column_number_map->at(_query_generator_config->sourceColumnName());
      return {source_column_index, target_column_index};
    }

    return {target_column_index, target_column_index};
  }

  std::shared_ptr<QueryCandidateGeneratorConfig> _query_generator_config;
  std::unique_ptr<Flash<uint32_t>> _flash_index;
  std::shared_ptr<dataset::GenericBatchProcessor> _inference_batch_processor;

  /**
   * Maintains a mapping from the assigned labels to the original
   * queries loaded from a CSV file. Each unique query in the input
   * CSV file is assigned a unique label in an ascending order. This is
   * a vector instead of an unordered map because queries are
   * assigned labels sequentially.
   */
  std::vector<std::string> _labels_to_queries_map;

  std::unordered_map<std::string, uint32_t> _queries_to_labels_map;

  // Private constructor for cereal
  QueryCandidateGenerator() {}

  friend class cereal::access;
  template <class Archive>
  void serialize(Archive& archive) {
    archive(_query_generator_config, _flash_index, _inference_batch_processor,
            _labels_to_queries_map, _queries_to_labels_map);
  }
};

using QueryCandidateGeneratorPtr = std::shared_ptr<QueryCandidateGenerator>;

}  // namespace thirdai::automl::models<|MERGE_RESOLUTION|>--- conflicted
+++ resolved
@@ -401,12 +401,12 @@
       double recall = computeRecall(/* correct_queries = */ correct_queries,
                                     /* generated_queries = */ output_queries);
 
-      recall_string =
-          fmt::format("Recall@{}: {:.3f}", top_k, recall);
+      recall_string = fmt::format("Recall@{}: {:.3f}", top_k, recall);
     }
 
     bar.close(fmt::format(
-        "evaluate | {{" + recall_string + "}} | time {}s | complete", eval_time));
+        "evaluate | {{" + recall_string + "}} | time {}s | complete",
+        eval_time));
 
     return {std::move(output_queries), std::move(output_scores)};
   }
@@ -585,11 +585,7 @@
     auto dataset_loader = std::make_unique<dataset::DatasetLoader>(
         file_data_source, batch_processor, /* shuffle = */ false);
 
-<<<<<<< HEAD
-    return data_source->loadInMemory(verbose).first.at(0);
-=======
-    return dataset_loader->loadInMemory().first.at(0);
->>>>>>> eabf06b9
+    return dataset_loader->loadInMemory(verbose).first.at(0);
   }
 
   std::tuple<uint32_t, uint32_t> mapColumnNamesToIndices(
