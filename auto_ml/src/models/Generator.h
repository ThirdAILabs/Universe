--- conflicted
+++ resolved
@@ -532,33 +532,18 @@
   std::shared_ptr<dataset::BoltDataset> loadDatasetInMemory(
       const std::string& file_name,
       const std::shared_ptr<dataset::GenericBatchProcessor>& batch_processor) {
-<<<<<<< HEAD
-    auto file_data_loader = dataset::SimpleFileDataSource::make(
-        file_name, _query_generator_config->batchSize());
-
-    auto data_loader = std::make_unique<dataset::TabularDatasetLoader>(
-        file_data_loader, batch_processor, /* shuffle = */ false);
-
-    return data_loader->loadInMemory().first.at(0);
-=======
     auto file_data_source = dataset::SimpleFileDataSource::make(
         file_name, _query_generator_config->batchSize());
 
-    auto data_source = std::make_unique<dataset::StreamingGenericDatasetLoader>(
-        file_data_source, batch_processor);
-
-    auto [data, _] = data_source->loadInMemory();
-    return data;
->>>>>>> 61efb3de
+    auto data_source = std::make_unique<dataset::TabularDatasetLoader>(
+        file_data_source, batch_processor, /* shuffle = */ false);
+
+    return data_source->loadInMemory().first.at(0);
   }
 
   std::tuple<uint32_t, uint32_t> mapColumnNamesToIndices(
       const std::string& file_name, char delimiter) {
-<<<<<<< HEAD
-    auto file_data_loader = dataset::SimpleFileDataSource::make(
-=======
     auto file_data_source = dataset::SimpleFileDataSource::make(
->>>>>>> 61efb3de
         /* filename = */ file_name,
         /* target_batch_size = */ _query_generator_config->batchSize());
     auto file_header = file_data_source->nextLine();
