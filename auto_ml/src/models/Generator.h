#pragma once

#include <cereal/access.hpp>
#include <cereal/archives/binary.hpp>
#include <cereal/types/memory.hpp>
#include <cereal/types/optional.hpp>
#include <cereal/types/unordered_map.hpp>
#include <cereal/types/vector.hpp>
#include <bolt/src/utils/ProgressBar.h>
#include <hashing/src/DensifiedMinHash.h>
#include <hashing/src/MinHash.h>
#include <auto_ml/src/dataset_factories/udt/UDTDatasetFactory.h>
#include <dataset/src/DataSource.h>
#include <dataset/src/Datasets.h>
#include <dataset/src/batch_processors/GenericBatchProcessor.h>
#include <dataset/src/batch_processors/ProcessorUtils.h>
#include <dataset/src/blocks/BlockInterface.h>
#include <dataset/src/blocks/Text.h>
#include <dataset/src/utils/TokenEncoding.h>
#include <exceptions/src/Exceptions.h>
#include <licensing/src/CheckLicense.h>
#include <search/src/Flash.h>
#include <fstream>
#include <limits>
#include <memory>
#include <optional>
#include <ostream>
#include <stdexcept>
#include <string>
#include <unordered_map>
#include <utility>
#include <vector>

namespace thirdai::automl::models {

using dataset::ColumnNumberMap;
using dataset::ColumnNumberMapPtr;
using search::Flash;

class QueryCandidateGeneratorConfig {
  static inline const char* DEFAULT_HASH_FUNCTION = "Minhash";

 public:
  QueryCandidateGeneratorConfig(
      const std::string& hash_function, uint32_t num_tables,
      uint32_t hashes_per_table, uint32_t range, std::vector<uint32_t> n_grams,
      std::optional<uint32_t> reservoir_size, std::string source_column_name,
      std::string target_column_name, char delimiter = ',',
      uint32_t batch_size = 10000,
      uint32_t default_text_encoding_dim = std::numeric_limits<uint32_t>::max())
      : _num_tables(num_tables),
        _hashes_per_table(hashes_per_table),
        _batch_size(batch_size),
        _range(range),
        _n_grams(std::move(n_grams)),
        _reservoir_size(reservoir_size),
        _source_column_name(std::move(source_column_name)),
        _target_column_name(std::move(target_column_name)),
        _delimiter(delimiter),
        _default_text_encoding_dim(default_text_encoding_dim) {
    _hash_function = getHashFunction(
        /* hash_function = */ thirdai::utils::lower(hash_function));
  }

  // Overloaded operator mainly for testing
  bool operator==(const QueryCandidateGeneratorConfig& rhs) const {
    return this->_hash_function->getName() == rhs._hash_function->getName() &&
           this->_num_tables == rhs._num_tables &&
           this->_hashes_per_table == rhs._hashes_per_table &&
           this->_source_column_name == rhs._source_column_name &&
           this->_target_column_name == rhs._target_column_name &&
           this->_delimiter == rhs._delimiter &&
           this->_batch_size == rhs._batch_size && this->_range == rhs._range &&
           this->_n_grams == rhs._n_grams &&
           this->_reservoir_size == rhs._reservoir_size;
  }

  void save(const std::string& config_file_name) const {
    std::ofstream filestream =
        dataset::SafeFileIO::ofstream(config_file_name, std::ios::binary);

    cereal::BinaryOutputArchive output_archive(filestream);
    output_archive(*this);
  }

  static std::shared_ptr<QueryCandidateGeneratorConfig> load(
      const std::string& config_file_name) {
    std::ifstream filestream =
        dataset::SafeFileIO::ifstream(config_file_name, std::ios::binary);

    cereal::BinaryInputArchive input_archive(filestream);
    std::shared_ptr<QueryCandidateGeneratorConfig> deserialized_config(
        new QueryCandidateGeneratorConfig());
    input_archive(*deserialized_config);

    return deserialized_config;
  }

  constexpr uint32_t batchSize() const { return _batch_size; }

  constexpr uint32_t defaultTextEncodingDim() const {
    return _default_text_encoding_dim;
  }

  constexpr char delimiter() const { return _delimiter; }

  std::optional<uint32_t> reservoirSize() const { return _reservoir_size; }

  std::string sourceColumnName() const { return _source_column_name; }

  std::string targetColumnName() const { return _target_column_name; }

  std::shared_ptr<hashing::HashFunction> hashFunction() const {
    return _hash_function;
  }

  std::vector<uint32_t> nGrams() const { return _n_grams; }

  static std::shared_ptr<QueryCandidateGeneratorConfig> fromDefault(
      const std::string& source_column_name,
      const std::string& target_column_name, const std::string& dataset_size,
      char delimiter) {
    // Initialize "medium" dataset size default parameters
    uint32_t num_tables = 128;
    uint32_t hashes_per_table = 3;
    uint32_t reservoir_size = 256;
    uint32_t hash_table_range = 100000;

    auto size = thirdai::utils::lower(dataset_size);

    if (size == "small") {
      num_tables = 64;
      hashes_per_table = 2;
      reservoir_size = 128;
      hash_table_range = 10000;
    } else if (size == "large") {
      num_tables = 256;
      hashes_per_table = 4;
      reservoir_size = 512;
      hash_table_range = 1000000;
    } else if (size != "medium") {
      throw std::invalid_argument(
          "Invalid Dataset Size Parameter. Dataset Size can be 'small', "
          "'medium' or 'large'.");
    }
    auto generator_config = QueryCandidateGeneratorConfig(
        /* hash_function = */ DEFAULT_HASH_FUNCTION,
        /* num_tables = */ num_tables,
        /* hashes_per_table = */ hashes_per_table,
        /* range = */ hash_table_range,
        /* n_grams = */ {3, 4},
        /* reservoir_size */ reservoir_size,
        /* source_column_name = */ source_column_name,
        /* target_column_name = */ target_column_name,
        /* delimiter = */ delimiter);

    return std::make_shared<QueryCandidateGeneratorConfig>(generator_config);
  }

 private:
  std::shared_ptr<hashing::HashFunction> getHashFunction(
      const std::string& hash_function) {
    if (hash_function == "minhash") {
      return std::make_shared<hashing::MinHash>(_hashes_per_table, _num_tables,
                                                _range);
    }
    if (hash_function == "densifiedminhash") {
      return std::make_shared<hashing::DensifiedMinHash>(_hashes_per_table,
                                                         _num_tables, _range);
    }

    throw exceptions::NotImplemented(
        "Unsupported Hash Function. Supported Hash Functions: "
        "DensifiedMinHash, MinHash.");
  }

  std::shared_ptr<hashing::HashFunction> _hash_function;
  uint32_t _num_tables;
  uint32_t _hashes_per_table;

  uint32_t _batch_size;
  uint32_t _range;
  std::vector<uint32_t> _n_grams;

  std::optional<uint32_t> _reservoir_size;

  std::string _source_column_name;
  std::string _target_column_name;
  char _delimiter;
  uint32_t _default_text_encoding_dim;

  // Private constructor for cereal
  QueryCandidateGeneratorConfig() {}

  friend class cereal::access;
  template <class Archive>
  void serialize(Archive& archive) {
    archive(_hash_function, _num_tables, _hashes_per_table, _batch_size, _range,
            _n_grams, _reservoir_size, _source_column_name, _target_column_name,
            _delimiter, _default_text_encoding_dim);
  }
};

using QueryCandidateGeneratorConfigPtr =
    std::shared_ptr<QueryCandidateGeneratorConfig>;

class QueryCandidateGenerator {
 public:
  static QueryCandidateGenerator make(
      QueryCandidateGeneratorConfigPtr query_candidate_generator_config) {
    return QueryCandidateGenerator(std::move(query_candidate_generator_config));
  }

  static QueryCandidateGenerator buildGeneratorFromDefaultConfig(
      const std::string& source_column_name,
      const std::string& target_column_name, const std::string& dataset_size,
      char delimiter = ',') {
    licensing::checkLicense();

    auto config = QueryCandidateGeneratorConfig::fromDefault(
        /* source_column_name = */ source_column_name,
        /* target_column_name = */ target_column_name,
        /* dataset_size = */ dataset_size,
        /* delimiter = */ delimiter);

    auto generator = QueryCandidateGenerator::make(config);
    return generator;
  }

  static QueryCandidateGenerator buildGeneratorFromSerializedConfig(
      const std::string& config_file_name) {
    auto query_candidate_generator_config =
        QueryCandidateGeneratorConfig::load(config_file_name);

    return QueryCandidateGenerator::make(query_candidate_generator_config);
  }

  void save_stream(std::ostream& output_stream) const {
    cereal::BinaryOutputArchive output_archive(output_stream);
    output_archive(*this);
  }

  static std::shared_ptr<QueryCandidateGenerator> load_stream(
      std::istream& input_stream) {
    cereal::BinaryInputArchive input_archive(input_stream);
    std::shared_ptr<QueryCandidateGenerator> deserialized_generator(
        new QueryCandidateGenerator());
    input_archive(*deserialized_generator);
    return deserialized_generator;
  }

  /**
   * @brief Builds a Generator index by reading from a CSV file
   * containing target queries and optionally mistyped source queries. Always
   * does unsupervised training on the target column, and will do supervised
   * training with (source, target) pairs if use_supervised is true
   * and there is a source column in the passed in filename.
   */
  void train(const std::string& filename, bool use_supervised = true) {
    licensing::verifyAllowedDataset(filename);

    auto [source_column_index, target_column_index] = mapColumnNamesToIndices(
        /* file_name = */ filename);

    dataset::BoltDatasetPtr unsupervised_data = loadDatasetInMemory(
        /* file_name = */ filename,
        /* col_to_hash = */ source_column_index);
    uint64_t progress_bar_size = unsupervised_data->numBatches();

    // If the source and target columns are distinct then we can also train on
    // the target column as supervised data.
    use_supervised =
        use_supervised && (source_column_index != target_column_index);
    dataset::BoltDatasetPtr supervised_data = nullptr;
    if (use_supervised) {
      supervised_data = loadDatasetInMemory(
          /* file_name = */ filename,
          /* col_to_hash = */ target_column_index,
          /* verbose = */ false);
      progress_bar_size += supervised_data->numBatches();
    }

    auto labels = getQueryLabels(filename, target_column_index);

    std::optional<ProgressBar> bar = ProgressBar::makeOptional(
        /* verbose = */ true,
        /* description = */ fmt::format("train"),
        /* max_steps = */ progress_bar_size);

    auto train_start = std::chrono::high_resolution_clock::now();

    // Unsupervised training
    addDatasetToIndex(unsupervised_data, labels, bar);

    // Supervised training
    if (use_supervised) {
      addDatasetToIndex(supervised_data, labels, bar);
    }

    auto train_end = std::chrono::high_resolution_clock::now();
    int64_t train_time =
        std::chrono::ceil<std::chrono::seconds>(train_end - train_start)
            .count();
    if (bar) {
      bar->close(
          /* comment = */ fmt::format("train | time {}s | complete",
                                      train_time));
    }
  }

  /**
   * @brief Given a vector of queries, returns top k generated queries
   * by the flash index for each of the queries. For instance, if
   * queries is a vector of size n, then the output will be a vector
   * of size n, each of which is also a vector of size at most k.
   *
   * @param queries
   * @param top_k
   * @return A vector of suggested queries and the corresponding scores.

   */
  std::pair<std::vector<std::vector<std::string>>,
            std::vector<std::vector<float>>>
  queryFromList(const std::vector<std::string>& queries, uint32_t top_k) {
    if (!_flash_index) {
      throw exceptions::QueryCandidateGeneratorException(
          "Attempting to Generate Candidate Queries without Training the "
          "Generator.");
    }
    std::vector<BoltVector> featurized_queries(queries.size());
    for (uint32_t query_index = 0; query_index < queries.size();
         query_index++) {
      featurized_queries[query_index] =
          featurizeSingleQuery(queries[query_index]);
    }
    auto [candidate_query_labels, candidate_query_scores] =
        _flash_index->queryBatch(
            /* batch = */ BoltBatch(std::move(featurized_queries)),
            /* top_k = */ top_k,
            /* pad_zeros = */ false);

    std::vector<std::vector<std::string>> query_outputs;
    query_outputs.reserve(queries.size());

    for (auto& candidate_query_label_vector : candidate_query_labels) {
      auto top_k_candidates =
          getQueryCandidatesAsStrings(candidate_query_label_vector);

      query_outputs.emplace_back(std::move(top_k_candidates));
    }
    return {std::move(query_outputs), std::move(candidate_query_scores)};
  }

  // TODO(Blaise/Josh): Because of our current flash implementation, this
  // function doesn't always return k items per vector, but it should.
  /**
   * @brief Returns a list of recommended queries and Computes Recall at K
   * (R1@K).
   *
   * @param file_name: CSV file expected to have correct queries in column 0,
   * and incorrect queries in column 1.
   * @return Recommended queries and the corresponding scores.
   */
  std::pair<std::vector<std::vector<std::string>>,
            std::vector<std::vector<float>>>
  evaluateOnFile(const std::string& file_name, uint32_t top_k) {
    if (!_flash_index) {
      throw exceptions::QueryCandidateGeneratorException(
          "Attempting to evaluate the Generator without having previously "
          "called train.");
    }

    auto [source_column_index, target_column_index] = mapColumnNamesToIndices(
<<<<<<< HEAD
        /* file_name = */ file_name, /* delimiter = */ ',');

    auto data = loadDatasetInMemory(/* file_name = */ file_name,
                                    /* col_to_hash = */ source_column_index);
=======
        /* file_name = */ file_name);
    auto eval_batch_processor = constructGenericBatchProcessor(
        /* column_index = */ source_column_index);
    auto data =
        loadDatasetInMemory(/* file_name = */ file_name,
                            /* batch_processor = */ eval_batch_processor);
>>>>>>> 617dcc3b
    ProgressBar bar("evaluate", data->numBatches());
    auto eval_start = std::chrono::high_resolution_clock::now();

    std::vector<std::vector<std::string>> output_queries;
    std::vector<std::vector<float>> output_scores;
    for (const auto& batch : *data) {
      auto [candidate_query_labels, candidate_query_scores] =
          _flash_index->queryBatch(
              /* batch = */ batch,
              /* top_k = */ top_k,
              /* pad_zeros = */ false);
      bar.increment();

      for (auto& candidate_query_label_vector : candidate_query_labels) {
        auto top_k = getQueryCandidatesAsStrings(candidate_query_label_vector);
        output_queries.push_back(std::move(top_k));
      }
      for (auto& candidate_query_score_vector : candidate_query_scores) {
        output_scores.push_back(std::move(candidate_query_score_vector));
      }
    }

    auto eval_end = std::chrono::high_resolution_clock::now();
    int64_t eval_time =
        std::chrono::ceil<std::chrono::seconds>(eval_end - eval_start).count();

    std::string recall_string;
    if (source_column_index != target_column_index) {
      std::vector<std::string> correct_queries =
          dataset::ProcessorUtils::aggregateSingleColumnCsvRows(
              file_name, /* column_index = */ target_column_index,
              /* has_header = */ true,
              /* delimiter = */ _query_generator_config->delimiter());

      double recall = computeRecall(/* correct_queries = */ correct_queries,
                                    /* generated_queries = */ output_queries);

      recall_string = fmt::format("Recall@{}: {:.3f}", top_k, recall);
    }

    bar.close(fmt::format(
        "evaluate | {{" + recall_string + "}} | time {}s | complete",
        eval_time));

    return {std::move(output_queries), std::move(output_scores)};
  }

  std::unordered_map<std::string, uint32_t> getQueriesToLabelsMap() const {
    return _queries_to_labels_map;
  }

 private:
  explicit QueryCandidateGenerator(
      QueryCandidateGeneratorConfigPtr query_candidate_generator_config)
      : _query_generator_config(std::move(query_candidate_generator_config)) {
    auto inference_input_blocks =
        constructInputBlocks(_query_generator_config->nGrams(),
                             /* column_index = */ 0);

    _inference_batch_processor =
        std::make_shared<dataset::GenericBatchProcessor>(
            /* input_blocks = */ inference_input_blocks,
            /* labels_blocks = */ std::vector<dataset::BlockPtr>{},
            /* has_header = */ false,
            /* delimiter = */ _query_generator_config->delimiter());
  }

  void addDatasetToIndex(const dataset::BoltDatasetPtr& data,
                         const std::vector<std::vector<uint32_t>>& labels,
                         std::optional<ProgressBar>& bar) {
    if (!_flash_index) {
      auto hash_function = _query_generator_config->hashFunction();
      if (_query_generator_config->reservoirSize().has_value()) {
        _flash_index = std::make_unique<Flash<uint32_t>>(
            hash_function, _query_generator_config->reservoirSize().value());
      } else {
        _flash_index = std::make_unique<Flash<uint32_t>>(hash_function);
      }
    }

    for (uint32_t batch_id = 0; batch_id < data->numBatches(); batch_id++) {
      _flash_index->addBatch(/* batch = */ data->at(batch_id),
                             /* labels = */ labels.at(batch_id));
      if (bar) {
        bar->increment();
      }
    }
  }

  std::shared_ptr<dataset::GenericBatchProcessor>
  constructGenericBatchProcessor(uint32_t column_index) {
    auto input_blocks = constructInputBlocks(_query_generator_config->nGrams(),
                                             /* column_index = */ column_index);

    return std::make_shared<dataset::GenericBatchProcessor>(
        /* input_blocks = */ input_blocks,
        /* label_blocks = */ std::vector<dataset::BlockPtr>{},
        /* has_header = */ true,
        /* delimiter = */ _query_generator_config->delimiter());
  }

  std::vector<dataset::BlockPtr> constructInputBlocks(
      const std::vector<uint32_t>& n_grams, uint32_t column_index) const {
    std::vector<dataset::BlockPtr> input_blocks;
    input_blocks.reserve(n_grams.size());

    for (auto n_gram : n_grams) {
      input_blocks.emplace_back(dataset::CharKGramTextBlock::make(
          /* col = */ column_index,
          /* k = */ n_gram,
          /* dim = */ _query_generator_config->defaultTextEncodingDim()));
    }

    return input_blocks;
  }

  std::vector<std::string> getQueryCandidatesAsStrings(
      const std::vector<uint32_t>& query_labels) {
    std::vector<std::string> output_strings;
    output_strings.reserve(query_labels.size());

    for (const auto& query_label : query_labels) {
      output_strings.push_back(_labels_to_queries_map[query_label]);
    }
    return output_strings;
  }

  /**
   * Computes the average recall for each correct_query in each generated_query
   */
  static double computeRecall(
      const std::vector<std::string>& correct_queries,
      const std::vector<std::vector<std::string>>& generated_queries) {
    assert(correct_queries.size() == generated_queries.size());
    uint64_t correct_results = 0;

    for (uint64_t query_index = 0; query_index < correct_queries.size();
         query_index++) {
      const auto& top_k_queries = generated_queries[query_index];
      const auto& correct_query = correct_queries[query_index];
      if (std::find(top_k_queries.begin(), top_k_queries.end(),
                    correct_query) != top_k_queries.end()) {
        correct_results += 1;
      }
    }
    auto recall = (correct_results * 1.0) / correct_queries.size();

    return recall;
  }

  /**
   * @brief Constructs a mapping from correct queries to the labels. This allows
   * us to convert the output of queryBatch() into strings representing
   * correct queries.
   *
   */
  std::vector<std::vector<uint32_t>> getQueryLabels(
      const std::string& file_name, uint32_t target_column_index) {
    std::vector<std::vector<uint32_t>> labels;

    try {
      std::ifstream input_file_stream =
          dataset::SafeFileIO::ifstream(file_name, std::ios::in);

      std::vector<uint32_t> current_batch_labels;
      std::string row;

      // Get the header of the file
      std::getline(input_file_stream, row);

      while (std::getline(input_file_stream, row)) {
        std::string correct_query =
            std::string(dataset::ProcessorUtils::parseCsvRow(
                row,
                _query_generator_config->delimiter())[target_column_index]);

        if (!_queries_to_labels_map.count(correct_query)) {
          _queries_to_labels_map[correct_query] = _labels_to_queries_map.size();
          _labels_to_queries_map.push_back(correct_query);
        }

        // Add the corresponding label to the current batch
        current_batch_labels.push_back(
            _queries_to_labels_map.at(correct_query));

        if (current_batch_labels.size() ==
            _query_generator_config->batchSize()) {
          labels.push_back(std::move(current_batch_labels));
        }
      }
      input_file_stream.close();

      // Add remainig labels if present. This will happen
      // if the entire dataset fits in one batch or the last
      // batch has fewer elements than the batch size.
      if (!current_batch_labels.empty()) {
        labels.push_back(std::move(current_batch_labels));
      }

    } catch (const std::ifstream::failure& exception) {
      throw std::invalid_argument("Invalid input file name.");
    }

    return labels;
  }

  BoltVector featurizeSingleQuery(const std::string& query) const {
    std::vector<std::string_view> input_vector{
        std::string_view(query.data(), query.length())};
    dataset::RowSampleRef input_vector_ref(input_vector);
    return _inference_batch_processor->makeInputVector(input_vector_ref);
  }

  std::shared_ptr<dataset::BoltDataset> loadDatasetInMemory(
      const std::string& file_name, uint32_t col_to_hash, bool verbose = true) {
    auto batch_processor = constructGenericBatchProcessor(
        /* column_index = */ col_to_hash);
    auto file_data_source = dataset::SimpleFileDataSource::make(
        file_name, _query_generator_config->batchSize());

    auto dataset_loader = std::make_unique<dataset::DatasetLoader>(
        file_data_source, batch_processor, /* shuffle = */ false);

    return dataset_loader->loadInMemory(verbose).first.at(0);
  }

  std::tuple<uint32_t, uint32_t> mapColumnNamesToIndices(
      const std::string& file_name) {
    auto file_data_source = dataset::SimpleFileDataSource::make(
        /* filename = */ file_name,
        /* target_batch_size = */ _query_generator_config->batchSize());
    auto file_header = file_data_source->nextLine();

    if (!file_header) {
      throw std::invalid_argument(
          "The input dataset file must have a valid header with column names.");
    }
    auto column_number_map = std::make_shared<ColumnNumberMap>(
        *file_header, _query_generator_config->delimiter());

    uint32_t target_column_index =
        column_number_map->at(_query_generator_config->targetColumnName());

    // If the source column is also specified then return its index, otherwise
    // just use the target column as the source as well.
    if (column_number_map->containsColumn(
            _query_generator_config->sourceColumnName())) {
      uint32_t source_column_index =
          column_number_map->at(_query_generator_config->sourceColumnName());
      return {source_column_index, target_column_index};
    }

    return {target_column_index, target_column_index};
  }

  std::shared_ptr<QueryCandidateGeneratorConfig> _query_generator_config;
  std::unique_ptr<Flash<uint32_t>> _flash_index;
  std::shared_ptr<dataset::GenericBatchProcessor> _inference_batch_processor;

  /**
   * Maintains a mapping from the assigned labels to the original
   * queries loaded from a CSV file. Each unique query in the input
   * CSV file is assigned a unique label in an ascending order. This is
   * a vector instead of an unordered map because queries are
   * assigned labels sequentially.
   */
  std::vector<std::string> _labels_to_queries_map;

  std::unordered_map<std::string, uint32_t> _queries_to_labels_map;

  // Private constructor for cereal
  QueryCandidateGenerator() {}

  friend class cereal::access;
  template <class Archive>
  void serialize(Archive& archive) {
    archive(_query_generator_config, _flash_index, _inference_batch_processor,
            _labels_to_queries_map, _queries_to_labels_map);
  }
};

using QueryCandidateGeneratorPtr = std::shared_ptr<QueryCandidateGenerator>;

}  // namespace thirdai::automl::models<|MERGE_RESOLUTION|>--- conflicted
+++ resolved
@@ -371,19 +371,11 @@
     }
 
     auto [source_column_index, target_column_index] = mapColumnNamesToIndices(
-<<<<<<< HEAD
-        /* file_name = */ file_name, /* delimiter = */ ',');
+        /* file_name = */ file_name);
 
     auto data = loadDatasetInMemory(/* file_name = */ file_name,
                                     /* col_to_hash = */ source_column_index);
-=======
-        /* file_name = */ file_name);
-    auto eval_batch_processor = constructGenericBatchProcessor(
-        /* column_index = */ source_column_index);
-    auto data =
-        loadDatasetInMemory(/* file_name = */ file_name,
-                            /* batch_processor = */ eval_batch_processor);
->>>>>>> 617dcc3b
+
     ProgressBar bar("evaluate", data->numBatches());
     auto eval_start = std::chrono::high_resolution_clock::now();
 
