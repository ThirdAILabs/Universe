#include "ModelPipeline.h"
#include <bolt/src/metrics/Metric.h>
#include <bolt_vector/src/BoltVector.h>
#include <auto_ml/src/Aliases.h>
#include <pybind11/stl.h>
#include <telemetry/src/PrometheusClient.h>
#include <limits>

namespace py = pybind11;

namespace thirdai::automl::models {

void ModelPipeline::train(const dataset::DataLoaderPtr& data_source,
                          bolt::TrainConfig& train_config,
                          const std::optional<ValidationOptions>& validation,
                          std::optional<uint32_t> max_in_memory_batches) {
  auto start_time = std::chrono::system_clock::now();

  auto dataset = _dataset_factory->getLabeledDatasetLoader(
      data_source, /* training= */ true);

  updateRehashRebuildInTrainConfig(train_config);

  if (max_in_memory_batches) {
    trainOnStream(dataset, train_config, max_in_memory_batches.value());
  } else {
    trainInMemory(dataset, train_config, validation);
  }

  // If the model is for binary classification then at the end of each call to
  // train we check to see if there is a prediction theshold that improves
  // performance on some metric. If multiple metrics are specified it defaults
  // to using the first metric.
  if (auto binary_output = BinaryOutputProcessor::cast(_output_processor)) {
    if (validation && !validation->metrics().empty()) {
      std::optional<float> threshold =
          tuneBinaryClassificationPredictionThreshold(
              /* data_source= */ dataset::SimpleFileDataLoader::make(
                  validation->filename(), DEFAULT_EVALUATE_BATCH_SIZE),
              /* metric_name= */ validation->metrics().at(0),
              /* max_num_batches= */ ALL_BATCHES);

      binary_output->setPredictionTheshold(threshold);
    } else if (!train_config.metrics().empty()) {
      // The number of training batches used is capped at 100 in case there is a
      // large training dataset.
      data_source->restart();
      std::optional<float> threshold =
          tuneBinaryClassificationPredictionThreshold(
              /* data_source= */ data_source,
              /* metric_name= */ train_config.metrics().at(0),
              /* max_num_batches= */ MAX_TRAIN_BATCHES_FOR_THRESHOLD_TUNING);

      binary_output->setPredictionTheshold(threshold);
    }
  }

  std::chrono::duration<double> elapsed_time =
      std::chrono::system_clock::now() - start_time;
  telemetry::client.trackTraining(
      /* training_time_seconds = */ elapsed_time.count());
}

<<<<<<< HEAD
py::object ModelPipeline::evaluateOnFile(
    const std::string& filename,
    std::optional<bolt::EvalConfig>& eval_config_opt,
    bool return_predicted_class, bool return_metrics) {
  return evaluateOnDataLoader(dataset::SimpleFileDataLoader::make(
                                  filename, DEFAULT_EVALUATE_BATCH_SIZE),
                              eval_config_opt, return_predicted_class,
                              return_metrics);
}

py::object ModelPipeline::evaluateOnDataLoader(
=======
py::object ModelPipeline::evaluate(
>>>>>>> 26c181ac
    const dataset::DataLoaderPtr& data_source,
    std::optional<bolt::EvalConfig>& eval_config_opt,
    bool return_predicted_class, bool return_metrics) {
  auto start_time = std::chrono::system_clock::now();

  auto dataset = _dataset_factory->getLabeledDatasetLoader(
      data_source, /* training= */ false);

  auto [data, labels] = dataset->loadInMemory(ALL_BATCHES).value();

  bolt::EvalConfig eval_config =
      eval_config_opt.value_or(bolt::EvalConfig::makeConfig());

  eval_config.returnActivations();

  auto [metrics, output] = _model->evaluate({data}, labels, eval_config);

  auto py_output = return_metrics ? py::cast(metrics)
                                  : _output_processor->processOutputTracker(
                                        output, return_predicted_class);

  std::chrono::duration<double> elapsed_time =
      std::chrono::system_clock::now() - start_time;
  telemetry::client.trackEvaluate(
      /* evaluate_time_seconds = */ elapsed_time.count());

  return py_output;
}

py::object ModelPipeline::predict(const LineInput& sample,
                                  bool use_sparse_inference,
                                  bool return_predicted_class) {
  return predictImpl(sample, use_sparse_inference, return_predicted_class);
}

py::object ModelPipeline::predict(const MapInput& sample,
                                  bool use_sparse_inference,
                                  bool return_predicted_class) {
  return predictImpl(sample, use_sparse_inference, return_predicted_class);
}

template <typename InputType>
py::object ModelPipeline::predictImpl(const InputType& sample,
                                      bool use_sparse_inference,
                                      bool return_predicted_class) {
  auto start_time = std::chrono::system_clock::now();

  std::vector<BoltVector> inputs = _dataset_factory->featurizeInput(sample);

  BoltVector output =
      _model->predictSingle(std::move(inputs), use_sparse_inference);

  auto py_output =
      _output_processor->processBoltVector(output, return_predicted_class);

  std::chrono::duration<double> elapsed_time =
      std::chrono::system_clock::now() - start_time;
  telemetry::client.trackPrediction(
      /* inference_time_seconds = */ elapsed_time.count());

  return py_output;
}

py::object ModelPipeline::predictBatch(const LineInputBatch& samples,
                                       bool use_sparse_inference,
                                       bool return_predicted_class) {
  return predictBatchImpl(samples, use_sparse_inference,
                          return_predicted_class);
}

py::object ModelPipeline::predictBatch(const MapInputBatch& samples,
                                       bool use_sparse_inference,
                                       bool return_predicted_class) {
  return predictBatchImpl(samples, use_sparse_inference,
                          return_predicted_class);
}

template <typename InputBatchType>
py::object ModelPipeline::predictBatchImpl(const InputBatchType& samples,
                                           bool use_sparse_inference,
                                           bool return_predicted_class) {
  auto start_time = std::chrono::system_clock::now();

  std::vector<BoltBatch> input_batches =
      _dataset_factory->featurizeInputBatch(samples);

  BoltBatch outputs = _model->predictSingleBatch(std::move(input_batches),
                                                 use_sparse_inference);

  auto py_output =
      _output_processor->processBoltBatch(outputs, return_predicted_class);

  std::chrono::duration<double> elapsed_time =
      std::chrono::system_clock::now() - start_time;
  telemetry::client.trackBatchPredictions(
      /* inference_time_seconds = */ elapsed_time.count(),
      /* num_inferences = */ outputs.getBatchSize());

  return py_output;
}

template std::vector<dataset::Explanation> ModelPipeline::explain(
    const LineInput&, std::optional<std::variant<uint32_t, std::string>>);
template std::vector<dataset::Explanation> ModelPipeline::explain(
    const MapInput&, std::optional<std::variant<uint32_t, std::string>>);

template <typename InputType>
std::vector<dataset::Explanation> ModelPipeline::explain(
    const InputType& sample,
    std::optional<std::variant<uint32_t, std::string>> target_class) {
  auto start_time = std::chrono::system_clock::now();

  std::optional<uint32_t> target_neuron;
  if (target_class) {
    target_neuron = _dataset_factory->labelToNeuronId(*target_class);
  }

  auto [gradients_indices, gradients_ratio] = _model->getInputGradientSingle(
      /* input_data= */ {_dataset_factory->featurizeInput(sample)},
      /* explain_prediction_using_highest_activation= */ true,
      /* neuron_to_explain= */ target_neuron);
  auto explanation =
      _dataset_factory->explain(gradients_indices, gradients_ratio, sample);

  std::chrono::duration<double> elapsed_time =
      std::chrono::system_clock::now() - start_time;
  telemetry::client.trackExplanation(
      /* explain_time_seconds = */ elapsed_time.count());

  return explanation;
}

// We take in the TrainConfig by value to copy it so we can modify the number
// epochs.
void ModelPipeline::trainInMemory(
    data::DatasetLoaderPtr& dataset, bolt::TrainConfig train_config,
    const std::optional<ValidationOptions>& validation) {
  auto [train_data, train_labels] = dataset->loadInMemory(ALL_BATCHES).value();

  if (validation) {
    auto validation_dataset = _dataset_factory->getLabeledDatasetLoader(
        dataset::SimpleFileDataLoader::make(validation->filename(),
                                            DEFAULT_EVALUATE_BATCH_SIZE),
        /* training= */ false);

    auto [val_data, val_labels] =
        validation_dataset->loadInMemory(ALL_BATCHES).value();

    train_config.withValidation(val_data, val_labels,
                                validation->validationConfig());
  }

  uint32_t epochs = train_config.epochs();

  if (_train_eval_config.freezeHashTables() && epochs > 1) {
    train_config.setEpochs(/* new_epochs=*/1);

    _model->train(train_data, train_labels, train_config);

    _model->freezeHashTables(/* insert_labels_if_not_found= */ true);

    train_config.setEpochs(/* new_epochs= */ epochs - 1);
  }

  _model->train(train_data, train_labels, train_config);
}

// We take in the TrainConfig by value to copy it so we can modify the number
// epochs.
void ModelPipeline::trainOnStream(data::DatasetLoaderPtr& dataset,
                                  bolt::TrainConfig train_config,
                                  uint32_t max_in_memory_batches) {
  uint32_t epochs = train_config.epochs();
  // We want a single epoch in the train config in order to train for a single
  // epoch for each pass over the dataset.
  train_config.setEpochs(/* new_epochs= */ 1);

  if (_train_eval_config.freezeHashTables() && epochs > 1) {
    trainSingleEpochOnStream(dataset, train_config, max_in_memory_batches);
    _model->freezeHashTables(/* insert_labels_if_not_found= */ true);

    --epochs;
  }

  for (uint32_t e = 0; e < epochs; e++) {
    trainSingleEpochOnStream(dataset, train_config, max_in_memory_batches);
  }
}

void ModelPipeline::trainSingleEpochOnStream(
    data::DatasetLoaderPtr& dataset, const bolt::TrainConfig& train_config,
    uint32_t max_in_memory_batches) {
  while (auto datasets = dataset->loadInMemory(max_in_memory_batches)) {
    auto& [data, labels] = datasets.value();

    _model->train({data}, labels, train_config);
  }

  dataset->restart();
}

void ModelPipeline::updateRehashRebuildInTrainConfig(
    bolt::TrainConfig& train_config) {
  if (auto hash_table_rebuild =
          _train_eval_config.rebuildHashTablesInterval()) {
    train_config.withRebuildHashTables(hash_table_rebuild.value());
  }

  if (auto reconstruct_hash_fn =
          _train_eval_config.reconstructHashFunctionsInterval()) {
    train_config.withReconstructHashFunctions(reconstruct_hash_fn.value());
  }
}

std::optional<float> ModelPipeline::tuneBinaryClassificationPredictionThreshold(
    const dataset::DataLoaderPtr& data_source, const std::string& metric_name,
    uint32_t max_num_batches) {
  auto dataset = _dataset_factory->getLabeledDatasetLoader(
      data_source, /* training= */ false);

  auto [data, labels] = dataset->loadInMemory(max_num_batches).value();

  auto eval_config =
      bolt::EvalConfig::makeConfig().returnActivations().silence();
  auto [_, activations] = _model->evaluate({data}, labels, eval_config);

  auto metric = bolt::makeMetric(metric_name);

  double best_metric_value = metric->worst();
  std::optional<float> best_threshold = std::nullopt;

  for (uint32_t t_idx = 1; t_idx < NUM_THRESHOLDS_TO_CHECK; t_idx++) {
    float threshold = static_cast<float>(t_idx) / NUM_THRESHOLDS_TO_CHECK;

    uint32_t sample_idx = 0;
    for (const auto& label_batch : *labels) {
      for (const auto& label_vec : label_batch) {
        /**
         * The output bolt vector from activations cannot be passed in directly
         * because it doesn't incorporate the threshold, and metrics like
         * categorical_accuracy cannot use a threshold. To solve this we create
         * a new output vector where the neuron with the largest activation is
         * the same as the neuron that would be choosen as the prediction if we
         * applied the given prediction threshold.
         *
         * For metrics like F1 or categorical accuracy the value of the
         * activation does not matter, only the predicted class so this
         * modification does not affect the metric. Metrics like mean squared
         * error do not really make sense to compute at different thresholds
         * anyway and so we can ignore the effect of this modification on them.
         */
        if (activations.activationsForSample(sample_idx++)[1] >= threshold) {
          metric->record(
              /* output= */ BoltVector::makeDenseVector({0, 1.0}),
              /* labels= */ label_vec);
        } else {
          metric->record(
              /* output= */ BoltVector::makeDenseVector({1.0, 0.0}),
              /* labels= */ label_vec);
        }
      }
    }

    if (metric->betterThan(metric->value(), best_metric_value)) {
      best_metric_value = metric->value();
      metric->reset();
      best_threshold = threshold;
    }
  }

  return best_threshold;
}

}  // namespace thirdai::automl::models<|MERGE_RESOLUTION|>--- conflicted
+++ resolved
@@ -61,21 +61,7 @@
       /* training_time_seconds = */ elapsed_time.count());
 }
 
-<<<<<<< HEAD
-py::object ModelPipeline::evaluateOnFile(
-    const std::string& filename,
-    std::optional<bolt::EvalConfig>& eval_config_opt,
-    bool return_predicted_class, bool return_metrics) {
-  return evaluateOnDataLoader(dataset::SimpleFileDataLoader::make(
-                                  filename, DEFAULT_EVALUATE_BATCH_SIZE),
-                              eval_config_opt, return_predicted_class,
-                              return_metrics);
-}
-
-py::object ModelPipeline::evaluateOnDataLoader(
-=======
 py::object ModelPipeline::evaluate(
->>>>>>> 26c181ac
     const dataset::DataLoaderPtr& data_source,
     std::optional<bolt::EvalConfig>& eval_config_opt,
     bool return_predicted_class, bool return_metrics) {
