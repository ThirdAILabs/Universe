--- conflicted
+++ resolved
@@ -207,20 +207,11 @@
 // epochs.
 void ModelPipeline::trainInMemory(
     dataset::DatasetLoaderPtr& dataset_loader, bolt::TrainConfig train_config,
-<<<<<<< HEAD
     const std::optional<ValidationOptions>& validation,
     licensing::FinegrainedAccessToken token) {
-  auto loaded_data = dataset_loader->loadInMemory(ALL_BATCHES);
-  if (!loaded_data) {
-    throw std::invalid_argument("No data passed to train.");
-  }
-  auto [train_data, train_labels] = std::move(loaded_data.value());
-=======
-    const std::optional<ValidationOptions>& validation) {
   auto loaded_data =
       dataset_loader->loadInMemory(/* verbose = */ train_config.verbose());
   auto [train_data, train_labels] = std::move(loaded_data);
->>>>>>> 981c77dd
 
   if (validation) {
     auto validation_dataset = _dataset_factory->getLabeledDatasetLoader(
@@ -311,15 +302,10 @@
 
 void ModelPipeline::trainSingleEpochOnStream(
     dataset::DatasetLoaderPtr& dataset_loader,
-<<<<<<< HEAD
     const bolt::TrainConfig& train_config, uint32_t max_in_memory_batches,
     licensing::FinegrainedAccessToken token) {
-  while (auto datasets = dataset_loader->loadInMemory(max_in_memory_batches)) {
-=======
-    const bolt::TrainConfig& train_config, uint32_t max_in_memory_batches) {
   while (auto datasets = dataset_loader->streamInMemory(
              max_in_memory_batches, /* verbose = */ train_config.verbose())) {
->>>>>>> 981c77dd
     auto& [data, labels] = datasets.value();
 
     _model->train({data}, labels, train_config, token);
