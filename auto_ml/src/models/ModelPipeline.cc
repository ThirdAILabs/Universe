--- conflicted
+++ resolved
@@ -9,36 +9,14 @@
 
 namespace thirdai::automl::models {
 
-<<<<<<< HEAD
-void ModelPipeline::trainOnFile(
-    const std::string& filename, bolt::TrainConfig& train_config,
-    std::optional<uint32_t> batch_size_opt,
-    const std::optional<ValidationOptions>& validation,
-    std::optional<uint32_t> max_in_memory_batches) {
-  uint32_t batch_size =
-      batch_size_opt.value_or(_train_eval_config.defaultBatchSize());
-  trainOnDataLoader(dataset::SimpleFileDataLoader::make(filename, batch_size),
-                    train_config, validation, max_in_memory_batches);
-}
-
-void ModelPipeline::trainOnDataLoader(
-    const dataset::DataLoaderPtr& data_source, bolt::TrainConfig& train_config,
-    const std::optional<ValidationOptions>& validation,
-    std::optional<uint32_t> max_in_memory_batches) {
-  licensing::verifyAllowedDataset(data_source);
-
-  auto start_time = std::chrono::system_clock::now();
-
-  data_source->restart();
-
-=======
 void ModelPipeline::train(const dataset::DataLoaderPtr& data_source,
                           bolt::TrainConfig& train_config,
                           const std::optional<ValidationOptions>& validation,
                           std::optional<uint32_t> max_in_memory_batches) {
-  auto start_time = std::chrono::system_clock::now();
-
->>>>>>> 26c181ac
+  licensing::verifyAllowedDataset(data_source);
+
+  auto start_time = std::chrono::system_clock::now();
+
   auto dataset = _dataset_factory->getLabeledDatasetLoader(
       data_source, /* training= */ true);
 
