#include "OutputProcessor.h"
#include <cereal/archives/binary.hpp>
#include <cereal/types/polymorphic.hpp>
#include <bolt_vector/src/BoltVector.h>
#include <pybind11/numpy.h>
#include <pybind11/pytypes.h>

namespace thirdai::automl::models {

template <typename T>
using NumpyArray = py::array_t<T, py::array::c_style | py::array::forcecast>;

py::object CategoricalOutputProcessor::processBoltVector(
    BoltVector& output, bool return_predicted_class) {
  if (return_predicted_class) {
    return py::cast(output.getHighestActivationId());
  }

  if (_prediction_threshold) {
    ensureMaxActivationLargerThanThreshold(output.activations, output.len);
  }

  return convertBoltVectorToNumpy(output);
}

py::object CategoricalOutputProcessor::processBoltBatch(
    BoltBatch& outputs, bool return_predicted_class) {
  if (return_predicted_class) {
    NumpyArray<uint32_t> predictions(outputs.getBatchSize());
    for (uint32_t i = 0; i < outputs.getBatchSize(); i++) {
      predictions.mutable_at(i) = outputs[i].getHighestActivationId();
    }
    return py::object(std::move(predictions));
  }

  if (_prediction_threshold) {
    for (auto& output : outputs) {
      ensureMaxActivationLargerThanThreshold(output.activations, output.len);
    }
  }

  return convertBoltBatchToNumpy(outputs);
}

py::object CategoricalOutputProcessor::processOutputTracker(
    bolt::InferenceOutputTracker& output, bool return_predicted_class) {
  if (return_predicted_class) {
    NumpyArray<uint32_t> predictions(output.numSamples());
    for (uint32_t i = 0; i < output.numSamples(); i++) {
      predictions.mutable_at(i) =
          output.sampleAsNonOwningBoltVector(i).getHighestActivationId();
    }
    return py::object(std::move(predictions));
  }

  if (_prediction_threshold) {
    uint32_t output_dim = output.numNonzerosInOutput();
    for (uint32_t i = 0; i < output.numSamples(); i++) {
      float* activations = output.activationsForSample(i);
      ensureMaxActivationLargerThanThreshold(activations, output_dim);
    }
  }

  return convertInferenceTrackerToNumpy(output);
}

<<<<<<< HEAD
py::object RegressionOutputProcessor::processBoltVector(
    BoltVector& output, bool return_predicted_class) {
  (void)return_predicted_class;  // No classes to return in regression;

  float value = _regression_binning.unbinActivations(
      output.active_neurons, output.activations, output.len);
=======
void CategoricalOutputProcessor::ensureMaxActivationLargerThanThreshold(
    float* activations, uint32_t len) {
  uint32_t prediction_index = argmax(activations, len);

  if (activations[prediction_index] < _prediction_threshold.value()) {
    activations[prediction_index] = _prediction_threshold.value() + 0.0001;
  }
}

py::object RegressionOutputProcessor::processBoltVector(BoltVector& output) {
  float value = unbinActivations(output);
>>>>>>> 4928c88d

  NumpyArray<float> output_array(1U);
  output_array.mutable_at(0) = value;

  return py::object(std::move(output_array));
}

py::object RegressionOutputProcessor::processBoltBatch(
    BoltBatch& outputs, bool return_predicted_class) {
  (void)return_predicted_class;  // No classes to return in regression;

  NumpyArray<float> output_array(/* shape= */ {outputs.getBatchSize(), 1U});

  for (uint32_t vec_id = 0; vec_id < outputs.getBatchSize(); vec_id++) {
    float value = unbinActivations(outputs[vec_id]);

    output_array.mutable_at(vec_id, 0) = value;
  }

  return py::object(std::move(output_array));
}

py::object RegressionOutputProcessor::processOutputTracker(
    bolt::InferenceOutputTracker& output, bool return_predicted_class) {
  (void)return_predicted_class;  // No classes to return in regression;

  NumpyArray<float> output_array(/* shape= */ {output.numSamples(), 1U});

  for (uint32_t i = 0; i < output.numSamples(); i++) {
    BoltVector ith_sample = output.sampleAsNonOwningBoltVector(i);
    output_array.mutable_at(i, 0) = unbinActivations(ith_sample);
  }

  return py::object(std::move(output_array));
}

<<<<<<< HEAD
py::object BinaryOutputProcessor::processBoltVector(
    BoltVector& output, bool return_predicted_class) {
  assert(output.isDense());
  assert(output.len == 2);

  if (return_predicted_class) {
    return py::cast(binaryActivationsToPrediction(output.activations));
  }

  return convertBoltVectorToNumpy(output);
}

py::object BinaryOutputProcessor::processBoltBatch(
    BoltBatch& outputs, bool return_predicted_class) {
  assert(outputs.getBatchSize() == 0 || outputs.begin()->isDense());
  assert(outputs.getBatchSize() == 0 || outputs.begin()->len == 2);

  if (return_predicted_class) {
    NumpyArray<uint32_t> predictions(outputs.getBatchSize());

    for (uint32_t i = 0; i < outputs.getBatchSize(); i++) {
      predictions.mutable_at(i) =
          binaryActivationsToPrediction(outputs[i].activations);
    }
    return py::object(std::move(predictions));
  }

  return convertBoltBatchToNumpy(outputs);
}

py::object BinaryOutputProcessor::processOutputTracker(
    bolt::InferenceOutputTracker& output, bool return_predicted_class) {
  assert(output.getNonowningActiveNeuronPointer() == nullptr);
  assert(output.numNonzerosInOutput() == 2);

  if (return_predicted_class) {
    NumpyArray<uint32_t> predictions(output.numSamples());

    for (uint32_t i = 0; i < output.numSamples(); i++) {
      predictions.mutable_at(i) =
          binaryActivationsToPrediction(output.activationsForSample(i));
    }
    return py::object(std::move(predictions));
  }

  return convertInferenceTrackerToNumpy(output);
}

uint32_t BinaryOutputProcessor ::binaryActivationsToPrediction(
    const float* activations) {
  if (_prediction_threshold) {
    uint32_t pred = activations[1] >= *_prediction_threshold ? 1 : 0;
    return pred;
  }

  uint32_t pred = activations[1] >= activations[0] ? 1 : 0;
  return pred;
}

py::object OutputProcessor::convertInferenceTrackerToNumpy(
=======
float RegressionOutputProcessor::unbinActivations(
    const BoltVector& output) const {
  assert(output.len > 0);

  uint32_t predicted_bin_index = argmax(output.activations, output.len);

  if (output.isDense()) {
    return _regression_binning.unbin(predicted_bin_index);
  }
  return _regression_binning.unbin(output.active_neurons[predicted_bin_index]);
}

py::object convertInferenceTrackerToNumpy(
>>>>>>> 4928c88d
    bolt::InferenceOutputTracker& output) {
  uint32_t num_samples = output.numSamples();
  uint32_t inference_dim = output.numNonzerosInOutput();

  const uint32_t* active_neurons_ptr = output.getNonowningActiveNeuronPointer();
  const float* activations_ptr = output.getNonowningActivationPointer();

  py::object output_handle = py::cast(std::move(output));

  NumpyArray<float> activations_array(
      /* shape= */ {num_samples, inference_dim},
      /* strides= */ {inference_dim * sizeof(float), sizeof(float)},
      /* ptr= */ activations_ptr, /* base= */ output_handle);

  if (!active_neurons_ptr) {
    return py::object(std::move(activations_array));
  }

  // See comment above activations_array for the python memory reasons behind
  // passing in active_neuron_handle
  NumpyArray<uint32_t> active_neurons_array(
      /* shape= */ {num_samples, inference_dim},
      /* strides= */ {inference_dim * sizeof(uint32_t), sizeof(uint32_t)},
      /* ptr= */ active_neurons_ptr, /* base= */ output_handle);

  return py::make_tuple(std::move(activations_array),
                        std::move(active_neurons_array));
}

py::object convertBoltVectorToNumpy(const BoltVector& vector) {
  NumpyArray<float> activations_array(vector.len);
  std::copy(vector.activations, vector.activations + vector.len,
            activations_array.mutable_data());

  if (vector.isDense()) {
    return py::object(std::move(activations_array));
  }

  NumpyArray<uint32_t> active_neurons_array(vector.len);
  std::copy(vector.active_neurons, vector.active_neurons + vector.len,
            active_neurons_array.mutable_data());

  return py::make_tuple(active_neurons_array, activations_array);
}

py::object convertBoltBatchToNumpy(const BoltBatch& batch) {
  uint32_t length = batch[0].len;

  NumpyArray<float> activations_array(
      /* shape= */ {batch.getBatchSize(), length});

  std::optional<NumpyArray<uint32_t>> active_neurons_array = std::nullopt;
  if (!batch[0].isDense()) {
    active_neurons_array =
        NumpyArray<uint32_t>(/* shape= */ {batch.getBatchSize(), length});
  }

  for (uint32_t i = 0; i < batch.getBatchSize(); i++) {
    if (batch[i].len != length) {
      throw std::invalid_argument(
          "Cannot convert BoltBatch without constant lengths to a numpy "
          "array.");
    }
    if (batch[i].isDense() != !active_neurons_array.has_value()) {
      throw std::invalid_argument(
          "Cannot convert BoltBatch without constant sparsity to a numpy "
          "array.");
    }

    std::copy(batch[i].activations, batch[i].activations + length,
              activations_array.mutable_data() + i * length);
    if (active_neurons_array) {
      std::copy(batch[i].active_neurons, batch[i].active_neurons + length,
                active_neurons_array->mutable_data() + i * length);
    }
  }

  if (active_neurons_array) {
    return py::make_tuple(std::move(active_neurons_array.value()),
                          std::move(activations_array));
  }
  return py::object(std::move(activations_array));
}

uint32_t argmax(const float* const array, uint32_t len) {
  assert(len > 0);

  uint32_t max_index = 0;
  float max_value = array[0];
  for (uint32_t i = 1; i < len; i++) {
    if (array[i] > max_value) {
      max_index = i;
      max_value = array[i];
    }
  }
  return max_index;
}

}  // namespace thirdai::automl::models

CEREAL_REGISTER_TYPE(thirdai::automl::models::CategoricalOutputProcessor)
CEREAL_REGISTER_TYPE(thirdai::automl::models::RegressionOutputProcessor)<|MERGE_RESOLUTION|>--- conflicted
+++ resolved
@@ -64,14 +64,6 @@
   return convertInferenceTrackerToNumpy(output);
 }
 
-<<<<<<< HEAD
-py::object RegressionOutputProcessor::processBoltVector(
-    BoltVector& output, bool return_predicted_class) {
-  (void)return_predicted_class;  // No classes to return in regression;
-
-  float value = _regression_binning.unbinActivations(
-      output.active_neurons, output.activations, output.len);
-=======
 void CategoricalOutputProcessor::ensureMaxActivationLargerThanThreshold(
     float* activations, uint32_t len) {
   uint32_t prediction_index = argmax(activations, len);
@@ -81,9 +73,11 @@
   }
 }
 
-py::object RegressionOutputProcessor::processBoltVector(BoltVector& output) {
+py::object RegressionOutputProcessor::processBoltVector(
+    BoltVector& output, bool return_predicted_class) {
+  (void)return_predicted_class;
+
   float value = unbinActivations(output);
->>>>>>> 4928c88d
 
   NumpyArray<float> output_array(1U);
   output_array.mutable_at(0) = value;
@@ -120,7 +114,18 @@
   return py::object(std::move(output_array));
 }
 
-<<<<<<< HEAD
+float RegressionOutputProcessor::unbinActivations(
+    const BoltVector& output) const {
+  assert(output.len > 0);
+
+  uint32_t predicted_bin_index = argmax(output.activations, output.len);
+
+  if (output.isDense()) {
+    return _regression_binning.unbin(predicted_bin_index);
+  }
+  return _regression_binning.unbin(output.active_neurons[predicted_bin_index]);
+}
+
 py::object BinaryOutputProcessor::processBoltVector(
     BoltVector& output, bool return_predicted_class) {
   assert(output.isDense());
@@ -180,22 +185,7 @@
   return pred;
 }
 
-py::object OutputProcessor::convertInferenceTrackerToNumpy(
-=======
-float RegressionOutputProcessor::unbinActivations(
-    const BoltVector& output) const {
-  assert(output.len > 0);
-
-  uint32_t predicted_bin_index = argmax(output.activations, output.len);
-
-  if (output.isDense()) {
-    return _regression_binning.unbin(predicted_bin_index);
-  }
-  return _regression_binning.unbin(output.active_neurons[predicted_bin_index]);
-}
-
 py::object convertInferenceTrackerToNumpy(
->>>>>>> 4928c88d
     bolt::InferenceOutputTracker& output) {
   uint32_t num_samples = output.numSamples();
   uint32_t inference_dim = output.numNonzerosInOutput();
