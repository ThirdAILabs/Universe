--- conflicted
+++ resolved
@@ -82,16 +82,10 @@
   return py::cast(value);
 }
 
-<<<<<<< HEAD
 py::object RegressionOutputProcessor::processBoltBatch(
     BoltBatch& outputs, bool return_predicted_class) {
   (void)return_predicted_class;  // No classes to return in regression;
-
-  NumpyArray<float> output_array(/* shape= */ {outputs.getBatchSize(), 1U});
-=======
-py::object RegressionOutputProcessor::processBoltBatch(BoltBatch& outputs) {
   NumpyArray<float> output_array(outputs.getBatchSize());
->>>>>>> d78d8c4c
 
   for (uint32_t vec_id = 0; vec_id < outputs.getBatchSize(); vec_id++) {
     float value = unbinActivations(outputs[vec_id]);
@@ -103,15 +97,10 @@
 }
 
 py::object RegressionOutputProcessor::processOutputTracker(
-<<<<<<< HEAD
     bolt::InferenceOutputTracker& output, bool return_predicted_class) {
   (void)return_predicted_class;  // No classes to return in regression;
 
-  NumpyArray<float> output_array(/* shape= */ {output.numSamples(), 1U});
-=======
-    bolt::InferenceOutputTracker& output) {
   NumpyArray<float> output_array(output.numSamples());
->>>>>>> d78d8c4c
 
   for (uint32_t i = 0; i < output.numSamples(); i++) {
     BoltVector ith_sample = output.getSampleAsNonOwningBoltVector(i);
