--- conflicted
+++ resolved
@@ -40,11 +40,8 @@
   // has no effect on regression outputs.
   virtual py::object processOutputTracker(bolt::InferenceOutputTracker& output,
                                           bool return_predicted_class) = 0;
-<<<<<<< HEAD
-=======
 
   virtual ~OutputProcessor() = default;
->>>>>>> be37fc59
 
  private:
   friend class cereal::access;
