--- conflicted
+++ resolved
@@ -102,40 +102,18 @@
    * loaded with temporal tracking in UDT. See comment in trainOnStream for more
    * details.
    */
-<<<<<<< HEAD
-  void trainOnDataLoader(
-      const std::shared_ptr<dataset::DataLoader>& data_source,
-      bolt::TrainConfig& train_config,
-      const std::optional<ValidationOptions>& validation,
-      std::optional<uint32_t> max_in_memory_batches);
-
-  /**
-   * Wrapper around evaluateOnDataLoader for passing in a filename.
-   */
-  py::object evaluateOnFile(const std::string& filename,
-                            std::optional<bolt::EvalConfig>& eval_config_opt,
-                            bool return_predicted_class, bool return_metrics);
-=======
   void train(const std::shared_ptr<dataset::DataLoader>& data_source,
              bolt::TrainConfig& train_config,
              const std::optional<ValidationOptions>& validation,
              std::optional<uint32_t> max_in_memory_batches);
->>>>>>> 26c181ac
 
   /**
    * Processes the data specified in data_source and returns the activations of
    * the final layer. Computes any metrics specifed in the EvalConfig.
    */
-<<<<<<< HEAD
-  py::object evaluateOnDataLoader(
-      const dataset::DataLoaderPtr& data_source,
-      std::optional<bolt::EvalConfig>& eval_config_opt,
-      bool return_predicted_class, bool return_metrics);
-=======
   py::object evaluate(const dataset::DataLoaderPtr& data_source,
                       std::optional<bolt::EvalConfig>& eval_config_opt,
-                      bool return_predicted_class);
->>>>>>> 26c181ac
+                      bool return_predicted_class, bool return_metrics);
 
   /**
    * Takes in a single input sample and returns the activations for the output
