#pragma once

#include <cereal/access.hpp>
#include <cereal/types/memory.hpp>
#include "OutputProcessor.h"
#include <bolt/src/graph/Graph.h>
#include <bolt_vector/src/BoltVector.h>
#include <auto_ml/src/dataset_factories/DatasetFactory.h>
#include <auto_ml/src/deployment_config/DatasetConfig.h>
#include <auto_ml/src/deployment_config/DeploymentConfig.h>
#include <auto_ml/src/deployment_config/HyperParameter.h>
#include <auto_ml/src/deployment_config/TrainEvalParameters.h>
#include <dataset/src/DataLoader.h>
#include <dataset/src/blocks/BlockInterface.h>
#include <exceptions/src/Exceptions.h>
#include <pybind11/pybind11.h>
#include <limits>
#include <memory>
#include <string>
#include <unordered_map>
#include <utility>

namespace py = pybind11;

namespace thirdai::automl::models {

const uint32_t DEFAULT_EVALUATE_BATCH_SIZE = 2048;

class ValidationOptions {
 public:
  ValidationOptions(std::string filename, std::vector<std::string> metrics,
                    std::optional<uint32_t> interval, bool use_sparse_inference)
      : _filename(std::move(filename)),
        _metrics(std::move(metrics)),
        _interval(interval),
        _use_sparse_inference(use_sparse_inference) {}

  const std::string& filename() const { return _filename; }

  // TODO(Nicholas): Refactor ValidationContext to use an optional to indicate
  // validation batch frequency instead of having 0 be a special value.
  uint32_t interval() const { return _interval.value_or(0); }

  bolt::EvalConfig validationConfig() const {
    bolt::EvalConfig val_config =
        bolt::EvalConfig::makeConfig().withMetrics(_metrics);

    if (_use_sparse_inference) {
      val_config.enableSparseInference();
    }

    return val_config;
  }

  const std::vector<std::string>& metrics() const { return _metrics; }

 private:
  std::string _filename;
  std::vector<std::string> _metrics;
  std::optional<uint32_t> _interval;
  bool _use_sparse_inference;
};

/**
 * This class represents an end-to-end data processing + model pipeline. It
 * handles all functionality from loading data to training, evaulation, and
 * inference. The DeploymentConfig acts as a meta config, which specifies
 * what parameters to use, and how to combine them with the user specified
 * parameters to construct the model and dataset processing system.
 */
class ModelPipeline {
 public:
  ModelPipeline(data::DatasetLoaderFactoryPtr dataset_factory,
                bolt::BoltGraphPtr model, OutputProcessorPtr output_processor,
                deployment::TrainEvalParameters train_eval_parameters)
      : _dataset_factory(std::move(dataset_factory)),
        _model(std::move(model)),
        _output_processor(std::move(output_processor)),
        _train_eval_config(train_eval_parameters) {}

  static auto make(
      const deployment::DeploymentConfigPtr& config,
      const std::unordered_map<std::string, deployment::UserParameterInput>&
          user_specified_parameters) {
    auto [dataset_factory, model] =
        config->createDataLoaderAndModel(user_specified_parameters);
    return ModelPipeline(
        std::move(dataset_factory), std::move(model),
        CategoricalOutputProcessor::make(
            config->train_eval_parameters().predictionThreshold()),
        config->train_eval_parameters());
  }

  /**
   * Wrapper around trainOnDataLoader for passing in a filename and batchsize.
   */
  void trainOnFile(const std::string& filename, bolt::TrainConfig& train_config,
                   std::optional<uint32_t> batch_size_opt,
                   const std::optional<ValidationOptions>& validation,
                   std::optional<uint32_t> max_in_memory_batches);

<<<<<<< HEAD
  void trainOnDataLoader(const dataset::DataLoaderPtr& data_source,
                         bolt::TrainConfig& train_config,
                         const std::optional<ValidationOptions>& validation,
                         std::optional<uint32_t> max_in_memory_batches);
=======
  /**
   * Trains the model on the data given in datasource using the specified
   * TrainConfig and reports any metrics specified in the ValidationOptions on
   * the validation data (if provided). The parameter max_in_memory_batches
   * controls if the data will be processed by streaming chunks of with
   * max_in_memory_batches batches. Note that validation data cannot be used for
   * streaming because of requirements for the order in which data must be
   * loaded with temporal tracking in UDT. See comment in trainOnStream for more
   * details.
   */
  void trainOnDataLoader(
      const std::shared_ptr<dataset::DataLoader>& data_source,
      bolt::TrainConfig& train_config,
      const std::optional<ValidationOptions>& validation,
      std::optional<uint32_t> max_in_memory_batches);
>>>>>>> 4928c88d

  /**
   * Wrapper around evaluateOnDataLoader for passing in a filename.
   */
  py::object evaluateOnFile(const std::string& filename,
                            std::optional<bolt::EvalConfig>& eval_config_opt,
                            bool return_predicted_class);

  /**
   * Processes the data specified in data_source and returns the activations of
   * the final layer. Computes any metrics specifed in the EvalConfig.
   */
  py::object evaluateOnDataLoader(
      const dataset::DataLoaderPtr& data_source,
      std::optional<bolt::EvalConfig>& eval_config_opt,
      bool return_predicted_class);

  /**
   * Takes in a single input sample and returns the activations for the output
   * layer.
   */
  template <typename InputType>
  py::object predict(const InputType& sample, bool use_sparse_inference,
                     bool return_predicted_class);

  /**
   * Takes in a batch of input samples and processes them in parallel and
   * returns the activations for the output layer. The order in which the input
   * samples are provided is the order in which the activations are returned.
   */
  template <typename InputBatchType>
  py::object predictBatch(const InputBatchType& samples,
                          bool use_sparse_inference,
                          bool return_predicted_class);

  /**
   * Creates an explanation for the prediction of a sample. If the target class
   * is provided then it will instead explain why that class was/was not
   * predicted.
   */
  template <typename InputType>
  std::vector<dataset::Explanation> explain(
      const InputType& sample,
      std::optional<std::variant<uint32_t, std::string>> target_class =
          std::nullopt);

  uint32_t defaultBatchSize() const {
    return _train_eval_config.defaultBatchSize();
  }

  void save(const std::string& filename) {
    std::ofstream filestream =
        dataset::SafeFileIO::ofstream(filename, std::ios::binary);
    cereal::BinaryOutputArchive oarchive(filestream);
    oarchive(*this);
  }

  static std::shared_ptr<ModelPipeline> load(const std::string& filename) {
    std::ifstream filestream =
        dataset::SafeFileIO::ifstream(filename, std::ios::binary);
    cereal::BinaryInputArchive iarchive(filestream);
    std::shared_ptr<ModelPipeline> deserialize_into(new ModelPipeline());
    iarchive(*deserialize_into);

    return deserialize_into;
  }

  data::DatasetLoaderFactoryPtr getDataProcessor() const {
    return _dataset_factory;
  }

 protected:
  // Protected constructor for cereal.
  // Protected so derived classes can also use it for serialization purposes.
  ModelPipeline() : _train_eval_config({}, {}, {}, {}, {}) {}

 private:
  /**
   * Performs in memory training on the given dataset.
   */
  void trainInMemory(data::DatasetLoaderPtr& dataset,
                     bolt::TrainConfig train_config,
                     const std::optional<ValidationOptions>& validation);

  /**
   * Performs training on a streaming dataset in chunks. Note that validation is
   * not used in this case because the validation data must be loaded after the
   * training data if temporal tracking is used in UDT but it is not simple to
   * load validation data after training data for a streaming dataset.
   */
  void trainOnStream(data::DatasetLoaderPtr& dataset,
                     bolt::TrainConfig train_config,
                     uint32_t max_in_memory_batches);

  /**
   * Helper for processing a streaming dataset in chunks for a single epoch.
   */
  void trainSingleEpochOnStream(data::DatasetLoaderPtr& dataset,
                                const bolt::TrainConfig& train_config,
                                uint32_t max_in_memory_batches);

  /**
   * Updates the hash table rebuilding and hash function reconstructing
   * parameters in the TrainConfig if an override for these values is present in
   * the TrainEvalParameters. These parameters cannot be specified by the user
   * for this model, this allows us to override the autotuning of these
   * parameters by specifing them in the TrainEvalParameters in the
   * DeploymentConfig.
   */
  void updateRehashRebuildInTrainConfig(bolt::TrainConfig& train_config);

  std::optional<float> tuneBinaryClassificationPredictionThreshold(
      const dataset::DataLoaderPtr& data_source, const std::string& metric_name,
      uint32_t max_num_batches);

  friend class cereal::access;
  template <class Archive>
  void serialize(Archive& archive) {
    archive(_dataset_factory, _model, _output_processor, _train_eval_config);
  }

  static constexpr uint32_t ALL_BATCHES = std::numeric_limits<uint32_t>::max();

 protected:
  data::DatasetLoaderFactoryPtr _dataset_factory;
  bolt::BoltGraphPtr _model;
  OutputProcessorPtr _output_processor;
  deployment::TrainEvalParameters _train_eval_config;
};

}  // namespace thirdai::automl::models<|MERGE_RESOLUTION|>--- conflicted
+++ resolved
@@ -99,12 +99,6 @@
                    const std::optional<ValidationOptions>& validation,
                    std::optional<uint32_t> max_in_memory_batches);
 
-<<<<<<< HEAD
-  void trainOnDataLoader(const dataset::DataLoaderPtr& data_source,
-                         bolt::TrainConfig& train_config,
-                         const std::optional<ValidationOptions>& validation,
-                         std::optional<uint32_t> max_in_memory_batches);
-=======
   /**
    * Trains the model on the data given in datasource using the specified
    * TrainConfig and reports any metrics specified in the ValidationOptions on
@@ -120,7 +114,6 @@
       bolt::TrainConfig& train_config,
       const std::optional<ValidationOptions>& validation,
       std::optional<uint32_t> max_in_memory_batches);
->>>>>>> 4928c88d
 
   /**
    * Wrapper around evaluateOnDataLoader for passing in a filename.
