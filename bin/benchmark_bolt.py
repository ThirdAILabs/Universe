--- conflicted
+++ resolved
@@ -3,7 +3,6 @@
 import argparse
 import os
 from datetime import date
-from pathlib import Path
 import subprocess
 from pathlib import Path
 
@@ -37,15 +36,10 @@
     for config in args.configs:
         p = Path(config)
         run_name = f"{prefix}_{p.stem}_{cur_date}"
-<<<<<<< HEAD
-        os.system(
-            f"python3 {bin_directory}/../benchmarks/bolt.py --disable_upload_artifacts --run_name {run_name}  {config} "
-        )
-=======
         os.path.dirname(os.path.realpath(__file__))
         if (
             subprocess.call(
-                f"python3 benchmarks/bolt_benchmarks/run_bolt_experiment.py --disable_upload_artifacts --run_name {run_name}  {config} ",
+                f"python3 benchmarks/bolt.py --disable_upload_artifacts --run_name {run_name}  {config} ",
                 shell=True,
                 cwd=universe_dir,
             )
@@ -53,7 +47,6 @@
         ):
             exit_code += 1
     exit(exit_code)
->>>>>>> 7b3f8920
 
 
 if __name__ == "__main__":
