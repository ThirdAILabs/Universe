import glob
import os
import shutil
import subprocess
import sys
import tempfile
from pathlib import Path

import nbformat
from nbconvert.preprocessors import CellExecutionError, ExecutePreprocessor

DEMO_URL = "https://github.com/ThirdAILabs/Demos.git"

IGNORED_NBS = ["DeployThirdaiwithDatabricks.ipynb", "TrainingDistributedUDT.ipynb"]


def skip_nb(path):
    return any([nb in path for nb in IGNORED_NBS])


def get_notebook_paths(temp_dir):
    # Collect all of the jupyter notebooks in the Demos repo
    subprocess.call(["git", "clone", DEMO_URL], cwd=temp_dir)
    notebook_dir = os.path.join(temp_dir, "Demos", "**", "*.ipynb")
    notebook_paths = glob.glob(notebook_dir, recursive=True)
<<<<<<< HEAD
    notebook_paths = [path for path in notebook_paths if not skip_nb(path)]

=======
>>>>>>> fda80a76
    return notebook_paths


def run_demo_notebooks(notebook_paths, temp_dir):
    errors = []
    for notebook_path in notebook_paths:
        with open(notebook_path) as notebook_file:
            # Ref: https://nbformat.readthedocs.io/en/latest/format_description.html
            nb_in = nbformat.read(notebook_file, nbformat.NO_CONVERT)
            # The resources argument is needed to execute the notebook in the temporary directory
            temp_path = os.path.join(temp_dir, "Demos")
            try:
                ep = ExecutePreprocessor(
                    timeout=None,
                    kernel_name="python3",
                    resources={"metadata": {"path": temp_path}},
                )
                nb_out = ep.preprocess(nb_in)
            except Exception as error:
                notebook_name = Path(notebook_path).stem
                errors.append((notebook_name, error))

    if errors:
        for failed_notebook, error in errors:
            print(f"Failure in notebook: {failed_notebook}: \n {error}")
        sys.exit(1)
    else:
        print("All notebooks ran successfully")


def main():
    temp_dir = tempfile.mkdtemp()
    demo_notebook_paths = get_notebook_paths(temp_dir)
    print(demo_notebook_paths)
    # run_demo_notebooks(demo_notebook_paths, temp_dir)
    shutil.rmtree(temp_dir)  # Clean up the files used for the test


if __name__ == "__main__":
    main()<|MERGE_RESOLUTION|>--- conflicted
+++ resolved
@@ -23,11 +23,8 @@
     subprocess.call(["git", "clone", DEMO_URL], cwd=temp_dir)
     notebook_dir = os.path.join(temp_dir, "Demos", "**", "*.ipynb")
     notebook_paths = glob.glob(notebook_dir, recursive=True)
-<<<<<<< HEAD
     notebook_paths = [path for path in notebook_paths if not skip_nb(path)]
 
-=======
->>>>>>> fda80a76
     return notebook_paths
 
 
@@ -61,8 +58,7 @@
 def main():
     temp_dir = tempfile.mkdtemp()
     demo_notebook_paths = get_notebook_paths(temp_dir)
-    print(demo_notebook_paths)
-    # run_demo_notebooks(demo_notebook_paths, temp_dir)
+    run_demo_notebooks(demo_notebook_paths, temp_dir)
     shutil.rmtree(temp_dir)  # Clean up the files used for the test
 
 
