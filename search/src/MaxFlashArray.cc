#include "MaxFlashArray.h"
#include <hashing/src/HashFunction.h>
#include <hashtable/src/HashTable.h>
#include <dataset/src/Dataset.h>
#include <cmath>
#include <utility>

namespace thirdai::search {

template class MaxFlashArray<uint8_t>;
template class MaxFlashArray<uint16_t>;
template class MaxFlashArray<uint32_t>;

template <typename LABEL_T>
MaxFlashArray<LABEL_T>::MaxFlashArray(hashing::HashFunction* function,
                                      uint32_t hashes_per_table,
                                      uint64_t max_doc_size)
    : _max_allowable_doc_size(std::min<uint64_t>(
          max_doc_size, std::numeric_limits<LABEL_T>::max())),
      _hash_function(function),
      _maxflash_array(),
<<<<<<< HEAD
      _collision_count_to_sim(function->range() + 1) {
  for (uint32_t i = 0; i <= _hash_function->numTables(); i++) {
    _collision_count_to_sim[i] =
        std::exp(std::log(static_cast<float>(i) / function->numTables()) /
                 hashes_per_table);
=======
      // This goes up to _hash_function->numTables() inclusive because it is
      // possible for a point to collide anywhere in [0, num_tables]
      _collision_count_to_sim(_hash_function->numTables() + 1) {
  for (uint32_t collision_count = 0;
       collision_count < _collision_count_to_sim.size(); collision_count++) {
    float table_collision_probability =
        static_cast<float>(collision_count) / _hash_function->numTables();
    // For a given query and datapoint, if their similariy is sim, then each of
    // the hashes_per_table hash functions in the LSH table has collision
    // probability sim. Since the point collides only if all hashes_per_table
    // hashes collide, we have that
    // sim^hashes_per_table = table_collision_probability
    // Simplifying,
    // sim = e^(ln(table_collion_probability) / hashes_per_table)
    _collision_count_to_sim[collision_count] =
        std::exp(std::log(table_collision_probability) / hashes_per_table);
>>>>>>> b964e6f1
  }
}

template uint64_t MaxFlashArray<uint8_t>::addDocument<dataset::SparseBatch>(
    const dataset::SparseBatch&);
template uint64_t MaxFlashArray<uint16_t>::addDocument<dataset::SparseBatch>(
    const dataset::SparseBatch&);
template uint64_t MaxFlashArray<uint32_t>::addDocument<dataset::SparseBatch>(
    const dataset::SparseBatch&);

template uint64_t MaxFlashArray<uint8_t>::addDocument<dataset::DenseBatch>(
    const dataset::DenseBatch&);
template uint64_t MaxFlashArray<uint16_t>::addDocument<dataset::DenseBatch>(
    const dataset::DenseBatch&);
template uint64_t MaxFlashArray<uint32_t>::addDocument<dataset::DenseBatch>(
    const dataset::DenseBatch&);

template <typename LABEL_T>
template <typename BATCH_T>
uint64_t MaxFlashArray<LABEL_T>::addDocument(const BATCH_T& batch) {
  LABEL_T num_elements =
      std::min<uint64_t>(batch.getBatchSize(), _max_allowable_doc_size);
  const std::vector<uint32_t> hashes = hash(batch);
  _maxflash_array.push_back(std::make_unique<MaxFlash<LABEL_T>>(
      _hash_function->numTables(), _hash_function->range(), num_elements,
      hashes));
  return _maxflash_array.size() - 1;
}

template std::vector<float> MaxFlashArray<uint8_t>::getDocumentScores(
    const dataset::DenseBatch& query,
    const std::vector<uint32_t>& documents_to_query) const;
template std::vector<float> MaxFlashArray<uint16_t>::getDocumentScores(
    const dataset::DenseBatch& query,
    const std::vector<uint32_t>& documents_to_query) const;
template std::vector<float> MaxFlashArray<uint32_t>::getDocumentScores(
    const dataset::DenseBatch& query,
    const std::vector<uint32_t>& documents_to_query) const;

template <typename LABEL_T>
std::vector<float> MaxFlashArray<LABEL_T>::getDocumentScores(
    const dataset::DenseBatch& query,
    const std::vector<uint32_t>& documents_to_query) const {
  const std::vector<uint32_t> hashes = hash(query);

  std::vector<float> result(documents_to_query.size());

#pragma omp parallel default(none) \
    shared(result, documents_to_query, hashes, query)
  {
    std::vector<uint32_t> buffer(_max_allowable_doc_size);

#pragma omp for
    for (uint64_t i = 0; i < result.size(); i++) {
      uint64_t flash_index = documents_to_query.at(i);
      result[i] = _maxflash_array.at(flash_index)
                      ->getScore(hashes, query.getBatchSize(), buffer,
                                 _collision_count_to_sim);
<<<<<<< HEAD
      // Normalize different size queries, i.e. this is avg max sim
=======
      // We normalize different size queries (thereby computing avg sim instead
      // of max sim) in order to not overweight long queries. This only matters
      // when different queries can have different number of embeddings.
>>>>>>> b964e6f1
      result[i] /= query.getBatchSize();
    }
  }

  return result;
}

template <typename LABEL_T>
template <typename BATCH_T>
std::vector<uint32_t> MaxFlashArray<LABEL_T>::hash(const BATCH_T& batch) const {
  return _hash_function->hashBatchParallel(batch);
}

}  // namespace thirdai::search<|MERGE_RESOLUTION|>--- conflicted
+++ resolved
@@ -19,13 +19,6 @@
           max_doc_size, std::numeric_limits<LABEL_T>::max())),
       _hash_function(function),
       _maxflash_array(),
-<<<<<<< HEAD
-      _collision_count_to_sim(function->range() + 1) {
-  for (uint32_t i = 0; i <= _hash_function->numTables(); i++) {
-    _collision_count_to_sim[i] =
-        std::exp(std::log(static_cast<float>(i) / function->numTables()) /
-                 hashes_per_table);
-=======
       // This goes up to _hash_function->numTables() inclusive because it is
       // possible for a point to collide anywhere in [0, num_tables]
       _collision_count_to_sim(_hash_function->numTables() + 1) {
@@ -42,7 +35,6 @@
     // sim = e^(ln(table_collion_probability) / hashes_per_table)
     _collision_count_to_sim[collision_count] =
         std::exp(std::log(table_collision_probability) / hashes_per_table);
->>>>>>> b964e6f1
   }
 }
 
@@ -101,13 +93,9 @@
       result[i] = _maxflash_array.at(flash_index)
                       ->getScore(hashes, query.getBatchSize(), buffer,
                                  _collision_count_to_sim);
-<<<<<<< HEAD
-      // Normalize different size queries, i.e. this is avg max sim
-=======
       // We normalize different size queries (thereby computing avg sim instead
       // of max sim) in order to not overweight long queries. This only matters
       // when different queries can have different number of embeddings.
->>>>>>> b964e6f1
       result[i] /= query.getBatchSize();
     }
   }
