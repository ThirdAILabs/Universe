#include "InvertedIndex.h"
#include <cereal/archives/binary.hpp>
#include <cereal/types/string.hpp>
#include <cereal/types/unordered_map.hpp>
#include <cereal/types/utility.hpp>
#include <cereal/types/vector.hpp>
#include <dataset/src/utils/SafeFileIO.h>
#include <utils/text/PorterStemmer.h>
#include <algorithm>
#include <cmath>
#include <exception>
#include <memory>
#include <stdexcept>
#include <string>
#include <unordered_map>
#include <vector>

namespace thirdai::search {

<<<<<<< HEAD
void InvertedIndex::index(const std::vector<DocId>& ids,
                          const std::vector<Tokens>& docs) {
  if (ids.size() != docs.size()) {
    throw std::invalid_argument(
        "Number of ids must match the number of docs in index.");
  }
  std::vector<std::pair<size_t, std::unordered_map<Token, uint32_t>>> doc_freqs(
      docs.size());

#pragma omp parallel for default(none) shared(docs, doc_freqs)
  for (size_t i = 0; i < docs.size(); i++) {
    const auto& tokens = docs[i];
    std::unordered_map<Token, uint32_t> freqs;
    for (const auto& token : text::porter_stemmer::stem(tokens)) {
      freqs[token]++;
    }
    doc_freqs[i] = {tokens.size(), std::move(freqs)};
  }

  for (size_t i = 0; i < docs.size(); i++) {
    const DocId doc_id = ids[i];
    const size_t doc_len = doc_freqs[i].first;
    const auto& freqs = doc_freqs[i].second;

=======
void InvertedIndex::index(
    const std::vector<std::pair<DocId, Tokens>>& documents) {
  std::vector<std::tuple<DocId, size_t, std::unordered_map<Token, uint32_t>>>
      document_freqs(documents.size());

#pragma omp parallel for default(none) shared(documents, document_freqs)
  for (size_t i = 0; i < documents.size(); i++) {
    const auto& tokens = documents[i].second;
    std::unordered_map<Token, uint32_t> freqs;
    for (const auto& token : preprocessText(tokens)) {
      freqs[token]++;
    }
    document_freqs[i] = {documents[i].first, tokens.size(), std::move(freqs)};
  }

  for (const auto& [doc_id, doc_len, freqs] : document_freqs) {
>>>>>>> db0cf556
    if (_doc_lengths.count(doc_id)) {
      throw std::runtime_error("Document with id " + std::to_string(doc_id) +
                               " is already in InvertedIndex.");
    }

    for (const auto& [token, freq] : freqs) {
      _token_to_docs[token].emplace_back(doc_id, freq);
    }
    _doc_lengths[doc_id] = doc_len;
    _sum_doc_lens += doc_len;
  }

  recomputeMetadata();
}

void InvertedIndex::recomputeMetadata() {
  computeIdfs();
  _avg_doc_length = static_cast<float>(_sum_doc_lens) / _doc_lengths.size();
}

inline float idf(size_t n_docs, size_t docs_w_token) {
  const float num = n_docs - docs_w_token + 0.5;
  const float denom = docs_w_token + 0.5;
  return std::log(num / denom);
}

void InvertedIndex::computeIdfs() {
  const size_t n_docs = _doc_lengths.size();

  // We can calculate the idf of a hypothetical token that occured in the
  // specified fraction of the documents. We know that any idf less than this
  // corresponds to a token that occurs in more than that fraction of docs. An
  // alternative idea would be to throw away the x% most common tokens (lowest
  // idf).
  const size_t max_docs_with_token = n_docs * _idf_cutoff_frac;
  const float idf_cutoff = idf(n_docs, max_docs_with_token);

  _token_to_idf.clear();
  for (const auto& [token, docs] : _token_to_docs) {
    const size_t docs_w_token = docs.size();
    const float idf_score = idf(n_docs, docs_w_token);
    if (idf_score >= idf_cutoff) {
      _token_to_idf[token] = idf_score;
    }
  }
}

std::vector<std::vector<DocScore>> InvertedIndex::queryBatch(
    const std::vector<Tokens>& queries, uint32_t k) const {
  std::vector<std::vector<DocScore>> scores(queries.size());

#pragma omp parallel for default(none) \
    shared(queries, scores, k) if (queries.size() > 1)
  for (size_t i = 0; i < queries.size(); i++) {
    scores[i] = query(queries[i], k);
  }

  return scores;
}

struct HighestScore {
  bool operator()(const DocScore& a, const DocScore& b) const {
    return a.second > b.second;
  }
};

std::vector<DocScore> InvertedIndex::query(const Tokens& query,
                                           uint32_t k) const {
  std::unordered_map<DocId, float> doc_scores;

<<<<<<< HEAD
  for (const Token& token : text::porter_stemmer::stem(query)) {
=======
  for (const Token& token : preprocessText(query)) {
>>>>>>> db0cf556
    if (!_token_to_idf.count(token)) {
      continue;
    }
    const float token_idf = _token_to_idf.at(token);

    for (const auto& [doc_id, token_freq] : _token_to_docs.at(token)) {
      const uint64_t doc_len = _doc_lengths.at(doc_id);

      // Note: This bm25 score could be precomputed for each (token, doc) pair.
      // However it would mean that all scores would need to be recomputed when
      // more docs are added since the idf and avg_doc_len will change. So if we
      // do not need to support small incremental additions then it might make
      // sense to precompute these values.
      doc_scores[doc_id] += bm25(token_idf, token_freq, doc_len);
    }
  }

  // Using a heap like this is O(N log(K)) where N is the number of docs.
  // Sorting the entire list and taking the top K would be O(N log(N)).
  std::vector<DocScore> top_scores;
  top_scores.reserve(k + 1);
  const HighestScore cmp;

  for (const auto& [doc, score] : doc_scores) {
    if (top_scores.size() < k || top_scores.front().second < score) {
      top_scores.emplace_back(doc, score);
      std::push_heap(top_scores.begin(), top_scores.end(), cmp);
    }

    if (top_scores.size() > k) {
      std::pop_heap(top_scores.begin(), top_scores.end(), cmp);
      top_scores.pop_back();
    }
  }

  std::sort_heap(top_scores.begin(), top_scores.end(), cmp);

  return top_scores;
}

void InvertedIndex::remove(const std::vector<DocId>& ids) {
  for (DocId id : ids) {
    if (!_doc_lengths.count(id)) {
      continue;
    }

    _sum_doc_lens -= _doc_lengths.at(id);
    _doc_lengths.erase(id);

    for (auto& [token, docs] : _token_to_docs) {
      docs.erase(
          std::remove_if(docs.begin(), docs.end(),
                         [id](const auto& item) { return item.first == id; }),
          docs.end());
    }
  }

  recomputeMetadata();
}

void InvertedIndex::save(const std::string& filename) const {
  auto ostream = dataset::SafeFileIO::ofstream(filename);
  save_stream(ostream);
}

void InvertedIndex::save_stream(std::ostream& ostream) const {
  cereal::BinaryOutputArchive oarchive(ostream);
  oarchive(*this);
}

std::shared_ptr<InvertedIndex> InvertedIndex::load(
    const std::string& filename) {
  auto istream = dataset::SafeFileIO::ifstream(filename);
  return load_stream(istream);
}

std::shared_ptr<InvertedIndex> InvertedIndex::load_stream(
    std::istream& istream) {
  cereal::BinaryInputArchive iarchive(istream);
  auto index = std::make_shared<InvertedIndex>();
  iarchive(*index);

  return index;
}

template <class Archive>
void InvertedIndex::serialize(Archive& archive) {
  archive(_token_to_docs, _token_to_idf, _doc_lengths, _idf_cutoff_frac,
          _sum_doc_lens, _avg_doc_length, _k1, _b);
}

}  // namespace thirdai::search<|MERGE_RESOLUTION|>--- conflicted
+++ resolved
@@ -17,7 +17,6 @@
 
 namespace thirdai::search {
 
-<<<<<<< HEAD
 void InvertedIndex::index(const std::vector<DocId>& ids,
                           const std::vector<Tokens>& docs) {
   if (ids.size() != docs.size()) {
@@ -31,7 +30,7 @@
   for (size_t i = 0; i < docs.size(); i++) {
     const auto& tokens = docs[i];
     std::unordered_map<Token, uint32_t> freqs;
-    for (const auto& token : text::porter_stemmer::stem(tokens)) {
+    for (const auto& token : preprocessText(tokens)) {
       freqs[token]++;
     }
     doc_freqs[i] = {tokens.size(), std::move(freqs)};
@@ -42,24 +41,6 @@
     const size_t doc_len = doc_freqs[i].first;
     const auto& freqs = doc_freqs[i].second;
 
-=======
-void InvertedIndex::index(
-    const std::vector<std::pair<DocId, Tokens>>& documents) {
-  std::vector<std::tuple<DocId, size_t, std::unordered_map<Token, uint32_t>>>
-      document_freqs(documents.size());
-
-#pragma omp parallel for default(none) shared(documents, document_freqs)
-  for (size_t i = 0; i < documents.size(); i++) {
-    const auto& tokens = documents[i].second;
-    std::unordered_map<Token, uint32_t> freqs;
-    for (const auto& token : preprocessText(tokens)) {
-      freqs[token]++;
-    }
-    document_freqs[i] = {documents[i].first, tokens.size(), std::move(freqs)};
-  }
-
-  for (const auto& [doc_id, doc_len, freqs] : document_freqs) {
->>>>>>> db0cf556
     if (_doc_lengths.count(doc_id)) {
       throw std::runtime_error("Document with id " + std::to_string(doc_id) +
                                " is already in InvertedIndex.");
@@ -130,11 +111,7 @@
                                            uint32_t k) const {
   std::unordered_map<DocId, float> doc_scores;
 
-<<<<<<< HEAD
-  for (const Token& token : text::porter_stemmer::stem(query)) {
-=======
   for (const Token& token : preprocessText(query)) {
->>>>>>> db0cf556
     if (!_token_to_idf.count(token)) {
       continue;
     }
@@ -223,7 +200,7 @@
 template <class Archive>
 void InvertedIndex::serialize(Archive& archive) {
   archive(_token_to_docs, _token_to_idf, _doc_lengths, _idf_cutoff_frac,
-          _sum_doc_lens, _avg_doc_length, _k1, _b);
+          _sum_doc_lens, _avg_doc_length, _k1, _b, _stem, _lowercase);
 }
 
 }  // namespace thirdai::search