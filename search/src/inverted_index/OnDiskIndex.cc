--- conflicted
+++ resolved
@@ -11,11 +11,8 @@
 #include <rocksdb/utilities/write_batch_with_index.h>
 #include <rocksdb/write_batch.h>
 #include <search/src/inverted_index/InvertedIndex.h>
-<<<<<<< HEAD
 #include <search/src/inverted_index/RocksDbAdapter.h>
-=======
 #include <search/src/inverted_index/Utils.h>
->>>>>>> 7706b2ab
 #include <algorithm>
 #include <filesystem>
 #include <memory>
@@ -25,113 +22,6 @@
 
 namespace thirdai::search {
 
-<<<<<<< HEAD
-OnDiskIndex::OnDiskIndex(const std::string& db_name, const IndexConfig& config)
-    : _max_docs_to_score(config.max_docs_to_score),
-=======
-void raiseError(const std::string& op, const rocksdb::Status& status) {
-  throw std::runtime_error(op + " failed with error: " + status.ToString() +
-                           ".");
-}
-
-// Using uint32_t since this will be prepended to doc counts, and so uint32_t
-// ensures that it is still half-word aligned.
-enum class TokenStatus : uint32_t {
-  Default = 0,
-  Pruned = 1,
-};
-
-struct DocCount {
-  DocCount(DocId doc_id, uint32_t count) : doc_id(doc_id), count(count) {}
-
-  DocId doc_id : 40;
-  uint32_t count : 24;
-};
-
-static_assert(sizeof(DocCount) == 8, "DocCount should be 8 bytes");
-
-// https://github.com/facebook/rocksdb/wiki/Merge-Operator
-class AppendDocCounts : public rocksdb::AssociativeMergeOperator {
- public:
-  bool Merge(const rocksdb::Slice& key, const rocksdb::Slice* existing_value,
-             const rocksdb::Slice& value, std::string* new_value,
-             rocksdb::Logger* logger) const override {
-    (void)key;
-    (void)logger;
-
-    if (!existing_value) {
-      *new_value = std::string(sizeof(TokenStatus) + value.size(), 0);
-
-      *reinterpret_cast<TokenStatus*>(new_value->data()) = TokenStatus::Default;
-
-      std::copy(value.data(), value.data() + value.size(),
-                new_value->data() + sizeof(TokenStatus));
-
-      return true;
-    }
-
-    auto status = *reinterpret_cast<const TokenStatus*>(existing_value->data());
-    if (status == TokenStatus::Pruned) {
-      return true;
-    }
-
-    // Note: this assumes that the doc_ids in the old and new values are
-    // disjoint. This is true because we check for duplicate doc_ids during
-    // indexing. If we add support for updates, then this needs to be modified
-    // to merge the 2 values based on doc_id.
-
-    *new_value = std::string(existing_value->size() + value.size(), 0);
-
-    std::copy(existing_value->data(),
-              existing_value->data() + existing_value->size(),
-              new_value->data());
-    std::copy(value.data(), value.data() + value.size(),
-              new_value->data() + existing_value->size());
-
-    return true;
-  }
-
-  const char* Name() const override { return "AppendDocTokenCount"; }
-};
-
-template <typename T>
-bool deserialize(const rocksdb::Slice& value, T& output) {
-  if (value.size() != sizeof(T)) {
-    return false;
-  }
-  output = *reinterpret_cast<const T*>(value.data());
-  return true;
-}
-
-class IncrementCounter : public rocksdb::AssociativeMergeOperator {
- public:
-  bool Merge(const rocksdb::Slice& key, const rocksdb::Slice* existing_value,
-             const rocksdb::Slice& value, std::string* new_value,
-             rocksdb::Logger* logger) const override {
-    (void)key;
-    (void)logger;
-
-    uint64_t counter = 0;
-    if (existing_value) {
-      if (!deserialize(*existing_value, counter)) {
-        return false;
-      }
-    }
-
-    uint64_t increment = 0;
-    if (!deserialize(value, increment)) {
-      return false;
-    }
-
-    *new_value = std::string(sizeof(uint64_t), 0);
-    *reinterpret_cast<uint64_t*>(new_value->data()) = counter + increment;
-
-    return true;
-  }
-
-  const char* Name() const override { return "IncrementCounter"; }
-};
-
 namespace {
 
 std::string dbName(const std::string& path) {
@@ -148,63 +38,18 @@
                          const IndexConfig& config)
     : _save_path(save_path),
       _max_docs_to_score(config.max_docs_to_score),
->>>>>>> 7706b2ab
       _max_token_occurrence_frac(config.max_token_occurrence_frac),
       _k1(config.k1),
       _b(config.b),
       _tokenizer(config.tokenizer) {
-<<<<<<< HEAD
-  _db = std::make_unique<RocksDbAdapter>(db_name);
-=======
   licensing::checkLicense();
 
   createDirectory(save_path);
 
-  rocksdb::Options options;
-  options.create_if_missing = true;
-  options.create_missing_column_families = true;
-
-  rocksdb::ColumnFamilyOptions counter_options;
-  counter_options.merge_operator = std::make_shared<IncrementCounter>();
-
-  rocksdb::ColumnFamilyOptions token_to_docs_options;
-  token_to_docs_options.merge_operator = std::make_shared<AppendDocCounts>();
-
-  std::vector<rocksdb::ColumnFamilyDescriptor> column_families = {
-      rocksdb::ColumnFamilyDescriptor(rocksdb::kDefaultColumnFamilyName,
-                                      rocksdb::ColumnFamilyOptions()),
-      rocksdb::ColumnFamilyDescriptor("counters", counter_options),
-      rocksdb::ColumnFamilyDescriptor("token_to_docs", token_to_docs_options),
-  };
-
-  std::vector<rocksdb::ColumnFamilyHandle*> handles;
-
-  auto status = rocksdb::TransactionDB::Open(
-      options, rocksdb::TransactionDBOptions(), dbName(save_path),
-      column_families, &handles, &_db);
-  if (!status.ok()) {
-    raiseError("Database creation", status);
-  }
-
-  if (handles.size() != 3) {
-    throw std::runtime_error("Expected 2 handles to be created. Received " +
-                             std::to_string(handles.size()) + " handles.");
-  }
-
-  _default = handles[0];
-  _counters = handles[1];
-  _token_to_docs = handles[2];
-
-  updateNDocs(0);
-  updateSumDocLens(0);
+  _db = std::make_unique<RocksDbAdapter>(dbName(save_path));
 
   auto metadata = dataset::SafeFileIO::ofstream(metadataPath(save_path));
   ar::serialize(config.toArchive(), metadata);
-}
-
-std::string docIdKey(uint64_t doc_id) {
-  return "doc_" + std::to_string(doc_id);
->>>>>>> 7706b2ab
 }
 
 void OnDiskIndex::index(const std::vector<DocId>& ids,
@@ -218,8 +63,7 @@
 
   auto [doc_lens, token_counts] = countTokenOccurences(docs);
 
-<<<<<<< HEAD
-  _db->storeDocLens(ids, doc_lens);
+  _db->storeDocLens(ids, doc_lens, /*check_for_existing=*/true);
 
   std::unordered_map<HashedToken, std::vector<DocCount>> coalesced_counts;
   for (size_t i = 0; i < ids.size(); i++) {
@@ -229,9 +73,6 @@
       coalesced_counts[token].emplace_back(doc_id, count);
     }
   }
-=======
-  storeDocLens(ids, doc_lens, /*check_for_existing=*/true);
->>>>>>> 7706b2ab
 
   _db->updateTokenToDocs(coalesced_counts);
 }
@@ -257,125 +98,11 @@
   return {std::move(doc_lens), std::move(token_counts)};
 }
 
-<<<<<<< HEAD
-template <typename T>
-struct HighestScore {
-  using Item = std::pair<T, float>;
-  bool operator()(const Item& a, const Item& b) const {
-    return a.second > b.second;
-  }
-};
-=======
-void OnDiskIndex::storeDocLens(const std::vector<DocId>& ids,
-                               const std::vector<uint32_t>& doc_lens,
-                               bool check_for_existing) {
-  uint64_t sum_doc_lens = 0;
-
-  rocksdb::Transaction* txn = _db->BeginTransaction(rocksdb::WriteOptions());
-
-  for (size_t i = 0; i < ids.size(); i++) {
-    const DocId doc_id = ids[i];
-    const uint32_t doc_len = doc_lens[i];
-
-    const std::string key = docIdKey(doc_id);
-
-    if (check_for_existing) {
-      std::string unused_value;
-      auto get_status = txn->GetForUpdate(rocksdb::ReadOptions(), _counters,
-                                          key, &unused_value);
-      if (get_status.ok()) {
-        throw std::runtime_error("Document with id " + std::to_string(doc_id) +
-                                 " is already indexed.");
-      }
-      if (!get_status.IsNotFound()) {
-        raiseError("check for doc", get_status);
-      }
-    }
-
-    auto put_status =
-        txn->Put(_counters, key,
-                 rocksdb::Slice(reinterpret_cast<const char*>(&doc_len),
-                                sizeof(doc_len)));
-    if (!put_status.ok()) {
-      raiseError("Add write to batch", put_status);
-    }
-
-    sum_doc_lens += doc_len;
-  }
-
-  auto status = txn->Commit();
-  if (!status.ok()) {
-    raiseError("Write txn commit", status);
-  }
-
-  updateNDocs(ids.size());
-  updateSumDocLens(sum_doc_lens);
-}
-
-void OnDiskIndex::updateTokenToDocs(
-    const std::vector<DocId>& ids,
-    const std::vector<std::unordered_map<HashedToken, uint32_t>>&
-        token_counts) {
-  std::unordered_map<HashedToken, std::vector<DocCount>> coalesced_counts;
-  for (size_t i = 0; i < ids.size(); i++) {
-    const DocId doc_id = ids[i];
-
-    for (const auto& [token, count] : token_counts[i]) {
-      coalesced_counts[token].emplace_back(doc_id, count);
-    }
-  }
-
-  rocksdb::WriteBatch batch;
-
-  for (const auto& [token, doc_counts] : coalesced_counts) {
-    rocksdb::Slice key(reinterpret_cast<const char*>(&token), sizeof(token));
-
-    const char* data_start = reinterpret_cast<const char*>(doc_counts.data());
-    const char* data_end =
-        reinterpret_cast<const char*>(doc_counts.data() + doc_counts.size());
-
-    size_t slice_len = data_end - data_start;
-    if (slice_len != sizeof(DocCount) * doc_counts.size()) {
-      throw std::invalid_argument("Alignment issue");
-    }
-
-    rocksdb::Slice value(data_start, slice_len);
-
-    // TODO(Nicholas): is it faster to just store the count per doc as a
-    // unique key with <token>_<doc> -> cnt and then do prefix scans on
-    // <token>_ to find the docs it occurs in?
-    auto merge_status = batch.Merge(_token_to_docs, key, value);
-    if (!merge_status.ok()) {
-      raiseError("Add merge to batch", merge_status);
-    }
-  }
-
-  auto status = _db->Write(rocksdb::WriteOptions(), &batch);
-  if (!status.ok()) {
-    raiseError("Write batch commit", status);
-  }
-}
-
-inline bool isPruned(const std::string& value) {
-  auto status = *reinterpret_cast<const TokenStatus*>(value.data());
-  return status == TokenStatus::Pruned;
-}
-
-inline size_t docsWithToken(const rocksdb::Slice& value) {
-  assert((value.size() - sizeof(TokenStatus)) % sizeof(DocCount) == 0);
-  return (value.size() - sizeof(TokenStatus)) / sizeof(DocCount);
-}
->>>>>>> 7706b2ab
-
-inline const DocCount* docCountPtr(const std::string& value) {
-  return reinterpret_cast<const DocCount*>(value.data() + sizeof(TokenStatus));
-}
-
 std::unordered_map<DocId, float> OnDiskIndex::scoreDocuments(
     const std::string& query) const {
   auto query_tokens = tokenize(query);
 
-  auto doc_count_iterators = _db->lookupDocs(query_tokens);
+  auto doc_counts = _db->lookupDocs(query_tokens);
 
   const uint64_t n_docs = _db->getNDocs();
   const float avg_doc_len = static_cast<float>(_db->getSumDocLens()) / n_docs;
@@ -384,27 +111,12 @@
       std::max<uint64_t>(_max_token_occurrence_frac * n_docs, 1000);
 
   std::vector<std::pair<size_t, float>> token_indexes_and_idfs;
-<<<<<<< HEAD
-  token_indexes_and_idfs.reserve(doc_count_iterators.size());
-  for (size_t i = 0; i < doc_count_iterators.size(); i++) {
-    size_t docs_w_token = doc_count_iterators[i].len();
-
+  token_indexes_and_idfs.reserve(doc_counts.size());
+  for (size_t i = 0; i < doc_counts.size(); i++) {
+    const auto docs_w_token = doc_counts[i].size();
     if (docs_w_token < max_docs_with_token) {
       const float token_idf = idf(n_docs, docs_w_token);
       token_indexes_and_idfs.emplace_back(i, token_idf);
-=======
-  token_indexes_and_idfs.reserve(keys.size());
-  for (size_t i = 0; i < keys.size(); i++) {
-    if (statuses[i].ok()) {
-      const size_t docs_w_token = docsWithToken(values[i]);
-
-      if (!isPruned(values[i]) && docs_w_token < max_docs_with_token) {
-        const float token_idf = idf(n_docs, docs_w_token);
-        token_indexes_and_idfs.emplace_back(i, token_idf);
-      }
-    } else if (!statuses[i].IsNotFound()) {
-      raiseError("DB batch get", statuses[i]);
->>>>>>> 7706b2ab
     }
   }
 
@@ -418,18 +130,8 @@
   std::unordered_map<DocId, uint32_t> doc_lens;
 
   for (const auto& [token_index, token_idf] : token_indexes_and_idfs) {
-<<<<<<< HEAD
-    for (const auto& doc_count : doc_count_iterators[token_index]) {
-      const DocId doc_id = doc_count.doc_id;
-
-      if (doc_scores.size() < _max_docs_to_score || doc_scores.count(doc_id)) {
-        const uint32_t doc_len = _db->getDocLen(doc_id);
-        const float score =
-            bm25(token_idf, doc_count.count, doc_len, avg_doc_len);
-        doc_scores[doc_count.doc_id] += score;
-=======
-    const DocCount* counts = docCountPtr(values[token_index]);
-    const size_t docs_w_token = docsWithToken(values[token_index]);
+    const auto& counts = doc_counts[token_index];
+    const size_t docs_w_token = counts.size();
 
     for (size_t i = 0; i < docs_w_token; i++) {
       const DocId doc_id = counts[i].doc_id;
@@ -443,7 +145,7 @@
         if (doc_lens.count(doc_id)) {
           doc_len = doc_lens.at(doc_id);
         } else {
-          doc_len = getDocLen(doc_id);
+          doc_len = _db->getDocLen(doc_id);
           doc_lens[doc_id] = doc_len;
         }
 
@@ -453,7 +155,6 @@
               bm25(token_idf, counts[i].count, doc_len, avg_doc_len);
           doc_scores[counts[i].doc_id] += score;
         }
->>>>>>> 7706b2ab
       }
     }
   }
@@ -470,8 +171,6 @@
   return InvertedIndex::topk(doc_scores, k);
 }
 
-<<<<<<< HEAD
-=======
 std::vector<DocScore> OnDiskIndex::rank(
     const std::string& query, const std::unordered_set<DocId>& candidates,
     uint32_t k, bool parallelize) const {
@@ -502,122 +201,19 @@
 }
 
 void OnDiskIndex::remove(const std::vector<DocId>& ids) {
-  storeDocLens(ids, std::vector<uint32_t>(ids.size(), 0),
-               /*check_for_existing=*/false);
+  _db->storeDocLens(ids, std::vector<uint32_t>(ids.size(), 0),
+                    /*check_for_existing=*/false);
 }
 
 void OnDiskIndex::prune() {
-  uint64_t n_docs = getNDocs();
+  uint64_t n_docs = _db->getNDocs();
 
   const uint64_t max_docs_with_token =
       std::max<uint64_t>(_max_token_occurrence_frac * n_docs, 1000);
 
-  rocksdb::Iterator* iter =
-      _db->NewIterator(rocksdb::ReadOptions(), _token_to_docs);
-
-  rocksdb::WriteBatch batch;
-  TokenStatus prune = TokenStatus::Pruned;
-
-  for (iter->SeekToFirst(); iter->Valid(); iter->Next()) {
-    if (docsWithToken(iter->value()) > max_docs_with_token) {
-      auto write_status = batch.Put(
-          _token_to_docs, iter->key(),
-          rocksdb::Slice(reinterpret_cast<const char*>(&prune), sizeof(prune)));
-      if (!write_status.ok()) {
-        raiseError("add to write batch", write_status);
-      }
-    }
-  }
-
-  delete iter;
-
-  auto status = _db->Write(rocksdb::WriteOptions(), &batch);
-  if (!status.ok()) {
-    raiseError("prune", status);
-  }
-
-  auto compact_status = _db->CompactRange(rocksdb::CompactRangeOptions(),
-                                          _token_to_docs, nullptr, nullptr);
-  if (!compact_status.ok()) {
-    raiseError("compact", compact_status);
-  }
-}
-
-OnDiskIndex::~OnDiskIndex() {
-  _db->DestroyColumnFamilyHandle(_default);
-  _db->DestroyColumnFamilyHandle(_counters);
-  _db->DestroyColumnFamilyHandle(_token_to_docs);
-  _db->Close();
-  delete _db;
-}
-
-uint32_t OnDiskIndex::getDocLen(DocId doc_id) const {
-  std::string value;
-  auto status =
-      _db->Get(rocksdb::ReadOptions(), _counters, docIdKey(doc_id), &value);
-  if (!status.ok()) {
-    raiseError("DB read", status);
-  }
-
-  uint32_t len;
-  if (!deserialize(value, len)) {
-    throw std::invalid_argument("document length is corrupted");
-  }
-
-  return len;
-}
-
-uint64_t OnDiskIndex::getNDocs() const {
-  std::string serialized;
-  auto status =
-      _db->Get(rocksdb::ReadOptions(), _counters, "n_docs", &serialized);
-  if (!status.ok()) {
-    raiseError("DB read", status);
-  }
-
-  uint64_t ndocs;
-  if (!deserialize(serialized, ndocs)) {
-    throw std::invalid_argument("Value of n_docs is corrupted.");
-  }
-  return ndocs;
-}
-
-void OnDiskIndex::updateNDocs(uint64_t n_new_docs) {
-  auto status =
-      _db->Merge(rocksdb::WriteOptions(), _counters, "n_docs",
-                 rocksdb::Slice(reinterpret_cast<const char*>(&n_new_docs),
-                                sizeof(uint64_t)));
-  if (!status.ok()) {
-    raiseError("DB merge", status);
-  }
-}
-
-uint64_t OnDiskIndex::getSumDocLens() const {
-  std::string serialized;
-  auto status =
-      _db->Get(rocksdb::ReadOptions(), _counters, "sum_doc_lens", &serialized);
-  if (!status.ok()) {
-    raiseError("DB read", status);
-  }
-
-  uint64_t sum_doc_lens;
-  if (!deserialize(serialized, sum_doc_lens)) {
-    throw std::invalid_argument("Value of n_docs is corrupted.");
-  }
-  return sum_doc_lens;
-}
-
-void OnDiskIndex::updateSumDocLens(uint64_t sum_new_doc_lens) {
-  auto status = _db->Merge(
-      rocksdb::WriteOptions(), _counters, "sum_doc_lens",
-      rocksdb::Slice(reinterpret_cast<const char*>(&sum_new_doc_lens),
-                     sizeof(uint64_t)));
-  if (!status.ok()) {
-    raiseError("DB merge", status);
-  }
-}
-
->>>>>>> 7706b2ab
+  _db->prune(max_docs_with_token);
+}
+
 std::vector<HashedToken> OnDiskIndex::tokenize(const std::string& text) const {
   auto tokens = _tokenizer->tokenize(text);
   return dataset::token_encoding::hashTokens(tokens);
