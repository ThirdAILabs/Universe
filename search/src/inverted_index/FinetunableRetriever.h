#pragma once

<<<<<<< HEAD
#include <search/src/inverted_index/IdMap.h>
=======
>>>>>>> 1359063d
#include <search/src/inverted_index/IndexConfig.h>
#include <search/src/inverted_index/InvertedIndex.h>
#include <search/src/inverted_index/Retriever.h>
#include <unordered_map>

namespace thirdai::search {

using QueryId = uint64_t;

class FinetunableRetriever {
 public:
  static constexpr float DEFAULT_LAMBDA = 0.6;
  static constexpr uint32_t DEFAULT_MIN_TOP_DOCS = 20;
  static constexpr uint32_t DEFAULT_TOP_QUERIES = 10;

  explicit FinetunableRetriever(const IndexConfig& config,
                                const std::optional<std::string>& save_path)
      : FinetunableRetriever(DEFAULT_LAMBDA, DEFAULT_MIN_TOP_DOCS,
                             DEFAULT_TOP_QUERIES, config, save_path) {}

  explicit FinetunableRetriever(
      float lambda = DEFAULT_LAMBDA,
      uint32_t min_top_docs = DEFAULT_MIN_TOP_DOCS,
      uint32_t top_queries = DEFAULT_TOP_QUERIES,
      const IndexConfig& config = IndexConfig(),
      const std::optional<std::string>& save_path = std::nullopt);

  static std::shared_ptr<FinetunableRetriever> trainFrom(
      const std::shared_ptr<InvertedIndex>& index) {
    auto retriever = std::make_shared<FinetunableRetriever>();
    retriever->_doc_index = index;
    return retriever;
  }

  void index(const std::vector<DocId>& ids,
             const std::vector<std::string>& docs);

  void finetune(const std::vector<std::vector<DocId>>& doc_ids,
                const std::vector<std::string>& queries);

  void associate(const std::vector<std::string>& sources,
                 const std::vector<std::string>& targets, uint32_t strength);

  std::vector<DocScore> query(const std::string& query, uint32_t k,
                              bool parallelize = true) const;

  std::vector<std::vector<DocScore>> queryBatch(
      const std::vector<std::string>& queries, uint32_t k) const;

  std::vector<DocScore> rank(const std::string& query,
                             const std::unordered_set<DocId>& candidates,
                             uint32_t k, bool parallelize = true) const;

  std::vector<std::vector<DocScore>> rankBatch(
      const std::vector<std::string>& queries,
      const std::vector<std::unordered_set<DocId>>& candidates,
      uint32_t k) const;

  void prune() { _doc_index->prune(); }

  void remove(const std::vector<DocId>& ids);

  size_t size() const { return _doc_index->size(); }

  void save(const std::string& save_path) const;

  static std::shared_ptr<FinetunableRetriever> load(
      const std::string& save_path, bool read_only);
<<<<<<< HEAD

  // This is deprecated, it is only for compatability loading old models since
  // we need a load/save stream method to define the pickle function.
  void save_stream(std::ostream& ostream) const;

=======

  // This is deprecated, it is only for compatability loading old models since
  // we need a load/save stream method to define the pickle function.
  void save_stream(std::ostream& ostream) const;

>>>>>>> 1359063d
  // This is deprecated, it is only for compatability loading old models.
  static std::shared_ptr<FinetunableRetriever> load_stream(
      std::istream& istream);

 private:
  explicit FinetunableRetriever(const std::string& save_path, bool read_only);

  ar::ConstArchivePtr metadataToArchive() const;

  void metadataFromArchive(const ar::Archive& archive);

  // This is deprecated, it is only for compatability loading old models.
  explicit FinetunableRetriever(const ar::Archive& archive);

  std::shared_ptr<Retriever> _doc_index;
  std::shared_ptr<Retriever> _query_index;
<<<<<<< HEAD

  std::string _doc_index_type;
  std::string _query_index_type;
=======
>>>>>>> 1359063d

  std::unique_ptr<IdMap> _query_to_docs;
  std::unique_ptr<IdMap> _doc_to_queries;

  QueryId _next_query_id = 0;

  float _lambda;
  uint32_t _min_top_docs;
  uint32_t _top_queries;
};

}  // namespace thirdai::search<|MERGE_RESOLUTION|>--- conflicted
+++ resolved
@@ -1,9 +1,6 @@
 #pragma once
 
-<<<<<<< HEAD
 #include <search/src/inverted_index/IdMap.h>
-=======
->>>>>>> 1359063d
 #include <search/src/inverted_index/IndexConfig.h>
 #include <search/src/inverted_index/InvertedIndex.h>
 #include <search/src/inverted_index/Retriever.h>
@@ -72,19 +69,11 @@
 
   static std::shared_ptr<FinetunableRetriever> load(
       const std::string& save_path, bool read_only);
-<<<<<<< HEAD
 
   // This is deprecated, it is only for compatability loading old models since
   // we need a load/save stream method to define the pickle function.
   void save_stream(std::ostream& ostream) const;
 
-=======
-
-  // This is deprecated, it is only for compatability loading old models since
-  // we need a load/save stream method to define the pickle function.
-  void save_stream(std::ostream& ostream) const;
-
->>>>>>> 1359063d
   // This is deprecated, it is only for compatability loading old models.
   static std::shared_ptr<FinetunableRetriever> load_stream(
       std::istream& istream);
@@ -101,12 +90,6 @@
 
   std::shared_ptr<Retriever> _doc_index;
   std::shared_ptr<Retriever> _query_index;
-<<<<<<< HEAD
-
-  std::string _doc_index_type;
-  std::string _query_index_type;
-=======
->>>>>>> 1359063d
 
   std::unique_ptr<IdMap> _query_to_docs;
   std::unique_ptr<IdMap> _doc_to_queries;
