#pragma once

#include <rocksdb/db.h>
#include <rocksdb/utilities/transaction_db.h>
#include <search/src/inverted_index/DbAdapter.h>
#include <search/src/inverted_index/InvertedIndex.h>
#include <search/src/inverted_index/Retriever.h>
#include <search/src/inverted_index/Tokenizer.h>
#include <unordered_map>

namespace thirdai::search {

using HashedToken = uint32_t;

class OnDiskIndex final : public Retriever {
 public:
  explicit OnDiskIndex(const std::string& save_path,
                       const IndexConfig& config = IndexConfig());

  void index(const std::vector<DocId>& ids,
             const std::vector<std::string>& docs) final;

  std::vector<DocScore> query(const std::string& query, uint32_t k,
                              bool parallelize) const final;

  std::vector<DocScore> rank(const std::string& query,
                             const std::unordered_set<DocId>& candidates,
                             uint32_t k, bool parallelize) const final;

  void remove(const std::vector<DocId>& ids) final;

  size_t size() const final { return getNDocs(); }

  void save(const std::string& new_save_path) const final;

<<<<<<< HEAD
=======
  static std::shared_ptr<OnDiskIndex> load(const std::string& save_path);

  std::string type() const final { return typeName(); }

  static std::string typeName() { return "on-disk"; }

  void prune() final;

  ~OnDiskIndex() final;

>>>>>>> 7706b2ab
 private:
  static inline float idf(size_t n_docs, size_t docs_w_token) {
    const float num = n_docs - docs_w_token + 0.5;
    const float denom = docs_w_token + 0.5;
    // This is technically different from the BM25 definition, the added 1 is to
    // ensure that this does not yield a negative value. This trick is how
    // apache lucene solves the problem.
    return std::log(1.0 + num / denom);
  }

  inline float bm25(float idf, uint32_t cnt_in_doc, uint64_t doc_len,
                    float avg_doc_len) const {
    const float num = cnt_in_doc * (_k1 + 1);
    const float denom =
        cnt_in_doc + _k1 * (1 - _b + _b * doc_len / avg_doc_len);
    return idf * num / denom;
  }

  std::pair<std::vector<uint32_t>,
            std::vector<std::unordered_map<HashedToken, uint32_t>>>
  countTokenOccurences(const std::vector<std::string>& docs) const;

<<<<<<< HEAD
  std::vector<HashedToken> tokenize(const std::string& text) const;

  std::unique_ptr<DbAdapter> _db;
=======
  void storeDocLens(const std::vector<DocId>& ids,
                    const std::vector<uint32_t>& doc_lens,
                    bool check_for_existing);

  void updateTokenToDocs(
      const std::vector<DocId>& ids,
      const std::vector<std::unordered_map<HashedToken, uint32_t>>&
          token_counts);

  std::unordered_map<DocId, float> scoreDocuments(
      const std::string& query) const;

  uint32_t getDocLen(DocId doc_id) const;

  uint64_t getNDocs() const;

  void updateNDocs(uint64_t n_new_docs);

  uint64_t getSumDocLens() const;

  void updateSumDocLens(uint64_t sum_new_doc_lens);

  std::vector<HashedToken> tokenize(const std::string& text) const;

  std::string _save_path;

  rocksdb::TransactionDB* _db;
  rocksdb::ColumnFamilyHandle* _default;
  rocksdb::ColumnFamilyHandle* _counters;
  rocksdb::ColumnFamilyHandle* _token_to_docs;
>>>>>>> 7706b2ab

  // Query variables
  uint64_t _max_docs_to_score;
  float _max_token_occurrence_frac;
  float _k1;
  float _b;

  TokenizerPtr _tokenizer;
};

}  // namespace thirdai::search<|MERGE_RESOLUTION|>--- conflicted
+++ resolved
@@ -29,12 +29,10 @@
 
   void remove(const std::vector<DocId>& ids) final;
 
-  size_t size() const final { return getNDocs(); }
+  size_t size() const final { return _db->getNDocs(); }
 
   void save(const std::string& new_save_path) const final;
 
-<<<<<<< HEAD
-=======
   static std::shared_ptr<OnDiskIndex> load(const std::string& save_path);
 
   std::string type() const final { return typeName(); }
@@ -43,9 +41,6 @@
 
   void prune() final;
 
-  ~OnDiskIndex() final;
-
->>>>>>> 7706b2ab
  private:
   static inline float idf(size_t n_docs, size_t docs_w_token) {
     const float num = n_docs - docs_w_token + 0.5;
@@ -68,42 +63,14 @@
             std::vector<std::unordered_map<HashedToken, uint32_t>>>
   countTokenOccurences(const std::vector<std::string>& docs) const;
 
-<<<<<<< HEAD
+  std::unordered_map<DocId, float> scoreDocuments(
+      const std::string& query) const;
+
   std::vector<HashedToken> tokenize(const std::string& text) const;
 
   std::unique_ptr<DbAdapter> _db;
-=======
-  void storeDocLens(const std::vector<DocId>& ids,
-                    const std::vector<uint32_t>& doc_lens,
-                    bool check_for_existing);
-
-  void updateTokenToDocs(
-      const std::vector<DocId>& ids,
-      const std::vector<std::unordered_map<HashedToken, uint32_t>>&
-          token_counts);
-
-  std::unordered_map<DocId, float> scoreDocuments(
-      const std::string& query) const;
-
-  uint32_t getDocLen(DocId doc_id) const;
-
-  uint64_t getNDocs() const;
-
-  void updateNDocs(uint64_t n_new_docs);
-
-  uint64_t getSumDocLens() const;
-
-  void updateSumDocLens(uint64_t sum_new_doc_lens);
-
-  std::vector<HashedToken> tokenize(const std::string& text) const;
 
   std::string _save_path;
-
-  rocksdb::TransactionDB* _db;
-  rocksdb::ColumnFamilyHandle* _default;
-  rocksdb::ColumnFamilyHandle* _counters;
-  rocksdb::ColumnFamilyHandle* _token_to_docs;
->>>>>>> 7706b2ab
 
   // Query variables
   uint64_t _max_docs_to_score;
