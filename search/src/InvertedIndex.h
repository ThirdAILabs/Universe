--- conflicted
+++ resolved
@@ -68,6 +68,9 @@
 
   size_t size() const { return _doc_lengths.size(); }
 
+  static std::vector<DocScore> topk(
+      const std::unordered_map<DocId, float>& doc_scores, uint32_t k);
+
   static std::vector<DocScore> parallelQuery(
       const std::vector<std::shared_ptr<InvertedIndex>>& indices,
       const std::string& query, uint32_t k);
@@ -84,13 +87,8 @@
 
   static std::shared_ptr<InvertedIndex> load_stream(std::istream& istream);
 
-<<<<<<< HEAD
-  static std::vector<DocScore> topk(
-      const std::unordered_map<DocId, float>& doc_scores, uint32_t k);
-=======
   static std::shared_ptr<InvertedIndex> load_stream_cereal(
       std::istream& istream);
->>>>>>> 708c1ea2
 
  private:
   std::vector<std::pair<size_t, std::unordered_map<Token, uint32_t>>>
