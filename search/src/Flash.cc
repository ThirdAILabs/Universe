--- conflicted
+++ resolved
@@ -36,14 +36,9 @@
 }
 
 template <typename LABEL_T>
-void Flash<LABEL_T>::addDataset(
-<<<<<<< HEAD
-    const dataset::InMemoryDataset& dataset,
-    const std::vector<std::vector<LABEL_T>>& labels) {
-=======
-    const dataset::InMemoryDataset<BoltBatch>& dataset,
-    const std::vector<std::vector<LABEL_T>>& labels, bool verbose) {
->>>>>>> a8c53eb4
+void Flash<LABEL_T>::addDataset(const dataset::InMemoryDataset& dataset,
+                                const std::vector<std::vector<LABEL_T>>& labels,
+                                bool verbose) {
   if (dataset.numBatches() != labels.size()) {
     throw std::invalid_argument(
         "Number of data and label batches must be same.");
