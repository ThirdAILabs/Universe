#include "BeamSearch.h"
#include "DocSearchPython.h"
#include <bolt/python_bindings/PybindUtils.h>
#include <pybind11/detail/common.h>
#include <pybind11/stl.h>
#include <search/src/inverted_index/FinetunableRetriever.h>
#include <search/src/inverted_index/InvertedIndex.h>

namespace thirdai::search::python {

void createSearchSubmodule(py::module_& module) {
  auto search_submodule = module.def_submodule("search");
  py::class_<PyDocSearch>(
      search_submodule, "DocRetrieval",
      "The DocRetrieval module allows you to build, query, save, and load a "
      "semantic document search index.")
      .def(py::init<const std::vector<std::vector<float>>&, uint32_t, uint32_t,
                    uint32_t>(),
           py::arg("centroids"), py::arg("hashes_per_table"),
           py::arg("num_tables"), py::arg("dense_input_dimension"),
           "Constructs a new DocRetrieval index. Centroids should be a "
           "two-dimensional array of floats, where each row is of length "
           "dense_input_dimension (the dimension of the document embeddings). "
           "hashes_per_table and num_tables are hyperparameters for the doc "
           "sketches. Roughly, increase num_tables to increase accuracy at the"
           "cost of speed and memory (you can try powers of 2; a good starting "
           "value is 32). Hashes_per_table should be around log_2 the average"
           "document size (by number of embeddings).")
      .def("add_doc", &PyDocSearch::addDocument, py::arg("doc_id"),
           py::arg("doc_text"), py::arg("doc_embeddings"),
           "Adds a new document to the DocRetrieval index. If the doc_id "
           "already exists in the index, this will overwrite it. The "
           "doc_embeddings should be a two dimensional numpy array of the "
           "document's embeddings. Each row should be of length "
           "dense_input_dimension. doc_text is only needed if you want it to "
           "be retrieved in calls to get_doc and query. Returns true if this"
           "was a new document and false otherwise.")
      .def("add_doc", &PyDocSearch::addDocumentWithCentroids, py::arg("doc_id"),
           py::arg("doc_text"), py::arg("doc_embeddings"),
           py::arg("doc_centroid_ids"),
           "A normal add, except also accepts the ids of the closest centroid"
           "to each of the doc_embeddings if these are "
           "precomputed (helpful for batch adds).")
      .def("delete_doc", &PyDocSearch::deleteDocument, py::arg("doc_id"),
           "Delete the document with the passed doc_id if such a document "
           "exists, otherwise this is a NOOP. Returns true if the document "
           "was succesfully deleted, false if no document with doc_id was "
           "found.")
      .def("get_doc", &PyDocSearch::getDocument, py::arg("doc_id"),
           "Returns the doc_text of the document with doc_id, or None if no "
           "document with doc_id was found.")
      .def(
          "query", &PyDocSearch::query, py::arg("query_embeddings"),
          py::arg("top_k"), py::arg("num_to_rerank") = 8192,
          "Finds the best top_k documents that are most likely to semantically "
          "answer the query. There is an additional optional parameter here "
          "called num_to_rerank that represents how many documents you want "
          "us to "
          "internally rerank. The default of 8192 is fine for most use cases.")
      .def("query", &PyDocSearch::queryWithCentroids,
           py::arg("query_embeddings"), py::arg("query_centroid_ids"),
           py::arg("top_k"), py::arg("num_to_rerank") = 8192,
           "A normal query, except also accepts the ids of the closest centroid"
           "to each of the query_embeddings")
      .def("serialize_to_file", &PyDocSearch::serialize_to_file,
           py::arg("output_path"),
           "Serialize the DocRetrieval index to a file.")
      .def_static("deserialize_from_file", &PyDocSearch::deserialize_from_file,
                  py::arg("input_path"),
                  "Deserialize the DocRetrieval index from a file.");

  search_submodule.def("beam_search", &beamSearchBatch,
                       py::arg("probabilities"), py::arg("transition_matrix"),
                       py::arg("beam_size"));

  py::class_<Tokenizer, TokenizerPtr>(search_submodule, "Tokenizer");  // NOLINT

  py::class_<DefaultTokenizer, Tokenizer, std::shared_ptr<DefaultTokenizer>>(
      search_submodule, "DefaultTokenizer")
      .def(py::init<bool, bool>(), py::arg("stem") = true,
           py::arg("lowercase") = true);

  py::class_<InvertedIndex, std::shared_ptr<InvertedIndex>>(search_submodule,
                                                            "InvertedIndex")
<<<<<<< HEAD
      .def(py::init<size_t, float, float, float, bool, bool, size_t>(),
=======
      .def(py::init<size_t, float, float, float, TokenizerPtr>(),
>>>>>>> 02b7a519
           py::arg("max_docs_to_score") =
               InvertedIndex::DEFAULT_MAX_DOCS_TO_SCORE,
           py::arg("idf_cutoff_frac") = InvertedIndex::DEFAULT_IDF_CUTOFF_FRAC,
           py::arg("k1") = InvertedIndex::DEFAULT_K1,
<<<<<<< HEAD
           py::arg("b") = InvertedIndex::DEFAULT_B, py::arg("stem") = true,
           py::arg("lowercase") = true,
           py::arg("shard_size") = InvertedIndex::DEFAULT_SHARD_SIZE)
=======
           py::arg("b") = InvertedIndex::DEFAULT_B,
           py::arg("tokenizer") = std::make_shared<DefaultTokenizer>())
>>>>>>> 02b7a519
      .def("index", &InvertedIndex::index, py::arg("ids"), py::arg("docs"))
      .def("query", &InvertedIndex::queryBatch, py::arg("queries"),
           py::arg("k"))
      .def("query", &InvertedIndex::query, py::arg("query"), py::arg("k"),
           py::arg("parallelize") = true)
      .def("rank", &InvertedIndex::rankBatch, py::arg("queries"),
           py::arg("candidates"), py::arg("k"))
      .def("rank", &InvertedIndex::rank, py::arg("query"),
           py::arg("candidates"), py::arg("k"), py::arg("parallelize") = true)
      .def("remove", &InvertedIndex::remove, py::arg("ids"))
      .def("size", &InvertedIndex::size)
      .def("save", &InvertedIndex::save, py::arg("filename"))
      .def_static("load", &InvertedIndex::load, py::arg("filename"))
      .def_static("parallel_query", &InvertedIndex::parallelQuery,
                  py::arg("indices"), py::arg("query"), py::arg("k"))
      .def(py::pickle(
          /**
           * This is to achive compatability between neuraldb's with indexes
           * that were pickled using cereal vs the archives. This try/catch
           * logic is done here instead of in load_stream so that the binary
           * stream can be reset before attempting to load with cereal if
           * loading with the archive fails.
           */
          [](const std::shared_ptr<InvertedIndex>& index) -> py::bytes {
            std::stringstream ss;
            index->save_stream(ss);
            return py::bytes(ss.str());
          },
          [](const py::bytes& binary_index) -> std::shared_ptr<InvertedIndex> {
            py::buffer_info info(py::buffer(binary_index).request());
            char* data_ptr = reinterpret_cast<char*>(info.ptr);

            try {
              bolt::python::Membuf sbuf(data_ptr, data_ptr + info.size);
              std::istream input(&sbuf);
              return InvertedIndex::load_stream(input);
            } catch (...) {
              bolt::python::Membuf sbuf(data_ptr, data_ptr + info.size);
              std::istream input(&sbuf);
              return InvertedIndex::load_stream_cereal(input);
            }
          }));

  py::class_<FinetunableRetriever, std::shared_ptr<FinetunableRetriever>>(
      search_submodule, "FinetunableRetriever")
      .def(py::init<float, uint32_t, uint32_t, size_t>(),
           py::arg("lambda") = FinetunableRetriever::DEFAULT_LAMBDA,
           py::arg("min_top_docs") = FinetunableRetriever::DEFAULT_MIN_TOP_DOCS,
           py::arg("top_queries") = FinetunableRetriever::DEFAULT_TOP_QUERIES,
           py::arg("shard_size") = InvertedIndex::DEFAULT_SHARD_SIZE)
      .def("index", &FinetunableRetriever::index, py::arg("ids"),
           py::arg("docs"))
      .def("finetune", &FinetunableRetriever::finetune, py::arg("doc_ids"),
           py::arg("queries"))
      .def("associate", &FinetunableRetriever::associate, py::arg("sources"),
           py::arg("targets"), py::arg("strength") = 4)
      .def("query", &FinetunableRetriever::queryBatch, py::arg("queries"),
           py::arg("k"))
      .def("query", &FinetunableRetriever::query, py::arg("query"),
           py::arg("k"))
      .def("rank", &FinetunableRetriever::rankBatch, py::arg("queries"),
           py::arg("candidates"), py::arg("k"))
      .def("rank", &FinetunableRetriever::rank, py::arg("query"),
           py::arg("candidates"), py::arg("k"))
      .def("size", &FinetunableRetriever::size)
      .def("remove", &FinetunableRetriever::remove, py::arg("ids"))
      .def_static("train_from", &FinetunableRetriever::trainFrom,
                  py::arg("index"))
      .def("save", &FinetunableRetriever::save, py::arg("filename"))
      .def_static("load", &FinetunableRetriever::load, py::arg("filename"))
      .def(bolt::python::getPickleFunction<FinetunableRetriever>());
}

}  // namespace thirdai::search::python<|MERGE_RESOLUTION|>--- conflicted
+++ resolved
@@ -82,23 +82,14 @@
 
   py::class_<InvertedIndex, std::shared_ptr<InvertedIndex>>(search_submodule,
                                                             "InvertedIndex")
-<<<<<<< HEAD
-      .def(py::init<size_t, float, float, float, bool, bool, size_t>(),
-=======
-      .def(py::init<size_t, float, float, float, TokenizerPtr>(),
->>>>>>> 02b7a519
+      .def(py::init<size_t, float, float, float, TokenizerPtr, size_t>(),
            py::arg("max_docs_to_score") =
                InvertedIndex::DEFAULT_MAX_DOCS_TO_SCORE,
            py::arg("idf_cutoff_frac") = InvertedIndex::DEFAULT_IDF_CUTOFF_FRAC,
            py::arg("k1") = InvertedIndex::DEFAULT_K1,
-<<<<<<< HEAD
-           py::arg("b") = InvertedIndex::DEFAULT_B, py::arg("stem") = true,
-           py::arg("lowercase") = true,
+           py::arg("b") = InvertedIndex::DEFAULT_B,
+           py::arg("tokenizer") = std::make_shared<DefaultTokenizer>(),
            py::arg("shard_size") = InvertedIndex::DEFAULT_SHARD_SIZE)
-=======
-           py::arg("b") = InvertedIndex::DEFAULT_B,
-           py::arg("tokenizer") = std::make_shared<DefaultTokenizer>())
->>>>>>> 02b7a519
       .def("index", &InvertedIndex::index, py::arg("ids"), py::arg("docs"))
       .def("query", &InvertedIndex::queryBatch, py::arg("queries"),
            py::arg("k"))
