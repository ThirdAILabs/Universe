--- conflicted
+++ resolved
@@ -158,12 +158,8 @@
 
   py::class_<FinetunableRetriever, std::shared_ptr<FinetunableRetriever>>(
       search_submodule, "FinetunableRetriever")
-<<<<<<< HEAD
-      .def(py::init<float, uint32_t, uint32_t>(),
-=======
       .def(py::init<float, uint32_t, uint32_t, const IndexConfig&,
                     const std::optional<std::string>&>(),
->>>>>>> 7706b2ab
            py::arg("lambda") = FinetunableRetriever::DEFAULT_LAMBDA,
            py::arg("min_top_docs") = FinetunableRetriever::DEFAULT_MIN_TOP_DOCS,
            py::arg("top_queries") = FinetunableRetriever::DEFAULT_TOP_QUERIES,
