#include "BeamSearch.h"
#include "DocSearchPython.h"
#include <bolt/python_bindings/PybindUtils.h>
#include <pybind11/detail/common.h>
#include <pybind11/stl.h>
#include <search/src/inverted_index/FinetunableRetriever.h>
#include <search/src/inverted_index/InvertedIndex.h>
<<<<<<< HEAD
#include <search/src/inverted_index/OnDiskIndex.h>
=======
#if !_WIN32
#include <search/src/inverted_index/OnDiskIndex.h>
#endif
>>>>>>> 1359063d
#include <search/src/inverted_index/Tokenizer.h>
#include <optional>

namespace thirdai::search::python {

void createSearchSubmodule(py::module_& module) {
  auto search_submodule = module.def_submodule("search");
  py::class_<PyDocSearch>(
      search_submodule, "DocRetrieval",
      "The DocRetrieval module allows you to build, query, save, and load a "
      "semantic document search index.")
      .def(py::init<const std::vector<std::vector<float>>&, uint32_t, uint32_t,
                    uint32_t>(),
           py::arg("centroids"), py::arg("hashes_per_table"),
           py::arg("num_tables"), py::arg("dense_input_dimension"),
           "Constructs a new DocRetrieval index. Centroids should be a "
           "two-dimensional array of floats, where each row is of length "
           "dense_input_dimension (the dimension of the document embeddings). "
           "hashes_per_table and num_tables are hyperparameters for the doc "
           "sketches. Roughly, increase num_tables to increase accuracy at the"
           "cost of speed and memory (you can try powers of 2; a good starting "
           "value is 32). Hashes_per_table should be around log_2 the average"
           "document size (by number of embeddings).")
      .def("add_doc", &PyDocSearch::addDocument, py::arg("doc_id"),
           py::arg("doc_text"), py::arg("doc_embeddings"),
           "Adds a new document to the DocRetrieval index. If the doc_id "
           "already exists in the index, this will overwrite it. The "
           "doc_embeddings should be a two dimensional numpy array of the "
           "document's embeddings. Each row should be of length "
           "dense_input_dimension. doc_text is only needed if you want it to "
           "be retrieved in calls to get_doc and query. Returns true if this"
           "was a new document and false otherwise.")
      .def("add_doc", &PyDocSearch::addDocumentWithCentroids, py::arg("doc_id"),
           py::arg("doc_text"), py::arg("doc_embeddings"),
           py::arg("doc_centroid_ids"),
           "A normal add, except also accepts the ids of the closest centroid"
           "to each of the doc_embeddings if these are "
           "precomputed (helpful for batch adds).")
      .def("delete_doc", &PyDocSearch::deleteDocument, py::arg("doc_id"),
           "Delete the document with the passed doc_id if such a document "
           "exists, otherwise this is a NOOP. Returns true if the document "
           "was succesfully deleted, false if no document with doc_id was "
           "found.")
      .def("get_doc", &PyDocSearch::getDocument, py::arg("doc_id"),
           "Returns the doc_text of the document with doc_id, or None if no "
           "document with doc_id was found.")
      .def(
          "query", &PyDocSearch::query, py::arg("query_embeddings"),
          py::arg("top_k"), py::arg("num_to_rerank") = 8192,
          "Finds the best top_k documents that are most likely to semantically "
          "answer the query. There is an additional optional parameter here "
          "called num_to_rerank that represents how many documents you want "
          "us to "
          "internally rerank. The default of 8192 is fine for most use cases.")
      .def("query", &PyDocSearch::queryWithCentroids,
           py::arg("query_embeddings"), py::arg("query_centroid_ids"),
           py::arg("top_k"), py::arg("num_to_rerank") = 8192,
           "A normal query, except also accepts the ids of the closest centroid"
           "to each of the query_embeddings")
      .def("serialize_to_file", &PyDocSearch::serialize_to_file,
           py::arg("output_path"),
           "Serialize the DocRetrieval index to a file.")
      .def_static("deserialize_from_file", &PyDocSearch::deserialize_from_file,
                  py::arg("input_path"),
                  "Deserialize the DocRetrieval index from a file.");

  search_submodule.def("beam_search", &beamSearchBatch,
                       py::arg("probabilities"), py::arg("transition_matrix"),
                       py::arg("beam_size"));

  py::class_<Tokenizer, TokenizerPtr>(search_submodule, "Tokenizer");  // NOLINT

  py::class_<DefaultTokenizer, Tokenizer, std::shared_ptr<DefaultTokenizer>>(
      search_submodule, "DefaultTokenizer")
      .def(py::init<bool, bool>(), py::arg("stem") = true,
           py::arg("lowercase") = true);

  py::class_<WordKGrams, Tokenizer, std::shared_ptr<WordKGrams>>(
      search_submodule, "WordKGrams")
      .def(py::init<uint32_t, bool, bool, bool, bool>(), py::arg("k") = 4,
           py::arg("soft_start") = true, py::arg("include_whole_words") = true,
           py::arg("stem") = true, py::arg("lowercase") = true)
      .def("tokenize", &WordKGrams::tokenize, py::arg("input"));

  py::class_<IndexConfig>(search_submodule, "IndexConfig")
      .def(py::init([](size_t shard_size, TokenizerPtr tokenizer) {
             IndexConfig config;
             config.shard_size = shard_size;
             config.tokenizer = std::move(tokenizer);
             return config;
           }),
           py::arg("shard_size"), py::arg("tokenizer"));

  py::class_<InvertedIndex, std::shared_ptr<InvertedIndex>>(search_submodule,
                                                            "InvertedIndex")
      .def(py::init<const IndexConfig&>(), py::arg("config") = IndexConfig())
      .def("index", &InvertedIndex::index, py::arg("ids"), py::arg("docs"))
      .def("query", &InvertedIndex::queryBatch, py::arg("queries"),
           py::arg("k"))
      .def("query", &InvertedIndex::query, py::arg("query"), py::arg("k"),
           py::arg("parallelize") = true)
      .def("rank", &InvertedIndex::rankBatch, py::arg("queries"),
           py::arg("candidates"), py::arg("k"))
      .def("rank", &InvertedIndex::rank, py::arg("query"),
           py::arg("candidates"), py::arg("k"), py::arg("parallelize") = true)
      .def("remove", &InvertedIndex::remove, py::arg("ids"))
      .def("size", &InvertedIndex::size)
      .def("update_idf_cutoff", &InvertedIndex::updateIdfCutoff,
           py::arg("cutoff"))
      .def("save", &InvertedIndex::save, py::arg("filename"))
      .def_static("load", &InvertedIndex::load, py::arg("filename"))
      .def(py::pickle(
          /**
           * This is to achive compatability between neuraldb's with indexes
           * that were pickled using cereal vs the archives. This try/catch
           * logic is done here instead of in load_stream so that the binary
           * stream can be reset before attempting to load with cereal if
           * loading with the archive fails.
           */
          [](const std::shared_ptr<InvertedIndex>& index) -> py::bytes {
            std::stringstream ss;
            index->save_stream(ss);
            return py::bytes(ss.str());
          },
          [](const py::bytes& binary_index) -> std::shared_ptr<InvertedIndex> {
            py::buffer_info info(py::buffer(binary_index).request());
            char* data_ptr = reinterpret_cast<char*>(info.ptr);

            try {
              bolt::python::Membuf sbuf(data_ptr, data_ptr + info.size);
              std::istream input(&sbuf);
              return InvertedIndex::load_stream(input);
            } catch (...) {
              bolt::python::Membuf sbuf(data_ptr, data_ptr + info.size);
              std::istream input(&sbuf);
              return InvertedIndex::load_stream_cereal(input);
            }
          }));

<<<<<<< HEAD
=======
#if !_WIN32
>>>>>>> 1359063d
  py::class_<OnDiskIndex, std::shared_ptr<OnDiskIndex>>(search_submodule,
                                                        "OnDiskIndex")
      .def(py::init<const std::string&, const IndexConfig&>(),
           py::arg("save_path"), py::arg("config") = IndexConfig())
      .def("index", &OnDiskIndex::index, py::arg("ids"), py::arg("docs"))
      .def("query", &OnDiskIndex::query, py::arg("query"), py::arg("k"),
           py::arg("parallelize") = false)
      .def("prune", &OnDiskIndex::prune)
      .def("save", &OnDiskIndex::save, py::arg("filename"))
      .def_static("load", &OnDiskIndex::load, py::arg("filename"),
                  py::arg("read_only") = false);
<<<<<<< HEAD
=======
#endif
>>>>>>> 1359063d

  py::class_<FinetunableRetriever, std::shared_ptr<FinetunableRetriever>>(
      search_submodule, "FinetunableRetriever")
      .def(py::init<float, uint32_t, uint32_t, const IndexConfig&,
                    const std::optional<std::string>&>(),
           py::arg("lambda") = FinetunableRetriever::DEFAULT_LAMBDA,
           py::arg("min_top_docs") = FinetunableRetriever::DEFAULT_MIN_TOP_DOCS,
           py::arg("top_queries") = FinetunableRetriever::DEFAULT_TOP_QUERIES,
           py::arg("config") = IndexConfig(),
           py::arg("save_path") = std::nullopt)
      .def("index", &FinetunableRetriever::index, py::arg("ids"),
           py::arg("docs"))
      .def("finetune", &FinetunableRetriever::finetune, py::arg("doc_ids"),
           py::arg("queries"))
      .def("associate", &FinetunableRetriever::associate, py::arg("sources"),
           py::arg("targets"), py::arg("strength") = 4)
      .def("query", &FinetunableRetriever::queryBatch, py::arg("queries"),
           py::arg("k"))
      .def("query", &FinetunableRetriever::query, py::arg("query"),
           py::arg("k"), py::arg("parallelize") = true)
      .def("rank", &FinetunableRetriever::rankBatch, py::arg("queries"),
           py::arg("candidates"), py::arg("k"))
      .def("rank", &FinetunableRetriever::rank, py::arg("query"),
           py::arg("candidates"), py::arg("k"), py::arg("parallelize") = true)
      .def("size", &FinetunableRetriever::size)
      .def("prune", &FinetunableRetriever::prune)
      .def("remove", &FinetunableRetriever::remove, py::arg("ids"))
      .def_static("train_from", &FinetunableRetriever::trainFrom,
                  py::arg("index"))
      .def("save", &FinetunableRetriever::save, py::arg("filename"))
      .def_static("load", &FinetunableRetriever::load, py::arg("filename"),
                  py::arg("read_only") = false)
      // This is deprecated, it is only for compatability loading old models.
      .def(bolt::python::getPickleFunction<FinetunableRetriever>());
}

}  // namespace thirdai::search::python<|MERGE_RESOLUTION|>--- conflicted
+++ resolved
@@ -5,13 +5,9 @@
 #include <pybind11/stl.h>
 #include <search/src/inverted_index/FinetunableRetriever.h>
 #include <search/src/inverted_index/InvertedIndex.h>
-<<<<<<< HEAD
-#include <search/src/inverted_index/OnDiskIndex.h>
-=======
 #if !_WIN32
 #include <search/src/inverted_index/OnDiskIndex.h>
 #endif
->>>>>>> 1359063d
 #include <search/src/inverted_index/Tokenizer.h>
 #include <optional>
 
@@ -151,10 +147,7 @@
             }
           }));
 
-<<<<<<< HEAD
-=======
 #if !_WIN32
->>>>>>> 1359063d
   py::class_<OnDiskIndex, std::shared_ptr<OnDiskIndex>>(search_submodule,
                                                         "OnDiskIndex")
       .def(py::init<const std::string&, const IndexConfig&>(),
@@ -166,10 +159,7 @@
       .def("save", &OnDiskIndex::save, py::arg("filename"))
       .def_static("load", &OnDiskIndex::load, py::arg("filename"),
                   py::arg("read_only") = false);
-<<<<<<< HEAD
-=======
 #endif
->>>>>>> 1359063d
 
   py::class_<FinetunableRetriever, std::shared_ptr<FinetunableRetriever>>(
       search_submodule, "FinetunableRetriever")
