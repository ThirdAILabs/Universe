--- conflicted
+++ resolved
@@ -103,13 +103,9 @@
         if format == "svm":
             loaded_datasets = load_svm_dataset(single_dataset_config, use_s3)
         elif format == "click":
-<<<<<<< HEAD
             loaded_datasets = load_click_through_dataset(single_dataset_config, use_s3)
-=======
-            loaded_datasets = load_click_through_dataset(single_dataset_config)
         elif format == "click_labels":
-            loaded_datasets = load_click_through_labels(single_dataset_config)
->>>>>>> 810baf6a
+            loaded_datasets = load_click_through_labels(single_dataset_config, use_s3)
         elif format == "mlm_with_tokens":
             loaded_datasets = load_mlm_datasets(
                 single_dataset_config, use_s3, return_tokens=True
@@ -294,7 +290,17 @@
     raise ValueError(f"{loss_string} is not a valid loss function.")
 
 
-<<<<<<< HEAD
+def check_test_labels(datasets_map, key):
+    if len(datasets_map[key]) == 1:
+        datasets_map[key] = datasets_map[key][0]
+    elif len(datasets_map[key]) == 0:
+        datasets_map[key] = None
+    else:
+        raise ValueError(
+            f"Must have 0 or 1 test label datasets but found {len(datasets_map[key])} test_labels."
+        )
+
+
 def load_svm_dataset(dataset_config, use_s3):
     batch_size = config_get(dataset_config, "batch_size")
     if use_s3:
@@ -307,30 +313,14 @@
         return dataset.load_bolt_svm_dataset(data_loader)
     else:
         dataset_path = find_full_filepath(config_get(dataset_config, "path"))
-        return dataset.load_bolt_svm_dataset(dataset_path, batch_size=batch_size)
-
-=======
-def check_test_labels(datasets_map, key):
-    if len(datasets_map[key]) == 1:
-        datasets_map[key] = datasets_map[key][0]
-    elif len(datasets_map[key]) == 0:
-        datasets_map[key] = None
-    else:
-        raise ValueError(
-            f"Must have 0 or 1 test label datasets but found {len(datasets_map[key])} test_labels."
-        )
-
-
-def load_svm_dataset(dataset_config):
-    dataset_path = find_full_filepath(config_get(dataset_config, "path"))
-    return dataset.load_bolt_svm_dataset(
-        dataset_path, batch_size=config_get(dataset_config, "batch_size")
-    )
->>>>>>> 810baf6a
+        return dataset.load_bolt_svm_dataset(
+            dataset_path, batch_size=config_get(dataset_config, "batch_size")
+        )
+
 
 def load_click_through_dataset(dataset_config, use_s3):
     if use_s3:
-        raise ValueError("S3 not supported yet for loading mlm datasets")
+        raise ValueError("S3 not supported yet for loading click through datasets")
 
     dataset_path = find_full_filepath(config_get(dataset_config, "path"))
     return dataset.load_click_through_dataset(
@@ -344,20 +334,19 @@
     )
 
 
-<<<<<<< HEAD
+def load_click_through_labels(dataset_config, use_s3):
+    if use_s3:
+        raise ValueError("S3 not supported yet for loading click through labels")
+
+    dataset_path = find_full_filepath(config_get(dataset_config, "path"))
+    with open(dataset_path) as file:
+        return [np.array([int(line[0]) for line in file.readlines()])]
+
+
 def load_mlm_datasets(dataset_config, use_s3, return_tokens):
     if use_s3:
         raise ValueError("S3 not supported yet for loading mlm datasets")
 
-=======
-def load_click_through_labels(dataset_config):
-    dataset_path = find_full_filepath(config_get(dataset_config, "path"))
-    with open(dataset_path) as file:
-        return [np.array([int(line[0]) for line in file.readlines()])]
-
-
-def load_mlm_datasets(dataset_config, return_tokens):
->>>>>>> 810baf6a
     # We load the train and test data at the same time because the need to use
     # the same loader to ensure that the words in the vocabulary are mapped to
     # the same output neuron.
