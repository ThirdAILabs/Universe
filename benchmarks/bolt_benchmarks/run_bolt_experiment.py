# TODO(josh): Add back mach benchmark

import argparse
import toml
from utils import (
    start_mlflow,
    verify_mlflow_args,
    find_full_filepath,
    log_single_epoch_training_metrics,
    log_prediction_metrics,
    config_get,
)
from thirdai import bolt, dataset
import numpy as np


def main():
    parser = build_arg_parser()
    args = parser.parse_args()

    verify_mlflow_args(parser, mlflow_args=args)

    config = toml.load(args.config_path)

    model = load_and_compile_model(config)
    datasets = load_all_datasets(config)
    start_mlflow(config, mlflow_args=args)
    run_experiment(model, datasets, config, use_mlflow=not args.disable_mlflow)


def load_and_compile_model(model_config):
    name_to_node = {}

    def get_node_by_name(node_name):
        if node_name in name_to_node:
            return name_to_node[node_name]
        raise ValueError(f"{node_name} not found in previously defined nodes")

    nodes_with_no_successor = set()
    inputs = []
    for node_config in config_get(model_config, "nodes"):
        node = construct_node(node_config)
        node_name = config_get(node_config, "name")
        node_type = config_get(node_config, "type")

        if node_type == "Input":
            inputs.append(node)
        elif "pred" in node_config:
            pred_name = node_config["pred"]
            pred_node = get_node_by_name(pred_name)
            nodes_with_no_successor.remove(pred_name)
            node(pred_node)
        elif "preds" in node_config:
            pred_names = node_config["preds"]
            pred_nodes = [get_node_by_name(pred_name) for pred_name in pred_names]
            for pred_name in pred_names:
                nodes_with_no_successor.remove(pred_name)
            if config_get(node_config, "type") == "Switch":
                node(pred_nodes[0], pred_nodes[1])
            else:
                node(pred_nodes)
        else:
            raise ValueError("Node should either be an Input or specify pred/preds")

        nodes_with_no_successor.add(node_name)
        name_to_node[node_name] = node

    if len(nodes_with_no_successor) != 1:
        raise ValueError(
            "There should only be one output node (nodes with no successors), "
            + f"but found {len(nodes_with_no_successor)}"
        )

    output_node = name_to_node[list(nodes_with_no_successor)[0]]
    model = bolt.graph.Model(inputs=inputs, output=output_node)
    model.compile(loss=get_loss(model_config), print_when_done=False)
    model.summary(detailed=True)
    return model


# Returns a map from
# ["train_data", "train_labels", "test_data", "test_labels"]
# to lists of datasets (except for the labels, which will either be a single dataset or None)
def load_all_datasets(dataset_config):
    # We have separate test_labels and test_labels_np so that we can load the
    # test labels both as a bolt dataset for predict and also as a numpy array
    # which is needed to compute the roc_auc.
    result = {
        "train_data": [],
        "train_labels": [],
        "test_data": [],
        "test_labels": [],
        "test_labels_np": [],
    }

    all_dataset_configs = config_get(dataset_config, "datasets")
    for single_dataset_config in all_dataset_configs:
        format = config_get(single_dataset_config, "format")
        dataset_types = config_get(single_dataset_config, "type_list")

        if format == "svm":
            loaded_datasets = load_svm_dataset(single_dataset_config)
        elif format == "click":
            loaded_datasets = load_click_through_dataset(single_dataset_config)
        elif format == "click_labels":
            loaded_datasets = load_click_through_labels(single_dataset_config)
        elif format == "mlm_with_tokens":
            loaded_datasets = load_mlm_datasets(
                single_dataset_config, return_tokens=True
            )
        elif format == "mlm_without_tokens":
            loaded_datasets = load_mlm_datasets(
                single_dataset_config, return_tokens=False
            )
        else:
            raise ValueError(f"{format} is an unrecognized dataformat")

        if len(dataset_types) != len(loaded_datasets):
            raise ValueError(
                f"The number of datasets loaded {len(loaded_datasets)} did "
                f"not match the number of dataset types {len(dataset_types)}"
                f"for the following config: \n {single_dataset_config}"
            )

        for dataset_type, dataset in zip(dataset_types, loaded_datasets):
            if dataset_type not in result.keys():
                raise ValueError(
                    f"The dataset type {dataset_type} is not in {result.keys()}"
                )
            result[dataset_type].append(dataset)

    if len(result["train_labels"]) != 1:
        raise ValueError(
            f"Must have 1 train label dataset but found {len(result['train_labels'])} train_labels."
        )
    result["train_labels"] = result["train_labels"][0]

    check_test_labels(result, "test_labels")
    check_test_labels(result, "test_labels_np")

    return result


def run_experiment(model, datasets, experiment_config, use_mlflow):
    num_epochs, train_config = load_train_config(experiment_config)
    predict_config = load_predict_config(experiment_config)
    if should_compute_roc_auc(experiment_config):
        predict_config.return_activations()

    for epoch_num in range(num_epochs):

        freeze_hash_table_if_needed(model, experiment_config, epoch_num)
        switch_to_sparse_inference_if_needed(
            predict_config, experiment_config, epoch_num
        )

        train_metrics = model.train(
            train_data=datasets["train_data"],
            train_labels=datasets["train_labels"],
            train_config=train_config,
        )
        if use_mlflow:
            log_single_epoch_training_metrics(train_metrics)

        predict_output = model.predict(
            test_data=datasets["test_data"],
            test_labels=datasets["test_labels"],
            predict_config=predict_config,
        )
        if use_mlflow:
            log_prediction_metrics(predict_output)

        if should_compute_roc_auc(experiment_config):
            compute_roc_auc(predict_output, datasets, use_mlflow)

    if "save" in experiment_config.keys():
        model.save(config_get(experiment_config, "save"))


def get_sampling_config(layer_config):
    if layer_config.get("use_random_sampling", False):
        return bolt.RandomSamplingConfig()
    return bolt.SamplingConfig(
        hashes_per_table=config_get(layer_config, "hashes_per_table"),
        num_tables=config_get(layer_config, "num_tables"),
        range_pow=config_get(layer_config, "range_pow"),
        reservoir_size=config_get(layer_config, "reservoir_size"),
        hash_function=layer_config.get("hash_function", "DWTA"),
    )


def construct_input_node(input_config):
    dim = config_get(input_config, "dim")
    num_nonzeros_range = None
    if (
        "min_num_nonzeros" in input_config.keys()
        and "max_num_nonzeros" in input_config.keys()
    ):
        num_nonzeros_range = (
            config_get(input_config, "min_num_nonzeros"),
            config_get(input_config, "max_num_nonzeros"),
        )
    return bolt.graph.Input(dim=dim, num_nonzeros_range=num_nonzeros_range)


def construct_fully_connected_node(fc_config):
    use_default_sampling = fc_config.get("use_default_sampling", False)
    sparsity = fc_config.get("sparsity", 1)

    if use_default_sampling or sparsity == 1:
        layer = bolt.graph.FullyConnected(
            dim=config_get(fc_config, "dim"),
            sparsity=sparsity,
            activation=config_get(fc_config, "activation"),
        )
    else:
        layer = bolt.graph.FullyConnected(
            dim=config_get(fc_config, "dim"),
            sparsity=sparsity,
            activation_function=config_get(fc_config, "activation"),
            sampling_config=get_sampling_config(fc_config),
        )

<<<<<<< HEAD
    return bolt.graph.FullyConnected(
        dim=config_get(fc_config, "dim"),
        sparsity=sparsity,
        activation=config_get(fc_config, "activation"),
        sampling_config=get_sampling_config(fc_config),
    )
=======
    if fc_config.get("use_sparse_sparse_optimization", False):
        layer.enable_sparse_sparse_optimization()

    return layer
>>>>>>> 1014e70d


def construct_embedding_node(embedding_config):
    num_embedding_lookups = config_get(embedding_config, "num_embedding_lookups")
    lookup_size = config_get(embedding_config, "lookup_size")
    log_embedding_block_size = config_get(embedding_config, "log_embedding_block_size")

    return bolt.graph.Embedding(
        num_embedding_lookups=num_embedding_lookups,
        lookup_size=lookup_size,
        log_embedding_block_size=log_embedding_block_size,
    )


def construct_switch_node(switch_config):
    use_default_sampling = switch_config.get("use_default_sampling", False)
    sparsity = switch_config.get("sparsity", 1)

    if use_default_sampling or sparsity == 1:
        return bolt.graph.Switch(
            dim=config_get(switch_config, "dim"),
            sparsity=sparsity,
            activation=config_get(switch_config, "activation"),
            n_layers=config_get(switch_config, "n_layers"),
        )

    return bolt.graph.Switch(
        dim=config_get(switch_config, "dim"),
        sparsity=sparsity,
        activation_function=config_get(switch_config, "activation"),
        sampling_config=get_sampling_config(switch_config),
        n_layers=config_get(switch_config, "n_layers"),
    )


def construct_node(node_config):
    node_type = config_get(node_config, "type")
    if node_type == "Input":
        return construct_input_node(node_config)
    if node_type == "Concatenate":
        return bolt.graph.Concatenate()
    if node_type == "FullyConnected":
        return construct_fully_connected_node(node_config)
    if node_type == "Embedding":
        return construct_embedding_node(node_config)
    if node_type == "Switch":
        return construct_switch_node(node_config)
    raise ValueError(f"{node_type} is not a valid node type.")


def get_loss(model_config):
    loss_string = config_get(model_config, "loss_fn").lower()
    # TODO(josh/nick): Add an option to pass in the loss function as string to compile
    # TODO(josh): Consider moving to python 3.10 so we have the match pattern
    if loss_string == "categoricalcrossentropyloss" or loss_string == "cce":
        return bolt.CategoricalCrossEntropyLoss()
    if loss_string == "binarycrossentropyloss" or loss_string == "bce":
        return bolt.BinaryCrossEntropyLoss()
    if loss_string == "meansquarederror" or loss_string == "mse":
        return bolt.MeanSquaredError()
    raise ValueError(f"{loss_string} is not a valid loss function.")


def check_test_labels(datasets_map, key):
    if len(datasets_map[key]) == 1:
        datasets_map[key] = datasets_map[key][0]
    elif len(datasets_map[key]) == 0:
        datasets_map[key] = None
    else:
        raise ValueError(
            f"Must have 0 or 1 test label datasets but found {len(datasets_map[key])} test_labels."
        )


def load_svm_dataset(dataset_config):
    dataset_path = find_full_filepath(config_get(dataset_config, "path"))
    return dataset.load_bolt_svm_dataset(
        dataset_path, batch_size=config_get(dataset_config, "batch_size")
    )


def load_click_through_dataset(dataset_config):
    dataset_path = find_full_filepath(config_get(dataset_config, "path"))
    return dataset.load_click_through_dataset(
        filename=dataset_path,
        batch_size=config_get(dataset_config, "batch_size"),
        max_num_numerical_features=config_get(
            dataset_config, "max_num_numerical_features"
        ),
        max_categorical_features=config_get(dataset_config, "max_categorical_features"),
        delimiter=config_get(dataset_config, "delimiter"),
    )


def load_click_through_labels(dataset_config):
    dataset_path = find_full_filepath(config_get(dataset_config, "path"))
    with open(dataset_path) as file:
        return [np.array([int(line[0]) for line in file.readlines()])]


def load_mlm_datasets(dataset_config, return_tokens):
    # We load the train and test data at the same time because the need to use
    # the same loader to ensure that the words in the vocabulary are mapped to
    # the same output neuron.
    train_path = find_full_filepath(config_get(dataset_config, "train_path"))
    test_path = find_full_filepath(config_get(dataset_config, "test_path"))

    mlm_loader = dataset.MLMDatasetLoader(
        pairgram_range=config_get(dataset_config, "pairgram_range")
    )

    batch_size = config_get(dataset_config, "batch_size")

    train_data = mlm_loader.load(filename=train_path, batch_size=batch_size)

    test_data = mlm_loader.load(filename=test_path, batch_size=batch_size)

    if return_tokens:
        return train_data + test_data

    return train_data[0], train_data[2], test_data[0], test_data[2]


# Because of how our experiment works, we always set num_epochs=1 and return
# num_epochs as the first element of a 2 item tuple (the second element is
# the train_config)
def load_train_config(experiment_config):
    train_config = bolt.graph.TrainConfig.make(
        epochs=1, learning_rate=config_get(experiment_config, "learning_rate")
    ).with_metrics(config_get(experiment_config, "train_metrics"))
    if "reconstruct_hash_functions" in experiment_config.keys():
        train_config.with_reconstruct_hash_functions(
            experiment_config["reconstruct_hash_functions"]
        )
    if "rebuild_hash_tables" in experiment_config.keys():
        train_config.with_rebuild_hash_tables(experiment_config["rebuild_hash_tables"])
    return config_get(experiment_config, "epochs"), train_config


def load_predict_config(experiment_config):
    return bolt.graph.PredictConfig.make().with_metrics(
        config_get(experiment_config, "test_metrics")
    )


def freeze_hash_table_if_needed(model, experiment_config, current_epoch):
    should_freeze_hash_tables = (
        "freeze_hash_tables_epoch" in experiment_config.keys()
        and current_epoch == experiment_config["freeze_hash_tables_epoch"]
    )
    if should_freeze_hash_tables:
        print(f"Freezing hash tables at beginning of epoch {current_epoch}")
        model.freeze_hash_tables()


def switch_to_sparse_inference_if_needed(
    predict_config, experiment_config, current_epoch
):
    use_sparse_inference = (
        "sparse_inference_epoch" in experiment_config.keys()
        and current_epoch >= experiment_config["sparse_inference_epoch"]
    )
    if use_sparse_inference:
        print(f"Switching to sparse inference on epoch {current_epoch}")
        predict_config.enable_sparse_inference()


def should_compute_roc_auc(experiment_config):
    return experiment_config.get("compute_roc_auc", False)


def compute_roc_auc(predict_output, datasets, use_mlflow):
    if datasets["test_labels_np"] is None:
        raise ValueError("Cannot compute roc_auc without test_labels_np specified.")

    if len(predict_output) != 2:
        raise ValueError("Cannot compute roc_auc without dense activations.")

    labels = datasets["test_labels_np"]
    activations = predict_output[1]

    if len(activations) != len(labels):
        raise ValueError(
            f"Length of activations must match length of test_labels_np to compute roc_auc."
        )

    if len(activations.shape) == 2 and activations.shape[1] == 2:
        scores = activations[:, 1]
    elif len(activations.shape) == 2 and activations.shape[1] == 1:
        scores = activations[:, 0]
    else:
        raise ValueError(
            "Activations must have shape (n,), (n,1), or (n,2) to compute roc_auc."
        )

    from sklearn.metrics import roc_auc_score

    roc_auc = roc_auc_score(labels, scores)
    print(f"ROC AUC = {roc_auc}")
    if use_mlflow:
        log_prediction_metrics([{"roc_auc": roc_auc}])


def build_arg_parser():
    parser = argparse.ArgumentParser(
        description="Creates, trains, and tests a bolt network on the specified config."
    )

    parser.add_argument(
        "config_path",
        type=str,
        help="Path to a config file containing the dataset, experiment, and model configs.",
    )
    parser.add_argument(
        "--disable_mlflow",
        action="store_true",
        help="Disable mlflow logging for the current run.",
    )
    parser.add_argument(
        "--disable_upload_artifacts",
        action="store_true",
        help="Disable the mlflow artifact file logging for the current run.",
    )
    parser.add_argument(
        "--run_name",
        default="",
        type=str,
        help="The name of the run to use in mlflow. If mlflow is enabled this is required.",
    )
    return parser


if __name__ == "__main__":
    main()<|MERGE_RESOLUTION|>--- conflicted
+++ resolved
@@ -221,19 +221,10 @@
             sampling_config=get_sampling_config(fc_config),
         )
 
-<<<<<<< HEAD
-    return bolt.graph.FullyConnected(
-        dim=config_get(fc_config, "dim"),
-        sparsity=sparsity,
-        activation=config_get(fc_config, "activation"),
-        sampling_config=get_sampling_config(fc_config),
-    )
-=======
     if fc_config.get("use_sparse_sparse_optimization", False):
         layer.enable_sparse_sparse_optimization()
 
     return layer
->>>>>>> 1014e70d
 
 
 def construct_embedding_node(embedding_config):
