--- conflicted
+++ resolved
@@ -13,11 +13,8 @@
 )
 
 from thirdai import bolt, dataset
-<<<<<<< HEAD
 from thirdai import setup_logging
-=======
 import numpy as np
->>>>>>> dda50efa
 
 
 def main():
