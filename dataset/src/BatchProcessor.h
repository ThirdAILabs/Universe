--- conflicted
+++ resolved
@@ -75,49 +75,6 @@
   }
 };
 
-<<<<<<< HEAD
 }  // namespace thirdai::dataset
 
-CEREAL_REGISTER_TYPE(thirdai::dataset::BatchProcessor<thirdai::BoltBatch>)
-CEREAL_REGISTER_TYPE(thirdai::dataset::UnaryBoltBatchProcessor)
-=======
-/**
- * This BatchProcessor provides an interface to compute metadata about a dataset
- * in a streaming fashion without creating BoltVectors
- */
-class ComputeBatchProcessor : public BatchProcessor {
- public:
-  std::vector<BoltBatch> createBatch(
-      const std::vector<std::string>& rows) final {
-    // TODO(david) enable parallel by making metadata calculation thread safe
-    // #pragma omp parallel for default(none) shared(rows)
-    for (const std::string& row : rows) {
-      processRow(row);
-    }
-
-    return {BoltBatch(), BoltBatch()};
-  }
-
-  std::optional<std::vector<uint32_t>> getDimensions() final { return {}; }
-
- protected:
-  virtual void processRow(const std::string& row) = 0;
-
-  // Default constructor for cereal.
-  ComputeBatchProcessor() {}
-
- private:
-  // Tell Cereal what to serialize. See https://uscilab.github.io/cereal/
-  friend class cereal::access;
-
-  template <class Archive>
-  void serialize(Archive& archive) {
-    archive(cereal::base_class<BatchProcessor>(this));
-  }
-};
-
-}  // namespace thirdai::dataset
-
-CEREAL_REGISTER_TYPE(thirdai::dataset::UnaryBoltBatchProcessor)
-CEREAL_REGISTER_TYPE(thirdai::dataset::ComputeBatchProcessor)
->>>>>>> 0122be80
+CEREAL_REGISTER_TYPE(thirdai::dataset::UnaryBoltBatchProcessor)