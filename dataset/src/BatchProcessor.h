--- conflicted
+++ resolved
@@ -21,18 +21,11 @@
   virtual ~BatchProcessor() = default;
 
   // Returns a vector of the BoltVector dimensions one would get if they called
-<<<<<<< HEAD
-  // createBatch if this can be known
-  virtual std::optional<std::vector<uint32_t>> getDimensions() {
-    // By default we assume that the dimensions cannot be known
-    return std::nullopt;
-=======
   // createBatch.
   virtual std::vector<uint32_t> getDimensions() {
     // By default we assume that this is an unsupported operation
     throw exceptions::NotImplemented(
         "Cannot get the dimensions for this batch processor");
->>>>>>> 17261b3a
   }
   // Default constructor for cereal.
   BatchProcessor() {}
@@ -101,11 +94,7 @@
     return {BoltBatch(), BoltBatch()};
   }
 
-<<<<<<< HEAD
-  std::optional<std::vector<uint32_t>> getDimensions() final { return {}; }
-=======
   std::vector<uint32_t> getDimensions() final { return {}; }
->>>>>>> 17261b3a
 
  protected:
   virtual void processRow(const std::string& row) = 0;
