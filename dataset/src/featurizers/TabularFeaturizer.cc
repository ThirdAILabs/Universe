--- conflicted
+++ resolved
@@ -19,13 +19,8 @@
 
 std::vector<std::vector<BoltVector>> TabularFeaturizer::featurize(
     ColumnarInputBatch& input_batch) {
-<<<<<<< HEAD
   std::vector<std::vector<std::vector<BoltVector>>> featurized_batch(
       input_batch.size());
-=======
-  std::vector<std::vector<BoltVector>> featurized_batch(
-      _block_lists.size(), std::vector<BoltVector>(input_batch.size()));
->>>>>>> 71a55abc
 
   for (BlockList& block_list : _block_lists) {
     block_list.prepareForBatch(input_batch);
@@ -39,17 +34,10 @@
   std::exception_ptr featurization_err;
 #pragma omp parallel for default(none) \
     shared(input_batch, featurized_batch, featurization_err) if (_parallel)
-<<<<<<< HEAD
   for (size_t sample_id = 0; sample_id < input_batch.size(); ++sample_id) {
     try {
       featurized_batch[sample_id] =
           featurizeSampleInBatch(input_batch.at(sample_id));
-=======
-  for (size_t index_in_batch = 0; index_in_batch < input_batch.size();
-       ++index_in_batch) {
-    try {
-      featurizeSampleInBatch(index_in_batch, input_batch, featurized_batch);
->>>>>>> 71a55abc
     } catch (const std::exception& e) {
 #pragma omp critical
       featurization_err = std::current_exception();
@@ -58,11 +46,7 @@
   if (featurization_err) {
     std::rethrow_exception(featurization_err);
   }
-<<<<<<< HEAD
   return consolidate(std::move(featurized_batch));
-=======
-  return featurized_batch;
->>>>>>> 71a55abc
 }
 
 std::vector<std::vector<BoltVector>> TabularFeaturizer::featurize(
@@ -116,7 +100,6 @@
   return relevant_block->explainIndex(segment_feature.feature_idx, input);
 }
 
-<<<<<<< HEAD
 std::vector<std::vector<BoltVector>> TabularFeaturizer::featurizeSampleInBatch(
     ColumnarInputSample& input_sample) {
   std::vector<SegmentedFeatureVectorPtr> builders(_block_lists.size());
@@ -124,24 +107,11 @@
        block_list_id++) {
     builders[block_list_id] =
         _block_lists.at(block_list_id).buildVector(input_sample);
-=======
-void TabularFeaturizer::featurizeSampleInBatch(
-    uint32_t index_in_batch, ColumnarInputBatch& input_batch,
-    std::vector<std::vector<BoltVector>>& featurized_batch) {
-  auto& sample = input_batch.at(index_in_batch);
-  for (size_t block_list_id = 0; block_list_id < _block_lists.size();
-       block_list_id++) {
-    featurized_batch.at(block_list_id).at(index_in_batch) =
-        _block_lists.at(block_list_id).buildVector(sample)->toBoltVector();
->>>>>>> 71a55abc
   }
 
-<<<<<<< HEAD
   return _augmentation->augment(std::move(builders), input_sample);
 }
 
-=======
->>>>>>> 71a55abc
 void TabularFeaturizer::processHeader(const std::string& header) {
   // TODO(Geordie): We don't need both num cols in header and expected num cols.
   dataset::ColumnNumberMap column_number_map(header, _delimiter);
@@ -153,11 +123,8 @@
     _expected_num_cols =
         std::max(_expected_num_cols, block.expectedNumColumns());
   }
-<<<<<<< HEAD
 
   _augmentation->updateColumnNumbers(column_number_map);
-=======
->>>>>>> 71a55abc
 }
 
 std::vector<std::vector<BoltVector>> TabularFeaturizer::consolidate(
