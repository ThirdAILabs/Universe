#pragma once

#include "CategoricalEncodingInterface.h"
#include <dataset/src/blocks/BlockInterface.h>
#include <stdexcept>
#include <string>

namespace thirdai::dataset {

class CategoricalMultiLabel final : public CategoricalEncoding {
 public:
  explicit CategoricalMultiLabel(uint32_t max_label, char delimiter = ',')
      : _max_label(max_label), _delimiter(delimiter) {}

<<<<<<< HEAD
  void encodeCategory(std::string_view labels, SegmentedFeatureVector& vec,
                      uint32_t offset) final {
=======
  std::exception_ptr encodeCategory(std::string_view labels,
                                    SegmentedFeatureVector& vec,
                                    uint32_t offset) final {
>>>>>>> 0601616d
    const char* start = labels.data();
    char* end;
    do {
      uint32_t label = std::strtoul(start, &end, 10);
<<<<<<< HEAD
      // TODO(Nicholas, Geordie): It would be nice if we could throw an
      // exception here if the label is out of range, but right now its unsafe
      // because exceptions in openmp is undefined.
=======
      if (label > _max_label) {
        return std::make_exception_ptr(
            std::invalid_argument("Received label " + std::to_string(label) +
                                  " larger than max_label"));
      }
>>>>>>> 0601616d
      vec.addSparseFeatureToSegment(label + offset, 1.0);
      start = end;
    } while ((*start++) == _delimiter);
    return nullptr;
  }

  bool isDense() const final { return false; }

  uint32_t featureDim() const final { return _max_label; }

 private:
  uint32_t _max_label;
  char _delimiter = ',';
};

}  // namespace thirdai::dataset<|MERGE_RESOLUTION|>--- conflicted
+++ resolved
@@ -12,29 +12,18 @@
   explicit CategoricalMultiLabel(uint32_t max_label, char delimiter = ',')
       : _max_label(max_label), _delimiter(delimiter) {}
 
-<<<<<<< HEAD
-  void encodeCategory(std::string_view labels, SegmentedFeatureVector& vec,
-                      uint32_t offset) final {
-=======
   std::exception_ptr encodeCategory(std::string_view labels,
                                     SegmentedFeatureVector& vec,
                                     uint32_t offset) final {
->>>>>>> 0601616d
     const char* start = labels.data();
     char* end;
     do {
       uint32_t label = std::strtoul(start, &end, 10);
-<<<<<<< HEAD
-      // TODO(Nicholas, Geordie): It would be nice if we could throw an
-      // exception here if the label is out of range, but right now its unsafe
-      // because exceptions in openmp is undefined.
-=======
       if (label > _max_label) {
         return std::make_exception_ptr(
             std::invalid_argument("Received label " + std::to_string(label) +
                                   " larger than max_label"));
       }
->>>>>>> 0601616d
       vec.addSparseFeatureToSegment(label + offset, 1.0);
       start = end;
     } while ((*start++) == _delimiter);
