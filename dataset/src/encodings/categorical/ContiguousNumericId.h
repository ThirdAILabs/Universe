--- conflicted
+++ resolved
@@ -31,20 +31,12 @@
    */
   explicit ContiguousNumericId(uint32_t dim) : _dim(dim) {}
 
-<<<<<<< HEAD
-  void encodeCategory(const std::string_view id, SegmentedFeatureVector& vec,
+  std::exception_ptr encodeCategory(const std::string_view id, SegmentedFeatureVector& vec,
                       uint32_t offset) final {
     uint32_t id_int{};
     std::from_chars(id.data(), id.data() + id.size(), id_int);
     vec.addSparseFeatureToSegment(id_int % _dim + offset, 1.0);
-=======
-  std::exception_ptr encodeCategory(const std::string_view id,
-                                    SegmentedFeatureVector& vec) final {
-    uint32_t id_int{};
-    std::from_chars(id.data(), id.data() + id.size(), id_int);
-    vec.addSparseFeatureToSegment(id_int % _dim, 1.0);
     return nullptr;
->>>>>>> a726e12b
   };
 
   bool isDense() const final { return false; };
