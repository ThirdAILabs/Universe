#pragma once

#include "CategoricalEncodingInterface.h"
#include <dataset/src/blocks/BlockInterface.h>
#include <charconv>

namespace thirdai::dataset {

/**
 * Treats the categorical identifiers as contiguous numeric IDs.
 * i.e. index of nonzero = ID % dim.
 *
 * NOTE: Notice that we mod the IDs by the dimension instead of
 * rejecting IDs >= dim. This is a convenience feature that we
 * included because this is the only categorical encoding we have
 * as of now.
 * If we have a dataset where the IDs are not contiguous, this is
 * an easy way to just feature hash into a range
 * (say for preliminary experiments).
 * Also consider the case where something is 1-indexed, then by
 * modding we can easily eliminate this issue without adding an
 * extra dimension.
 *
 * TODO(Geordie): Should we change this behavior when we have
 * more categorical encoding options?
 */
class ContiguousNumericId : public CategoricalEncoding {
 public:
  /**
   * Constructor. Accepts the desired dimension of the encoding.
   */
  explicit ContiguousNumericId(uint32_t dim) : _dim(dim) {}

<<<<<<< HEAD
  void encodeCategory(const std::string_view id, SegmentedFeatureVector& vec,
                      uint32_t offset) final {
    uint32_t id_int{};
    std::from_chars(id.data(), id.data() + id.size(), id_int);
    vec.addSparseFeatureToSegment(id_int % _dim + offset, 1.0);
=======
  std::exception_ptr encodeCategory(const std::string_view id,
                                    SegmentedFeatureVector& vec,
                                    uint32_t offset) final {
    uint32_t id_int{};
    std::from_chars(id.data(), id.data() + id.size(), id_int);
    vec.addSparseFeatureToSegment(id_int % _dim + offset, 1.0);
    return nullptr;
>>>>>>> 0601616d
  };

  bool isDense() const final { return false; };

  uint32_t featureDim() const final { return _dim; };

 private:
  uint32_t _dim;
};

}  // namespace thirdai::dataset<|MERGE_RESOLUTION|>--- conflicted
+++ resolved
@@ -31,13 +31,6 @@
    */
   explicit ContiguousNumericId(uint32_t dim) : _dim(dim) {}
 
-<<<<<<< HEAD
-  void encodeCategory(const std::string_view id, SegmentedFeatureVector& vec,
-                      uint32_t offset) final {
-    uint32_t id_int{};
-    std::from_chars(id.data(), id.data() + id.size(), id_int);
-    vec.addSparseFeatureToSegment(id_int % _dim + offset, 1.0);
-=======
   std::exception_ptr encodeCategory(const std::string_view id,
                                     SegmentedFeatureVector& vec,
                                     uint32_t offset) final {
@@ -45,7 +38,6 @@
     std::from_chars(id.data(), id.data() + id.size(), id_int);
     vec.addSparseFeatureToSegment(id_int % _dim + offset, 1.0);
     return nullptr;
->>>>>>> 0601616d
   };
 
   bool isDense() const final { return false; };
