#pragma once

#include <dataset/src/blocks/BlockInterface.h>
#include <functional>
#include <limits>
#include <type_traits>

namespace thirdai::dataset {

class TextEncodingUtils {
 public:
  /**
   * Deduplicates indices by summing values and adds features to the given
   * vector. All indices expected to correspond to the same value.
   */
  inline static void sumRepeatedIndices(std::vector<uint32_t>& indices,
<<<<<<< HEAD
                                        float value, SegmentedFeatureVector& vec) {
=======
                                        float value, ExtendableVector& vec) {
    if (indices.empty()) {
      return;
    }

>>>>>>> 47fc40ad
    // Put equivalent indices next to each other.
    std::sort(indices.begin(), indices.end());

    /**
     * If current index is the same as the next index, keep accumulating
     * val. Otherwise, add sparse feature at the current index with the
     * accumulated value and reset val.
     */
    float val = 0.0;
    uint32_t i = 0;
    for (; i < indices.size() - 1; ++i) {
      uint32_t idx = indices[i];
      uint32_t next_idx = indices[i + 1];
      val += value;

      if (idx != next_idx) {
        vec.addSparseFeatureToSegment(idx, val);
        val = 0.0;  // Reset val since next idx is different.
      }
    }

    /**
     * If we're looking at the last element, the next element is clearly
     * "different", so we add a sparse feature accordingly.
     */
    if (i == indices.size() - 1) {
      val += value;
      vec.addSparseFeatureToSegment(indices.back(), val);
    }
  }

  /**
   * Parses through a sentence and does something to each word.
   */
  template <typename WORD_PROCESSOR_T>
  inline static void forEachWord(std::string& sentence,
                                 WORD_PROCESSOR_T word_processor,
                                 uint32_t start_pos=0,
                                 uint32_t end_pos=std::numeric_limits<uint32_t>::max()) {
    static_assert(
        std::is_convertible<WORD_PROCESSOR_T,
                            std::function<void(char*, size_t)>>::value);

    const auto* start_ptr = sentence.c_str();
    bool last_ptr_was_space = false;
    uint32_t n_seen = 0;
    for (const auto& c : sentence) {
      if (n_seen >= end_pos) {
        break;
      }
      // Just saw a word boundary
      if (isspace(c) && !last_ptr_was_space) {
        last_ptr_was_space = true;
        size_t len = std::distance(start_ptr, &c);
        if (n_seen >= start_pos) {
          word_processor(start_ptr, len);
        }
        n_seen++;
      }

      // Encountered a new word
      if (last_ptr_was_space && !isspace(c)) {
        last_ptr_was_space = false;
        start_ptr = &c;
      }
    }

    // Don't leave out last word.
    if (!last_ptr_was_space) {
      size_t cur_pos = std::distance(sentence.c_str(), start_ptr);
      uint32_t len = sentence.size() - cur_pos;
      word_processor(start_ptr, len);
    }
  }

  /**
   * Creates a copy of the original string where all characters are lowercase.
   */
  inline static std::string makeLowerCase(const std::string& original) {
    std::string lower_case_text = original;
    for (auto& c : lower_case_text) {
      c = std::tolower(c);
    }
    return lower_case_text;
  }
};

}  // namespace thirdai::dataset<|MERGE_RESOLUTION|>--- conflicted
+++ resolved
@@ -14,15 +14,11 @@
    * vector. All indices expected to correspond to the same value.
    */
   inline static void sumRepeatedIndices(std::vector<uint32_t>& indices,
-<<<<<<< HEAD
                                         float value, SegmentedFeatureVector& vec) {
-=======
-                                        float value, ExtendableVector& vec) {
     if (indices.empty()) {
       return;
     }
 
->>>>>>> 47fc40ad
     // Put equivalent indices next to each other.
     std::sort(indices.begin(), indices.end());
 
