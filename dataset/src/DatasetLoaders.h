#pragma once

#include "BatchProcessor.h"
#include "Datasets.h"
#include "InMemoryDataset.h"
#include "StreamingDataset.h"
#include <bolt/src/layers/BoltVector.h>
#include <dataset/src/batch_processors/ClickThroughBatchProcessor.h>
#include <dataset/src/batch_processors/SvmBatchProcessor.h>
#include <dataset/src/batch_types/BoltTokenBatch.h>

namespace thirdai::dataset {

struct SvmDatasetLoader {
  static std::tuple<BoltDatasetPtr, BoltDatasetPtr> loadDataset(
      const std::string& filename, uint32_t batch_size,
      bool softmax_for_multiclass = true) {
    auto batch_processor =
        std::make_shared<SvmBatchProcessor>(softmax_for_multiclass);

    auto dataset =
        StreamingDataset<bolt::BoltBatch, bolt::BoltBatch>::loadDatasetFromFile(
            filename, batch_size, batch_processor);

    return dataset->loadInMemory();
  }
};

struct ClickThroughDatasetLoader {
  static std::tuple<BoltDatasetPtr, BoltTokenDatasetPtr, BoltDatasetPtr>
  loadDataset(const std::string& filename, uint32_t batch_size,
<<<<<<< HEAD
              uint32_t num_dense_features, uint32_t max_categorical_features,
              char delimiter) {
    auto batch_processor = std::make_shared<ClickThroughBatchProcessor>(
        num_dense_features, max_categorical_features, delimiter);
=======
              uint32_t num_dense_features,
              uint32_t max_num_categorical_features, char delimiter) {
    auto batch_processor = std::make_shared<ClickThroughBatchProcessor>(
        num_dense_features, max_num_categorical_features, delimiter);
>>>>>>> 7cb3299a

    auto dataset =
        StreamingDataset<bolt::BoltBatch, BoltTokenBatch,
                         bolt::BoltBatch>::loadDatasetFromFile(filename,
                                                               batch_size,
                                                               batch_processor);

    return dataset->loadInMemory();
  }
};

}  // namespace thirdai::dataset<|MERGE_RESOLUTION|>--- conflicted
+++ resolved
@@ -29,17 +29,10 @@
 struct ClickThroughDatasetLoader {
   static std::tuple<BoltDatasetPtr, BoltTokenDatasetPtr, BoltDatasetPtr>
   loadDataset(const std::string& filename, uint32_t batch_size,
-<<<<<<< HEAD
-              uint32_t num_dense_features, uint32_t max_categorical_features,
-              char delimiter) {
-    auto batch_processor = std::make_shared<ClickThroughBatchProcessor>(
-        num_dense_features, max_categorical_features, delimiter);
-=======
               uint32_t num_dense_features,
               uint32_t max_num_categorical_features, char delimiter) {
     auto batch_processor = std::make_shared<ClickThroughBatchProcessor>(
         num_dense_features, max_num_categorical_features, delimiter);
->>>>>>> 7cb3299a
 
     auto dataset =
         StreamingDataset<bolt::BoltBatch, BoltTokenBatch,
