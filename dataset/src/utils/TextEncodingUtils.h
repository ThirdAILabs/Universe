#pragma once

#include <hashing/src/HashUtils.h>
#include <hashing/src/MurmurHash.h>
#include <dataset/src/blocks/BlockInterface.h>
#include <functional>
#include <string_view>
#include <type_traits>

namespace thirdai::dataset {

/**
 * This class should be the source of all text encodings in the codebase to
 * ensure no mismatches in hashes or implementations.
 */
class TextEncodingUtils {
 public:
  static constexpr uint32_t HASH_SEED = 341;
  static constexpr uint32_t DEFAULT_TEXT_ENCODING_DIM = 100000;

  static uint32_t computeUnigram(const char* key, uint32_t len) {
    return hashing::MurmurHash(key, len, HASH_SEED);
  }

  /**
   * Unigrams in a vector with possible repeated indices
   */
  static std::vector<uint32_t> computeRawUnigrams(
      const std::string_view sentence) {
    std::vector<uint32_t> unigrams;
    forEachWordHash(sentence,
                    [&](uint32_t word_hash, const std::string_view& word) {
                      (void)word;
                      unigrams.push_back(word_hash);
                    });
    return unigrams;
  }

  /**
   * Unigrams in a vector with possible repeated indices (modded to a range)
   */
  static std::vector<uint32_t> computeRawUnigramsWithRange(
      const std::string_view sentence, uint32_t output_range) {
    std::vector<uint32_t> unigrams;
    forEachWordHash(sentence,
                    [&](uint32_t word_hash, const std::string_view& word) {
                      (void)word;
                      unigrams.push_back(word_hash % output_range);
                    });
    return unigrams;
  }

  static std::pair<std::vector<uint32_t>,
                   std::unordered_map<uint32_t, std::string>>
  computeRawUnigramsWithRangeStoreMap(const std::string_view sentence,
                                      uint32_t output_range) {
    std::vector<uint32_t> unigrams;
    std::unordered_map<uint32_t, std::string> index_to_word;
    forEachWordHash(sentence,
                    [&](uint32_t word_hash, const std::string_view& word) {
                      unigrams.push_back(word_hash % output_range);
                      index_to_word[word_hash % output_range] = word;
                    });
    return std::make_pair(unigrams, index_to_word);
  }

  /**
   * Get the word_hash to word map, which we can use it for RCA. Its better to
   * write seperate function than to overload the already existing function.
   */
  static std::unordered_map<uint32_t, std::string> buildUnigramHashToWordMap(
      const std::string_view sentence, uint32_t output_range) {
    std::unordered_map<uint32_t, std::string> index_to_word;
    forEachWordHash(sentence,
                    [&](uint32_t word_hash, const std::string_view& word) {
                      (void)word_hash;
                      index_to_word[word_hash % output_range] = word;
                    });
    return index_to_word;
  }

  /**
   * Unigrams in a BoltVector with possible repeated indices summed up
   */
  static BoltVector computeUnigrams(const std::string_view sentence,
                                    uint32_t output_range) {
    std::vector<uint32_t> unigrams =
        computeRawUnigramsWithRange(sentence, output_range);

    std::vector<uint32_t> indices;
    std::vector<float> values;

    sumRepeatedIndices(unigrams, /* base_value= */ 1.0,
                       [&](uint32_t unigram, float value) {
                         indices.push_back(unigram);
                         values.push_back(value);
                       });

    return BoltVector::makeSparseVector(indices, values);
  }

  /**
   * Pairgrams in a vector with possible repeated indices
   */
  static std::vector<uint32_t> computeRawPairgramsFromUnigrams(
      std::vector<uint32_t> unigram_hashes, uint32_t output_range) {
    std::vector<uint32_t> pairgram_hashes;

    // Merge all ordered pairs of unigram hashes.
    for (uint32_t token = 0; token < unigram_hashes.size(); token++) {
      for (uint32_t prev_token = 0; prev_token <= token; prev_token++) {
        uint32_t combined_hash = hashing::HashUtils::combineHashes(
            unigram_hashes[prev_token], unigram_hashes[token]);
        combined_hash = combined_hash % output_range;
        pairgram_hashes.push_back(combined_hash);
      }
    }
    return pairgram_hashes;
  }

  /**
   * Pairgrams in a vector with possible repeated indices
   */
  static std::vector<uint32_t> computeRawPairgrams(std::string_view sentence,
                                                   uint32_t output_range) {
    std::vector<uint32_t> unigram_hashes = computeRawUnigrams(sentence);

    return computeRawPairgramsFromUnigrams(unigram_hashes, output_range);
  }

  /**
   * Pairgrams in a BoltVector with possible repeated indices summed up
   */
  static BoltVector computePairgrams(std::string_view sentence,
                                     uint32_t output_range) {
    std::vector<uint32_t> pairgrams =
        computeRawPairgrams(sentence, output_range);

    std::vector<uint32_t> indices;
    std::vector<float> values;

    sumRepeatedIndices(pairgrams, /* base_value= */ 1.0,
                       [&](uint32_t pairgram, float value) {
                         indices.push_back(pairgram);
                         values.push_back(value);
                       });

    return BoltVector::makeSparseVector(indices, values);
  }

  /**
   * Pairgrams in a BoltVector with possible repeated indices summed up
   */
  static BoltVector computePairgramsFromUnigrams(
      std::vector<uint32_t>& unigrams, uint32_t output_range) {
    std::vector<uint32_t> pairgrams =
        computeRawPairgramsFromUnigrams(unigrams, output_range);

    std::vector<uint32_t> indices;
    std::vector<float> values;

    sumRepeatedIndices(pairgrams, /* base_value= */ 1.0,
                       [&](uint32_t pairgram, float value) {
                         indices.push_back(pairgram);
                         values.push_back(value);
                       });

    return BoltVector::makeSparseVector(indices, values);
  }

  /**
   * Parses through a sentence and applies a function to the hash of each
   * word.
   */
  template <typename WORD_PROCESSOR_T>
  inline static void forEachWordHash(const std::string_view sentence,
                                     WORD_PROCESSOR_T word_processor) {
    static_assert(std::is_convertible<
                  WORD_PROCESSOR_T,
                  std::function<void(uint32_t, std::string_view)>>::value);

    bool prev_is_space = true;
    uint32_t start_of_word_offset;
    for (uint32_t i = 0; i < sentence.size(); i++) {
      if (prev_is_space && !std::isspace(sentence[i])) {
        // If we go from a space to a non-space character then we are at the
        // start of a word.
        start_of_word_offset = i;
        prev_is_space = false;
      }
      if (!prev_is_space && std::isspace(sentence[i])) {
        // If we go from a non-space character to a space then we are at the end
        // of a word.
        uint32_t len = i - start_of_word_offset;

<<<<<<< HEAD
        std::string_view r_word = sentence.substr(start_of_word_offset, len);
=======
        std::string_view word_view(sentence.data() + start_of_word_offset, len);
>>>>>>> 7241ca19

        // Hash the word using the recorded start offset and the current index.
        uint32_t word_hash =
            computeUnigram(sentence.data() + start_of_word_offset, len);
<<<<<<< HEAD
        word_processor(word_hash, r_word);
=======
        word_processor(word_hash, word_view);
>>>>>>> 7241ca19
        prev_is_space = true;
      }
    }
    if (!prev_is_space) {
      // If we don't find a space at the end of the sentence, then there's a
      // last word we need to hash.
      uint32_t len = sentence.size() - start_of_word_offset;

<<<<<<< HEAD
      std::string_view r_word = sentence.substr(start_of_word_offset, len);

      uint32_t word_hash =
          computeUnigram(sentence.data() + start_of_word_offset, len);
      word_processor(word_hash, r_word);
=======
      std::string_view word_view(sentence.data() + start_of_word_offset, len);

      uint32_t word_hash =
          computeUnigram(sentence.data() + start_of_word_offset, len);
      word_processor(word_hash, word_view);
>>>>>>> 7241ca19
    }
  }

  /**
   * Sorts the given indices and deduplicates them by adding base_value for each
   * instance of that index. Applies a lambda to the resulting idx, summed_value
   * pair.
   */
  template <typename INDEX_VAL_PROCESSOR>
  static void sumRepeatedIndices(std::vector<uint32_t>& indices,
                                 float base_value,
                                 INDEX_VAL_PROCESSOR idx_val_processor) {
    static_assert(
        std::is_convertible<INDEX_VAL_PROCESSOR,
                            std::function<void(uint32_t, float)>>::value);

    if (indices.empty()) {
      return;
    }

    std::sort(indices.begin(), indices.end());

    /**
     * If current index is the same as the next index, keep accumulating
     * summed_val. Otherwise, add sparse feature at the current index with the
     * accumulated base_value and reset summed_val.
     */
    float summed_val = 0.0;
    uint32_t i = 0;
    for (; i < indices.size() - 1; ++i) {
      uint32_t idx = indices[i];
      uint32_t next_idx = indices[i + 1];
      summed_val += base_value;

      if (idx != next_idx) {
        idx_val_processor(idx, summed_val);
        summed_val = 0.0;  // Reset summed_val since next idx is different.
      }
    }

    /**
     * If we're looking at the last element, the next element is clearly
     * "different", so we add a sparse feature accordingly.
     */
    if (i == indices.size() - 1) {
      summed_val += base_value;
      idx_val_processor(indices.back(), summed_val);
    }
  }
};

}  // namespace thirdai::dataset<|MERGE_RESOLUTION|>--- conflicted
+++ resolved
@@ -50,20 +50,6 @@
     return unigrams;
   }
 
-  static std::pair<std::vector<uint32_t>,
-                   std::unordered_map<uint32_t, std::string>>
-  computeRawUnigramsWithRangeStoreMap(const std::string_view sentence,
-                                      uint32_t output_range) {
-    std::vector<uint32_t> unigrams;
-    std::unordered_map<uint32_t, std::string> index_to_word;
-    forEachWordHash(sentence,
-                    [&](uint32_t word_hash, const std::string_view& word) {
-                      unigrams.push_back(word_hash % output_range);
-                      index_to_word[word_hash % output_range] = word;
-                    });
-    return std::make_pair(unigrams, index_to_word);
-  }
-
   /**
    * Get the word_hash to word map, which we can use it for RCA. Its better to
    * write seperate function than to overload the already existing function.
@@ -193,20 +179,12 @@
         // of a word.
         uint32_t len = i - start_of_word_offset;
 
-<<<<<<< HEAD
-        std::string_view r_word = sentence.substr(start_of_word_offset, len);
-=======
         std::string_view word_view(sentence.data() + start_of_word_offset, len);
->>>>>>> 7241ca19
 
         // Hash the word using the recorded start offset and the current index.
         uint32_t word_hash =
             computeUnigram(sentence.data() + start_of_word_offset, len);
-<<<<<<< HEAD
-        word_processor(word_hash, r_word);
-=======
         word_processor(word_hash, word_view);
->>>>>>> 7241ca19
         prev_is_space = true;
       }
     }
@@ -215,19 +193,11 @@
       // last word we need to hash.
       uint32_t len = sentence.size() - start_of_word_offset;
 
-<<<<<<< HEAD
-      std::string_view r_word = sentence.substr(start_of_word_offset, len);
-
-      uint32_t word_hash =
-          computeUnigram(sentence.data() + start_of_word_offset, len);
-      word_processor(word_hash, r_word);
-=======
       std::string_view word_view(sentence.data() + start_of_word_offset, len);
 
       uint32_t word_hash =
           computeUnigram(sentence.data() + start_of_word_offset, len);
       word_processor(word_hash, word_view);
->>>>>>> 7241ca19
     }
   }
 
