--- conflicted
+++ resolved
@@ -145,11 +145,7 @@
   std::exception_ptr makeInputVector(std::vector<std::string_view>& sample,
                                      BoltVector& vector) {
     return makeVector(sample, vector, _input_blocks, _input_blocks_dense,
-<<<<<<< HEAD
-                      _hash_range);
-=======
                       /* hash_range= */ _hash_range);
->>>>>>> b976cb1f
   }
 
   std::exception_ptr makeLabelVector(std::vector<std::string_view>& sample,
@@ -157,7 +153,6 @@
     // Never hash labels.
     return makeVector(sample, vector, _label_blocks, _label_blocks_dense,
                       /* hash_range= */ std::nullopt);
-<<<<<<< HEAD
   }
 
   static std::exception_ptr makeVector(std::vector<std::string_view>& sample,
@@ -194,8 +189,6 @@
     std::shared_ptr<Block> relevant_block =
         _input_blocks[segment_feature.segment_idx];
     return relevant_block->explainIndex(segment_feature.feature_idx, input_row);
-=======
->>>>>>> b976cb1f
   }
 
   static std::shared_ptr<GenericBatchProcessor> make(
@@ -206,58 +199,16 @@
     return std::make_shared<GenericBatchProcessor>(input_blocks, label_blocks,
                                                    has_header, delimiter,
                                                    parallel, hash_range);
-<<<<<<< HEAD
-=======
-  }
-
-  /*
-  For given index in input fetch the block responsible and get the column number
-  and the exact keyword responsible for it.
-  */
-  Explanation explainIndex(uint32_t feature_index,
-                           const std::vector<std::string_view>& input_row) {
-    auto iter = std::upper_bound(_block_feature_offsets.begin(),
-                                 _block_feature_offsets.end(), feature_index);
-    auto relevant_block_idx = iter - _block_feature_offsets.begin() - 1;
-    std::shared_ptr<Block> relevant_block = _input_blocks[relevant_block_idx];
-    uint32_t index_within_block =
-        feature_index - _block_feature_offsets[relevant_block_idx];
-    return relevant_block->explainIndex(index_within_block, input_row);
->>>>>>> b976cb1f
   }
 
  private:
   /**
    * Encodes a sample as a BoltVector according to the given blocks.
    */
-<<<<<<< HEAD
   static std::exception_ptr addFeaturesToSegmentedVector(
       const std::vector<std::string_view>& sample,
       SegmentedFeatureVector& segmented_vector,
       std::vector<std::shared_ptr<Block>>& blocks) {
-=======
-  static std::exception_ptr makeVector(
-      std::vector<std::string_view>& sample, BoltVector& vector,
-      std::vector<std::shared_ptr<Block>>& blocks, bool blocks_dense,
-      std::optional<uint32_t> hash_range) {
-    std::shared_ptr<SegmentedFeatureVector> vec_ptr;
-
-    if (hash_range) {
-      vec_ptr = std::make_shared<HashedSegmentedFeatureVector>(
-          /* hash_range= */ *hash_range);
-    } else {
-      // Dense vector if all blocks produce dense features, sparse vector
-      // otherwise.
-      if (blocks_dense) {
-        vec_ptr = std::make_shared<SegmentedDenseFeatureVector>();
-      } else {
-        vec_ptr = std::make_shared<SegmentedSparseFeatureVector>();
-      }
-    }
-
-    // Let each block encode the input sample and adds a new segment
-    // containing this encoding to the vector.
->>>>>>> b976cb1f
     for (auto& block : blocks) {
       if (auto err = block->addVectorSegment(sample, segmented_vector)) {
         return err;
@@ -299,11 +250,7 @@
     archive(cereal::base_class<BatchProcessor>(this), _expects_header,
             _delimiter, _parallel, _hash_range, _expected_num_cols,
             _input_blocks_dense, _label_blocks_dense, _input_blocks,
-<<<<<<< HEAD
             _label_blocks);
-=======
-            _label_blocks, _block_feature_offsets);
->>>>>>> b976cb1f
   }
 
   // Private constructor for cereal.
