--- conflicted
+++ resolved
@@ -54,19 +54,12 @@
         _expected_num_cols(std::max(_input_blocks.expectedNumColumns(),
                                     _label_blocks.expectedNumColumns())) {}
 
-<<<<<<< HEAD
   void updateColumnNumbers(const ColumnNumberMap& column_number_map) {
     _input_blocks.updateColumnNumbers(column_number_map);
     _label_blocks.updateColumnNumbers(column_number_map);
     _expected_num_cols = std::max(_input_blocks.expectedNumColumns(),
                                   _label_blocks.expectedNumColumns());
   };
-=======
-  std::vector<BoltBatch> createBatch(
-      const std::vector<std::string>& rows) final {
-    std::vector<BoltVector> batch_inputs(rows.size());
-    std::vector<BoltVector> batch_labels(rows.size());
->>>>>>> 17261b3a
 
   std::vector<BoltBatch> createBatch(ColumnarInputBatch& input_batch) {
     std::vector<BoltVector> batch_inputs(input_batch.size());
@@ -105,47 +98,9 @@
     // every row will have the same number of columns as the header
     uint32_t expected_num_cols_in_batch =
         _num_cols_in_header.value_or(_expected_num_cols);
-<<<<<<< HEAD
     CsvBatchRef input_batch_ref(input_batch, _delimiter,
                                 expected_num_cols_in_batch);
     return createBatch(input_batch_ref);
-=======
-
-#pragma omp parallel for default(none)                                     \
-    shared(rows, batch_inputs, batch_labels, num_columns_error, block_err, \
-           expected_num_cols_in_batch) if (_parallel)
-    for (size_t i = 0; i < rows.size(); ++i) {
-      auto columns = ProcessorUtils::parseCsvRow(rows[i], _delimiter);
-      if (columns.size() != expected_num_cols_in_batch) {
-        std::stringstream error_ss;
-        error_ss << "[ProcessorUtils::parseCsvRow] Expected "
-                 << _expected_num_cols << " columns delimited by '"
-                 << _delimiter << "' in each row of the dataset. Found row '"
-                 << rows[i] << "' with number of columns = " << columns.size()
-                 << ".";
-#pragma omp critical
-        num_columns_error =
-            std::make_exception_ptr(std::invalid_argument(error_ss.str()));
-        continue;
-      }
-      if (auto err = makeInputVector(columns, batch_inputs[i])) {
-#pragma omp critical
-        block_err = err;
-      }
-      if (auto err = makeLabelVector(columns, batch_labels[i])) {
-#pragma omp critical
-        block_err = err;
-      }
-    }
-    if (block_err) {
-      std::rethrow_exception(block_err);
-    }
-    if (num_columns_error) {
-      std::rethrow_exception(num_columns_error);
-    }
-    return {BoltBatch(std::move(batch_inputs)),
-            BoltBatch(std::move(batch_labels))};
->>>>>>> 17261b3a
   }
 
   bool expectsHeader() const final { return _expects_header; }
@@ -160,20 +115,9 @@
     return _hash_range.value_or(_input_blocks.featureDim());
   }
 
-<<<<<<< HEAD
   uint32_t getLabelDim() const { return _label_blocks.featureDim(); }
-=======
-  uint32_t getLabelDim() const { return sumBlockDims(_label_blocks); }
 
   std::vector<uint32_t> getDimensions() final {
-    std::vector<uint32_t> dims = {getInputDim(), getLabelDim()};
-    return dims;
-  }
-
-  void setParallelism(bool parallel) { _parallel = parallel; }
->>>>>>> 17261b3a
-
-  std::optional<std::vector<uint32_t>> getDimensions() final {
     std::vector<uint32_t> dims = {getInputDim(), getLabelDim()};
     return dims;
   }
