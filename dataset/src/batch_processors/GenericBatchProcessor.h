--- conflicted
+++ resolved
@@ -133,16 +133,6 @@
         input_blocks, label_blocks, has_header, delimiter, parallel);
   }
 
-<<<<<<< HEAD
-  std::pair<std::string, std::string> getColumnNameAndKeyResponsibleWithinBlock(
-      uint32_t index,
-      const std::optional<std::unordered_map<uint32_t, std::string>>&
-          num_to_name) {
-    auto iter = std::upper_bound(_offsets.begin(), _offsets.end(), index);
-    std::shared_ptr<Block> block = _input_blocks[iter - _offsets.begin() - 1];
-    uint32_t index_within_block = index - _offsets[iter - _offsets.begin() - 1];
-    return block->explainIndex(index_within_block, num_to_name);
-=======
   ResponsibleColumnAndInputKey getResponsibleColumnAndInputKey(
       uint32_t feature_index,
       const std::unordered_map<uint32_t, std::string>& num_to_name,
@@ -156,7 +146,6 @@
         _block_feature_offsets[iter - _block_feature_offsets.begin() - 1];
     return block->explainFeature(index_within_block, num_to_name,
                                  columnar_sample);
->>>>>>> 21557971
   }
 
  private:
