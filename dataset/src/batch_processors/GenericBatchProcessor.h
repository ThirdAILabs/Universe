--- conflicted
+++ resolved
@@ -37,21 +37,7 @@
         _delimiter(delimiter),
         _parallel(parallel),
         _hash_range(hash_range),
-<<<<<<< HEAD
         _num_cols_in_header(std::nullopt),
-        _expected_num_cols(0),
-        _input_blocks_dense(
-            std::all_of(input_blocks.begin(), input_blocks.end(),
-                        [](const std::shared_ptr<Block>& block) {
-                          return block->isDense();
-                        })),
-        _label_blocks_dense(
-            std::all_of(label_blocks.begin(), label_blocks.end(),
-                        [](const std::shared_ptr<Block>& block) {
-                          return block->isDense();
-                        })),
-=======
->>>>>>> 8bd665cf
         /**
          * Here we copy input_blocks and label_blocks because when we
          * accept a vector representation of a Python List created by
@@ -62,28 +48,6 @@
          * small number of elements and each element is a pointer.
          */
         _input_blocks(std::move(input_blocks)),
-<<<<<<< HEAD
-        _label_blocks(std::move(label_blocks)) {
-    for (const auto& block : _input_blocks) {
-      _expected_num_cols =
-          std::max(block->expectedNumColumns(), _expected_num_cols);
-    }
-    for (const auto& block : _label_blocks) {
-      _expected_num_cols =
-          std::max(block->expectedNumColumns(), _expected_num_cols);
-    }
-  }
-
-  std::vector<BoltBatch> createBatch(
-      const std::vector<std::string>& rows) final {
-    std::vector<BoltVector> batch_inputs(rows.size());
-    std::vector<BoltVector> batch_labels(rows.size());
-
-    auto first_row = ProcessorUtils::parseCsvRow(rows.at(0), _delimiter);
-    prepareInputBlocksForBatch(first_row);
-    for (auto& block : _label_blocks) {
-      block->prepareForBatch(first_row);
-=======
         _label_blocks(std::move(label_blocks)),
         _expected_num_cols(std::max(_input_blocks.expectedNumColumns(),
                                     _label_blocks.expectedNumColumns())) {}
@@ -95,14 +59,13 @@
                                   _label_blocks.expectedNumColumns());
   };
 
-  std::tuple<BoltBatch, BoltBatch> createBatch(BatchInputRef& input_batch) {
+  std::vector<BoltBatch> createBatch(BatchInputRef& input_batch) {
     std::vector<BoltVector> batch_inputs(input_batch.size());
     std::vector<BoltVector> batch_labels(input_batch.size());
 
     auto& first_sample = input_batch.sample(0);
     if (auto error = first_sample.assertValid(_expected_num_cols)) {
       std::rethrow_exception(error);
->>>>>>> 8bd665cf
     }
     _input_blocks.prepareForBatch(first_sample);
     _label_blocks.prepareForBatch(first_sample);
@@ -114,32 +77,18 @@
     */
     std::exception_ptr featurization_err;
 
-<<<<<<< HEAD
     // If there isn't a header, we are forced to assume that every row will
     // have exactly as many columns as expected. Otherwise, we can assume that
     // every row will have the same number of columns as the header
     uint32_t expected_num_cols_in_batch =
         _num_cols_in_header.value_or(_expected_num_cols);
-
-#pragma omp parallel for default(none)                                     \
-    shared(rows, batch_inputs, batch_labels, num_columns_error, block_err, \
+#pragma omp parallel for default(none)                                 \
+    shared(input_batch, batch_inputs, batch_labels, featurization_err, \
            expected_num_cols_in_batch) if (_parallel)
-    for (size_t i = 0; i < rows.size(); ++i) {
-      auto columns = ProcessorUtils::parseCsvRow(rows[i], _delimiter);
-      if (columns.size() != expected_num_cols_in_batch) {
-        std::stringstream error_ss;
-        error_ss << "[ProcessorUtils::parseCsvRow] Expected "
-                 << _expected_num_cols << " columns delimited by '"
-                 << _delimiter << "' in each row of the dataset. Found row '"
-                 << rows[i] << "' with number of columns = " << columns.size()
-                 << ".";
-=======
-#pragma omp parallel for default(none) shared( \
-    input_batch, batch_inputs, batch_labels, featurization_err) if (_parallel)
     for (size_t i = 0; i < input_batch.size(); ++i) {
       auto& columnar_sample = input_batch.sample(i);
-      if (auto error = columnar_sample.assertValid(_expected_num_cols)) {
->>>>>>> 8bd665cf
+      if (auto error =
+              columnar_sample.assertValid(expected_num_cols_in_batch)) {
 #pragma omp critical
         featurization_err = error;
         continue;
@@ -165,8 +114,7 @@
             BoltBatch(std::move(batch_labels))};
   }
 
-  std::tuple<BoltBatch, BoltBatch> createBatch(
-      const LineInputBatch& input_batch) final {
+  std::vector<BoltBatch> createBatch(const LineInputBatch& input_batch) final {
     BatchCsvLineInputRef input_batch_ref(input_batch, _delimiter);
     return createBatch(input_batch_ref);
   }
@@ -266,13 +214,8 @@
   template <class Archive>
   void serialize(Archive& archive) {
     archive(cereal::base_class<BatchProcessor>(this), _expects_header,
-<<<<<<< HEAD
             _delimiter, _parallel, _hash_range, _num_cols_in_header,
-            _expected_num_cols, _input_blocks_dense, _label_blocks_dense,
-=======
-            _delimiter, _parallel, _hash_range, _expected_num_cols,
->>>>>>> 8bd665cf
-            _input_blocks, _label_blocks);
+            _expected_num_cols, _input_blocks, _label_blocks);
   }
 
   // Private constructor for cereal.
