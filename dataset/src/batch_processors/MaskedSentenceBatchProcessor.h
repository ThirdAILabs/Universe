--- conflicted
+++ resolved
@@ -3,12 +3,7 @@
 #include <bolt_vector/src/BoltVector.h>
 #include <hashing/src/MurmurHash.h>
 #include <dataset/src/BatchProcessor.h>
-<<<<<<< HEAD
-#include <dataset/src/encodings/text/TextEncodingUtils.h>
-#include <optional>
-=======
 #include <dataset/src/utils/TextEncodingUtils.h>
->>>>>>> aaa0e801
 #include <random>
 #include <unordered_map>
 #include <unordered_set>
@@ -23,22 +18,12 @@
         _unknown_token_hash(TextEncodingUtils::computeUnigram(
             /* key= */ "[UNK]", /* len= */ 5)),
         _rand(723204),
-<<<<<<< HEAD
-        _masked_tokens_percentage(0.0) {}
-=======
         _masked_tokens_percentage(std::nullopt) {}
->>>>>>> aaa0e801
 
   MaskedSentenceBatchProcessor(uint32_t output_range,
                                const float masked_tokens_percentage)
       : MaskedSentenceBatchProcessor(output_range) {
-<<<<<<< HEAD
-    // No linting since an initializer for a delegating constructor must appear
-    // alone
-    _masked_tokens_percentage = masked_tokens_percentage;  // NOLINT
-=======
     _masked_tokens_percentage = masked_tokens_percentage;
->>>>>>> aaa0e801
   }
 
   std::tuple<BoltBatch, BoltBatch, BoltBatch> createBatch(
@@ -79,28 +64,6 @@
     std::vector<uint32_t> masked_word_hashes;
 
     uint32_t masked_tokens_size =
-<<<<<<< HEAD
-        (_masked_tokens_percentage == 0.0)
-            ? 1
-            : static_cast<uint32_t>(size * _masked_tokens_percentage);
-    std::unordered_set<uint32_t> already_masked_tokens;
-
-    uint32_t unigram_index = 0;
-
-    while (unigram_index < masked_tokens_size) {
-      uint32_t masked_index = _rand() % size;
-      if (already_masked_tokens.count(masked_index) > 0) {
-        continue;
-      }
-      masked_indices.push_back(masked_index);
-      already_masked_tokens.insert(masked_index);
-      masked_word_hashes.push_back(unigrams[masked_index]);
-      unigrams[masked_index] = _unknown_token_hash;
-
-      unigram_index++;
-    }
-
-=======
         (_masked_tokens_percentage.has_value())
             ? static_cast<uint32_t>(size * _masked_tokens_percentage.value())
             : 1;
@@ -120,7 +83,6 @@
       unigram_index++;
     }
 
->>>>>>> aaa0e801
     // We are using the hash of the masked word to find its ID because the
     // chance that two words have the same hash in the range [0, 2^32) are very
     // small, and by using this hash we avoid having to store all of the words
@@ -134,11 +96,7 @@
         if (_word_hashes_to_ids.count(masked_word_hash)) {
           masked_word_ids.push_back(_word_hashes_to_ids.at(masked_word_hash));
         } else {
-<<<<<<< HEAD
-          auto map_size = _word_hashes_to_ids.size();
-=======
           uint32_t map_size = _word_hashes_to_ids.size();
->>>>>>> aaa0e801
           masked_word_ids.push_back(map_size);
 
           _word_hashes_to_ids[masked_word_hash] = map_size;
@@ -151,26 +109,9 @@
     auto pairgrams = TextEncodingUtils::computePairgramsFromUnigrams(
         unigrams, _output_range);
 
-<<<<<<< HEAD
-    uint32_t len = masked_tokens_size;
-
-    BoltVector label(len, false, false);
-
-    for (uint32_t index = 0; index < len; index++) {
-      label.active_neurons[index] = masked_word_ids[index];
-      label.activations[index] = 1.0;
-    }
-
-    const std::vector<float> values(masked_tokens_size, 1.0);
-    auto pairgrams = TextEncodingUtils::computePairgramsFromUnigrams(
-        unigrams, _output_range);
-
-    return {pairgrams, BoltVector::makeSparseVector(masked_indices, values),
-=======
     return {std::move(pairgrams),
             BoltVector::makeSparseVector(
                 masked_indices, std::vector<float>(masked_tokens_size, 1.0)),
->>>>>>> aaa0e801
             std::move(label)};
   }
 
@@ -182,11 +123,7 @@
   // Represents the percentage of tokens masked in any input sequence.
   // For instance, if _masked_tokens_percentage = 0.10, then 10% of the
   // words in the input sequence are randomly masked.
-<<<<<<< HEAD
-  float _masked_tokens_percentage;
-=======
   std::optional<float> _masked_tokens_percentage;
->>>>>>> aaa0e801
 };  // namespace thirdai::dataset
 
 }  // namespace thirdai::dataset