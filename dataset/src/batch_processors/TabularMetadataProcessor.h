#pragma once

#include <cereal/archives/binary.hpp>
#include <cereal/types/unordered_map.hpp>
#include <cereal/types/vector.hpp>
#include "ProcessorUtils.h"
#include <dataset/src/BatchProcessor.h>
#include <dataset/src/utils/TextEncodingUtils.h>
#include <dataset/src/utils/ThreadSafeVocabulary.h>
#include <cmath>
#include <limits>

namespace thirdai::dataset {

enum class TabularDataType {
  Numeric,
  Categorical,
  Label
};  // TODO(david) add datetime/text support

/**
 * @brief This object stores metadata about a Tabular Dataset like column
 * type information, max/min values for numeric columns, etc.
 *
 * @param column_dtypes Types of the observed columns.
 * @param col_min_maxes Mapping from column number to a pair of min/max values.
 * Must specify a pair for each Numeric type as specified in column_dtypes.
 * @param class_name_to_id ThreadSafeVocabularyPtr of the labels. Should be
 * fixed
 * @param column_names Vector of column names. Must match the length of
 * column_dtypes. Required for use in RCA but optional for general use.
 * @param col_to_num_bins Optional mapping from column number to the number of
 * bins to use for that column. Must specify a pair for each Numeric type as
 * specified in column_dtypes. If map is not passed in, TabularPairGram default
 * the number of bins to 10.
 *
 * TODO(david): look at a TabularBinningStrategy class to try out different
 * methods?
 */
class TabularMetadata {
 public:
  TabularMetadata(
      std::vector<TabularDataType> column_dtypes,
      std::unordered_map<uint32_t, std::pair<double, double>> col_min_maxes,
      ThreadSafeVocabularyPtr class_name_to_id,
      std::vector<std::string> column_names = {},
      std::optional<std::unordered_map<uint32_t, uint32_t>> col_to_num_bins =
          std::nullopt)
      : _column_dtypes(std::move(column_dtypes)),
<<<<<<< HEAD
        _col_to_max_val(std::move(col_to_max_val)),
        _col_to_min_val(std::move(col_to_min_val)),
=======
        _col_min_maxes(std::move(col_min_maxes)),
        _class_name_to_id(std::move(class_name_to_id)),
        _column_names(std::move(column_names)),
>>>>>>> 224c309c
        _col_to_num_bins(std::move(col_to_num_bins)) {
    if (_column_names.empty() &&
        _column_names.size() != _column_dtypes.size()) {
      throw std::invalid_argument(
          "A non-empty column_names input should have the same number of "
          "elements as the column_dtypes input.");
    }
<<<<<<< HEAD

    _class_to_class_id =
        ThreadSafeVocabulary::make(std::move(class_to_class_id),
                                   /* fixed= */ true);
=======
    verifyInputs();
>>>>>>> 224c309c
  }

  uint32_t getLabelCol() const { return *_label_col; }

  ThreadSafeVocabularyPtr getClassToIdMap() { return _class_name_to_id; }

  std::vector<TabularDataType> getDatatypes() { return _column_dtypes; }

  uint32_t numColumns() const { return _column_dtypes.size(); }

<<<<<<< HEAD
  ThreadSafeVocabularyPtr getClassToIdMap() { return _class_to_class_id; }
=======
  TabularDataType colType(uint32_t col) { return _column_dtypes[col]; }

  uint32_t getStringHashValue(const std::string& str_val, uint32_t col) const {
    // to ensure hashes are unique across columns we add salt based on the col
    const char* char_salt = reinterpret_cast<const char*>(&col);
    std::string str_salt(char_salt, 4);
    std::string unique_category = str_val + str_salt;
    return TextEncodingUtils::computeUnigram(unique_category.data(),
                                             unique_category.size());
  }
>>>>>>> 224c309c

  uint32_t getNumericHashValue(uint32_t col, const std::string& str_val,
                               std::exception_ptr& exception_ptr) {
    uint32_t bin = getColBin(col, str_val, exception_ptr);
    // to ensure hashes are unique across columns we add salt based on the col
    uint64_t uniqueBin =
        static_cast<uint64_t>(bin) << 32 | static_cast<uint64_t>(col);
    const char* val_to_hash = reinterpret_cast<const char*>(&uniqueBin);
    return TextEncodingUtils::computeUnigram(val_to_hash, /* len = */ 8);
  }

 private:
  double getColBinsize(uint32_t col) {
    return (colMax(col) - colMin(col)) / numBins(col);
  }

  uint32_t getColBin(uint32_t col, const std::string& str_val,
                     std::exception_ptr& exception_ptr) {
    // map empty values to their own bin
    if (str_val.empty()) {
      return numBins(col);
    }
    double value;
    try {
      value = std::stod(str_val);
    } catch (std::invalid_argument& e) {
      exception_ptr = std::make_exception_ptr(std::invalid_argument(
          "Could not process column " + std::to_string(col) +
          " as type 'numeric.' Received value: '" + str_val + ".'"));

      // Since we have set the block exception above, the program will
      // fail once all threads finish. Since we can't throw an exception within
      // a pragma thread, we just have to keep the program running until then.
      // Thus we return some arbitrary value to do that.
      return 0;
    }
    double binsize = getColBinsize(col);
    if (binsize == 0) {
      return 0;
    }
    return static_cast<uint32_t>(std::round((value - colMin(col)) / binsize));
  }

  double colMin(uint32_t col) { return _col_min_maxes.at(col).first; }

  double colMax(uint32_t col) { return _col_min_maxes.at(col).second; }

  static constexpr uint32_t DEFAULT_NUM_BINS = 10;

  uint32_t numBins(uint32_t col) {
    if (_col_to_num_bins) {
      return (*_col_to_num_bins).at(col);
    }
    return DEFAULT_NUM_BINS;
  }

  void verifyInputs() {
    for (uint32_t col = 0; col < _column_dtypes.size(); col++) {
      switch (colType(col)) {
        case TabularDataType::Numeric: {
          if (!_col_min_maxes.count(col)) {
            throw std::invalid_argument(
                "Column " + std::to_string(col) +
                " specified as Numeric has no given min/max values.");
          }
          if (_col_to_num_bins && !_col_to_num_bins->count(col)) {
            throw std::invalid_argument(
                "Column " + std::to_string(col) +
                " specified as Numeric has no given number of bins.");
          }
          break;
        }
        case TabularDataType::Categorical: {
          if (_col_min_maxes.count(col)) {
            throw std::invalid_argument(
                "Column " + std::to_string(col) +
                " specified as Categorical has min/max values.");
          }
          if (_col_to_num_bins && _col_to_num_bins->count(col)) {
            throw std::invalid_argument(
                "Column " + std::to_string(col) +
                " specified as Categorical has bin values.");
          }
          break;
        }
        case TabularDataType::Label: {
          if (_label_col) {
            throw std::invalid_argument(
                "Found multiple 'label' columns in dataset.");
          }
          _label_col = col;
          break;
        }
      }
    }
  }

  // Private constructor for cereal
  TabularMetadata() {}

  // Tell Cereal what to serialize. See https://uscilab.github.io/cereal/
  friend class cereal::access;
  template <class Archive>
  void serialize(Archive& archive) {
    archive(_column_dtypes, _col_min_maxes, _column_names, _col_to_num_bins,
            _class_name_to_id, _label_col);
  }

  std::vector<TabularDataType> _column_dtypes;
<<<<<<< HEAD
  std::unordered_map<uint32_t, double> _col_to_max_val;
  std::unordered_map<uint32_t, double> _col_to_min_val;
  ThreadSafeVocabularyPtr _class_to_class_id;
=======
  std::unordered_map<uint32_t, std::pair<double, double>> _col_min_maxes;

  ThreadSafeVocabularyPtr _class_name_to_id;

  std::vector<std::string> _column_names;
>>>>>>> 224c309c

  // one additional bin is reserved for empty values
  std::optional<std::unordered_map<uint32_t, uint32_t>> _col_to_num_bins;

  std::optional<uint32_t> _label_col;
};

using TabularMetadataPtr = std::shared_ptr<TabularMetadata>;

class TabularMetadataProcessor : public ComputeBatchProcessor {
 public:
  explicit TabularMetadataProcessor(std::vector<std::string> column_types,
                                    uint32_t n_classes)
      : _delimiter(','),
        _label_col(std::nullopt),
        _class_name_to_id(
            ThreadSafeVocabulary::make(/* vocab_size = */ n_classes)) {
    for (uint32_t col_idx = 0; col_idx < column_types.size(); col_idx++) {
      std::string col_type = column_types[col_idx];
      if (col_type == "label") {
        if (_label_col) {
          throw std::invalid_argument(
              "Found multiple 'label' columns in dataset.");
        }
        _label_col = col_idx;
        _column_dtypes.push_back(TabularDataType::Label);
      } else if (col_type == "categorical") {
        _column_dtypes.push_back(TabularDataType::Categorical);
      } else if (col_type == "numeric") {
        _column_dtypes.push_back(TabularDataType::Numeric);
        _col_min_maxes[col_idx] =
            std::make_pair(std::numeric_limits<double>::min(),
                           std::numeric_limits<double>::max());
      } else {
        throw std::invalid_argument(
            "Received datatype '" + col_type +
            "' expected one of 'label', 'categorical', or 'numeric'.");
      }
    }
    if (!_label_col) {
      throw std::invalid_argument("Dataset does not contain a 'label' column.");
    }
  }

  bool expectsHeader() const final { return true; }

  void processHeader(const std::string& header) final {
    std::vector<std::string_view> column_names =
        ProcessorUtils::parseCsvRow(header, _delimiter);
    verifyNumColumns(column_names);
    for (auto col_name : column_names) {
      _column_names.push_back(std::string(col_name));
    }
  }

  void processRow(const std::string& row) final {
    std::vector<std::string_view> values =
        ProcessorUtils::parseCsvRow(row, _delimiter);
    verifyNumColumns(values);
    for (uint32_t col = 0; col < values.size(); col++) {
      std::string str_value(values[col]);
      switch (_column_dtypes[col]) {
        case TabularDataType::Numeric: {
          processNumeric(str_value, col);
          break;
        }
        case TabularDataType::Categorical:
          break;
        case TabularDataType::Label: {
          _class_name_to_id->getUid(str_value);
          break;
        }
      }
    }
  }

  TabularMetadataPtr getTabularMetadata() {
    _class_name_to_id->fixVocab();
    return std::make_shared<TabularMetadata>(_column_dtypes, _col_min_maxes,
                                             _class_name_to_id, _column_names);
  }

 private:
  void processNumeric(const std::string& str_value, uint32_t col) {
    // TODO(david) handle nan/inf/large number cases

    // we want to process empty values and put them in their own bin later, thus
    // we don't fail here
    if (str_value.empty()) {
      return;
    }
    try {
      double val = std::stod(str_value);
      if (val < _col_min_maxes[col].first) {
        _col_min_maxes[col].first = val;
      }
      if (val > _col_min_maxes[col].second) {
        _col_min_maxes[col].second = val;
      }
    } catch (std::invalid_argument& e) {
      throw std::invalid_argument(
          "Could not process column " + std::to_string(col) +
          " as type 'numeric.' Received value: '" + str_value + ".'");
    }
  }

  void verifyNumColumns(const std::vector<std::string_view>& values) {
    if (values.size() != _column_dtypes.size()) {
      throw std::invalid_argument("Csv format error. Expected " +
                                  std::to_string(_column_dtypes.size()) +
                                  " columns but received " +
                                  std::to_string(values.size()) + " columns.");
    }
  }

  char _delimiter;
  std::optional<uint32_t> _label_col;
  std::vector<TabularDataType> _column_dtypes;
  std::unordered_map<uint32_t, std::pair<double, double>> _col_min_maxes;
  std::vector<std::string> _column_names;
  ThreadSafeVocabularyPtr _class_name_to_id;
};

}  // namespace thirdai::dataset<|MERGE_RESOLUTION|>--- conflicted
+++ resolved
@@ -47,14 +47,9 @@
       std::optional<std::unordered_map<uint32_t, uint32_t>> col_to_num_bins =
           std::nullopt)
       : _column_dtypes(std::move(column_dtypes)),
-<<<<<<< HEAD
-        _col_to_max_val(std::move(col_to_max_val)),
-        _col_to_min_val(std::move(col_to_min_val)),
-=======
         _col_min_maxes(std::move(col_min_maxes)),
         _class_name_to_id(std::move(class_name_to_id)),
         _column_names(std::move(column_names)),
->>>>>>> 224c309c
         _col_to_num_bins(std::move(col_to_num_bins)) {
     if (_column_names.empty() &&
         _column_names.size() != _column_dtypes.size()) {
@@ -62,14 +57,7 @@
           "A non-empty column_names input should have the same number of "
           "elements as the column_dtypes input.");
     }
-<<<<<<< HEAD
-
-    _class_to_class_id =
-        ThreadSafeVocabulary::make(std::move(class_to_class_id),
-                                   /* fixed= */ true);
-=======
     verifyInputs();
->>>>>>> 224c309c
   }
 
   uint32_t getLabelCol() const { return *_label_col; }
@@ -80,9 +68,6 @@
 
   uint32_t numColumns() const { return _column_dtypes.size(); }
 
-<<<<<<< HEAD
-  ThreadSafeVocabularyPtr getClassToIdMap() { return _class_to_class_id; }
-=======
   TabularDataType colType(uint32_t col) { return _column_dtypes[col]; }
 
   uint32_t getStringHashValue(const std::string& str_val, uint32_t col) const {
@@ -93,7 +78,6 @@
     return TextEncodingUtils::computeUnigram(unique_category.data(),
                                              unique_category.size());
   }
->>>>>>> 224c309c
 
   uint32_t getNumericHashValue(uint32_t col, const std::string& str_val,
                                std::exception_ptr& exception_ptr) {
@@ -203,17 +187,11 @@
   }
 
   std::vector<TabularDataType> _column_dtypes;
-<<<<<<< HEAD
-  std::unordered_map<uint32_t, double> _col_to_max_val;
-  std::unordered_map<uint32_t, double> _col_to_min_val;
-  ThreadSafeVocabularyPtr _class_to_class_id;
-=======
   std::unordered_map<uint32_t, std::pair<double, double>> _col_min_maxes;
 
   ThreadSafeVocabularyPtr _class_name_to_id;
 
   std::vector<std::string> _column_names;
->>>>>>> 224c309c
 
   // one additional bin is reserved for empty values
   std::optional<std::unordered_map<uint32_t, uint32_t>> _col_to_num_bins;
