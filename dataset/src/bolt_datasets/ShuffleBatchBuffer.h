--- conflicted
+++ resolved
@@ -10,83 +10,6 @@
 
 namespace thirdai::dataset {
 
-<<<<<<< HEAD
-template <typename ELEMENT_T>
-class CircularBuffer {
- public:
-  CircularBuffer() : _insert_idx(0), _pop_idx(0), _size(0), _n_popped(0) {}
-
-  void insert(ELEMENT_T&& new_elem) {
-    if (_size == _buffer.size() && _n_popped > 0) {
-      throw std::runtime_error(
-          "[CircularBuffer::insert] Attempted to resize "
-          "non-contiguous buffer. CircularBuffer cannot be resized after "
-          "popping an element.");
-    }
-    if (_size == _buffer.size()) {
-      _buffer.push_back(std::move(new_elem));
-      _insert_idx = 0;
-    } else {
-      _buffer[_insert_idx] = std::move(new_elem);
-      _insert_idx = (_insert_idx + 1) % _buffer.size();
-    }
-    _size++;
-  }
-
-  std::optional<ELEMENT_T> pop() {
-    if (_size == 0) {
-      return {};
-    }
-
-    ELEMENT_T elem = std::move(_buffer[_pop_idx]);
-    _pop_idx = (_pop_idx + 1) % _buffer.size();
-    _size--;
-    _n_popped++;
-
-    return elem;
-  }
-
-  ELEMENT_T& at(size_t i) {
-    if (i >= _size) {
-      throw std::invalid_argument("[CircularBuffer::at] Index out of range.");
-    }
-    size_t index = (_pop_idx + i) % _buffer.size();
-    return _buffer[index];
-  }
-
-  size_t size() const { return _size; }
-
-  bool empty() const { return _size == 0; }
-
-  std::vector<ELEMENT_T> exportContiguousBuffer() {
-    if (_n_popped > 0) {
-      throw std::runtime_error(
-          "[CircularBuffer::exportContiguousBuffer] Attempted to export "
-          "non-contiguous buffer. Buffer cannot be exported after popping an "
-          "element.");
-    }
-
-    auto buffer = std::move(_buffer);
-
-    _buffer = std::vector<ELEMENT_T>();
-    _insert_idx = 0;
-    _pop_idx = 0;
-    _size = 0;
-    _n_popped = 0;
-
-    return buffer;
-  }
-
- private:
-  std::vector<ELEMENT_T> _buffer;
-  size_t _insert_idx;
-  size_t _pop_idx;
-  size_t _size;
-  uint64_t _n_popped;
-};
-
-=======
->>>>>>> e5a3c6fe
 class ShuffleBatchBuffer {
  public:
   explicit ShuffleBatchBuffer(uint32_t shuffle_seed)
