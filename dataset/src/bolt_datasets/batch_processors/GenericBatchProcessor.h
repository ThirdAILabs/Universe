--- conflicted
+++ resolved
@@ -39,14 +39,6 @@
          */
         _input_blocks(std::move(input_blocks)),
         _label_blocks(std::move(label_blocks)) {
-<<<<<<< HEAD
-
-    for (const auto& block : _input_blocks) {
-      _expected_num_cols = std::max(block->expectedNumColumns(), _expected_num_cols);
-    }
-    for (const auto& block : _label_blocks) {
-      _expected_num_cols = std::max(block->expectedNumColumns(), _expected_num_cols);
-=======
     for (const auto& block : _input_blocks) {
       _expected_num_cols =
           std::max(block->expectedNumColumns(), _expected_num_cols);
@@ -54,7 +46,6 @@
     for (const auto& block : _label_blocks) {
       _expected_num_cols =
           std::max(block->expectedNumColumns(), _expected_num_cols);
->>>>>>> edffe68c
     }
   }
 
@@ -97,14 +88,10 @@
     }
     if (parsed.size() < _expected_num_cols) {
       std::stringstream error_ss;
-<<<<<<< HEAD
-      error_ss << "[GenericBatchProcessor::parseCsvRow] Expected " << _expected_num_cols << " columns delimited by '" << _delimiter << "' in each row of the dataset. Found row '" << row << "' with, number of columns = " << parsed.size() << ".";
-=======
       error_ss << "[GenericBatchProcessor::parseCsvRow] Expected "
                << _expected_num_cols << " columns delimited by '" << _delimiter
                << "' in each row of the dataset. Found row '" << row
                << "' with, number of columns = " << parsed.size() << ".";
->>>>>>> edffe68c
       throw std::runtime_error(error_ss.str());
     }
     return parsed;
