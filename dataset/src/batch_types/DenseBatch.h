--- conflicted
+++ resolved
@@ -60,12 +60,9 @@
   CsvParser<DenseVector, std::vector<uint32_t>> _parser;
 
  public:
-<<<<<<< HEAD
-=======
   // We can use the CSV parser with takes in functions that construct the
   // desired vector/label format (in this case DenseVector and a regular
   // vector) from a vector of alues and the labels.
->>>>>>> 19a6d0f7
   explicit CsvDenseBatchFactory(char delimiter)
       : _parser(
             [](const std::vector<float>& values) -> DenseVector {
