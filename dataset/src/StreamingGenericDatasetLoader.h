#pragma once

#include "DataLoader.h"
#include "ShuffleBatchBuffer.h"
#include "StreamingDataset.h"
#include <bolt/src/layers/BoltVector.h>
#include <dataset/src/Datasets.h>
#include <dataset/src/batch_processors/GenericBatchProcessor.h>
<<<<<<< HEAD
=======
#include <chrono>
>>>>>>> db42f91c
#include <cstddef>
#include <memory>
#include <tuple>

namespace thirdai::dataset {

struct DatasetShuffleConfig {
  DatasetShuffleConfig() : n_batches(1000), seed(time(NULL)) {}

  explicit DatasetShuffleConfig(size_t n_batches_in_buffer)
      : n_batches(n_batches_in_buffer), seed(time(NULL)) {}

  DatasetShuffleConfig(size_t n_batches_in_buffer, uint32_t seed)
      : n_batches(n_batches_in_buffer), seed(seed) {}

  size_t n_batches;
  uint32_t seed;
};

class StreamingGenericDatasetLoader
    : public StreamingDataset<bolt::BoltBatch, bolt::BoltBatch> {
 public:
  /**
   * This constructor accepts a pointer to any data loader.
   */
  StreamingGenericDatasetLoader(
      std::shared_ptr<DataLoader> loader,
      std::vector<std::shared_ptr<Block>> input_blocks,
      std::vector<std::shared_ptr<Block>> label_blocks, bool shuffle = false,
      DatasetShuffleConfig config = DatasetShuffleConfig(),
      bool has_header = false, char delimiter = ',')
      : StreamingGenericDatasetLoader(
            std::move(loader),
            std::make_shared<GenericBatchProcessor>(std::move(input_blocks),
                                                    std::move(label_blocks),
                                                    has_header, delimiter),
            shuffle, config) {}

  /**
<<<<<<< HEAD
=======
   * This constructor accepts a generic batch processor instead of blocks.
   */
  StreamingGenericDatasetLoader(
      std::string filename, std::shared_ptr<GenericBatchProcessor> processor,
      uint32_t batch_size, bool shuffle = false,
      DatasetShuffleConfig config = DatasetShuffleConfig())
      : StreamingGenericDatasetLoader(
            std::make_shared<SimpleFileDataLoader>(filename, batch_size),
            std::move(processor), shuffle, config) {}

  /**
>>>>>>> db42f91c
   * This constructor does not accept a data loader and
   * defaults to a simple file loader.
   */
  StreamingGenericDatasetLoader(
      std::string filename, std::vector<std::shared_ptr<Block>> input_blocks,
      std::vector<std::shared_ptr<Block>> label_blocks, uint32_t batch_size,
      bool shuffle = false,
      DatasetShuffleConfig config = DatasetShuffleConfig(),
      bool has_header = false, char delimiter = ',')
      : StreamingGenericDatasetLoader(
            std::make_shared<SimpleFileDataLoader>(filename, batch_size),
            std::move(input_blocks), std::move(label_blocks), shuffle, config,
            has_header, delimiter) {}

  std::optional<std::tuple<bolt::BoltBatch, bolt::BoltBatch>> nextBatchTuple()
      final {
    if (_buffer.empty()) {
      prefillShuffleBuffer();
    }
    addNextBatchToBuffer();

    return _buffer.popBatch();
  }

  std::tuple<BoltDatasetPtr, BoltDatasetPtr> loadInMemory() final {
<<<<<<< HEAD
    while (addNextBatchToBuffer()) {
    }
    auto [input_batches, label_batches] = _buffer.exportBuffer();
    return {std::make_shared<BoltDataset>(std::move(input_batches)),
            std::make_shared<BoltDataset>(std::move(label_batches))};
=======
    std::cout << "Loading vectors from '" + _data_loader->resourceName() + "'"
              << std::endl;
    auto start = std::chrono::high_resolution_clock::now();
    while (addNextBatchToBuffer()) {
    }
    auto [input_batches, label_batches] = _buffer.exportBuffer();
    auto end = std::chrono::high_resolution_clock::now();
    auto duration =
        std::chrono::duration_cast<std::chrono::seconds>(end - start).count();

    auto dataset = std::make_tuple(
        std::make_shared<BoltDataset>(std::move(input_batches)),
        std::make_shared<BoltDataset>(std::move(label_batches)));

    std::cout << "Loaded " << std::get<0>(dataset)->len()
              << " vectors from '" + _data_loader->resourceName() + "'"
              << " in " << duration << " seconds." << std::endl;

    return dataset;
>>>>>>> db42f91c
  }

  uint32_t getInputDim() { return _processor->getInputDim(); }

  uint32_t getLabelDim() { return _processor->getLabelDim(); }

 private:
  /**
   * Private constructor that takes in a pointer to
   * GenericBatchProcessor so we can pass this pointer to both
   * the base class constructor and this class's member variable
   * initializer.
   */
  StreamingGenericDatasetLoader(
      std::shared_ptr<DataLoader> loader,
      std::shared_ptr<GenericBatchProcessor> processor, bool shuffle = false,
      DatasetShuffleConfig config = DatasetShuffleConfig())
      : StreamingDataset(loader, processor),
        _processor(std::move(processor)),
        _buffer(config.seed, loader->getMaxBatchSize()),
        _shuffle(shuffle),
        _batch_buffer_size(config.n_batches) {}

  void prefillShuffleBuffer() {
    size_t n_prefill_batches = _batch_buffer_size - 1;
    size_t n_added = 0;
    while (n_added < n_prefill_batches && addNextBatchToBuffer()) {
      n_added++;
    }
  }

  bool addNextBatchToBuffer() {
    auto batch =
        StreamingDataset<bolt::BoltBatch, bolt::BoltBatch>::nextBatchTuple();
    if (batch) {
      _buffer.insertBatch(std::move(batch.value()), _shuffle);
      return true;
    }
    return false;
  }

  std::shared_ptr<GenericBatchProcessor> _processor;
  ShuffleBatchBuffer _buffer;
  bool _shuffle;
  size_t _batch_buffer_size;
};

}  // namespace thirdai::dataset<|MERGE_RESOLUTION|>--- conflicted
+++ resolved
@@ -6,10 +6,7 @@
 #include <bolt/src/layers/BoltVector.h>
 #include <dataset/src/Datasets.h>
 #include <dataset/src/batch_processors/GenericBatchProcessor.h>
-<<<<<<< HEAD
-=======
 #include <chrono>
->>>>>>> db42f91c
 #include <cstddef>
 #include <memory>
 #include <tuple>
@@ -49,8 +46,6 @@
             shuffle, config) {}
 
   /**
-<<<<<<< HEAD
-=======
    * This constructor accepts a generic batch processor instead of blocks.
    */
   StreamingGenericDatasetLoader(
@@ -62,7 +57,6 @@
             std::move(processor), shuffle, config) {}
 
   /**
->>>>>>> db42f91c
    * This constructor does not accept a data loader and
    * defaults to a simple file loader.
    */
@@ -88,13 +82,6 @@
   }
 
   std::tuple<BoltDatasetPtr, BoltDatasetPtr> loadInMemory() final {
-<<<<<<< HEAD
-    while (addNextBatchToBuffer()) {
-    }
-    auto [input_batches, label_batches] = _buffer.exportBuffer();
-    return {std::make_shared<BoltDataset>(std::move(input_batches)),
-            std::make_shared<BoltDataset>(std::move(label_batches))};
-=======
     std::cout << "Loading vectors from '" + _data_loader->resourceName() + "'"
               << std::endl;
     auto start = std::chrono::high_resolution_clock::now();
@@ -114,7 +101,6 @@
               << " in " << duration << " seconds." << std::endl;
 
     return dataset;
->>>>>>> db42f91c
   }
 
   uint32_t getInputDim() { return _processor->getInputDim(); }
