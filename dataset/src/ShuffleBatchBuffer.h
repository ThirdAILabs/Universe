#pragma once

#include <bolt_vector/src/BoltVector.h>
#include <dataset/src/Datasets.h>
#include <ctime>
#include <deque>
#include <iterator>
#include <optional>
#include <random>
#include <sstream>
#include <stdexcept>

namespace thirdai::dataset {

struct DatasetShuffleConfig {
  DatasetShuffleConfig() : n_batches(1000), seed(time(NULL)) {}

  explicit DatasetShuffleConfig(size_t n_batches_in_buffer)
      : n_batches(n_batches_in_buffer), seed(time(NULL)) {}

  DatasetShuffleConfig(size_t n_batches_in_buffer, uint32_t seed)
      : n_batches(n_batches_in_buffer), seed(seed) {}

  size_t n_batches;
  uint32_t seed;
};

class ShuffleBatchBuffer {
 public:
  explicit ShuffleBatchBuffer(uint32_t shuffle_seed, size_t batch_size)
      : _gen(shuffle_seed),
        _reached_end_of_dataset(false),
        _batch_size(batch_size) {}

  void insertBatch(std::vector<BoltBatch>&& batches, bool shuffle) {
    checkConsistentBatchSize(batches);

    initializeBuffersIfNeeded(batches);

    for (uint32_t i = 0; i < batches.size(); i++) {
      _batch_buffers.at(i).push_back(std::move(batches.at(i)));
    }

    if (shuffle) {
      swapShuffle(_batch_buffers, _batch_size, _gen);
    }
  }

  std::optional<std::vector<BoltBatch>> popBatch() {
    if (empty()) {
      return std::nullopt;
    }

    std::vector<BoltBatch> batches;
    for (auto& batch_buffer : _batch_buffers) {
      batches.push_back(std::move(batch_buffer.front()));
      batch_buffer.pop_front();
    }

    return batches;
  }

<<<<<<< HEAD
  std::vector<std::vector<BoltBatch>> exportBuffer() {
=======
  /**
   * Exports min(num_batches, size()) batches into a vector of vector of
   * BoltBatch
   */
  std::vector<std::vector<BoltBatch>> exportBuffer(uint64_t num_batches) {
    uint64_t num_batches_in_result = std::min<uint64_t>(num_batches, size());
>>>>>>> 17261b3a
    /*
      This doesn't double our memory footprint since the
      batches are moved;
      the amount of memory allocated to the underlying
      vectors remains the same.
    */
    std::vector<std::vector<BoltBatch>> exported_batch_lists;
    for (auto& batch_buffer : _batch_buffers) {
      std::vector<BoltBatch> batch_list(
          std::make_move_iterator(batch_buffer.begin()),
<<<<<<< HEAD
          std::make_move_iterator(batch_buffer.end()));
      exported_batch_lists.push_back(std::move(batch_list));
      batch_buffer.clear();
    }

    return exported_batch_lists;
  }

  inline bool empty() const {
    return _batch_buffers.empty() || _batch_buffers.at(0).empty();
=======
          std::make_move_iterator(batch_buffer.begin() +
                                  num_batches_in_result));
      exported_batch_lists.push_back(std::move(batch_list));
      for (uint32_t i = 0; i < num_batches_in_result; i++) {
        batch_buffer.pop_front();
      }
    }

    return exported_batch_lists;
  }

  inline bool empty() const {
    return _batch_buffers.empty() || _batch_buffers.at(0).empty();
  }

  size_t size() const {
    if (empty()) {
      return 0;
    }
    return _batch_buffers.at(0).size();
  }

  void clear() {
    _batch_buffers.clear();
    _reached_end_of_dataset = false;
>>>>>>> 17261b3a
  }

 private:
  void initializeBuffersIfNeeded(const std::vector<BoltBatch>& batches) {
    if (_batch_buffers.empty()) {
      _batch_buffers = std::vector<std::deque<BoltBatch>>(batches.size());
    }

    if (_batch_buffers.size() != batches.size()) {
      std::stringstream error_ss;
      error_ss << "[ShuffleBatchBuffer::insertBatch] Attempted to insert "
                  "a different number of corresponding batches than originally "
                  "inserted into the buffer (originally inserted "
               << _batch_buffers.size() << ", trying to insert "
               << batches.size() << ").";
      throw std::runtime_error(error_ss.str());
    }
  }

  inline void checkConsistentBatchSize(const std::vector<BoltBatch>& batches) {
<<<<<<< HEAD
=======
    if (batches.empty()) {
      throw std::runtime_error(
          "[ShuffleBatchBuffer::insertBatch] Expected at least one "
          "batch to be inserted for shuffling but found 0.");
    }
>>>>>>> 17261b3a
    uint32_t first_data_batch_size = batches.at(0).getBatchSize();
    for (uint32_t i = 1; i < batches.size(); i++) {
      if (batches.at(i).getBatchSize() != first_data_batch_size) {
        std::stringstream error_ss;
        error_ss << "[ShuffleBatchBuffer::insertBatch] Attempted to insert "
                    "corresponding batches with different sizes (one size = "
                 << first_data_batch_size
                 << ", the other size = " << batches.at(i).getBatchSize()
                 << ").";
        throw std::runtime_error(error_ss.str());
      }
    }

    if (_reached_end_of_dataset) {
      throw std::runtime_error(
          "[ShuffleBatchBuffer::insertBatch] Attempted to insert batch after "
          "reaching the end of the dataset.");
    }

    if (first_data_batch_size > _batch_size) {
      std::stringstream error_ss;
      error_ss << "[ShuffleBatchBuffer::insertBatch] Attempted to insert "
                  "batch that is larger than expected (expected size = "
               << _batch_size << " actual = " << first_data_batch_size << ").";
      throw std::runtime_error(error_ss.str());
    }

    if (first_data_batch_size < _batch_size) {
      _reached_end_of_dataset = true;
    }
  }

  static inline void swapShuffle(
      std::vector<std::deque<BoltBatch>>& batch_lists,
      size_t expected_batch_size, std::mt19937& gen) {
    assert(batch_lists.at(0).size() > 0);
    size_t n_old_vecs = (batch_lists.at(0).size() - 1) * expected_batch_size;
    size_t n_vecs = n_old_vecs + batch_lists.at(0).back().getBatchSize();
    std::uniform_int_distribution<> dist(
        0, n_vecs - 1);  // Accepts a closed interval

    for (size_t i = 0; i < batch_lists.at(0).back().getBatchSize(); i++) {
      size_t swap_with = dist(gen);
      /*
        Only swap with vectors in old batches for two reasons:
        1. Swapping with elements in the same batch is effectively a no-op
           since vectors in the same batch are processed by bolt in parallel
        2. This ensures that each element in the new batch to has an equal
           probability of being swapped out of this batch.
      */
      if (swap_with < n_old_vecs) {
        size_t swap_batch_idx = swap_with / expected_batch_size;
        size_t swap_vec_idx = swap_with % expected_batch_size;

        for (auto& batch_list : batch_lists) {
          std::swap(batch_list.at(swap_batch_idx)[swap_vec_idx],
                    batch_list.back()[i]);
        }
      }
    }
  }

  std::mt19937 _gen;

  bool _reached_end_of_dataset;
  size_t _batch_size;

  std::vector<std::deque<BoltBatch>> _batch_buffers;
};

}  // namespace thirdai::dataset<|MERGE_RESOLUTION|>--- conflicted
+++ resolved
@@ -60,16 +60,12 @@
     return batches;
   }
 
-<<<<<<< HEAD
-  std::vector<std::vector<BoltBatch>> exportBuffer() {
-=======
   /**
    * Exports min(num_batches, size()) batches into a vector of vector of
    * BoltBatch
    */
   std::vector<std::vector<BoltBatch>> exportBuffer(uint64_t num_batches) {
     uint64_t num_batches_in_result = std::min<uint64_t>(num_batches, size());
->>>>>>> 17261b3a
     /*
       This doesn't double our memory footprint since the
       batches are moved;
@@ -80,18 +76,6 @@
     for (auto& batch_buffer : _batch_buffers) {
       std::vector<BoltBatch> batch_list(
           std::make_move_iterator(batch_buffer.begin()),
-<<<<<<< HEAD
-          std::make_move_iterator(batch_buffer.end()));
-      exported_batch_lists.push_back(std::move(batch_list));
-      batch_buffer.clear();
-    }
-
-    return exported_batch_lists;
-  }
-
-  inline bool empty() const {
-    return _batch_buffers.empty() || _batch_buffers.at(0).empty();
-=======
           std::make_move_iterator(batch_buffer.begin() +
                                   num_batches_in_result));
       exported_batch_lists.push_back(std::move(batch_list));
@@ -117,7 +101,6 @@
   void clear() {
     _batch_buffers.clear();
     _reached_end_of_dataset = false;
->>>>>>> 17261b3a
   }
 
  private:
@@ -138,14 +121,11 @@
   }
 
   inline void checkConsistentBatchSize(const std::vector<BoltBatch>& batches) {
-<<<<<<< HEAD
-=======
     if (batches.empty()) {
       throw std::runtime_error(
           "[ShuffleBatchBuffer::insertBatch] Expected at least one "
           "batch to be inserted for shuffling but found 0.");
     }
->>>>>>> 17261b3a
     uint32_t first_data_batch_size = batches.at(0).getBatchSize();
     for (uint32_t i = 1; i < batches.size(); i++) {
       if (batches.at(i).getBatchSize() != first_data_batch_size) {
