--- conflicted
+++ resolved
@@ -18,18 +18,14 @@
 
 MachIndex::MachIndex(uint32_t num_buckets, uint32_t num_hashes,
                      uint32_t num_elements, uint32_t seed)
-    : _buckets(num_buckets), _num_hashes(num_hashes) {
+    : _buckets(num_buckets), _num_hashes(num_hashes), _seed(seed) {
   if (num_hashes == 0) {
     throw std::invalid_argument("Cannot have num_hashes=0.");
   }
   if (num_hashes > num_buckets) {
     throw std::invalid_argument("Can't have more hashes than buckets");
   }
-<<<<<<< HEAD
-  std::mt19937 mt(seed);
-=======
   std::mt19937 mt(_seed);
->>>>>>> 20625ec5
   std::uniform_int_distribution<uint32_t> dist(0, num_buckets - 1);
   for (uint32_t element = 0; element < num_elements; element++) {
     std::vector<uint32_t> hashes(num_hashes);
