--- conflicted
+++ resolved
@@ -24,19 +24,11 @@
 }
 
 NumericCategoricalMachIndex::NumericCategoricalMachIndex(
-<<<<<<< HEAD
-    const std::unordered_map<uint32_t, std::vector<uint32_t>>& entity_to_hashes,
-    const std::unordered_map<uint32_t, std::vector<uint32_t>>& hash_to_entities,
-    uint32_t output_range, uint32_t num_hashes)
-    : MachIndex(output_range, num_hashes), _entity_to_hashes(entity_to_hashes) {
-  for (auto [entity, hashes] : entity_to_hashes) {
-=======
     std::unordered_map<uint32_t, std::vector<uint32_t>> entity_to_hashes,
     uint32_t output_range, uint32_t num_hashes)
     : MachIndex(output_range, num_hashes),
       _entity_to_hashes(std::move(entity_to_hashes)) {
   for (auto [entity, hashes] : _entity_to_hashes) {
->>>>>>> 5f081618
     if (hashes.size() != num_hashes) {
       throw std::invalid_argument("Num hashes for entity " +
                                   std::to_string(entity) +
@@ -47,22 +39,6 @@
       if (hash >= output_range) {
         throw std::invalid_argument("Hashes must be < output_range.");
       }
-<<<<<<< HEAD
-    }
-  }
-
-  for (auto [hash, entities] : hash_to_entities) {
-    if (hash >= output_range) {
-      throw std::invalid_argument("Hashes must be < output_range.");
-    }
-    for (const uint32_t entity : entities) {
-      if (!entity_to_hashes.count(entity)) {
-        throw std::invalid_argument(
-            "Entity " + std::to_string(entity) +
-            " from hash_to_entities not found in entity_to_hashes.");
-      }
-=======
->>>>>>> 5f081618
       _hash_to_entities[hash].push_back(entity);
     }
   }
