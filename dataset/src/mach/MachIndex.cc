--- conflicted
+++ resolved
@@ -39,13 +39,8 @@
 
 std::vector<std::string> NumericCategoricalMachIndex::entitiesByHash(
     uint32_t hash_val) const {
-<<<<<<< HEAD
   if (!_hash_to_entities.count(hash_val)) {
-    throw std::invalid_argument("Invalid id to decode.");
-=======
-  if (!_hash_to_entity.count(hash_val)) {
     return {};
->>>>>>> 5ae63c56
   }
   return _hash_to_entities.at(hash_val);
 }
@@ -89,13 +84,8 @@
 
 std::vector<std::string> StringCategoricalMachIndex::entitiesByHash(
     uint32_t hash_val) const {
-<<<<<<< HEAD
   if (!_hash_to_entities.count(hash_val)) {
-    throw std::invalid_argument("Invalid id to decode.");
-=======
-  if (!_hash_to_entities_map.count(hash_val)) {
     return {};
->>>>>>> 5ae63c56
   }
   return _hash_to_entities.at(hash_val);
 }
