--- conflicted
+++ resolved
@@ -98,19 +98,15 @@
   friend class cereal::access;
   template <class Archive>
   void serialize(Archive& archive) {
-    archive(cereal::base_class<MachIndex>(this), _hash_to_entities,
-            _entity_to_hashes);
+    archive(cereal::base_class<MachIndex>(this), _manually_added_elems,
+            _hash_to_entities, _entity_to_hashes);
   }
 
-<<<<<<< HEAD
   std::unordered_map<std::string, std::vector<uint32_t>> _manually_added_elems;
-  std::unordered_set<uint32_t> _seen_ids;
-  std::unordered_map<uint32_t, std::vector<std::string>> _hash_to_entity;
-=======
+
   // TODO(david) should we use a set instead of a vector for storing entities?
   std::unordered_map<uint32_t, std::vector<std::string>> _hash_to_entities;
   std::vector<std::vector<uint32_t>> _entity_to_hashes;
->>>>>>> 204fdf54
 };
 
 using NumericCategoricalMachIndexPtr =
