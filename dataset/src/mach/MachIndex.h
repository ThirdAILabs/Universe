#pragma once

#include <cereal/access.hpp>
#include <bolt_vector/src/BoltVector.h>
#include <hashing/src/UniversalHash.h>
#include <memory>
#include <stdexcept>
#include <string>
#include <unordered_map>
#include <unordered_set>
#include <vector>

namespace thirdai::dataset::mach {

class MachIndex {
 public:
  MachIndex(uint32_t num_buckets, uint32_t num_hashes, uint32_t num_elements);

  MachIndex(const std::unordered_map<uint32_t, std::vector<uint32_t>>&
                entity_to_hashes,
            uint32_t num_buckets, uint32_t num_hashes);

  static auto make(uint32_t num_buckets, uint32_t num_hashes,
                   uint32_t num_elements) {
    return std::make_shared<MachIndex>(num_buckets, num_hashes, num_elements);
  }

  void insert(uint32_t entity, const std::vector<uint32_t>& hashes);

  const std::vector<uint32_t>& getHashes(uint32_t entity) const {
    if (!_entity_to_hashes.count(entity)) {
      throw std::invalid_argument(
          "Invalid entity in index: " + std::to_string(entity) + ".");
    }
    return _entity_to_hashes.at(entity);
  }

  const std::vector<uint32_t>& getEntities(uint32_t hash) const {
    verifyHash(hash);
    return _buckets.at(hash);
  }

  /**
   * Given the output activations to a mach model, decode using the mach index
   * back to the original classes. We take the top K values from the output and
   * select a candidate list of classes based on the inverted index. For each
   * one of those candidates we compute a score by summing the activations of
   * its hashed indicies. TopKUnlimited means we sum from ALL hashed indices
   * instead of those just in the top K activations.
   */
  std::vector<std::pair<uint32_t, double>> decode(
      const BoltVector& output, uint32_t min_num_eval_results,
      uint32_t top_k_per_eval_aggregation) const;

  TopKActivationsQueue topKNonEmptyBuckets(const BoltVector& output,
                                           uint32_t k) const;

  void erase(uint32_t entity);

  void clear() {
    _entity_to_hashes.clear();
    _buckets.assign(_buckets.size(), {});
    _nonempty_buckets.clear();
  }

  uint32_t numEntities() const { return _entity_to_hashes.size(); }

  uint32_t numBuckets() const { return _buckets.size(); }

  uint32_t numHashes() const { return _num_hashes; }

  size_t bucketSize(uint32_t bucket) const {
    verifyHash(bucket);
    return _buckets.at(bucket).size();
  }

  const auto& nonemptyBuckets() const { return _nonempty_buckets; }

<<<<<<< HEAD
=======
  float sparsity() const;

>>>>>>> 3e4a3aea
  void save(const std::string& filename) const;

  static std::shared_ptr<MachIndex> load(const std::string& filename);

 private:
  void verifyHash(uint32_t hash) const;

  std::unordered_map<uint32_t, std::vector<uint32_t>> _entity_to_hashes;
  std::vector<std::vector<uint32_t>> _buckets;
  uint32_t _num_hashes;

  std::unordered_set<uint32_t> _nonempty_buckets;

  MachIndex() {}

  friend class cereal::access;
  template <class Archive>
  void serialize(Archive& archive);
};

using MachIndexPtr = std::shared_ptr<MachIndex>;

}  // namespace thirdai::dataset::mach<|MERGE_RESOLUTION|>--- conflicted
+++ resolved
@@ -76,11 +76,8 @@
 
   const auto& nonemptyBuckets() const { return _nonempty_buckets; }
 
-<<<<<<< HEAD
-=======
   float sparsity() const;
 
->>>>>>> 3e4a3aea
   void save(const std::string& filename) const;
 
   static std::shared_ptr<MachIndex> load(const std::string& filename);
