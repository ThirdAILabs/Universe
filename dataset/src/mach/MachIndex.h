--- conflicted
+++ resolved
@@ -94,14 +94,7 @@
                               uint32_t num_elements);
 
   NumericCategoricalMachIndex(
-<<<<<<< HEAD
-      const std::unordered_map<uint32_t, std::vector<uint32_t>>&
-          entity_to_hashes,
-      const std::unordered_map<uint32_t, std::vector<uint32_t>>&
-          hash_to_entities,
-=======
       std::unordered_map<uint32_t, std::vector<uint32_t>> entity_to_hashes,
->>>>>>> 5f081618
       uint32_t output_range, uint32_t num_hashes);
 
   static auto make(uint32_t output_range, uint32_t num_hashes,
