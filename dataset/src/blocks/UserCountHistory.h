#pragma once

#include <cereal/access.hpp>
#include <cereal/types/base_class.hpp>
#include <cereal/types/memory.hpp>
#include <cereal/types/polymorphic.hpp>
#include "BlockInterface.h"
#include <dataset/src/blocks/InputTypes.h>
#include <dataset/src/utils/QuantityHistoryTracker.h>
#include <dataset/src/utils/TimeUtils.h>
#include <algorithm>
#include <cmath>
#include <stdexcept>

namespace thirdai::dataset {

class UserCountHistoryBlock final : public Block {
 public:
  UserCountHistoryBlock(ColumnIdentifier user_col, ColumnIdentifier count_col,
                        ColumnIdentifier timestamp_col,
                        QuantityHistoryTrackerPtr history,
                        bool should_update_history = true,
                        bool include_current_row = false)
      : _user_col(std::move(user_col)),
        _count_col(std::move(count_col)),
        _timestamp_col(std::move(timestamp_col)),
        _history(std::move(history)),
        _should_update_history(should_update_history),
        _include_current_row(include_current_row) {}

  uint32_t featureDim() const final { return _history->historyLength(); }
  bool isDense() const final { return true; }

  void prepareForBatch(ColumnarInputBatch& incoming_batch) final {
<<<<<<< HEAD
    auto& first_row = incoming_batch.sample(0);
=======
    auto& first_row = incoming_batch.at(0);
>>>>>>> eabf06b9
    auto time = TimeObject(first_row.column(_timestamp_col));
    _history->checkpoint(/* new_lowest_timestamp= */ time.secondsSinceEpoch());
  }

  Explanation explainIndex(uint32_t index_within_block,
                           ColumnarInputSample& input) final {
    auto [user, time_seconds, val] = getUserTimeVal(input);

    auto counts = indexAndGetCountsFromHistory(
        user, time_seconds, val,
        /* restore_after_getting_history_counts= */ true);

    std::string movement;
    if (counts.at(index_within_block) < 0) {
      movement = "lower than usual";
    } else if (counts.at(index_within_block) > 0) {
      movement = "higher than usual";
    } else {
      movement = "same as usual";
    }

    auto [start_timestamp, end_timestamp] =
        _history->getTimeRangeAtHistoryPosition(time_seconds,
                                                index_within_block);

    std::string start_time_str = TimeObject(start_timestamp).string();
    std::string end_time_str = TimeObject(end_timestamp).string();

    auto keyword = "between " + start_time_str + " and " + end_time_str +
                   " value is " + movement;

    return {_count_col, keyword};
  }

  static auto make(ColumnIdentifier user_col, ColumnIdentifier count_col,
                   ColumnIdentifier timestamp_col,
                   QuantityHistoryTrackerPtr history,
                   bool should_update_history = true,
                   bool include_current_row = false) {
    return std::make_shared<UserCountHistoryBlock>(
        std::move(user_col), std::move(count_col), std::move(timestamp_col),
        history, should_update_history, include_current_row);
  }

 protected:
  std::exception_ptr buildSegment(ColumnarInputSample& input,
                                  SegmentedFeatureVector& vec) final {
    auto [user, time_seconds, val] = getUserTimeVal(input);

    auto counts = indexAndGetCountsFromHistory(
        user, time_seconds, val,
        /* restore_after_getting_history_counts= */ !_should_update_history);

    for (auto count : counts) {
      vec.addDenseFeatureToSegment(count);
    }
    return nullptr;
  }

<<<<<<< HEAD
  std::vector<ColumnIdentifier*> getColumnIdentifiers() final {
=======
  std::vector<ColumnIdentifier*> concreteBlockColumnIdentifiers() final {
>>>>>>> eabf06b9
    return {&_user_col, &_count_col, &_timestamp_col};
  }

 private:
  std::tuple<std::string, int64_t, float> getUserTimeVal(
      ColumnarInputSample& input) const {
    auto user = std::string(input.column(_user_col));

    auto time = TimeObject(input.column(_timestamp_col));
    int64_t time_seconds = time.secondsSinceEpoch();

    float val;
    if (_include_current_row || _should_update_history) {
      char* end;

      val = std::strtof(input.column(_count_col).data(), &end);
      if (std::isnan(val) || std::isinf(val)) {
        val = 0.0;
      }
    } else {
      val = 0;
    }

    return {std::move(user), time_seconds, val};
  }

  std::vector<float> indexAndGetCountsFromHistory(
      const std::string& user, int64_t timestamp_seconds, float val,
      bool restore_after_getting_history_counts) {
    if (_include_current_row) {
      _history->index(user, timestamp_seconds, val);
    }

    auto counts = getNormalizedRecentCountHistory(user, timestamp_seconds);

    if (_include_current_row && restore_after_getting_history_counts) {
      _history->index(user, timestamp_seconds, -val);  // Subtract to un-index
    }

    if (!_include_current_row && !restore_after_getting_history_counts) {
      _history->index(user, timestamp_seconds, val);
    }

    return counts;
  }

  std::vector<float> getNormalizedRecentCountHistory(
      const std::string& user, int64_t timestamp_seconds) const {
    auto counts = _history->getHistory(user, timestamp_seconds);

    if (counts.size() > 1) {
      center(counts);
      l2normalize(counts);
    }
    return counts;
  }

  static void center(std::vector<float>& counts) {
    float mean = 0.0;
    for (auto count : counts) {
      mean += count;
    }
    mean /= counts.size();
    for (auto& count : counts) {
      count -= mean;
    }
  }

  static void l2normalize(std::vector<float>& counts) {
    float sum_of_squares = 0.0;
    for (auto count : counts) {
      sum_of_squares += count * count;
    }
    if (sum_of_squares == 0.0) {
      return;
    }
    float l2norm = std::sqrt(sum_of_squares);
    for (auto& count : counts) {
      count /= l2norm;
    }
  }

  ColumnIdentifier _user_col;
  ColumnIdentifier _count_col;
  ColumnIdentifier _timestamp_col;
  QuantityHistoryTrackerPtr _history;

  bool _should_update_history;
  bool _include_current_row;

  // Constructor for Cereal
  UserCountHistoryBlock() {}

  friend class cereal::access;
  template <class Archive>
  void serialize(Archive& archive) {
    archive(cereal::base_class<Block>(this), _user_col, _count_col,
            _timestamp_col, _history, _should_update_history,
            _include_current_row);
  }
};

using UserCountHistoryBlockPtr = std::shared_ptr<UserCountHistoryBlock>;

}  // namespace thirdai::dataset

CEREAL_REGISTER_TYPE(thirdai::dataset::UserCountHistoryBlock)<|MERGE_RESOLUTION|>--- conflicted
+++ resolved
@@ -32,11 +32,7 @@
   bool isDense() const final { return true; }
 
   void prepareForBatch(ColumnarInputBatch& incoming_batch) final {
-<<<<<<< HEAD
-    auto& first_row = incoming_batch.sample(0);
-=======
     auto& first_row = incoming_batch.at(0);
->>>>>>> eabf06b9
     auto time = TimeObject(first_row.column(_timestamp_col));
     _history->checkpoint(/* new_lowest_timestamp= */ time.secondsSinceEpoch());
   }
@@ -96,11 +92,7 @@
     return nullptr;
   }
 
-<<<<<<< HEAD
-  std::vector<ColumnIdentifier*> getColumnIdentifiers() final {
-=======
   std::vector<ColumnIdentifier*> concreteBlockColumnIdentifiers() final {
->>>>>>> eabf06b9
     return {&_user_col, &_count_col, &_timestamp_col};
   }
 
