--- conflicted
+++ resolved
@@ -138,18 +138,9 @@
         break;
       }
     }
-<<<<<<< HEAD
-    // Hash with different salt per column.
-    unigram = hashing::combineHashes(unigram, salt++);
-=======
     // Hash with different salt per column so the same bin in a different
     // column doesn't map to the same unigram.
-<<<<<<< HEAD
-    unigram = hashing::HashUtils::combineHashes(unigram, salt);
->>>>>>> 888abc09b1d64bc6c6c9a7ff470ad6aefe32a9ef
-=======
     unigram = hashing::combineHashes(unigram, salt);
->>>>>>> 8b96cff5
 
     unigram_to_column_identifier[unigram] = std::move(column_identifier);
     unigram_hashes.push_back(unigram);
