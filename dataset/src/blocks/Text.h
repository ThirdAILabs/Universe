#pragma once

#include "BlockInterface.h"
#include <dataset/src/utils/TextEncodingUtils.h>
#include <utils/StringManipulation.h>
#include <memory>
#include <stdexcept>

namespace thirdai::dataset {

/**
 * A block that encodes text (e.g. sentences / paragraphs).
 */
class TextBlock : public Block {
 public:
  explicit TextBlock(uint32_t col, uint32_t dim) : _dim(dim), _col(col) {}

  uint32_t featureDim() const final { return _dim; };

  bool isDense() const final { return false; };

  uint32_t expectedNumColumns() const final { return _col + 1; };

<<<<<<< HEAD
  ResponsibleColumnAndInputKey explainFeature(
      uint32_t index_within_block,
      std::optional<std::unordered_map<uint32_t, std::string>> col_num_to_name,
      std::vector<std::string_view> columnar_sample) const final {
    if (col_num_to_name == std::nullopt) {
      throw std::invalid_argument(
          "map of col num to col name is missing in text block.");
    }
    return {col_num_to_name->at(_col),
            getWordResponsible(index_within_block, columnar_sample.at(_col))};
  }

  virtual std::string getWordResponsible(
      uint32_t index, std::string_view columnar_sample) const = 0;
=======
  ResponsibleInputs explainIndex(
      uint32_t index_within_block,
      const std::vector<std::string_view>& input_row) const final {
    return {_col, getResponsibleWord(index_within_block, input_row.at(_col))};
  }

  virtual std::string getResponsibleWord(
      uint32_t index, const std::string_view& text) const = 0;
>>>>>>> 7241ca19

 protected:
  std::exception_ptr buildSegment(
      const std::vector<std::string_view>& input_row,
      SegmentedFeatureVector& vec) final {
    return encodeText(input_row.at(_col), vec);
  }

  virtual std::exception_ptr encodeText(std::string_view text,
                                        SegmentedFeatureVector& vec) = 0;

  uint32_t _dim;

 private:
  uint32_t _col;
};

using TextBlockPtr = std::shared_ptr<TextBlock>;

/**
 * A block that encodes text as a weighted set of ordered pairs of
 * space-separated words.
 */
class PairGramTextBlock final : public TextBlock {
 public:
  explicit PairGramTextBlock(
      uint32_t col, uint32_t dim = TextEncodingUtils::DEFAULT_TEXT_ENCODING_DIM)
      : TextBlock(col, dim) {}

  static auto make(
      uint32_t col,
      uint32_t dim = TextEncodingUtils::DEFAULT_TEXT_ENCODING_DIM) {
    return std::make_shared<PairGramTextBlock>(col, dim);
  }

<<<<<<< HEAD
  std::string getWordResponsible(
      uint32_t index, std::string_view /*columnar_sample*/) const final {
    (void)index;
    throw std::invalid_argument("not yet implemented for pairgram block.");
=======
  std::string getResponsibleWord(uint32_t index,
                                 const std::string_view& text) const final {
    (void)index;
    (void)text;
    throw std::invalid_argument(
        "Explain Index is not yet implemented for pairgram block.");
>>>>>>> 7241ca19
  }

 protected:
  std::exception_ptr encodeText(std::string_view text,
                                SegmentedFeatureVector& vec) final {
    std::vector<uint32_t> pairgrams =
        TextEncodingUtils::computeRawPairgrams(text, _dim);

    TextEncodingUtils::sumRepeatedIndices(
        pairgrams, /* base_value= */ 1.0, [&](uint32_t pairgram, float value) {
          vec.addSparseFeatureToSegment(pairgram, value);
        });

    return nullptr;
  }
};

using PairGramTextBlockPtr = std::shared_ptr<PairGramTextBlock>;

/**
 * A block that encodes text as a weighted set of space-separated words.
 */
class UniGramTextBlock final : public TextBlock {
 public:
  explicit UniGramTextBlock(
      uint32_t col, uint32_t dim = TextEncodingUtils::DEFAULT_TEXT_ENCODING_DIM)
      : TextBlock(col, dim) {}

  static auto make(
      uint32_t col,
      uint32_t dim = TextEncodingUtils::DEFAULT_TEXT_ENCODING_DIM) {
    return std::make_shared<UniGramTextBlock>(col, dim);
  }

<<<<<<< HEAD
  std::string getWordResponsible(uint32_t index,
                                 std::string_view columnar_sample) const final {
    auto [_, index_to_word_map] =
        TextEncodingUtils::computeRawUnigramsWithRangeStoreMap(columnar_sample,
                                                               _dim);
=======
  std::string getResponsibleWord(uint32_t index,
                                 const std::string_view& text) const final {
    std::unordered_map<uint32_t, std::string> index_to_word_map =
        TextEncodingUtils::buildUnigramHashToWordMap(text, _dim);
>>>>>>> 7241ca19
    return index_to_word_map.at(index);
  }

 protected:
  std::exception_ptr encodeText(std::string_view text,
                                SegmentedFeatureVector& vec) final {
    std::vector<uint32_t> unigrams =
        TextEncodingUtils::computeRawUnigramsWithRange(text, _dim);

    TextEncodingUtils::sumRepeatedIndices(
        unigrams, /* base_value= */ 1.0, [&](uint32_t unigram, float value) {
          vec.addSparseFeatureToSegment(unigram, value);
        });

    return nullptr;
  }

 private:
  std::unordered_map<uint32_t, std::string> _index_to_word_map;
};

using UniGramTextBlockPtr = std::shared_ptr<UniGramTextBlock>;

/**
 * A block that encodes text as a weighted set of character k-grams.
 */
class CharKGramTextBlock final : public TextBlock {
 public:
  CharKGramTextBlock(
      uint32_t col, uint32_t k,
      uint32_t dim = TextEncodingUtils::DEFAULT_TEXT_ENCODING_DIM)
      : TextBlock(col, dim), _k(k) {}

  static auto make(
      uint32_t col, uint32_t k,
      uint32_t dim = TextEncodingUtils::DEFAULT_TEXT_ENCODING_DIM) {
    return std::make_shared<CharKGramTextBlock>(col, k, dim);
  }

<<<<<<< HEAD
  std::string getWordResponsible(
      uint32_t index, std::string_view /*columnar_sample*/) const final {
    (void)index;
    throw std::invalid_argument("not yet implemented for char-k block.");
=======
  std::string getResponsibleWord(uint32_t index,
                                 const std::string_view& text) const final {
    (void)index;
    (void)text;
    throw std::invalid_argument(
        "Explain Index is not yet implemented for char-k block.");
>>>>>>> 7241ca19
  }

 protected:
  std::exception_ptr encodeText(std::string_view text,
                                SegmentedFeatureVector& vec) final {
    std::string lower_case_text = utils::lower(text);

    std::vector<uint32_t> char_k_grams;

    size_t n_kgrams = text.size() >= _k ? text.size() - (_k - 1) : 1;
    size_t len = std::min(text.size(), static_cast<size_t>(_k));
    for (uint32_t offset = 0; offset < n_kgrams; offset++) {
      uint32_t k_gram_hash = TextEncodingUtils::computeUnigram(
                                 /* key= */ &lower_case_text.at(offset), len) %
                             _dim;
      char_k_grams.push_back(k_gram_hash);
    }

    /*
      Deduplication adds an overhead of around 10% but helps to reduce
      number of entries in the sparse vector, which can in turn make BOLT
      run faster.
    */
    TextEncodingUtils::sumRepeatedIndices(
        /* indices = */ char_k_grams,
        /* base_value = */ 1.0, [&](uint32_t index, float value) {
          vec.addSparseFeatureToSegment(index, value);
        });

    return nullptr;
  }

 private:
  uint32_t _k;
};

using CharKGramTextBlockPtr = std::shared_ptr<CharKGramTextBlock>;

}  // namespace thirdai::dataset<|MERGE_RESOLUTION|>--- conflicted
+++ resolved
@@ -21,22 +21,6 @@
 
   uint32_t expectedNumColumns() const final { return _col + 1; };
 
-<<<<<<< HEAD
-  ResponsibleColumnAndInputKey explainFeature(
-      uint32_t index_within_block,
-      std::optional<std::unordered_map<uint32_t, std::string>> col_num_to_name,
-      std::vector<std::string_view> columnar_sample) const final {
-    if (col_num_to_name == std::nullopt) {
-      throw std::invalid_argument(
-          "map of col num to col name is missing in text block.");
-    }
-    return {col_num_to_name->at(_col),
-            getWordResponsible(index_within_block, columnar_sample.at(_col))};
-  }
-
-  virtual std::string getWordResponsible(
-      uint32_t index, std::string_view columnar_sample) const = 0;
-=======
   ResponsibleInputs explainIndex(
       uint32_t index_within_block,
       const std::vector<std::string_view>& input_row) const final {
@@ -45,7 +29,6 @@
 
   virtual std::string getResponsibleWord(
       uint32_t index, const std::string_view& text) const = 0;
->>>>>>> 7241ca19
 
  protected:
   std::exception_ptr buildSegment(
@@ -81,19 +64,12 @@
     return std::make_shared<PairGramTextBlock>(col, dim);
   }
 
-<<<<<<< HEAD
-  std::string getWordResponsible(
-      uint32_t index, std::string_view /*columnar_sample*/) const final {
-    (void)index;
-    throw std::invalid_argument("not yet implemented for pairgram block.");
-=======
   std::string getResponsibleWord(uint32_t index,
                                  const std::string_view& text) const final {
     (void)index;
     (void)text;
     throw std::invalid_argument(
         "Explain Index is not yet implemented for pairgram block.");
->>>>>>> 7241ca19
   }
 
  protected:
@@ -128,18 +104,10 @@
     return std::make_shared<UniGramTextBlock>(col, dim);
   }
 
-<<<<<<< HEAD
-  std::string getWordResponsible(uint32_t index,
-                                 std::string_view columnar_sample) const final {
-    auto [_, index_to_word_map] =
-        TextEncodingUtils::computeRawUnigramsWithRangeStoreMap(columnar_sample,
-                                                               _dim);
-=======
   std::string getResponsibleWord(uint32_t index,
                                  const std::string_view& text) const final {
     std::unordered_map<uint32_t, std::string> index_to_word_map =
         TextEncodingUtils::buildUnigramHashToWordMap(text, _dim);
->>>>>>> 7241ca19
     return index_to_word_map.at(index);
   }
 
@@ -156,9 +124,6 @@
 
     return nullptr;
   }
-
- private:
-  std::unordered_map<uint32_t, std::string> _index_to_word_map;
 };
 
 using UniGramTextBlockPtr = std::shared_ptr<UniGramTextBlock>;
@@ -179,19 +144,12 @@
     return std::make_shared<CharKGramTextBlock>(col, k, dim);
   }
 
-<<<<<<< HEAD
-  std::string getWordResponsible(
-      uint32_t index, std::string_view /*columnar_sample*/) const final {
-    (void)index;
-    throw std::invalid_argument("not yet implemented for char-k block.");
-=======
   std::string getResponsibleWord(uint32_t index,
                                  const std::string_view& text) const final {
     (void)index;
     (void)text;
     throw std::invalid_argument(
         "Explain Index is not yet implemented for char-k block.");
->>>>>>> 7241ca19
   }
 
  protected:
