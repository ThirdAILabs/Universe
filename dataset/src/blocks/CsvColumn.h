#pragma once

#include "../encodings/numstring/NumstringEncodingInterface.h"
#include "BlockInterface.h"
#include <hashing/src/MurmurHash.h>
#include <dataset/src/encodings/categorical/CategoricalEncodingInterface.h>
#include <dataset/src/encodings/categorical/OneHotEncoding.h>
#include <dataset/src/utils/Conversions.h>
#include <memory>
#include <string_view>

namespace thirdai::dataset {

/**
 * A block for embedding a column that contains delimited strings.
 */
struct CsvColumnBlock : public Block {
  CsvColumnBlock(uint32_t col, std::shared_ptr<NumstringEncoding>& encoding, char delim=',')
      : _col(col), _delim(delim), _encoding(encoding) {}

  /**
   * Extracts features from input row and adds it to shared feature vector.
   *
   * Arguments:
   * input_row: a list of columns for a single row.
   * shared_feature_vector: a vector that is shared among all blocks operating
   * on a particular row. This make it easier for the pipeline object to
   *   concatenate the features produced by each block.
   * idx_offset: the offset to shift the feature indices by if the preceeding
   *   section of the output vector is occupied by other features.
   */
  void process(const std::vector<std::string>& input_row,
               BuilderVector& shared_feature_vector,
               uint32_t idx_offset) final {
    
    size_t start_pos = 0;
    while (start_pos != std::string_view::npos) {
<<<<<<< HEAD
      auto end_pos = numstr_arr.find(_delim, start_pos);
      _encoding->encodeNumstring(numstr_arr.substr(start_pos, end_pos), shared_feature_vector, idx_offset);  
=======
      auto end_pos = input_row[_col].find(_delim, start_pos);
      _encoding->encodeNumstring(input_row[_col].substr(start_pos, end_pos), shared_feature_vector, idx_offset);  
>>>>>>> 0a9be3d2
      start_pos = end_pos + 1;
    }
  };

  /**
   * Returns the dimension of extracted features.
   * This is needed when composing different features into a single vector.
   */
  uint32_t featureDim() final { return _encoding->featureDim(); };

  /**
   * True if the block produces dense features, False otherwise.
   */
  bool isDense() final { return _encoding->isDense(); };

 private:
  uint32_t _col;
  char _delim;
  std::shared_ptr<NumstringEncoding> _encoding;
};

}  // namespace thirdai::dataset<|MERGE_RESOLUTION|>--- conflicted
+++ resolved
@@ -35,13 +35,8 @@
     
     size_t start_pos = 0;
     while (start_pos != std::string_view::npos) {
-<<<<<<< HEAD
-      auto end_pos = numstr_arr.find(_delim, start_pos);
-      _encoding->encodeNumstring(numstr_arr.substr(start_pos, end_pos), shared_feature_vector, idx_offset);  
-=======
       auto end_pos = input_row[_col].find(_delim, start_pos);
       _encoding->encodeNumstring(input_row[_col].substr(start_pos, end_pos), shared_feature_vector, idx_offset);  
->>>>>>> 0a9be3d2
       start_pos = end_pos + 1;
     }
   };
