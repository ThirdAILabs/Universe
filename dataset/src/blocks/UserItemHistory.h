--- conflicted
+++ resolved
@@ -153,16 +153,6 @@
         n_unique_items, item_col_delimiter);
   }
 
-<<<<<<< HEAD
-  std::pair<std::string, std::string> explainIndex(
-      uint32_t index,
-      std::optional<std::unordered_map<uint32_t, std::string>> num_to_name)
-      final {
-    ItemRecord item = _per_user_history->at(_user_id)[index];
-
-    return std::make_pair(num_to_name->at(_item_col),
-                          _item_id_lookup->getString(item.item));
-=======
   ResponsibleColumnAndInputKey explainFeature(
       uint32_t index_within_block,
       std::optional<std::unordered_map<uint32_t, std::string>> num_to_name,
@@ -173,7 +163,6 @@
     }
     return {num_to_name->at(_item_col),
             _item_id_lookup->getString(index_within_block)};
->>>>>>> 21557971
   }
 
  protected:
