--- conflicted
+++ resolved
@@ -153,19 +153,6 @@
         n_unique_items, item_col_delimiter);
   }
 
-<<<<<<< HEAD
-  ResponsibleColumnAndInputKey explainFeature(
-      uint32_t index_within_block,
-      std::optional<std::unordered_map<uint32_t, std::string>> col_num_to_name,
-      std::vector<std::string_view> columnar_sample) const final {
-    (void)columnar_sample;
-    if (col_num_to_name == std::nullopt) {
-      throw std::invalid_argument(
-          "map of col num to col name is missing in UserItemHistory block.");
-    }
-    return {col_num_to_name->at(_item_col),
-            _item_id_lookup->getString(index_within_block)};
-=======
   // TODO(YASH): See whether length of history makes sense in explanations.
   ResponsibleInputs explainIndex(
       uint32_t index_within_block,
@@ -173,7 +160,6 @@
     (void)input_row;
 
     return {_item_col, _item_id_lookup->getString(index_within_block)};
->>>>>>> 7241ca19
   }
 
  protected:
@@ -186,7 +172,6 @@
       auto timestamp_str = std::string(input_row.at(_timestamp_col));
 
       uint32_t user_id = _user_id_lookup->getUid(user_str);
-
       int64_t timestamp_seconds = TimeObject(timestamp_str).secondsSinceEpoch();
 
       auto item_ids = getItemIds(item_str);
