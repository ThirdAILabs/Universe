#pragma once

#include <cereal/access.hpp>
#include <cereal/archives/binary.hpp>
#include <cereal/types/base_class.hpp>
#include <cereal/types/deque.hpp>
#include <cereal/types/optional.hpp>
#include <cereal/types/polymorphic.hpp>
#include <cereal/types/unordered_map.hpp>
#include <cereal/types/vector.hpp>
#include <hashing/src/MurmurHash.h>
#include <dataset/src/batch_processors/ProcessorUtils.h>
#include <dataset/src/blocks/BlockInterface.h>
#include <dataset/src/utils/PreprocessedVectors.h>
#include <dataset/src/utils/ThreadSafeVocabulary.h>
#include <dataset/src/utils/TimeUtils.h>
#include <algorithm>
#include <atomic>
#include <cstdint>
#include <deque>
#include <exception>
#include <iostream>
#include <memory>
#include <optional>
#include <stdexcept>
#include <string>
#include <unordered_map>

namespace thirdai::dataset {

struct ItemRecord {
  std::string item;
  int64_t timestamp;

 private:
  // Tell Cereal what to serialize. See https://uscilab.github.io/cereal/
  friend class cereal::access;
  template <class Archive>
  void serialize(Archive& archive) {
    archive(item, timestamp);
  }
};

class ItemHistoryCollection {
 public:
  ItemHistoryCollection() {}

  uint32_t numHistories() const { return _histories.size(); }

  auto& at(const std::string& history_id) {
#pragma omp critical(item_history_collection)
    {
      if (!_histories.count(history_id)) {
        _histories[history_id];
      }
    }
    return _histories.at(history_id);
  }

  /**
   * Clears all tracked categories.
   */
  void reset() {
<<<<<<< HEAD
    for (auto& [id, history] : _histories) {
=======
    for (auto& [_, history] : _histories) {
>>>>>>> b976cb1f
      history.clear();
    }
  }

  static std::shared_ptr<ItemHistoryCollection> make() {
    return std::make_shared<ItemHistoryCollection>();
  }

 private:
  std::unordered_map<std::string, std::deque<ItemRecord>> _histories;

  // Tell Cereal what to serialize. See https://uscilab.github.io/cereal/
  friend class cereal::access;
  template <class Archive>
  void serialize(Archive& archive) {
    archive(_histories);
  }
};

using ItemHistoryCollectionPtr = std::shared_ptr<ItemHistoryCollection>;

class UserItemHistoryBlock;

using UserItemHistoryBlockPtr = std::shared_ptr<UserItemHistoryBlock>;

/**
 * Tracks up to the last N items associated with each user.
 */
class UserItemHistoryBlock final : public Block {
  static constexpr uint32_t ITEM_HASH_SEED = 341;

 public:
  UserItemHistoryBlock(uint32_t user_col, uint32_t item_col,
                       uint32_t timestamp_col,
                       ItemHistoryCollectionPtr item_history_collection,
                       uint32_t track_last_n, uint32_t item_hash_range,
                       bool should_update_history = true,
                       bool include_current_row = false,
                       std::optional<char> item_col_delimiter = std::nullopt,
                       int64_t time_lag = 0,
                       PreprocessedVectorsPtr item_vectors = nullptr)
      : _user_col(user_col),
        _item_col(item_col),
        _timestamp_col(timestamp_col),
        _track_last_n(track_last_n),
        _item_hash_range(item_hash_range),
        _item_vectors(std::move(item_vectors)),
        _per_user_history(std::move(item_history_collection)),
        _should_update_history(should_update_history),
        _include_current_row(include_current_row),
        _item_col_delimiter(item_col_delimiter),
        _time_lag(time_lag) {}

  uint32_t featureDim() const final {
    return _item_vectors ? _item_vectors->dim : _item_hash_range;
  }

  bool isDense() const final { return false; }

  uint32_t expectedNumColumns() const final {
    uint32_t max_col_idx = std::max(_user_col, _item_col);
    max_col_idx = std::max(max_col_idx, _timestamp_col);
    return max_col_idx + 1;
  }

  static UserItemHistoryBlockPtr make(
      uint32_t user_col, uint32_t item_col, uint32_t timestamp_col,
      ItemHistoryCollectionPtr records, uint32_t track_last_n,
      uint32_t item_hash_range, bool should_update_history = true,
      bool include_current_row = false,
      std::optional<char> item_col_delimiter = std::nullopt,
      int64_t time_lag = 0, PreprocessedVectorsPtr item_vectors = nullptr) {
    return std::make_shared<UserItemHistoryBlock>(
        user_col, item_col, timestamp_col, std::move(records), track_last_n,
        item_hash_range, should_update_history, include_current_row,
        item_col_delimiter, time_lag, std::move(item_vectors));
  }

  // TODO(YASH): See whether length of history makes sense in explanations.
  Explanation explainIndex(
      uint32_t index_within_block,
      const std::vector<std::string_view>& input_row) final {
    if (_item_vectors) {
      // TODO(Geordie): Make more descriptive.
      return {_item_col, "Metadata of previously seen item."};
    }

    auto user = std::string(input_row.at(_user_col));
    auto& user_history = _per_user_history->at(user);

    for (auto record = user_history.rbegin(); record != user_history.rend();
         record++) {
      if (getItemId(record->item) == index_within_block) {
        return {_item_col, "'" + record->item + "' is one of last " +
                               std::to_string(_track_last_n) + " values"};
      }
    }

    return {_item_col,
            "One of last " + std::to_string(_track_last_n) + " values"};
  }

 protected:
  std::exception_ptr buildSegment(
      const std::vector<std::string_view>& input_row,
      SegmentedFeatureVector& vec) final {
    try {
      auto user_str = std::string(input_row.at(_user_col));
      auto item_str = std::string(input_row.at(_item_col));
      auto timestamp_str = std::string(input_row.at(_timestamp_col));

      int64_t timestamp_seconds = TimeObject(timestamp_str).secondsSinceEpoch();

      std::vector<std::string> items;
      if (!item_str.empty()) {
        items = getItems(item_str);
      }

#pragma omp critical(user_item_history_block)
      {
        if (_include_current_row) {
          addNewItemsToUserHistory(user_str, timestamp_seconds, items);
        }

        extendVectorWithUserHistory(
            user_str, timestamp_seconds - _time_lag, vec,
            /* remove_outdated_elements= */ _should_update_history);

        if (_include_current_row && !_should_update_history) {
          removeNewItemsFromUserHistory(user_str, items);
        }

        if (!_include_current_row && _should_update_history) {
          addNewItemsToUserHistory(user_str, timestamp_seconds, items);
        }
      }
    } catch (...) {
      return std::current_exception();
    }
    return nullptr;
  }

 private:
  std::vector<std::string> getItems(const std::string& item_str) {
    if (!_item_col_delimiter) {
      return {item_str};
    }
    auto item_id_views =
        ProcessorUtils::parseCsvRow(item_str, _item_col_delimiter.value());
    std::vector<std::string> items;
    items.reserve(item_id_views.size());
    for (auto item_id_view : item_id_views) {
      items.push_back(std::string(item_id_view));
    }
    return items;
  }

  void extendVectorWithUserHistory(const std::string& user,
                                   int64_t timestamp_seconds,
                                   SegmentedFeatureVector& vec,
                                   bool remove_outdated_elements) {
    uint32_t seen = 0;
    uint32_t added = 0;

    auto& user_history = _per_user_history->at(user);

    for (auto record = user_history.rbegin(); record != user_history.rend();
         record++) {
      if (record->timestamp <= timestamp_seconds) {
        if (_item_vectors) {
          _item_vectors->appendPreprocessedFeaturesToVector(record->item, vec);
        } else {
          vec.addSparseFeatureToSegment(getItemId(record->item), 1.0);
        }
        added++;
      }
      seen++;

      if (added >= _track_last_n) {
        break;
      }
    }

    if (remove_outdated_elements) {
      uint32_t n_outdated = user_history.size() - seen;
      user_history.erase(user_history.begin(),
                         user_history.begin() + n_outdated);
    }
  }

  uint32_t getItemId(const std::string& item) const {
    return hashing::MurmurHash(item.data(), item.size(), ITEM_HASH_SEED) %
           _item_hash_range;
  }

  // Returns elements removed from the item history in chronological order.
  void addNewItemsToUserHistory(const std::string& user,
                                int64_t timestamp_seconds,
                                std::vector<std::string>& new_items) {
    std::vector<ItemRecord> removed_elements;
    for (const auto& item : new_items) {
      _per_user_history->at(user).push_back({item, timestamp_seconds});
    }
  }

  void removeNewItemsFromUserHistory(const std::string& user,
                                     std::vector<std::string>& new_items) {
    auto& user_history = _per_user_history->at(user);
    user_history.erase(user_history.end() - new_items.size(),
                       user_history.end());
  }

  uint32_t _user_col;
  uint32_t _item_col;
  uint32_t _timestamp_col;
  uint32_t _track_last_n;
  uint32_t _item_hash_range;

  PreprocessedVectorsPtr _item_vectors;

  std::shared_ptr<ItemHistoryCollection> _per_user_history;

  bool _should_update_history;
  bool _include_current_row;
  std::optional<char> _item_col_delimiter;
  int64_t _time_lag;

  // Constructor for Cereal
  UserItemHistoryBlock() {}

  friend class cereal::access;
  template <class Archive>
  void serialize(Archive& archive) {
    archive(cereal::base_class<Block>(this), _user_col, _item_col,
            _timestamp_col, _track_last_n, _item_hash_range, _item_vectors,
            _per_user_history, _should_update_history, _include_current_row,
            _item_col_delimiter, _time_lag);
  }
};

}  // namespace thirdai::dataset

CEREAL_REGISTER_TYPE(thirdai::dataset::UserItemHistoryBlock)<|MERGE_RESOLUTION|>--- conflicted
+++ resolved
@@ -61,11 +61,7 @@
    * Clears all tracked categories.
    */
   void reset() {
-<<<<<<< HEAD
-    for (auto& [id, history] : _histories) {
-=======
     for (auto& [_, history] : _histories) {
->>>>>>> b976cb1f
       history.clear();
     }
   }
