--- conflicted
+++ resolved
@@ -180,19 +180,13 @@
       uint32_t index_within_block,
       const std::vector<std::string_view>& input_row) final {
     (void)input_row;
-<<<<<<< HEAD
     auto message = _item_vectors
                        // TODO(Geordie): Make more descriptive.
                        ? "Metadata of previously seen item."
-                       : "Previously seen '" +
-                             _item_id_lookup->getString(index_within_block) +
-                             "'";
+                       : "'" + _item_id_lookup->getString(index_within_block) +
+                             "' is one of last " +
+                             std::to_string(_track_last_n) + " values";
     return {_item_col, message};
-=======
-    return {_item_col, "'" + _item_id_lookup->getString(index_within_block) +
-                           "' is one of last " + std::to_string(_track_last_n) +
-                           " values"};
->>>>>>> acb49cb3
   }
 
  protected:
