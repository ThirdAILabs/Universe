#pragma once

#include <cereal/access.hpp>
#include <cereal/types/base_class.hpp>
#include <cereal/types/polymorphic.hpp>
#include "BlockInterface.h"
#include <dataset/src/utils/TimeUtils.h>
#include <exception>
#include <stdexcept>

namespace thirdai::dataset {

class DateBlockTests;

/**
 * Parses a date string in "YYYY-MM-DD" format
 * and encodes in a vector the day of the week,
 * the month of the year, the week of the month,
 * and the week of the year, each one-hot
 * encoded in a separate segment of the vector.
 *
 * TODO(Geordie): try out other features
 * such as day of month, day of year, year, etc.
 */
class DateBlock final : public Block {
  friend DateBlockTests;

 public:
  explicit DateBlock(ColumnIdentifier col) : _col(std::move(col)) {}

  uint32_t featureDim() const final {
    return day_of_week_dim + month_of_year_dim + week_of_month_dim +
           week_of_year_dim;
  };

  bool isDense() const final { return false; };

  Explanation explainIndex(uint32_t index_within_block,
                           ColumnarInputSample& input) final {
    (void)input;
    std::string reason;
    if (index_within_block >= featureDim()) {
      throw std::invalid_argument("index is out of bounds for date block.");
    }
    if (index_within_block < day_of_week_dim) {
      // The code gets the day number by dividing the unix timestamp by the
      // number of seconds in a day, then taking the modulo of that number
      // with 7. this unix timestamp starts from january 1, 1970 which is
      // thursday so, our day 0 is thursday and day 1 is friday etc..
      // so as we want getDayOfWeek function to be general that means we
      // normally assume sunday as 0 and so on.., so added 4 and took the
      // remainder with 7.
      reason = getDayOfWeek((index_within_block + 4) % 7);
    } else if (index_within_block < (day_of_week_dim + month_of_year_dim)) {
      reason = getMonthOfYear(index_within_block - day_of_week_dim);
    } else if (index_within_block <
               (day_of_week_dim + month_of_year_dim + week_of_month_dim)) {
      reason = "week_of_month";
    } else {
      reason = "week_of_year";
    }
    return {_col, reason};
  }

  static auto make(ColumnIdentifier col) {
    return std::make_shared<DateBlock>(std::move(col));
  }

 protected:
  static constexpr uint32_t day_of_week_dim = 7;
  static constexpr uint32_t month_of_year_dim = 12;
  static constexpr uint32_t week_of_month_dim = 5;
  static constexpr uint32_t week_of_year_dim = 53;

  std::exception_ptr buildSegment(ColumnarInputSample& input,
                                  SegmentedFeatureVector& vec) final {
    TimeObject time;

    try {
      time = TimeObject(input.column(_col));
    } catch (const std::invalid_argument& e) {
      return std::make_exception_ptr(e);
    }

    uint32_t epoch_time = time.secondsSinceEpoch();
    uint32_t offset = 0;

    uint32_t day_of_week = (epoch_time / TimeObject::SECONDS_IN_DAY) % 7;
    vec.addSparseFeatureToSegment(offset + day_of_week, 1.0);
    offset += day_of_week_dim;

    vec.addSparseFeatureToSegment(offset + time.month(), 1.0);
    offset += month_of_year_dim;

    uint32_t week_of_month = time.dayOfMonthZeroIndexed() / 7;
    vec.addSparseFeatureToSegment(offset + week_of_month, 1.0);
    offset += week_of_month_dim;

    uint32_t week_of_year = time.dayOfYear() / 7;
    vec.addSparseFeatureToSegment(offset + week_of_year, 1.0);

    return nullptr;
  }

<<<<<<< HEAD
  std::vector<ColumnIdentifier*> getColumnIdentifiers() final {
=======
  std::vector<ColumnIdentifier*> concreteBlockColumnIdentifiers() final {
>>>>>>> eabf06b9
    return {&_col};
  }

 private:
  ColumnIdentifier _col;

  // Constructor for Cereal
  DateBlock() {}

  friend class cereal::access;
  template <class Archive>
  void serialize(Archive& archive) {
    archive(cereal::base_class<Block>(this), _col);
  }
};

}  // namespace thirdai::dataset

CEREAL_REGISTER_TYPE(thirdai::dataset::DateBlock)<|MERGE_RESOLUTION|>--- conflicted
+++ resolved
@@ -102,11 +102,7 @@
     return nullptr;
   }
 
-<<<<<<< HEAD
-  std::vector<ColumnIdentifier*> getColumnIdentifiers() final {
-=======
   std::vector<ColumnIdentifier*> concreteBlockColumnIdentifiers() final {
->>>>>>> eabf06b9
     return {&_col};
   }
 
