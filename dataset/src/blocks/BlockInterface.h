#pragma once

#include <cereal/access.hpp>
#include <cereal/types/optional.hpp>
#include <bolt_vector/src/BoltVector.h>
#include <dataset/src/blocks/ColumnIdentifier.h>
#include <dataset/src/blocks/ColumnNumberMap.h>
#include <dataset/src/blocks/InputTypes.h>
#include <algorithm>
#include <cstdint>
#include <exception>
#include <memory>
#include <optional>
#include <sstream>
#include <stdexcept>
#include <string>
#include <string_view>
#include <unordered_map>
#include <vector>

namespace thirdai::dataset {

/**
 * Declare here so we can make it a friend of
 * SegmentedFeatureVector.
 */
class Block;
class SegmentedFeatureVectorTest;
class CategoricalBlockTest;
class TextBlockTest;

using BlockPtr = std::shared_ptr<Block>;

/**
 * Helpful struct to keep all types of explanations required at one place.
 *
 * 1. percentage_significance : value which tells us how much this token is
 * responsible.
 * 2. column_number : column number corresponding to the responsible token.
 * 3. keyword : The main thing in our RCA which gives us exact
 * keyword is responsible for this.
 * 4. column_name : if the classifer has map we can return column_name also.
 */
// TODO(Geordie / Yash): it might make more sense to make
// percentage_significance unsigned and add a "correlation" field that is
// either positive or negative
struct Explanation {
  Explanation(uint32_t column_number, std::string keyword)
      : column_number(column_number), keyword(std::move(keyword)) {}

  Explanation(std::string column_name, std::string keyword)
      : column_number(0),
        keyword(std::move(keyword)),
        column_name(std::move(column_name)) {}

  Explanation(const ColumnIdentifier& column_identifier, std::string keyword)
      : keyword(std::move(keyword)) {
    if (column_identifier.hasName()) {
      column_name = column_identifier.name();
    }
    if (column_identifier.hasNumber()) {
      column_number = column_identifier.number();
    }
  }

  std::string toString() const {
    std::stringstream s;
    s << "column_name: \"" << column_name << "\" | keyword: \"" << keyword
      << "\" | percentage_significance: " << percentage_significance;
    return s.str();
  }

  uint32_t column_number;
  float percentage_significance = 0.0;
  // The following fields default to empty strings.
  std::string keyword;
  std::string column_name;
};

struct SegmentFeature {
  SegmentFeature(uint32_t segment_idx, uint32_t feature_idx)
      : segment_idx(segment_idx), feature_idx(feature_idx) {}
  uint32_t segment_idx;
  uint32_t feature_idx;
};

using IndexToSegmentFeatureMap = std::unordered_map<uint32_t, SegmentFeature>;

/**
 * Segmented feature vector abstract class.
 * A vector representation that can be extended with
 * feature segments and can be converted into a BoltVector.
 *
 * This is used when we want to compose features from various
 * feature blocks. Suppose we want an input vector that encodes
 * both text features and categorical features from raw data.
 * This data structure helps us create a vector that has one
 * block containing features extracted from raw text features,
 * and another segment containing features extracted from raw
 * categorical features.
 */
class SegmentedFeatureVector {
 public:
  friend Block;
  friend CategoricalBlockTest;
  friend TextBlockTest;
  friend SegmentedFeatureVectorTest;

 protected:
  /**
   * Adds a segment with the given dimension to the
   * current vector.
   *
   * This method is used by feature blocks to add
   * feature segments to a vector. Internally, this
   * method notifies the vector data structure to do
   * any relevant bookkeeping.
   *
   * This method must be called exactly once per
   * sample per block, so to prevent erroneous use,
   * we restrict access by making it a protected
   * method.
   */
  virtual void addFeatureSegment(uint32_t dim) = 0;

  /**
   * Returns a mapping of all of the vector's idx-value pairs.
   * Only used for testing as this can be very expensive
   * in dense vectors, so we restrict access by making
   * it a protected method.
   */
  virtual std::unordered_map<uint32_t, float> entries() = 0;

  virtual IndexToSegmentFeatureMap getIndexToSegmentFeatureMapImpl() = 0;

  const bool _store_index_to_segment_feature_map;

  IndexToSegmentFeatureMap _index_to_segment_feature;

 public:
  explicit SegmentedFeatureVector(bool store_segment_feature_map)
      : _store_index_to_segment_feature_map(store_segment_feature_map) {}

  virtual bool empty() const = 0;

  /**
   * Increments the feature at the given index of the current vector segment
   * by a value.
   */
  virtual void addSparseFeatureToSegment(uint32_t index, float value) = 0;

  /**
   * Sets the next element of the dense vector segment to
   * the given value.
   */
  virtual void addDenseFeatureToSegment(float value) = 0;

  /**
   * Converts this vector to a BoltVector.
   */
  virtual BoltVector toBoltVector() = 0;

  IndexToSegmentFeatureMap getIndexToSegmentFeatureMap() {
    if (!_store_index_to_segment_feature_map) {
      throw std::invalid_argument(
          "[SegmentedFeatureVector::getSegmentFeatureMap] Attempted to get "
          "segment feature map when store_segment_feature_map is false.");
    }
    return getIndexToSegmentFeatureMapImpl();
  }

  virtual ~SegmentedFeatureVector() = default;
};

using SegmentedFeatureVectorPtr = std::shared_ptr<SegmentedFeatureVector>;

/**
 * Block abstract class.
 * A block accepts an input sample in the form of a sequence of strings
 * then encodes this sequence as a vector.
 */
class Block {
 public:
  /**
   * Encodes a sequence of strings as a vector and concatenates the given
   * vector with this encoding.
   *
   * Arguments:
   * input_row: input sample; the sequence of strings to encoded.
   * vec: the vector to be concatenated with the vector
   *   encoding of input_row.
   *
   */
  void addVectorSegment(ColumnarInputSample& input,
                        SegmentedFeatureVector& vec) {
    vec.addFeatureSegment(featureDim());
    buildSegment(input, vec);
  }

  /**
   * Updates the column numbers corresponding to each column name used by this
   * block. Throws an error if the block is not initialized with column names.
   * The column numbers allow the block to efficiently read from a tabular
   * dataset.
   */
  void updateColumnNumbers(const ColumnNumberMap& column_number_map) {
    for (auto* column_identifier : getColumnIdentifiers()) {
      column_identifier->updateColumnNumber(column_number_map);
    }
  }

  /**
   * Returns true if all of the current block's column identifiers have a column
   * number, returns false otherwise.
   */
  bool hasColumnNumbers() {
    auto column_identifiers = getColumnIdentifiers();
    if (column_identifiers.empty()) {
      return false;
    }
    // We don't have to go through all column identifiers because the
    // getConsistentColumnIdentifiers ensures consistency.
    return column_identifiers.front()->hasNumber();
  }

  /**
   * Returns the dimension of the vector encoding.
   */
  virtual uint32_t featureDim() const = 0;

  /**
   * True if the block produces dense features, False otherwise.
   */
  virtual bool isDense() const = 0;

  /**
   * Returns the minimum number of columns that the block expects
   * to see in each row of the dataset.
   */
  uint32_t computeExpectedNumColumns() {
    if (!hasColumnNumbers()) {
      return 0;
    }
    uint32_t expected_num_columns = 0;
    for (auto* column_identifier : getColumnIdentifiers()) {
      expected_num_columns =
          std::max(expected_num_columns, column_identifier->number() + 1);
    }
    return expected_num_columns;
  }

  /**
   * DO NOT CALL IN A PARALLEL REGION
   * Allows blocks to prepare for the incoming batch without being affected by
   * parallelism.
   *
   * One place where this is used is the UserCountHistoryBlock. There, we use
   * this method to determine whether it is safe to discard old counts.
   *
   * Avoid if possible, or minimize the amount of processing that happens here
   * since it may incur an overhead.
   */
  virtual void prepareForBatch(ColumnarInputBatch& incoming_batch) {
    (void)incoming_batch;
  }

  /**
   * For a given index, get the keyword which falls in that index when
   * building the segmented feature vector.
   *
   * Arguments:
   * index_within_block : index within the block so that we can get exact
   * keyword responsible.
   * input_row: the string_view of input string so that we process the
   * keywords when we call explainIndex method rather than storing that in
   * buildsegment , which may affect thread safety.
   *
   * Returns:
   * column number and keyword responsible for the given index from that
   * column.
   */
  virtual Explanation explainIndex(uint32_t index_within_block,
                                   ColumnarInputSample& input_row) = 0;

  virtual ~Block() = default;

 protected:
  /**
   * Derived class-specific implementation of how input rows get
   * encoded (and what ends up in the vector segment).
   *
   * WARNING: This function may be called in many threads simultaneously,
<<<<<<< HEAD
   * so it should be thread-safe or robust to data races. However, since this
   * function is always wrapped by a function that will catch exceptions
   * before they break the pragma omp loop, implementations should feel free to
   * throw exceptions.
=======
   * so it should be thread-safe or robust to data races. This function is
   * always wrapped by a function that will catch exceptions before they break
   * the pragma omp loop, hence implementations can throw exceptions.
>>>>>>> 71a55abc
   */
  virtual void buildSegment(ColumnarInputSample& input_row,
                            SegmentedFeatureVector& vec) = 0;

  /**
   * Gets all column identifiers used by the current block.
   */
  virtual std::vector<ColumnIdentifier*> concreteBlockColumnIdentifiers() = 0;

 private:
  /**
   * All of a block's column identifiers must be either all initialized with a
   * name or all initialized with a number. Must be called by blocks during
   * construction to throw an error if this condition is not fulfilled.
   */
  std::vector<ColumnIdentifier*> getColumnIdentifiers() {
    auto column_identifiers = concreteBlockColumnIdentifiers();
    if (column_identifiers.empty()) {
      return column_identifiers;
    }

    auto* first_column_identifier = column_identifiers.front();
    for (const auto& column_identifier : column_identifiers) {
      if (!first_column_identifier->consistentWith(*column_identifier)) {
        throw std::invalid_argument(
            "ColumnIdentifiers are inconsistent; some have numbers/names while "
            "others don't.");
      }
    }
    return column_identifiers;
  }

  friend class cereal::access;
  template <class Archive>
  void serialize(Archive& archive) {
    (void)archive;
  }
};

}  // namespace thirdai::dataset<|MERGE_RESOLUTION|>--- conflicted
+++ resolved
@@ -290,16 +290,9 @@
    * encoded (and what ends up in the vector segment).
    *
    * WARNING: This function may be called in many threads simultaneously,
-<<<<<<< HEAD
-   * so it should be thread-safe or robust to data races. However, since this
-   * function is always wrapped by a function that will catch exceptions
-   * before they break the pragma omp loop, implementations should feel free to
-   * throw exceptions.
-=======
    * so it should be thread-safe or robust to data races. This function is
    * always wrapped by a function that will catch exceptions before they break
    * the pragma omp loop, hence implementations can throw exceptions.
->>>>>>> 71a55abc
    */
   virtual void buildSegment(ColumnarInputSample& input_row,
                             SegmentedFeatureVector& vec) = 0;
