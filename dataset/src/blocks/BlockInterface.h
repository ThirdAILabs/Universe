#pragma once

#include <bolt_vector/src/BoltVector.h>
#include <cstdint>
#include <memory>
#include <optional>
#include <string_view>
#include <unordered_map>
#include <vector>

namespace thirdai::dataset {

/**
 * Declare here so we can make it a friend of
 * SegmentedFeatureVector.
 */
class Block;
class SegmentedFeatureVectorTest;
class CategoricalBlockTest;
class TextBlockTest;

using BlockPtr = std::shared_ptr<Block>;

/**
<<<<<<< HEAD
 * 1. percentage_significance : value which tells us how much this token is
 * responsible.
 * 2. column_number : column number corresponding to the responsible token.
 * 3. key_word responsible : The main thing in our RCA which gives us exact
 * keyword is responsible for this.
 */
struct Explanation {
  float percentage_significance = 0;
  uint32_t column_number;
  std::string keyword;
  std::string column_name = " ";
=======
 * Helpful struct to keep all types of explanations required at one place.
 *
 * 1. percentage_significance : value which tells us how much this token is
 * responsible.
 * 2. column_number : column number corresponding to the responsible token.
 * 3. keyword : The main thing in our RCA which gives us exact
 * keyword is responsible for this.
 * 4. column_name : if the classifer has map we can return column_name also.
 */
struct Explanation {
  float percentage_significance;
  uint32_t column_number;
  std::string keyword;
  std::string column_name;
>>>>>>> d38d75db
};

/**
 * Segmented feature vector abstract class.
 * A vector representation that can be extended with
 * feature segments and can be converted into a BoltVector.
 *
 * This is used when we want to compose features from various
 * feature blocks. Suppose we want an input vector that encodes
 * both text features and categorical features from raw data.
 * This data structure helps us create a vector that has one
 * block containing features extracted from raw text features,
 * and another segment containing features extracted from raw
 * categorical features.
 */
class SegmentedFeatureVector {
 public:
  friend Block;
  friend CategoricalBlockTest;
  friend TextBlockTest;
  friend SegmentedFeatureVectorTest;

 protected:
  /**
   * Adds a segment with the given dimension to the
   * current vector.
   *
   * This method is used by feature blocks to add
   * feature segments to a vector. Internally, this
   * method notifies the vector data structure to do
   * any relevant bookkeeping.
   *
   * This method must be called exactly once per
   * sample per block, so to prevent erroneous use,
   * we restrict access by making it a protected
   * method.
   */
  virtual void addFeatureSegment(uint32_t dim) = 0;

  /**
   * Returns a mapping of all of the vector's idx-value pairs.
   * Only used for testing as this can be very expensive
   * in dense vectors, so we restrict access by making
   * it a protected method.
   */
  virtual std::unordered_map<uint32_t, float> entries() = 0;

 public:
  /**
   * Increments the feature at the given index of the current vector segment
   * by a value.
   */
  virtual void addSparseFeatureToSegment(uint32_t index, float value) = 0;

  /**
   * Sets the next element of the dense vector segment to
   * the given value.
   */
  virtual void addDenseFeatureToSegment(float value) = 0;

  /**
   * Converts this vector to a BoltVector.
   */
  virtual BoltVector toBoltVector() = 0;

  virtual ~SegmentedFeatureVector() = default;
};

/**
 * Block abstract class.
 * A block accepts an input sample in the form of a sequence of strings
 * then encodes this sequence as a vector.
 */
class Block {
 public:
  /**
   * Encodes a sequence of strings as a vector and concatenates the given
   * vector with this encoding.
   *
   * Arguments:
   * input_row: input sample; the sequence of strings to encoded.
   * vec: the vector to be concatenated with the vector
   *   encoding of input_row.
   *
   * Returns:
   * exception_ptr: Since blocks can run in parallel in pragma
   * threads, they can't throw their own exceptions. To fail in a block, return
   * any exception_ptr and proceed with program execution without failing. The
   * error should then be caught.
   */
  std::exception_ptr addVectorSegment(
      const std::vector<std::string_view>& input_row,
      SegmentedFeatureVector& vec) {
    vec.addFeatureSegment(featureDim());
    return buildSegment(input_row, vec);
  }

  /**
   * Returns the dimension of the vector encoding.
   */
  virtual uint32_t featureDim() const = 0;

  /**
   * True if the block produces dense features, False otherwise.
   */
  virtual bool isDense() const = 0;

  /**
   * Returns the minimum number of columns that the block expects
   * to see in each row of the dataset.
   */
  virtual uint32_t expectedNumColumns() const = 0;

  /**
   * For a given index, get the keyword which falls in that index when building
   * the segmented feature vector.
   *
   * Arguments:
   * index_within_block : index within the block so that we can get exact
   * keyword responsible.
   * input_row: the string_view of input string so that we process the
   * keywords when we call explainIndex method rather than storing that in
   * buildsegment , which may affect thread safety.
   *
   * Returns:
   * column number and keyword responsible for the given index from that column.
   */
  virtual Explanation explainIndex(
      uint32_t index_within_block,
      const std::vector<std::string_view>& input_row) const = 0;

  virtual ~Block() = default;

 protected:
  /**
   * Derived class-specific implementation of how input rows get
   * encoded (and what ends up in the vector segment).
   *
   * WARNING: This function may be called in many threads simultaneously,
   * so it should be thread-safe or robust to data races.
   */
  virtual std::exception_ptr buildSegment(
      const std::vector<std::string_view>& input_row,
      SegmentedFeatureVector& vec) = 0;
};

}  // namespace thirdai::dataset<|MERGE_RESOLUTION|>--- conflicted
+++ resolved
@@ -22,19 +22,6 @@
 using BlockPtr = std::shared_ptr<Block>;
 
 /**
-<<<<<<< HEAD
- * 1. percentage_significance : value which tells us how much this token is
- * responsible.
- * 2. column_number : column number corresponding to the responsible token.
- * 3. key_word responsible : The main thing in our RCA which gives us exact
- * keyword is responsible for this.
- */
-struct Explanation {
-  float percentage_significance = 0;
-  uint32_t column_number;
-  std::string keyword;
-  std::string column_name = " ";
-=======
  * Helpful struct to keep all types of explanations required at one place.
  *
  * 1. percentage_significance : value which tells us how much this token is
@@ -49,7 +36,6 @@
   uint32_t column_number;
   std::string keyword;
   std::string column_name;
->>>>>>> d38d75db
 };
 
 /**
