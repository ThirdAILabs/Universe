#pragma once

#include <bolt_vector/src/BoltVector.h>
#include <cstdint>
#include <memory>
#include <optional>
#include <string_view>
#include <unordered_map>
#include <vector>

namespace thirdai::dataset {

/**
 * Declare here so we can make it a friend of
 * SegmentedFeatureVector.
 */
class Block;
class SegmentedFeatureVectorTest;
class CategoricalBlockTest;
class TextBlockTest;

using BlockPtr = std::shared_ptr<Block>;

struct ResponsibleColumnAndInputKey {
  std::string column_name;
  std::string input_key;
};

/**
 * Segmented feature vector abstract class.
 * A vector representation that can be extended with
 * feature segments and can be converted into a BoltVector.
 *
 * This is used when we want to compose features from various
 * feature blocks. Suppose we want an input vector that encodes
 * both text features and categorical features from raw data.
 * This data structure helps us create a vector that has one
 * block containing features extracted from raw text features,
 * and another segment containing features extracted from raw
 * categorical features.
 */
class SegmentedFeatureVector {
 public:
  friend Block;
  friend CategoricalBlockTest;
  friend TextBlockTest;
  friend SegmentedFeatureVectorTest;

 protected:
  /**
   * Adds a segment with the given dimension to the
   * current vector.
   *
   * This method is used by feature blocks to add
   * feature segments to a vector. Internally, this
   * method notifies the vector data structure to do
   * any relevant bookkeeping.
   *
   * This method must be called exactly once per
   * sample per block, so to prevent erroneous use,
   * we restrict access by making it a protected
   * method.
   */
  virtual void addFeatureSegment(uint32_t dim) = 0;

  /**
   * Returns a mapping of all of the vector's idx-value pairs.
   * Only used for testing as this can be very expensive
   * in dense vectors, so we restrict access by making
   * it a protected method.
   */
  virtual std::unordered_map<uint32_t, float> entries() = 0;

 public:
  /**
   * Increments the feature at the given index of the current vector segment
   * by a value.
   */
  virtual void addSparseFeatureToSegment(uint32_t index, float value) = 0;

  /**
   * Sets the next element of the dense vector segment to
   * the given value.
   */
  virtual void addDenseFeatureToSegment(float value) = 0;

  /**
   * Converts this vector to a BoltVector.
   */
  virtual BoltVector toBoltVector() = 0;

  virtual ~SegmentedFeatureVector() = default;
};

/**
 * Block abstract class.
 * A block accepts an input sample in the form of a sequence of strings
 * then encodes this sequence as a vector.
 */
class Block {
 public:
  /**
   * Encodes a sequence of strings as a vector and concatenates the given
   * vector with this encoding.
   *
   * Arguments:
   * input_row: input sample; the sequence of strings to encoded.
   * vec: the vector to be concatenated with the vector
   *   encoding of input_row.
   *
   * Returns:
   * exception_ptr: Since blocks can run in parallel in pragma
   * threads, they can't throw their own exceptions. To fail in a block, return
   * any exception_ptr and proceed with program execution without failing. The
   * error should then be caught.
   */
  std::exception_ptr addVectorSegment(
      const std::vector<std::string_view>& input_row,
      SegmentedFeatureVector& vec) {
    vec.addFeatureSegment(featureDim());
    return buildSegment(input_row, vec);
  }

  /**
   * Returns the dimension of the vector encoding.
   */
  virtual uint32_t featureDim() const = 0;

  /**
   * True if the block produces dense features, False otherwise.
   */
  virtual bool isDense() const = 0;

  /**
   * Returns the minimum number of columns that the block expects
   * to see in each row of the dataset.
   */
  virtual uint32_t expectedNumColumns() const = 0;

<<<<<<< HEAD
  virtual std::pair<std::string, std::string> explainIndex(
      uint32_t index,
      std::optional<std::unordered_map<uint32_t, std::string>> num_to_name) = 0;
=======
  /**
   * Returns column name and keyword responsible from that column.
   * index: index within the block so that we can get exact keyword responsible.
   * num_to_name: column number to column name map, (optional) because some of
   * the blocks don't need it like TabularBlock which has this map in its
   * metadata.
   */
  virtual ResponsibleColumnAndInputKey explainFeature(
      uint32_t index_within_block,
      std::optional<std::unordered_map<uint32_t, std::string>> num_to_name,
      std::vector<std::string_view> columnar_sample) const = 0;
>>>>>>> 21557971

  virtual ~Block() = default;

 protected:
  /**
   * Derived class-specific implementation of how input rows get
   * encoded (and what ends up in the vector segment).
   *
   * WARNING: This function may be called in many threads simultaneously,
   * so it should be thread-safe or robust to data races.
   */
  virtual std::exception_ptr buildSegment(
      const std::vector<std::string_view>& input_row,
      SegmentedFeatureVector& vec) = 0;
};

}  // namespace thirdai::dataset<|MERGE_RESOLUTION|>--- conflicted
+++ resolved
@@ -137,11 +137,6 @@
    */
   virtual uint32_t expectedNumColumns() const = 0;
 
-<<<<<<< HEAD
-  virtual std::pair<std::string, std::string> explainIndex(
-      uint32_t index,
-      std::optional<std::unordered_map<uint32_t, std::string>> num_to_name) = 0;
-=======
   /**
    * Returns column name and keyword responsible from that column.
    * index: index within the block so that we can get exact keyword responsible.
@@ -153,7 +148,6 @@
       uint32_t index_within_block,
       std::optional<std::unordered_map<uint32_t, std::string>> num_to_name,
       std::vector<std::string_view> columnar_sample) const = 0;
->>>>>>> 21557971
 
   virtual ~Block() = default;
 
