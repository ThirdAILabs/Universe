--- conflicted
+++ resolved
@@ -32,12 +32,8 @@
  public:
   friend Block;
   friend CategoricalBlockTest;
-<<<<<<< HEAD
+  friend TextBlockTest;
   friend SegmentedFeatureVectorTest;
-=======
-  friend TextBlockTest;
-  friend ExtendableVectorTest;
->>>>>>> b9aea890
 
  protected:
   /**
@@ -118,14 +114,10 @@
  protected:
   /**
    * Derived class-specific implementation of how input rows get
-<<<<<<< HEAD
    * encoded (and what ends up in the vector segment).
-=======
-   * encoded (and what ends up in the extension vector).
    *
    * WARNING: This function may be called in many threads simultaneously,
    * so it should be thread-safe or robust to data races.
->>>>>>> b9aea890
    */
   virtual void buildSegment(const std::vector<std::string>& input_row,
                               SegmentedFeatureVector& vec) = 0;
