--- conflicted
+++ resolved
@@ -30,14 +30,6 @@
 
   uint32_t expectedNumColumns() const final { return _col + 1; };
 
-<<<<<<< HEAD
-  std::pair<std::string, std::string> explainIndex(
-      uint32_t index,
-      std::optional<std::unordered_map<uint32_t, std::string>> num_to_name)
-      final {
-    return std::make_pair(num_to_name->at(_col),
-                          std::string(_categories[index]));
-=======
   ResponsibleColumnAndInputKey explainFeature(
       uint32_t index_within_block,
       std::optional<std::unordered_map<uint32_t, std::string>> num_to_name,
@@ -47,7 +39,6 @@
           "map of col num to col name is missing in categorical block.");
     }
     return {num_to_name->at(_col), getResponsibleCategory(index_within_block)};
->>>>>>> 21557971
   }
 
   virtual std::string getResponsibleCategory(uint32_t index) const = 0;
