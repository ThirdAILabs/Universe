#pragma once

#include <cereal/access.hpp>
#include <cereal/types/base_class.hpp>
#include <cereal/types/memory.hpp>
#include <cereal/types/optional.hpp>
#include <cereal/types/polymorphic.hpp>
#include "BlockInterface.h"
#include <dataset/src/batch_processors/ProcessorUtils.h>
#include <dataset/src/utils/PreprocessedVectors.h>
#include <dataset/src/utils/ThreadSafeVocabulary.h>
#include <exception>
#include <memory>
#include <optional>
#include <stdexcept>
#include <string>

namespace thirdai::dataset {

/**
 * A block that encodes categorical features (e.g. a numerical ID or an
 * identification string).
 */
class CategoricalBlock : public Block {
 public:
  // Declaration included from BlockInterface.h
  friend CategoricalBlockTest;

  CategoricalBlock(uint32_t col, uint32_t dim, std::optional<char> delimiter)
      : _dim(dim), _col(col), _delimiter(delimiter) {}

  uint32_t featureDim() const final { return _dim; };

  bool isDense() const final { return false; };

  uint32_t expectedNumColumns() const final { return _col + 1; };

  Explanation explainIndex(
      uint32_t index_within_block,
      const std::vector<std::string_view>& input_row) final {
    return {_col, getResponsibleCategory(index_within_block, input_row[_col])};
  }

  /*
  Although as of now we don't need the category_value to get the responsible
  category, in future it might be helpful, so passing the value as we do in text
  block.
  */
  virtual std::string getResponsibleCategory(
      uint32_t index_within_block,
      const std::string_view& category_value) const = 0;

 protected:
  std::exception_ptr buildSegment(
      const std::vector<std::string_view>& input_row,
      SegmentedFeatureVector& vec) final {
    if (!_delimiter) {
      return encodeCategory(input_row.at(_col), vec);
    }

    auto csv_category_set = std::string(input_row[_col]);
    auto categories =
        ProcessorUtils::parseCsvRow(csv_category_set, _delimiter.value());
    for (auto category : categories) {
      auto exception = encodeCategory(category, vec);
      if (exception) {
        return exception;
      }
    }

    return nullptr;
  }

  virtual std::exception_ptr encodeCategory(std::string_view category,
                                            SegmentedFeatureVector& vec) = 0;

  uint32_t _dim;

  // Constructor for cereal.
  CategoricalBlock() {}

 private:
  uint32_t _col;
  std::optional<char> _delimiter;

  friend class cereal::access;
  template <class Archive>
  void serialize(Archive& archive) {
    archive(cereal::base_class<Block>(this), _dim, _col, _delimiter);
  }
};

using CategoricalBlockPtr = std::shared_ptr<CategoricalBlock>;

class NumericalCategoricalBlock final : public CategoricalBlock {
 public:
  NumericalCategoricalBlock(uint32_t col, uint32_t n_classes,
                            std::optional<char> delimiter = std::nullopt)
      : CategoricalBlock(col, n_classes, delimiter) {}

  static auto make(uint32_t col, uint32_t n_classes,
                   std::optional<char> delimiter = std::nullopt) {
    return std::make_shared<NumericalCategoricalBlock>(col, n_classes,
                                                       delimiter);
  }

  std::string getResponsibleCategory(
      uint32_t index_within_block,
      const std::string_view& category_value) const final {
    (void)category_value;
    return std::to_string(index_within_block);
  }

 protected:
  std::exception_ptr encodeCategory(std::string_view category,
                                    SegmentedFeatureVector& vec) final {
    char* end;
    uint32_t id = std::strtoul(category.data(), &end, 10);
    if (id >= _dim) {
      return std::make_exception_ptr(
          std::invalid_argument("Received label " + std::to_string(id) +
                                " larger than or equal to n_classes"));
    }
    vec.addSparseFeatureToSegment(id, 1.0);
    return nullptr;
  }

 private:
  // Private constructor for cereal.
  NumericalCategoricalBlock() {}

  friend class cereal::access;
  template <class Archive>
  void serialize(Archive& archive) {
    archive(cereal::base_class<CategoricalBlock>(this));
  }
};

using NumericalCategoricalBlockPtr = std::shared_ptr<NumericalCategoricalBlock>;

class StringLookupCategoricalBlock final : public CategoricalBlock {
 public:
  StringLookupCategoricalBlock(uint32_t col, ThreadSafeVocabularyPtr vocab,
                               std::optional<char> delimiter = std::nullopt)
      : CategoricalBlock(col,
                         /* dim= */ vocab->vocabSize(), delimiter),
        _vocab(std::move(vocab)) {}

  StringLookupCategoricalBlock(uint32_t col, uint32_t n_classes,
                               std::optional<char> delimiter = std::nullopt)
      : StringLookupCategoricalBlock(col, ThreadSafeVocabulary::make(n_classes),
                                     delimiter) {}

  static auto make(uint32_t col, ThreadSafeVocabularyPtr vocab,
                   std::optional<char> delimiter = std::nullopt) {
    return std::make_shared<StringLookupCategoricalBlock>(col, std::move(vocab),
                                                          delimiter);
  }

  static auto make(uint32_t col, uint32_t n_classes,
                   std::optional<char> delimiter = std::nullopt) {
    return std::make_shared<StringLookupCategoricalBlock>(col, n_classes,
                                                          delimiter);
  }

  ThreadSafeVocabularyPtr getVocabulary() const { return _vocab; }

  std::string getResponsibleCategory(
      uint32_t index, const std::string_view& category_value) const final {
    (void)category_value;
    return _vocab->getString(index);
  }

 protected:
  std::exception_ptr encodeCategory(std::string_view category,
                                    SegmentedFeatureVector& vec) final {
    auto id_str = std::string(category);

    uint32_t uid;
    try {
      uid = _vocab->getUid(id_str);
    } catch (...) {
      return std::current_exception();
    }
    vec.addSparseFeatureToSegment(/* index= */ uid, /* value= */ 1.0);

    return nullptr;
  }

 private:
  ThreadSafeVocabularyPtr _vocab;

  // Private constructor for cereal.
  StringLookupCategoricalBlock() {}

  friend class cereal::access;
  template <class Archive>
  void serialize(Archive& archive) {
    archive(cereal::base_class<CategoricalBlock>(this), _vocab);
  }
};

using StringLookupCategoricalBlockPtr =
    std::shared_ptr<StringLookupCategoricalBlock>;

class MetadataCategoricalBlock final : public CategoricalBlock {
 public:
  MetadataCategoricalBlock(uint32_t col, PreprocessedVectorsPtr vectors,
                           std::optional<char> delimiter = std::nullopt)
      : CategoricalBlock(col,
                         /* dim= */ vectors->dim, delimiter),
        _vectors(std::move(vectors)) {}

  static auto make(uint32_t col, PreprocessedVectorsPtr vectors,
                   std::optional<char> delimiter = std::nullopt) {
    return std::make_shared<MetadataCategoricalBlock>(col, std::move(vectors),
                                                      delimiter);
  }

  std::string getResponsibleCategory(
      uint32_t index, const std::string_view& category_value) const final {
    (void)index;
<<<<<<< HEAD
    (void)category_value;
    // TODO(Geordie): Make more descriptive.
    return "Metadata";
=======
    return "Metadata for the class '" + std::string(category_value) + "'";
>>>>>>> 9f8589c4
  }

 protected:
  std::exception_ptr encodeCategory(std::string_view category,
                                    SegmentedFeatureVector& vec) final {
    _vectors->appendPreprocessedFeaturesToVector(std::string(category), vec);
    return nullptr;
  }

 private:
  PreprocessedVectorsPtr _vectors;

  // Private constructor for cereal.
  MetadataCategoricalBlock() {}

  friend class cereal::access;
  template <class Archive>
  void serialize(Archive& archive) {
    archive(cereal::base_class<CategoricalBlock>(this), _vectors);
  }
};

using MetadataCategoricalBlockPtr = std::shared_ptr<MetadataCategoricalBlock>;

}  // namespace thirdai::dataset

CEREAL_REGISTER_TYPE(thirdai::dataset::CategoricalBlock)
CEREAL_REGISTER_TYPE(thirdai::dataset::NumericalCategoricalBlock)
CEREAL_REGISTER_TYPE(thirdai::dataset::StringLookupCategoricalBlock)
CEREAL_REGISTER_TYPE(thirdai::dataset::MetadataCategoricalBlock)<|MERGE_RESOLUTION|>--- conflicted
+++ resolved
@@ -220,13 +220,7 @@
   std::string getResponsibleCategory(
       uint32_t index, const std::string_view& category_value) const final {
     (void)index;
-<<<<<<< HEAD
-    (void)category_value;
-    // TODO(Geordie): Make more descriptive.
-    return "Metadata";
-=======
     return "Metadata for the class '" + std::string(category_value) + "'";
->>>>>>> 9f8589c4
   }
 
  protected:
