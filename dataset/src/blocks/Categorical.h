#pragma once

#include "BlockInterface.h"
#include <dataset/src/encodings/categorical/CategoricalEncodingInterface.h>
#include <dataset/src/encodings/categorical/ContiguousNumericId.h>
#include <memory>
#include <stdexcept>
<<<<<<< HEAD
#include <string>
#include <string_view>
#include <unordered_map>
#include <utility>
=======
#include <string_view>
#include <unordered_map>
>>>>>>> 0601616d

namespace thirdai::dataset {

/**
 * A block that encodes categorical features (e.g. a numerical ID or an
 * identification string).
 */
class CategoricalBlock : public Block {
 public:
  /**
   * Constructor.
   *
   * Arguments:
   *   col: int - the column number of the input row containing
   *     the categorical feature to be encoded.
   *   encoding: CategoricalEncoding - the categorical feature encoding model.
   */
  CategoricalBlock(uint32_t col, std::shared_ptr<CategoricalEncoding> encoding,
                   GraphPtr graph = nullptr, size_t max_n_neighbors = 0)
      : _col(col),
        _encoding(std::move(encoding)),
        _graph(std::move(graph)),
        _max_n_neighbors(max_n_neighbors) {
    if (_graph != nullptr && _max_n_neighbors == 0) {
      throw std::invalid_argument(
          "Provided a graph but `max_n_neighbors` is set to 0. This means "
          "graph information will not be used at all.");
    }
  }

  /**
   * Constructor with default encoder.
   *
   * Arguments:
   *   col: int - the column number of the input row containing
   *     the categorical feature to be encoded.
   *   dim: int - the dimension of the encoding.
   */
  CategoricalBlock(uint32_t col, uint32_t dim, GraphPtr graph = nullptr,
                   size_t max_n_neighbors = 0)
      : CategoricalBlock(col, std::make_shared<ContiguousNumericId>(dim),
                         std::move(graph), max_n_neighbors) {}

  uint32_t featureDim() const final {
    uint32_t multiplier = _max_n_neighbors > 0 ? 2 : 1;
    return _encoding->featureDim() * multiplier;
  };

  bool isDense() const final { return _encoding->isDense(); };

  uint32_t expectedNumColumns() const final { return _col + 1; };

  std::string giveMessage(float gradient_ratio_value,std::unordered_map<uint32_t, std::string> col_num_col_name_map,float row_ratio_sum) const final {
    std::string message = "The Categorical column  "+col_num_col_name_map.at(_col)+" is  "+std::to_string(((gradient_ratio_value)/(row_ratio_sum))*100)+"% responsible.";
    return message;
  }

 protected:
<<<<<<< HEAD
  void buildSegment(const std::vector<std::string_view>& input_row,
                    SegmentedFeatureVector& vec) final {
=======
  std::exception_ptr buildSegment(
      const std::vector<std::string_view>& input_row,
      SegmentedFeatureVector& vec) final {
>>>>>>> 0601616d
    _encoding->encodeCategory(input_row.at(_col), vec, /* offset = */ 0);
    std::string id(input_row[_col]);
    if (_graph != nullptr && _graph->count(id) > 0) {
      auto& neighbors = _graph->at(id);
      for (size_t i = 0; i < std::min(_max_n_neighbors, neighbors.size());
           i++) {
        std::string_view neighbor_view(neighbors[i].data(),
                                       neighbors[i].size());
<<<<<<< HEAD
        _encoding->encodeCategory(neighbor_view, vec,
                                  /* offset = */ _encoding->featureDim());
      }
    }
=======

        if (auto err = _encoding->encodeCategory(
                neighbor_view, vec,
                /* offset = */ _encoding->featureDim())) {
          return err;
        }
      }
    }
    return nullptr;
>>>>>>> 0601616d
  }

 private:
  uint32_t _col;
  std::shared_ptr<CategoricalEncoding> _encoding;
  GraphPtr _graph;
  size_t _max_n_neighbors;
};

}  // namespace thirdai::dataset<|MERGE_RESOLUTION|>--- conflicted
+++ resolved
@@ -5,15 +5,10 @@
 #include <dataset/src/encodings/categorical/ContiguousNumericId.h>
 #include <memory>
 #include <stdexcept>
-<<<<<<< HEAD
 #include <string>
 #include <string_view>
 #include <unordered_map>
 #include <utility>
-=======
-#include <string_view>
-#include <unordered_map>
->>>>>>> 0601616d
 
 namespace thirdai::dataset {
 
@@ -72,14 +67,9 @@
   }
 
  protected:
-<<<<<<< HEAD
-  void buildSegment(const std::vector<std::string_view>& input_row,
-                    SegmentedFeatureVector& vec) final {
-=======
   std::exception_ptr buildSegment(
       const std::vector<std::string_view>& input_row,
       SegmentedFeatureVector& vec) final {
->>>>>>> 0601616d
     _encoding->encodeCategory(input_row.at(_col), vec, /* offset = */ 0);
     std::string id(input_row[_col]);
     if (_graph != nullptr && _graph->count(id) > 0) {
@@ -88,12 +78,6 @@
            i++) {
         std::string_view neighbor_view(neighbors[i].data(),
                                        neighbors[i].size());
-<<<<<<< HEAD
-        _encoding->encodeCategory(neighbor_view, vec,
-                                  /* offset = */ _encoding->featureDim());
-      }
-    }
-=======
 
         if (auto err = _encoding->encodeCategory(
                 neighbor_view, vec,
@@ -103,7 +87,6 @@
       }
     }
     return nullptr;
->>>>>>> 0601616d
   }
 
  private:
