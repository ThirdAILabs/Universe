--- conflicted
+++ resolved
@@ -68,11 +68,7 @@
     return nullptr;
   }
 
-<<<<<<< HEAD
-  std::vector<ColumnIdentifier*> getColumnIdentifiers() final {
-=======
   std::vector<ColumnIdentifier*> concreteBlockColumnIdentifiers() final {
->>>>>>> eabf06b9
     return {&_start_col};
   }
 
