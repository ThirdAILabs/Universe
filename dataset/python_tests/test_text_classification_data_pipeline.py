--- conflicted
+++ resolved
@@ -10,17 +10,10 @@
 def generate_text_classification_dataset(filename, delim):
     with open(filename, "w") as f:
         for i in range(15_000):
-<<<<<<< HEAD
-            sentiment = i % 10 / 10
-            if sentiment <= 0.3:
-                f.write(f"1{delim}good stuff\n")
-            elif sentiment <= 0.6:
-=======
             sentiment = i % 3
             if sentiment == 0:
                 f.write(f"1{delim}good stuff\n")
             elif sentiment == 1:
->>>>>>> 51ec461c
                 f.write(f"0{delim}bad stuff\n")
             else:
                 f.write(f"2{delim}neutral stuff\n")
@@ -34,11 +27,7 @@
         batch_size=256,
         input_blocks=[blocks.Text(1, text_encoding)],
         label_blocks=[blocks.Categorical(0, 3)],
-<<<<<<< HEAD
-        delimiter=delim
-=======
         delimiter=delim,
->>>>>>> 51ec461c
     )
     [data, labels] = pipeline.load_in_memory()
 
@@ -82,32 +71,17 @@
 
 @pytest.mark.integration
 def test_text_classification_data_pipeline_with_unigrams():
-<<<<<<< HEAD
-    test_text_classification_data_pipeline(text_encodings.UniGram(100_000), ',')
-    test_text_classification_data_pipeline(text_encodings.UniGram(100_000), '\t')
-=======
     test_text_classification_data_pipeline(text_encodings.UniGram(100_000), ",")
     test_text_classification_data_pipeline(text_encodings.UniGram(100_000), "\t")
->>>>>>> 51ec461c
 
 
 @pytest.mark.integration
 def test_text_classification_data_pipeline_with_pairgrams():
-<<<<<<< HEAD
-    test_text_classification_data_pipeline(text_encodings.PairGram(100_000), ',')
-    test_text_classification_data_pipeline(text_encodings.PairGram(100_000), '\t')
-=======
     test_text_classification_data_pipeline(text_encodings.PairGram(100_000), ",")
     test_text_classification_data_pipeline(text_encodings.PairGram(100_000), "\t")
->>>>>>> 51ec461c
 
 
 @pytest.mark.integration
 def test_text_classification_data_pipeline_with_chartrigrams():
-<<<<<<< HEAD
-    test_text_classification_data_pipeline(text_encodings.CharKGram(3, 100_000), ',')
-    test_text_classification_data_pipeline(text_encodings.CharKGram(3, 100_000), '\t')
-=======
     test_text_classification_data_pipeline(text_encodings.CharKGram(3, 100_000), ",")
-    test_text_classification_data_pipeline(text_encodings.CharKGram(3, 100_000), "\t")
->>>>>>> 51ec461c
+    test_text_classification_data_pipeline(text_encodings.CharKGram(3, 100_000), "\t")