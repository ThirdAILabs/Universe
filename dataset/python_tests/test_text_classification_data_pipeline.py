import os

import numpy as np
import pytest
from thirdai import bolt, dataset
<<<<<<< HEAD
from thirdai.dataset import FileDataSource, TabularDatasetLoader, blocks
=======
from thirdai.dataset import DatasetLoader, FileDataSource, GenericBatchProcessor, blocks
>>>>>>> 17261b3a


def generate_text_classification_dataset(filename, delim):
    with open(filename, "w") as f:
        for i in range(15_000):
            sentiment = i % 3
            if sentiment == 0:
                f.write(f"1{delim}good stuff\n")
            elif sentiment == 1:
                f.write(f"0{delim}bad stuff\n")
            else:
                f.write(f"2{delim}neutral stuff\n")


def helper_for_text_classification_data_pipeline(text_block, delim):
    filename = "test_text_classification.csv"
    generate_text_classification_dataset(filename, delim)
<<<<<<< HEAD
    pipeline = TabularDatasetLoader(
        data_source=FileDataSource(filename, batch_size=256),
=======
    batch_processor = GenericBatchProcessor(
>>>>>>> 17261b3a
        input_blocks=[text_block],
        label_blocks=[blocks.NumericalId(col=0, n_classes=3)],
        delimiter=delim,
    )
    pipeline = DatasetLoader(
        data_source=FileDataSource(filename, batch_size=256),
        batch_processor=batch_processor,
        shuffle=True,
    )
    [data, labels] = pipeline.load_in_memory()

    input_layer = bolt.nn.Input(dim=pipeline.get_input_dim())
    hidden_layer = bolt.nn.FullyConnected(dim=1000, sparsity=0.1, activation="relu")(
        input_layer
    )
    output_layer = bolt.nn.FullyConnected(dim=3, activation="softmax")(hidden_layer)

    model = bolt.nn.Model(inputs=[input_layer], output=output_layer)
    model.compile(bolt.nn.losses.CategoricalCrossEntropy())

    train_cfg = bolt.TrainConfig(learning_rate=0.001, epochs=1).silence()
    model.train(data, labels, train_cfg)

    eval_config = bolt.EvalConfig().with_metrics(["categorical_accuracy"]).silence()
    metrics = model.evaluate(data, labels, eval_config)

    assert metrics[0]["categorical_accuracy"] > 0.9

    os.remove(filename)


@pytest.mark.integration
def test_text_classification_data_pipeline_with_unigrams():
    helper_for_text_classification_data_pipeline(blocks.TextUniGram(col=1), ",")
    helper_for_text_classification_data_pipeline(blocks.TextUniGram(col=1), "\t")


@pytest.mark.integration
def test_text_classification_data_pipeline_with_pairgrams():
    helper_for_text_classification_data_pipeline(blocks.TextPairGram(col=1), ",")
    helper_for_text_classification_data_pipeline(blocks.TextPairGram(col=1), "\t")


@pytest.mark.integration
def test_text_classification_data_pipeline_with_chartrigrams():
    helper_for_text_classification_data_pipeline(blocks.TextCharKGram(col=1, k=3), ",")
    helper_for_text_classification_data_pipeline(blocks.TextCharKGram(col=1, k=3), "\t")<|MERGE_RESOLUTION|>--- conflicted
+++ resolved
@@ -3,11 +3,7 @@
 import numpy as np
 import pytest
 from thirdai import bolt, dataset
-<<<<<<< HEAD
-from thirdai.dataset import FileDataSource, TabularDatasetLoader, blocks
-=======
 from thirdai.dataset import DatasetLoader, FileDataSource, GenericBatchProcessor, blocks
->>>>>>> 17261b3a
 
 
 def generate_text_classification_dataset(filename, delim):
@@ -25,12 +21,7 @@
 def helper_for_text_classification_data_pipeline(text_block, delim):
     filename = "test_text_classification.csv"
     generate_text_classification_dataset(filename, delim)
-<<<<<<< HEAD
-    pipeline = TabularDatasetLoader(
-        data_source=FileDataSource(filename, batch_size=256),
-=======
     batch_processor = GenericBatchProcessor(
->>>>>>> 17261b3a
         input_blocks=[text_block],
         label_blocks=[blocks.NumericalId(col=0, n_classes=3)],
         delimiter=delim,
