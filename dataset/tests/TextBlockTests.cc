--- conflicted
+++ resolved
@@ -19,10 +19,6 @@
  public:
   using SentenceMatrix = StringMatrix;
   using WordMatrix = std::vector<std::vector<std::vector<std::string>>>;
-<<<<<<< HEAD
-
-=======
->>>>>>> 51ec461c
   static std::pair<SentenceMatrix, WordMatrix> generateRandomStringMatrix(
       uint32_t n_rows, uint32_t n_cols, uint32_t word_length,
       uint32_t words_per_row) {
@@ -65,46 +61,6 @@
     return str;
   }
 
-<<<<<<< HEAD
-=======
-  static std::vector<SegmentedSparseFeatureVector> makeSegmentedVecs(
-      SentenceMatrix& matrix, std::vector<TextBlock>& blocks) {
-    std::vector<SegmentedSparseFeatureVector> vecs;
-    for (const auto& row : matrix) {
-      SegmentedSparseFeatureVector vec;
-      for (auto& block : blocks) {
-        extendVectorWithBlock(block, row, vec);
-      }
-      vecs.push_back(std::move(vec));
-    }
-    return vecs;
-  }
-
-  /**
-   * Helper function to access extendVector() method of TextBlock,
-   * which is private.
-   */
-  static void extendVectorWithBlock(TextBlock& block,
-                                    const std::vector<std::string>& input_row,
-                                    SegmentedSparseFeatureVector& vec) {
-    std::vector<std::string_view> input_row_view(input_row.size());
-    for (uint32_t i = 0; i < input_row.size(); i++) {
-      input_row_view[i] =
-          std::string_view(input_row[i].c_str(), input_row[i].size());
-    }
-    block.addVectorSegment(input_row_view, vec);
-  }
-
-  /**
-   * Helper function to access entries() method of ExtendableVector,
-   * which is private.
-   */
-  static std::unordered_map<uint32_t, float> vectorEntries(
-      SegmentedFeatureVector& vec) {
-    return vec.entries();
-  }
-
->>>>>>> 51ec461c
   static std::unordered_map<uint32_t, float> getUnigramFeatures(
       const std::vector<std::string>& words, uint32_t dim, uint32_t offset) {
     std::unordered_map<uint32_t, float> feats;
@@ -156,17 +112,6 @@
 
     return feats;
   }
-<<<<<<< HEAD
-=======
-
-  static uint32_t sumMapValues(std::unordered_map<uint32_t, float>& map) {
-    float sum = 0;
-    for (const auto [_, v] : map) {
-      sum += v;
-    }
-    return static_cast<uint32_t>(sum);
-  }
->>>>>>> 51ec461c
 };
 
 /**
@@ -186,7 +131,6 @@
 
   uint32_t dim_for_encodings = 50;
   uint32_t k_chars = 3;
-<<<<<<< HEAD
   std::vector<std::shared_ptr<Block>> blocks;
   blocks.emplace_back(std::make_shared<TextBlock>(
       0, std::make_shared<UniGram>(dim_for_encodings)));
@@ -194,13 +138,6 @@
       1, std::make_shared<PairGram>(dim_for_encodings)));
   blocks.emplace_back(std::make_shared<TextBlock>(
       2, std::make_shared<CharKGram>(k_chars, dim_for_encodings)));
-=======
-  std::vector<TextBlock> blocks;
-  blocks.emplace_back(0, std::make_shared<UniGram>(dim_for_encodings));
-  blocks.emplace_back(1, std::make_shared<PairGram>(dim_for_encodings));
-  blocks.emplace_back(2,
-                      std::make_shared<CharKGram>(k_chars, dim_for_encodings));
->>>>>>> 51ec461c
 
   std::vector<SegmentedSparseFeatureVector> vecs =
       makeSparseSegmentedVecs(sentence_matrix, blocks);
@@ -262,7 +199,6 @@
 
   uint32_t dim_for_encodings = 50;
   uint32_t k_chars = 3;
-<<<<<<< HEAD
   std::vector<std::shared_ptr<Block>> blocks_1;
   std::vector<std::shared_ptr<Block>> blocks_2;
   // Duplicate each block. They will independently produce features
@@ -285,26 +221,6 @@
 
   std::vector<SegmentedSparseFeatureVector> vecs_2 =
       makeSparseSegmentedVecs(sentence_matrix, blocks_1);
-=======
-  std::vector<TextBlock> blocks_1;
-  std::vector<TextBlock> blocks_2;
-  // Duplicate each block. They will independently produce features
-  // and we can check that the resulting vectors are equal.
-  blocks_1.emplace_back(0, std::make_shared<UniGram>(dim_for_encodings));
-  blocks_2.emplace_back(0, std::make_shared<UniGram>(dim_for_encodings));
-  blocks_1.emplace_back(1, std::make_shared<PairGram>(dim_for_encodings));
-  blocks_2.emplace_back(1, std::make_shared<PairGram>(dim_for_encodings));
-  blocks_1.emplace_back(
-      2, std::make_shared<CharKGram>(k_chars, dim_for_encodings));
-  blocks_2.emplace_back(
-      2, std::make_shared<CharKGram>(k_chars, dim_for_encodings));
-
-  std::vector<SegmentedSparseFeatureVector> vecs_1 =
-      makeSegmentedVecs(sentence_matrix, blocks_1);
-
-  std::vector<SegmentedSparseFeatureVector> vecs_2 =
-      makeSegmentedVecs(sentence_matrix, blocks_1);
->>>>>>> 51ec461c
 
   for (uint32_t i = 0; i < vecs_1.size(); i++) {
     auto vec_1_entries = vectorEntries(vecs_1[i]);
