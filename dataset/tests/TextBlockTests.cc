#include <hashing/src/MurmurHash.h>
#include <gtest/gtest.h>
#include <dataset/src/blocks/BlockInterface.h>
#include <dataset/src/blocks/Text.h>
#include <dataset/src/encodings/text/PairGram.h>
#include <dataset/src/encodings/text/TextEncodingUtils.h>
#include <dataset/src/encodings/text/UniGram.h>
#include <dataset/src/utils/SegmentedFeatureVector.h>
#include <random>
#include <string>
#include <unordered_map>
#include <vector>

namespace thirdai::dataset {

class TextBlockTest : public testing::Test {
 public:
  using SentenceMatrix = std::vector<std::vector<std::string>>;
  using WordMatrix = std::vector<std::vector<std::vector<std::string>>>;
  static std::pair<SentenceMatrix, WordMatrix> generate_random_string_matrix(
      uint32_t n_rows, uint32_t n_cols, uint32_t word_length) {
    uint32_t words_per_row = 5;
    SentenceMatrix sentence_matrix;
    WordMatrix word_matrix;
    for (uint32_t y = 0; y < n_rows; y++) {
      std::vector<std::string> sentence_row;
      std::vector<std::vector<std::string>> word_row;
      for (uint32_t x = 0; x < n_cols; x++) {
        std::string sentence;
<<<<<<< HEAD
        for (uint32_t word = 0; word < words_per_row; word++) {
          sentence += random_string_of_len(word_length) + " ";
=======
        std::vector<std::string> words;
        for (uint32_t word = 0; word < words_per_row; word++) {
          auto random_word = random_string_of_len(word_length);
          sentence += random_word + " ";
          words.push_back(random_word);
>>>>>>> d95cdaf7
        }
        sentence_row.push_back(sentence);
        word_row.push_back(words);
      }
      sentence_matrix.push_back(sentence_row);
      word_matrix.push_back(word_row);
    }
    return {sentence_matrix, word_matrix};
  }

  static std::string random_string_of_len(std::size_t length) {
    const std::string alphabet = "abcdefghijklmnopqrstuvwxyz";
    std::random_device r;
    std::default_random_engine rng{r()};
    std::uniform_int_distribution<std::size_t> distribution(
        0, alphabet.size() - 1);

    std::string str;
    while (str.size() < length) {
      str += alphabet[distribution(rng)];
    }
    return str;
  }

<<<<<<< HEAD
  static std::vector<SegmentedSparseFeatureVector> makeSegmentedVecs(
      std::vector<std::vector<std::string>>& matrix,
      std::vector<TextBlock>& blocks) {
    std::vector<SegmentedSparseFeatureVector> vecs;
=======
  static std::vector<SparseExtendableVector> makeExtendableVecs(
      SentenceMatrix& matrix, std::vector<TextBlock> blocks) {
    std::vector<SparseExtendableVector> vecs;
>>>>>>> d95cdaf7
    for (const auto& row : matrix) {
      SegmentedSparseFeatureVector vec;
      for (auto& block : blocks) {
        extendVectorWithBlock(block, row, vec);
      }
      vecs.push_back(std::move(vec));
    }
    return vecs;
  }

  /**
   * Helper function to access extendVector() method of TextBlock,
   * which is private.
   */
  static void extendVectorWithBlock(TextBlock& block,
                                    const std::vector<std::string>& input_row,
                                    SegmentedSparseFeatureVector& vec) {
    block.addVectorSegment(input_row, vec);
  }

  /**
   * Helper function to access entries() method of ExtendableVector,
   * which is private.
   */
<<<<<<< HEAD
  static std::vector<std::pair<uint32_t, float>> vectorEntries(
      SegmentedFeatureVector& vec) {
    return vec.entries();
  }

  static uint32_t getUnigramIndex(std::string& word, uint32_t dim) {
    return hashing::MurmurHash(word.c_str(), word.length(),
                               /* seed = */ 341) %
           dim;
  }

  static uint32_t getPairgramIndex(std::string& first_word,
                                   std::string& second_word, uint32_t dim,
                                   uint32_t offset) {
    uint32_t first_word_hash =
        hashing::MurmurHash(first_word.c_str(), first_word.length(),
                            /* seed = */ 341);
    uint32_t second_word_hash =
        hashing::MurmurHash(second_word.c_str(), second_word.length(),
                            /* seed = */ 341);

    return (hashing::HashUtils::combineHashes(first_word_hash,
                                              second_word_hash) %
            dim) +
           offset;
=======
  static std::unordered_map<uint32_t, float> vectorEntries(
      ExtendableVector& vec) {
    return vec.entries();
  }

  static std::unordered_map<uint32_t, float> getUnigramFeatures(
      const std::vector<std::string>& words, uint32_t dim) {
    std::unordered_map<uint32_t, float> feats;
    for (const auto& word : words) {
      auto hash = hashing::MurmurHash(word.c_str(), word.length(),
                                      TextEncodingUtils::HASH_SEED) %
                  dim;
      feats[hash]++;
    }
    return feats;
  }

  static std::unordered_map<uint32_t, float> getPairgramFeatures(
      const std::vector<std::string>& words, uint32_t dim, uint32_t offset) {
    std::unordered_map<uint32_t, float> feats;
    for (uint32_t first_word_idx = 0; first_word_idx < words.size();
         first_word_idx++) {
      for (uint32_t second_word_idx = first_word_idx;
           second_word_idx < words.size(); second_word_idx++) {
        auto first_word = words[first_word_idx];
        uint32_t first_word_hash =
            hashing::MurmurHash(first_word.c_str(), first_word.length(),
                                TextEncodingUtils::HASH_SEED);
        auto second_word = words[second_word_idx];
        uint32_t second_word_hash =
            hashing::MurmurHash(second_word.c_str(), second_word.length(),
                                TextEncodingUtils::HASH_SEED);
        auto pairgram_hash = (hashing::HashUtils::combineHashes(
                                  first_word_hash, second_word_hash) %
                              dim) +
                             offset;
        feats[pairgram_hash]++;
      }
    }
    return feats;
>>>>>>> d95cdaf7
  }
};

/**
 * Builds a random matrix of strings, constructs UniGram and PairGram
 * representations, and verifies existence of certain UniGrams and PairGrams
 */
TEST_F(TextBlockTest, TestTextBlockWithUniAndPairGram) {
  uint32_t num_rows = 100;
  uint32_t num_columns = 2;
  uint32_t word_length = 8;
  auto [sentence_matrix, word_matrix] =
      generate_random_string_matrix(num_rows, num_columns, word_length);

  uint32_t dim_for_encodings = 50;
  std::vector<TextBlock> blocks;
  blocks.emplace_back(0, std::make_shared<UniGram>(dim_for_encodings));
  blocks.emplace_back(1, std::make_shared<PairGram>(dim_for_encodings));

<<<<<<< HEAD
  std::vector<SegmentedSparseFeatureVector> vecs = makeSegmentedVecs(matrix, blocks);

  ASSERT_EQ(matrix.size(), vecs.size());
  for (uint32_t row = 0; row < matrix.size(); row++) {
    
    auto first_word_first_col = matrix[row][0].substr(0, word_length);
    auto first_word_second_col = matrix[row][1].substr(0, word_length);
    auto second_word_second_col = matrix[row][1].substr(word_length + 1,
                              word_length);

    uint32_t unigram_index = getUnigramIndex(
        first_word_first_col,
        dim_for_encodings);
    uint32_t pairgram_index = getPairgramIndex(
        first_word_second_col,
        second_word_second_col,
        dim_for_encodings, dim_for_encodings);
=======
  std::vector<SparseExtendableVector> vecs =
      makeExtendableVecs(sentence_matrix, blocks);

  ASSERT_EQ(sentence_matrix.size(), vecs.size());
  for (uint32_t row = 0; row < sentence_matrix.size(); row++) {
    auto expected_unigram_feats = getUnigramFeatures(
        word_matrix[row][0],
        dim_for_encodings);  // Unigram features extracted from first column
    auto expected_pairgram_feats = getPairgramFeatures(
        word_matrix[row][1],
        dim_for_encodings,  // Pairgram features extracted from second column
        dim_for_encodings);
>>>>>>> d95cdaf7

    // We now check that the vector has both the unigram
    // and pairgram features.
    auto entries = vectorEntries(vecs[row]);
    ASSERT_EQ(entries.size(),
              expected_unigram_feats.size() + expected_pairgram_feats.size());
    for (const auto& [key, val] : expected_unigram_feats) {
      ASSERT_EQ(val, entries[key]);
    }
    for (const auto& [key, val] : expected_pairgram_feats) {
      ASSERT_EQ(val, entries[key]);
    }
  }
}

}  // namespace thirdai::dataset<|MERGE_RESOLUTION|>--- conflicted
+++ resolved
@@ -27,16 +27,11 @@
       std::vector<std::vector<std::string>> word_row;
       for (uint32_t x = 0; x < n_cols; x++) {
         std::string sentence;
-<<<<<<< HEAD
-        for (uint32_t word = 0; word < words_per_row; word++) {
-          sentence += random_string_of_len(word_length) + " ";
-=======
         std::vector<std::string> words;
         for (uint32_t word = 0; word < words_per_row; word++) {
           auto random_word = random_string_of_len(word_length);
           sentence += random_word + " ";
           words.push_back(random_word);
->>>>>>> d95cdaf7
         }
         sentence_row.push_back(sentence);
         word_row.push_back(words);
@@ -61,16 +56,9 @@
     return str;
   }
 
-<<<<<<< HEAD
   static std::vector<SegmentedSparseFeatureVector> makeSegmentedVecs(
-      std::vector<std::vector<std::string>>& matrix,
-      std::vector<TextBlock>& blocks) {
+      SentenceMatrix& matrix, std::vector<TextBlock> blocks) {
     std::vector<SegmentedSparseFeatureVector> vecs;
-=======
-  static std::vector<SparseExtendableVector> makeExtendableVecs(
-      SentenceMatrix& matrix, std::vector<TextBlock> blocks) {
-    std::vector<SparseExtendableVector> vecs;
->>>>>>> d95cdaf7
     for (const auto& row : matrix) {
       SegmentedSparseFeatureVector vec;
       for (auto& block : blocks) {
@@ -95,35 +83,8 @@
    * Helper function to access entries() method of ExtendableVector,
    * which is private.
    */
-<<<<<<< HEAD
-  static std::vector<std::pair<uint32_t, float>> vectorEntries(
+  static std::unordered_map<uint32_t, float> vectorEntries(
       SegmentedFeatureVector& vec) {
-    return vec.entries();
-  }
-
-  static uint32_t getUnigramIndex(std::string& word, uint32_t dim) {
-    return hashing::MurmurHash(word.c_str(), word.length(),
-                               /* seed = */ 341) %
-           dim;
-  }
-
-  static uint32_t getPairgramIndex(std::string& first_word,
-                                   std::string& second_word, uint32_t dim,
-                                   uint32_t offset) {
-    uint32_t first_word_hash =
-        hashing::MurmurHash(first_word.c_str(), first_word.length(),
-                            /* seed = */ 341);
-    uint32_t second_word_hash =
-        hashing::MurmurHash(second_word.c_str(), second_word.length(),
-                            /* seed = */ 341);
-
-    return (hashing::HashUtils::combineHashes(first_word_hash,
-                                              second_word_hash) %
-            dim) +
-           offset;
-=======
-  static std::unordered_map<uint32_t, float> vectorEntries(
-      ExtendableVector& vec) {
     return vec.entries();
   }
 
@@ -162,7 +123,6 @@
       }
     }
     return feats;
->>>>>>> d95cdaf7
   }
 };
 
@@ -182,27 +142,7 @@
   blocks.emplace_back(0, std::make_shared<UniGram>(dim_for_encodings));
   blocks.emplace_back(1, std::make_shared<PairGram>(dim_for_encodings));
 
-<<<<<<< HEAD
-  std::vector<SegmentedSparseFeatureVector> vecs = makeSegmentedVecs(matrix, blocks);
-
-  ASSERT_EQ(matrix.size(), vecs.size());
-  for (uint32_t row = 0; row < matrix.size(); row++) {
-    
-    auto first_word_first_col = matrix[row][0].substr(0, word_length);
-    auto first_word_second_col = matrix[row][1].substr(0, word_length);
-    auto second_word_second_col = matrix[row][1].substr(word_length + 1,
-                              word_length);
-
-    uint32_t unigram_index = getUnigramIndex(
-        first_word_first_col,
-        dim_for_encodings);
-    uint32_t pairgram_index = getPairgramIndex(
-        first_word_second_col,
-        second_word_second_col,
-        dim_for_encodings, dim_for_encodings);
-=======
-  std::vector<SparseExtendableVector> vecs =
-      makeExtendableVecs(sentence_matrix, blocks);
+  std::vector<SegmentedSparseFeatureVector> vecs = makeSegmentedVecs(sentence_matrix, blocks);
 
   ASSERT_EQ(sentence_matrix.size(), vecs.size());
   for (uint32_t row = 0; row < sentence_matrix.size(); row++) {
@@ -213,7 +153,6 @@
         word_matrix[row][1],
         dim_for_encodings,  // Pairgram features extracted from second column
         dim_for_encodings);
->>>>>>> d95cdaf7
 
     // We now check that the vector has both the unigram
     // and pairgram features.
