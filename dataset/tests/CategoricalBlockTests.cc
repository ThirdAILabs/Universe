#include <bolt_vector/src/BoltVector.h>
#include <gtest/gtest.h>
#include <dataset/src/batch_processors/GenericBatchProcessor.h>
#include <dataset/src/blocks/BlockInterface.h>
#include <dataset/src/blocks/Categorical.h>
#include <dataset/src/utils/SegmentedFeatureVector.h>
#include <sys/types.h>
#include <cstdlib>
#include <map>
#include <sstream>
#include <string>
#include <unordered_map>
#include <vector>

namespace thirdai::dataset {

class CategoricalBlockTest : public testing::Test {
 public:
  /**
   * Generates a 2 dimensional matrix of integers in the form of a vector
   * of vectors of integers.
   */
  static std::vector<std::vector<uint32_t>> generate_int_matrix(
      uint32_t n_rows, const std::vector<uint32_t>& dims) {
    std::vector<std::vector<uint32_t>> matrix;
    for (uint32_t row_idx = 0; row_idx < n_rows; row_idx++) {
      std::vector<uint32_t> row;
      row.reserve(dims.size());
      for (auto dim : dims) {
        row.push_back(std::rand() % dim);
      }
      matrix.push_back(row);
    }
    return matrix;
  }

  /**
   * Generates a 2 dimensional matrix of strings based on a 2 dimensional
   * matrix of integers. Each inner vector mimics the input format
   * expected by a categorical block.
   */
  static std::vector<std::vector<std::string>> generate_input_matrix(
      std::vector<std::vector<uint32_t>>& int_matrix) {
    std::vector<std::vector<std::string>> str_matrix;
    for (const auto& row : int_matrix) {
      std::vector<std::string> str_row;
      str_row.reserve(row.size());
      for (const auto& col : row) {
        str_row.push_back(std::to_string(col));
      }
      str_matrix.push_back(str_row);
    }
    return str_matrix;
  }

  /**
   * Helper function to access addVectorSegment() method of CategoricalBlock,
   * which is private.
   */
  static void addVectorSegmentWithBlock(
      CategoricalBlock& block, const std::vector<std::string>& input_row,
      SegmentedSparseFeatureVector& vec) {
    std::vector<std::string_view> input_row_view(input_row.size());
    for (uint32_t i = 0; i < input_row.size(); i++) {
      input_row_view[i] =
          std::string_view(input_row[i].c_str(), input_row[i].size());
    }
    if (auto err = block.addVectorSegment(input_row_view, vec)) {
      std::rethrow_exception(err);
    }
  }

  /**
   * Helper function to access entries() method of SegmentedFeatureVector,
   * which is private.
   */
  static std::unordered_map<uint32_t, float> vectorEntries(
      SegmentedFeatureVector& vec) {
    return vec.entries();
  }
};

/**
 * Tests that categorical block properly encodes numerical IDs given
 * as strings.
 *
 * We don't use a mock categorical encoding model or check
 * ContiguousNumericId separately because the ContiguousNumericId
 * is about as simple as an encoding model gets and any mock encoding
 * we write is mostly going to be the same as ContiguousNumericId.
 */
TEST_F(CategoricalBlockTest, ProducesCorrectVectorsDifferentColumns) {
  std::vector<SegmentedSparseFeatureVector> vecs;
  std::vector<uint32_t> dims{100, 1000, 55};
  std::vector<CategoricalBlockPtr> blocks{
      NumericalCategoricalBlock::make(/* col= */ 0, dims[0]),
      NumericalCategoricalBlock::make(/* col= */ 1, dims[1]),
      NumericalCategoricalBlock::make(/* col= */ 2, dims[2])};

  auto int_matrix = generate_int_matrix(1000, dims);
  auto input_matrix = generate_input_matrix(int_matrix);

  // Encode the input matrix
  for (const auto& row : input_matrix) {
    SegmentedSparseFeatureVector vec;
    for (auto& block : blocks) {
      addVectorSegmentWithBlock(*block, row, vec);
    }
    vecs.push_back(std::move(vec));
  }

  // Check that encoded features match.
  ASSERT_EQ(input_matrix.size(), vecs.size());
  for (uint32_t line = 0; line < input_matrix.size(); line++) {
    // Collect expected key value pairs for this line.
    std::unordered_map<uint32_t, float> expected_key_value_pairs;
    uint32_t current_start_idx = 0;
    for (uint32_t col = 0; col < dims.size(); col++) {
      uint32_t dim = dims[col];
      uint32_t idx = current_start_idx + (int_matrix[line][col] % dim);
      expected_key_value_pairs[idx] = 1.0;
      // Since we are composing features, the starting dimension of the next set
      // of categorical features is offset by the dimension of the current
      // categorical features.
      current_start_idx += dim;
    }

    // Collect actual key val pairs. We need to aggregate it in a map because
    // there may be duplicate entries with the same key.
    auto actual_key_value_pairs = vectorEntries(vecs[line]);

    // Check that actual equals expected.
    ASSERT_EQ(actual_key_value_pairs.size(), expected_key_value_pairs.size());
    for (const auto& [key, val] : expected_key_value_pairs) {
      ASSERT_EQ(val, actual_key_value_pairs[key]);
    }
  }
}

void verifyExpectedLabels(
    const BoltBatch& labels,
    const std::vector<std::vector<uint32_t>>& expected_labels) {
  EXPECT_EQ(labels.getBatchSize(), expected_labels.size());

  for (uint32_t vec_index = 0; vec_index < labels.getBatchSize(); vec_index++) {
    ASSERT_EQ(labels[vec_index].len, expected_labels.at(vec_index).size());
    for (uint32_t i = 0; i < labels[vec_index].len; i++) {
      ASSERT_EQ(labels[vec_index].active_neurons[i],
                expected_labels.at(vec_index).at(i));
      ASSERT_EQ(labels[vec_index].activations[i], 1.0);
    }
  }
}

TEST_F(CategoricalBlockTest, TestMultiLabelParsing) {
  std::vector<std::shared_ptr<Block>> multi_label_blocks = {
      NumericalCategoricalBlock::make(/* col= */ 0,
                                      /* n_classes= */ 100,
                                      /* delimiter= */ ','),
      NumericalCategoricalBlock::make(/* col= */ 1,
                                      /* n_classes= */ 100,
                                      /* delimiter= */ ',')};

  GenericBatchProcessor batch_processor(
      /* input_blocks= */ {}, /* label_blocks= */ multi_label_blocks,
      /* has_header= */ false, /* delimiter= */ ' ');

  std::vector<std::string> rows = {"4,90,77 21,43,18,0", "55,67,82 49,2",
                                   "36 84,59,6"};

  auto batch = batch_processor.createBatch(rows);

  auto [data, labels] = std::move(batch);

  std::vector<std::vector<uint32_t>> expected_labels = {
      {4, 90, 77, 121, 143, 118, 100},
      {55, 67, 82, 149, 102},
      {36, 184, 159, 106}};

  verifyExpectedLabels(labels, expected_labels);
}

TEST_F(CategoricalBlockTest, RegressionCategoricalBlock) {
  std::vector<BlockPtr> blocks = {RegressionCategoricalBlock::make(
      /* col= */ 0, /* min= */ 1.0, /* max= */ 11.0, /* num_bins= */ 20,
      /* correct_label_radius= */ 1, /* labels_sum_to_one= */ false)};

  GenericBatchProcessor batch_processor(
      /* input_blocks= */ {}, /* label_blocks= */ blocks,
      /* has_header= */ false, /* delimiter= */ ',');

<<<<<<< HEAD
  std::vector<std::string> rows = {"3.7", "2.8",  "9.2",    "5.9",
                                   "1.3", "10.8", {"12.1"}, {"-3.2"}};
=======
  std::vector<std::string> rows = {"3.7", "2.8",  "9.2",  "5.9",
                                   "1.3", "10.8", "12.1", "-3.2"};
>>>>>>> 42309ed1

  auto [_, labels] = batch_processor.createBatch(rows);

  std::vector<std::vector<uint32_t>> expected_labels = {
      {4, 5, 6}, {2, 3, 4}, {15, 16, 17}, {8, 9, 10},
      {0, 1},    {18, 19},  {18, 19},     {0, 1}};

  verifyExpectedLabels(labels, expected_labels);
}

}  // namespace thirdai::dataset<|MERGE_RESOLUTION|>--- conflicted
+++ resolved
@@ -182,20 +182,17 @@
 
 TEST_F(CategoricalBlockTest, RegressionCategoricalBlock) {
   std::vector<BlockPtr> blocks = {RegressionCategoricalBlock::make(
-      /* col= */ 0, /* min= */ 1.0, /* max= */ 11.0, /* num_bins= */ 20,
+      /* col= */ 0,
+      BinningStrategy::make(/* min= */ 1.0, /* max= */ 11.0,
+                            /* num_bins= */ 20),
       /* correct_label_radius= */ 1, /* labels_sum_to_one= */ false)};
 
   GenericBatchProcessor batch_processor(
       /* input_blocks= */ {}, /* label_blocks= */ blocks,
       /* has_header= */ false, /* delimiter= */ ',');
 
-<<<<<<< HEAD
-  std::vector<std::string> rows = {"3.7", "2.8",  "9.2",    "5.9",
-                                   "1.3", "10.8", {"12.1"}, {"-3.2"}};
-=======
   std::vector<std::string> rows = {"3.7", "2.8",  "9.2",  "5.9",
                                    "1.3", "10.8", "12.1", "-3.2"};
->>>>>>> 42309ed1
 
   auto [_, labels] = batch_processor.createBatch(rows);
 
