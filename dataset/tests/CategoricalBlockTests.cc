#include <gtest/gtest.h>
#include <dataset/src/blocks/BlockInterface.h>
#include <dataset/src/blocks/Categorical.h>
#include <dataset/src/utils/SegmentedFeatureVector.h>
#include <sys/types.h>
#include <cstdlib>
#include <map>
#include <sstream>
#include <string>
#include <unordered_map>
#include <vector>

namespace thirdai::dataset {

class CategoricalBlockTest : public testing::Test {
 public:
  /**
   * Generates a 2 dimensional matrix of integers in the form of a vector
   * of vectors of integers.
   */
  static std::vector<std::vector<uint32_t>> generate_int_matrix(
      uint32_t n_rows, uint32_t n_cols) {
    std::vector<std::vector<uint32_t>> matrix;
    for (uint32_t row_idx = 0; row_idx < n_rows; row_idx++) {
      std::vector<uint32_t> row;
      for (uint32_t col = 0; col < n_cols; col++) {
        row.push_back(std::rand());
      }
      matrix.push_back(row);
    }
    return matrix;
  }

  /**
   * Generates a 2 dimensional matrix of strings based on a 2 dimensional
   * matrix of integers. Each inner vector mimics the input format
   * expected by a categorical block.
   */
  static std::vector<std::vector<std::string>> generate_input_matrix(
      std::vector<std::vector<uint32_t>>& int_matrix) {
    std::vector<std::vector<std::string>> str_matrix;
    for (const auto& row : int_matrix) {
      std::vector<std::string> str_row;
      str_row.reserve(row.size());
      for (const auto& col : row) {
        str_row.push_back(std::to_string(col));
      }
      str_matrix.push_back(str_row);
    }
    return str_matrix;
  }

  /**
   * Helper function to access addVectorSegment() method of CategoricalBlock,
   * which is private.
   */
  static void addVectorSegmentWithBlock(CategoricalBlock& block,
                                    const std::vector<std::string>& input_row,
                                    SegmentedSparseFeatureVector& vec) {
    block.addVectorSegment(input_row, vec);
  }

  /**
   * Helper function to access entries() method of SegmentedFeatureVector,
   * which is private.
   */
<<<<<<< HEAD
  static std::vector<std::pair<uint32_t, float>> vectorEntries(
      SegmentedFeatureVector& vec) {
=======
  static std::unordered_map<uint32_t, float> vectorEntries(
      ExtendableVector& vec) {
>>>>>>> d95cdaf7
    return vec.entries();
  }
};

/**
 * Tests that categorical block properly encodes numerical IDs given
 * as strings.
 *
 * We don't use a mock categorical encoding model or check
 * ContiguousNumericId separately because the ContiguousNumericId
 * is about as simple as an encoding model gets and any mock encoding
 * we write is mostly going to be the same as ContiguousNumericId.
 */
TEST_F(CategoricalBlockTest, PrducesCorrectVectorsDifferentColumns) {
  std::vector<SegmentedSparseFeatureVector> vecs;
  std::vector<uint32_t> dims{100, 1000, 55};
  std::vector<CategoricalBlock> blocks{
      {0, dims[0]}, {1, dims[1]}, {2, dims[2]}};

  auto int_matrix = generate_int_matrix(1000, 3);
  auto input_matrix = generate_input_matrix(int_matrix);

  // Encode the input matrix
  for (const auto& row : input_matrix) {
    SegmentedSparseFeatureVector vec;
    for (auto& block : blocks) {
      addVectorSegmentWithBlock(block, row, vec);
    }
    vecs.push_back(std::move(vec));
  }

  // Check that encoded features match.
  ASSERT_EQ(input_matrix.size(), vecs.size());
  for (uint32_t line = 0; line < input_matrix.size(); line++) {
    // Collect expected key value pairs for this line.
    std::unordered_map<uint32_t, float> expected_key_value_pairs;
    uint32_t current_start_idx = 0;
    for (uint32_t col = 0; col < dims.size(); col++) {
      uint32_t dim = dims[col];
      uint32_t idx = current_start_idx + (int_matrix[line][col] % dim);
      expected_key_value_pairs[idx]++;
      // Since we are composing features, the starting dimension of the next set
      // of categorical features is offset by the dimension of the current
      // categorical features.
      current_start_idx += dim;
    }

    // Collect actual key val pairs. We need to aggregate it in a map because
    // there may be duplicate entries with the same key.
    auto actual_key_value_pairs = vectorEntries(vecs[line]);

    // Check that actual equals expected.
    ASSERT_EQ(actual_key_value_pairs.size(), expected_key_value_pairs.size());
    for (const auto& [key, val] : expected_key_value_pairs) {
      ASSERT_EQ(val, actual_key_value_pairs[key]);
    }
  }
}

}  // namespace thirdai::dataset<|MERGE_RESOLUTION|>--- conflicted
+++ resolved
@@ -64,13 +64,8 @@
    * Helper function to access entries() method of SegmentedFeatureVector,
    * which is private.
    */
-<<<<<<< HEAD
-  static std::vector<std::pair<uint32_t, float>> vectorEntries(
+  static std::unordered_map<uint32_t, float> vectorEntries(
       SegmentedFeatureVector& vec) {
-=======
-  static std::unordered_map<uint32_t, float> vectorEntries(
-      ExtendableVector& vec) {
->>>>>>> d95cdaf7
     return vec.entries();
   }
 };
