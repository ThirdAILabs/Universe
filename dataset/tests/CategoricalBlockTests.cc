--- conflicted
+++ resolved
@@ -24,10 +24,7 @@
     std::vector<std::vector<uint32_t>> matrix;
     for (uint32_t row_idx = 0; row_idx < n_rows; row_idx++) {
       std::vector<uint32_t> row;
-<<<<<<< HEAD
-=======
       row.reserve(dims.size());
->>>>>>> 94141f04
       for (auto dim : dims) {
         row.push_back(std::rand() % dim);
       }
@@ -95,8 +92,8 @@
   std::vector<SegmentedSparseFeatureVector> vecs;
   std::vector<uint32_t> dims{100, 1000, 55};
   std::vector<CategoricalBlockPtr> blocks{
-      NumericalCategoricalBlock::make(/* col=*/0, dims[0]),
-      NumericalCategoricalBlock::make(/* col=*/1, dims[1]),
+      NumericalCategoricalBlock::make(/* col= */ 0, dims[0]),
+      NumericalCategoricalBlock::make(/* col= */ 1, dims[1]),
       NumericalCategoricalBlock::make(/* col= */ 2, dims[2])};
 
   auto int_matrix = generate_int_matrix(1000, dims);
