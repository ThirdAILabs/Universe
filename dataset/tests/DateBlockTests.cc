--- conflicted
+++ resolved
@@ -15,11 +15,7 @@
     return std::get<0>(processor.createBatch(input_rows));
   }
 
-<<<<<<< HEAD
-  static std::optional<uint32_t> dayOfWeek(const bolt::BoltVector& vector) {
-=======
-  static std::optional<uint32_t> dayOfWeek(BoltVector& vector) {
->>>>>>> efe78b40
+  static std::optional<uint32_t> dayOfWeek(const BoltVector& vector) {
     for (size_t act_idx = 0; act_idx < vector.len; act_idx++) {
       auto active_neuron = vector.active_neurons[act_idx];
       if (active_neuron >= dayOfWeekOffset() &&
@@ -30,11 +26,7 @@
     return {};
   }
 
-<<<<<<< HEAD
-  static std::optional<uint32_t> monthOfYear(const bolt::BoltVector& vector) {
-=======
-  static std::optional<uint32_t> monthOfYear(BoltVector& vector) {
->>>>>>> efe78b40
+  static std::optional<uint32_t> monthOfYear(const BoltVector& vector) {
     for (size_t act_idx = 0; act_idx < vector.len; act_idx++) {
       auto active_neuron = vector.active_neurons[act_idx];
       if (active_neuron >= monthOfYearOffset() &&
@@ -45,11 +37,7 @@
     return {};
   }
 
-<<<<<<< HEAD
-  static std::optional<uint32_t> weekOfMonth(const bolt::BoltVector& vector) {
-=======
-  static std::optional<uint32_t> weekOfMonth(BoltVector& vector) {
->>>>>>> efe78b40
+  static std::optional<uint32_t> weekOfMonth(const BoltVector& vector) {
     for (size_t act_idx = 0; act_idx < vector.len; act_idx++) {
       auto active_neuron = vector.active_neurons[act_idx];
       if (active_neuron >= weekOfMonthOffset() &&
@@ -60,11 +48,7 @@
     return {};
   }
 
-<<<<<<< HEAD
-  static std::optional<uint32_t> weekOfYear(const bolt::BoltVector& vector) {
-=======
-  static std::optional<uint32_t> weekOfYear(BoltVector& vector) {
->>>>>>> efe78b40
+  static std::optional<uint32_t> weekOfYear(const BoltVector& vector) {
     for (size_t act_idx = 0; act_idx < vector.len; act_idx++) {
       auto active_neuron = vector.active_neurons[act_idx];
       if (active_neuron >= weekOfYearOffset() &&
