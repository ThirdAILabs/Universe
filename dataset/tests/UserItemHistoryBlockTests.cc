--- conflicted
+++ resolved
@@ -177,11 +177,7 @@
       // We consider the weighted set to handle hash collisions.
       uint32_t n_elems_only_in_b = 0;
       for (const auto& [elem, count] : next_elements) {
-<<<<<<< HEAD
-        n_elems_only_in_b += count - current_elements[elem];
-=======
         n_elems_only_in_b += std::max<float>(count - current_elements[elem], 0);
->>>>>>> 9f8589c4
       }
       ASSERT_NEAR(n_elems_only_in_b, 1.0, /* abs_error= */ 0.01);
     }
