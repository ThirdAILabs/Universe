--- conflicted
+++ resolved
@@ -14,11 +14,7 @@
     GenericBatchProcessorTests
     MlmBatchProcessorTests
     SaveLoadInMemoryDatasetTest
-<<<<<<< HEAD
-    TabularDatasetLoaderTests)
-=======
     DatasetLoaderTests)
->>>>>>> 17261b3a
 
 include(GoogleTest)
 
