--- conflicted
+++ resolved
@@ -1,6 +1,5 @@
 enable_testing()
 
-<<<<<<< HEAD
 set(DATASET_TESTS
     SvmDatasetTests
     ClickThroughDatasetTests
@@ -12,7 +11,6 @@
     ThreadSafeVocabularyTests
     UserItemHistoryBlockTests
     UserCountHistoryBlockTests
-    BlockBatchProcessorTests
     GenericBatchProcessorTests
     MlmBatchProcessorTests
     SaveLoadInMemoryDatasetTest
@@ -20,96 +18,6 @@
 
 include(GoogleTest)
 
-=======
-add_executable(svm_dataset_test SvmDatasetTests.cc)
-
-target_link_libraries(svm_dataset_test PRIVATE gtest_main)
-
-add_executable(click_through_dataset_test ClickThroughDatasetTests.cc)
-
-target_link_libraries(click_through_dataset_test PRIVATE gtest_main)
-
-add_executable(segmented_feature_vectors_test SegmentedFeatureVectorsTests.cc)
-
-target_link_libraries(segmented_feature_vectors_test PRIVATE gtest_main)
-
-add_executable(categorical_block_test CategoricalBlockTests.cc)
-
-target_link_libraries(categorical_block_test PRIVATE gtest_main
-                                                     OpenMP::OpenMP_CXX)
-
-add_executable(date_block_test DateBlockTests.cc)
-
-target_link_libraries(date_block_test PRIVATE gtest_main)
-
-target_link_libraries(date_block_test PUBLIC OpenMP::OpenMP_CXX)
-
-add_executable(text_block_test TextBlockTests.cc)
-
-target_link_libraries(text_block_test PRIVATE gtest_main hash_function_lib)
-
-add_executable(quantity_history_tracker_test QuantityHistoryTrackerTest.cc)
-
-target_link_libraries(quantity_history_tracker_test PRIVATE gtest_main
-                                                            hash_function_lib)
-
-add_executable(thread_safe_vocabulary_tests ThreadSafeVocabularyTests.cc)
-
-target_link_libraries(thread_safe_vocabulary_tests PRIVATE gtest_main
-                                                           OpenMP::OpenMP_CXX)
-
-add_executable(user_item_history_block_tests UserItemHistoryBlockTests.cc)
-
-target_link_libraries(user_item_history_block_tests PRIVATE gtest_main
-                                                            OpenMP::OpenMP_CXX)
-
-add_executable(user_count_history_block_tests UserCountHistoryBlockTests.cc)
-
-target_link_libraries(user_count_history_block_tests
-                      PRIVATE gtest_main hash_function_lib OpenMP::OpenMP_CXX)
-
-add_executable(generic_batch_processor_test GenericBatchProcessorTests.cc)
-
-target_link_libraries(generic_batch_processor_test PRIVATE gtest_main
-                                                           OpenMP::OpenMP_CXX)
-
-add_executable(streaming_generic_dataset_loader_tests
-               StreamingGenericDatasetLoaderTests.cc)
-
-target_link_libraries(streaming_generic_dataset_loader_tests PRIVATE gtest_main)
-
-target_link_libraries(streaming_generic_dataset_loader_tests
-                      PUBLIC OpenMP::OpenMP_CXX)
-
-add_executable(mlm_batch_processor_tests MlmBatchProcessorTests.cc)
-
-target_link_libraries(mlm_batch_processor_tests
-                      PRIVATE gtest_main hash_function_lib vocab_lib)
-
-target_link_libraries(mlm_batch_processor_tests PUBLIC OpenMP::OpenMP_CXX)
-
-add_executable(save_load_dataset_test SaveLoadInMemoryDatasetTest.cc)
-target_link_libraries(save_load_dataset_test PRIVATE gtest_main)
-
-include(GoogleTest)
-
-set(DATASET_TESTS
-    svm_dataset_test
-    click_through_dataset_test
-    segmented_feature_vectors_test
-    categorical_block_test
-    date_block_test
-    text_block_test
-    quantity_history_tracker_test
-    thread_safe_vocabulary_tests
-    user_item_history_block_tests
-    user_count_history_block_tests
-    generic_batch_processor_test
-    mlm_batch_processor_tests
-    save_load_dataset_test
-    streaming_generic_dataset_loader_tests)
-
->>>>>>> 6caec397
 foreach(DATASET_TEST IN LISTS DATASET_TESTS)
   add_executable(${DATASET_TEST} ${DATASET_TEST}.cc)
   target_link_libraries(${DATASET_TEST} PRIVATE gtest_main thirdai)
