--- conflicted
+++ resolved
@@ -1,10 +1,5 @@
 enable_testing()
 
-<<<<<<< HEAD
-add_subdirectory(bolt_dataset)
-
-=======
->>>>>>> 8b63129f
 add_executable(
   svm_dataset_test
   SvmDatasetTests.cc
@@ -25,20 +20,6 @@
   click_through_dataset_test
   PRIVATE
   gtest_main
-<<<<<<< HEAD
-)
-
-add_executable(
-  vector_test
-  VectorTest.cc
-)
-
-target_link_libraries(
-  vector_test
-  PRIVATE
-  gtest_main
-=======
->>>>>>> 8b63129f
 )
 
 add_executable(
