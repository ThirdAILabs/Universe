enable_testing()

<<<<<<< HEAD
add_executable(svm_dataset_test SvmDatasetTests.cc)

target_link_libraries(svm_dataset_test PRIVATE gtest_main)

add_executable(click_through_dataset_test ClickThroughDatasetTests.cc)

target_link_libraries(click_through_dataset_test PRIVATE gtest_main)

add_executable(segmented_feature_vectors_test SegmentedFeatureVectorsTests.cc)

target_link_libraries(segmented_feature_vectors_test PRIVATE gtest_main)

add_executable(categorical_block_test CategoricalBlockTests.cc)

target_link_libraries(categorical_block_test PRIVATE gtest_main
                                                     OpenMP::OpenMP_CXX)

add_executable(date_block_test DateBlockTests.cc)

target_link_libraries(date_block_test PRIVATE gtest_main)

target_link_libraries(date_block_test PUBLIC OpenMP::OpenMP_CXX)

add_executable(text_block_test TextBlockTests.cc)

target_link_libraries(text_block_test PRIVATE gtest_main hash_function_lib)

add_executable(thread_safe_vocabulary_tests ThreadSafeVocabularyTests.cc)

target_link_libraries(thread_safe_vocabulary_tests PRIVATE gtest_main
                                                           OpenMP::OpenMP_CXX)

add_executable(user_item_history_block_tests UserItemHistoryBlockTests.cc)

target_link_libraries(user_item_history_block_tests PRIVATE gtest_main
                                                            OpenMP::OpenMP_CXX)

add_executable(block_batch_processor_test BlockBatchProcessorTests.cc)

target_link_libraries(block_batch_processor_test PRIVATE gtest_main
                                                         dataset_core_lib)

add_executable(generic_batch_processor_test GenericBatchProcessorTests.cc)

target_link_libraries(generic_batch_processor_test PRIVATE gtest_main
                                                           OpenMP::OpenMP_CXX)

add_executable(streaming_generic_dataset_loader_tests
               StreamingGenericDatasetLoaderTests.cc)

target_link_libraries(streaming_generic_dataset_loader_tests PRIVATE gtest_main)

target_link_libraries(streaming_generic_dataset_loader_tests
                      PUBLIC OpenMP::OpenMP_CXX)

add_executable(mlm_batch_processor_tests MlmBatchProcessorTests.cc)

target_link_libraries(mlm_batch_processor_tests
                      PRIVATE gtest_main dataset_core_lib hash_function_lib)

target_link_libraries(mlm_batch_processor_tests PUBLIC OpenMP::OpenMP_CXX)

add_executable(save_load_dataset_test SaveLoadInMemoryDatasetTest.cc)
target_link_libraries(save_load_dataset_test PRIVATE gtest_main)
=======
add_executable(
  svm_dataset_test
  SvmDatasetTests.cc
)

target_link_libraries(
  svm_dataset_test
  PRIVATE
  gtest_main
)

add_executable(
  click_through_dataset_test
  ClickThroughDatasetTests.cc
)

target_link_libraries(
  click_through_dataset_test
  PRIVATE
  gtest_main
)

add_executable(
  segmented_feature_vectors_test
  SegmentedFeatureVectorsTests.cc
)

target_link_libraries(
  segmented_feature_vectors_test
  PRIVATE
  gtest_main
)

add_executable(
  categorical_block_test
  CategoricalBlockTests.cc
)

target_link_libraries(
  categorical_block_test
  PRIVATE
  gtest_main
  OpenMP::OpenMP_CXX
)

add_executable(
  date_block_test
  DateBlockTests.cc
)

target_link_libraries(
  date_block_test
  PRIVATE
  gtest_main
)

target_link_libraries(
  date_block_test
  PUBLIC
  OpenMP::OpenMP_CXX
)

add_executable(
  text_block_test
  TextBlockTests.cc
)

target_link_libraries(
  text_block_test
  PRIVATE
  gtest_main
  hash_function_lib
)

add_executable(
  quantity_history_tracker_test
  QuantityHistoryTrackerTest.cc
)

target_link_libraries(
  quantity_history_tracker_test
  PRIVATE
  gtest_main
  hash_function_lib
)

add_executable(
  thread_safe_vocabulary_tests
  ThreadSafeVocabularyTests.cc
)

target_link_libraries(
  thread_safe_vocabulary_tests
  PRIVATE
  gtest_main
  OpenMP::OpenMP_CXX
)

add_executable(
  user_item_history_block_tests
  UserItemHistoryBlockTests.cc
)

target_link_libraries(
  user_item_history_block_tests
  PRIVATE
  gtest_main
  OpenMP::OpenMP_CXX
)

add_executable(
  user_count_history_block_tests
  UserCountHistoryBlockTests.cc
)

target_link_libraries(
  user_count_history_block_tests
  PRIVATE
  gtest_main
  hash_function_lib
  OpenMP::OpenMP_CXX
)

add_executable(
  block_batch_processor_test
  BlockBatchProcessorTests.cc
)

target_link_libraries(
  block_batch_processor_test
  PRIVATE
  gtest_main
  dataset_core_lib
)

add_executable(
  generic_batch_processor_test
  GenericBatchProcessorTests.cc
)

target_link_libraries(
  generic_batch_processor_test
  PRIVATE
  gtest_main
  OpenMP::OpenMP_CXX
)

add_executable(
  streaming_generic_dataset_loader_tests
  StreamingGenericDatasetLoaderTests.cc
)

target_link_libraries(
  streaming_generic_dataset_loader_tests
  PRIVATE
  gtest_main
)

target_link_libraries(
  streaming_generic_dataset_loader_tests
  PUBLIC
  OpenMP::OpenMP_CXX
)

add_executable(
  mlm_batch_processor_tests
  MlmBatchProcessorTests.cc
)

target_link_libraries(
  mlm_batch_processor_tests
  PRIVATE
  gtest_main
  dataset_core_lib
  hash_function_lib
)

target_link_libraries(
  mlm_batch_processor_tests
  PUBLIC
  OpenMP::OpenMP_CXX
)

add_executable(
  save_load_dataset_test
  SaveLoadInMemoryDatasetTest.cc
)
target_link_libraries(
  save_load_dataset_test
  PRIVATE
  gtest_main
)
>>>>>>> af8f1e1b

include(GoogleTest)

set(DATASET_TESTS
<<<<<<< HEAD
    svm_dataset_test
    click_through_dataset_test
    segmented_feature_vectors_test
    categorical_block_test
    date_block_test
    text_block_test
    thread_safe_vocabulary_tests
    user_item_history_block_tests
    block_batch_processor_test
    generic_batch_processor_test
    mlm_batch_processor_tests
    save_load_dataset_test
    streaming_generic_dataset_loader_tests)
=======
  svm_dataset_test
  click_through_dataset_test
  segmented_feature_vectors_test
  categorical_block_test
  date_block_test
  text_block_test
  quantity_history_tracker_test
  thread_safe_vocabulary_tests
  user_item_history_block_tests
  user_count_history_block_tests
  block_batch_processor_test
  generic_batch_processor_test
  mlm_batch_processor_tests
  save_load_dataset_test
  streaming_generic_dataset_loader_tests
)
>>>>>>> af8f1e1b

foreach(DATASET_TEST IN LISTS DATASET_TESTS)
  gtest_discover_tests(${DATASET_TEST} DISCOVERY_TIMEOUT
                       ${THIRDAI_GTEST_DISCOVERY_TIMEOUT})
endforeach()<|MERGE_RESOLUTION|>--- conflicted
+++ resolved
@@ -1,6 +1,5 @@
 enable_testing()
 
-<<<<<<< HEAD
 add_executable(svm_dataset_test SvmDatasetTests.cc)
 
 target_link_libraries(svm_dataset_test PRIVATE gtest_main)
@@ -28,7 +27,22 @@
 
 target_link_libraries(text_block_test PRIVATE gtest_main hash_function_lib)
 
-add_executable(thread_safe_vocabulary_tests ThreadSafeVocabularyTests.cc)
+add_executable(
+  quantity_history_tracker_test
+  QuantityHistoryTrackerTest.cc
+)
+
+target_link_libraries(
+  quantity_history_tracker_test
+  PRIVATE
+  gtest_main
+  hash_function_lib
+)
+
+add_executable(
+  thread_safe_vocabulary_tests
+  ThreadSafeVocabularyTests.cc
+)
 
 target_link_libraries(thread_safe_vocabulary_tests PRIVATE gtest_main
                                                            OpenMP::OpenMP_CXX)
@@ -38,7 +52,23 @@
 target_link_libraries(user_item_history_block_tests PRIVATE gtest_main
                                                             OpenMP::OpenMP_CXX)
 
-add_executable(block_batch_processor_test BlockBatchProcessorTests.cc)
+add_executable(
+  user_count_history_block_tests
+  UserCountHistoryBlockTests.cc
+)
+
+target_link_libraries(
+  user_count_history_block_tests
+  PRIVATE
+  gtest_main
+  hash_function_lib
+  OpenMP::OpenMP_CXX
+)
+
+add_executable(
+  block_batch_processor_test
+  BlockBatchProcessorTests.cc
+)
 
 target_link_libraries(block_batch_processor_test PRIVATE gtest_main
                                                          dataset_core_lib)
@@ -65,219 +95,10 @@
 
 add_executable(save_load_dataset_test SaveLoadInMemoryDatasetTest.cc)
 target_link_libraries(save_load_dataset_test PRIVATE gtest_main)
-=======
-add_executable(
-  svm_dataset_test
-  SvmDatasetTests.cc
-)
-
-target_link_libraries(
-  svm_dataset_test
-  PRIVATE
-  gtest_main
-)
-
-add_executable(
-  click_through_dataset_test
-  ClickThroughDatasetTests.cc
-)
-
-target_link_libraries(
-  click_through_dataset_test
-  PRIVATE
-  gtest_main
-)
-
-add_executable(
-  segmented_feature_vectors_test
-  SegmentedFeatureVectorsTests.cc
-)
-
-target_link_libraries(
-  segmented_feature_vectors_test
-  PRIVATE
-  gtest_main
-)
-
-add_executable(
-  categorical_block_test
-  CategoricalBlockTests.cc
-)
-
-target_link_libraries(
-  categorical_block_test
-  PRIVATE
-  gtest_main
-  OpenMP::OpenMP_CXX
-)
-
-add_executable(
-  date_block_test
-  DateBlockTests.cc
-)
-
-target_link_libraries(
-  date_block_test
-  PRIVATE
-  gtest_main
-)
-
-target_link_libraries(
-  date_block_test
-  PUBLIC
-  OpenMP::OpenMP_CXX
-)
-
-add_executable(
-  text_block_test
-  TextBlockTests.cc
-)
-
-target_link_libraries(
-  text_block_test
-  PRIVATE
-  gtest_main
-  hash_function_lib
-)
-
-add_executable(
-  quantity_history_tracker_test
-  QuantityHistoryTrackerTest.cc
-)
-
-target_link_libraries(
-  quantity_history_tracker_test
-  PRIVATE
-  gtest_main
-  hash_function_lib
-)
-
-add_executable(
-  thread_safe_vocabulary_tests
-  ThreadSafeVocabularyTests.cc
-)
-
-target_link_libraries(
-  thread_safe_vocabulary_tests
-  PRIVATE
-  gtest_main
-  OpenMP::OpenMP_CXX
-)
-
-add_executable(
-  user_item_history_block_tests
-  UserItemHistoryBlockTests.cc
-)
-
-target_link_libraries(
-  user_item_history_block_tests
-  PRIVATE
-  gtest_main
-  OpenMP::OpenMP_CXX
-)
-
-add_executable(
-  user_count_history_block_tests
-  UserCountHistoryBlockTests.cc
-)
-
-target_link_libraries(
-  user_count_history_block_tests
-  PRIVATE
-  gtest_main
-  hash_function_lib
-  OpenMP::OpenMP_CXX
-)
-
-add_executable(
-  block_batch_processor_test
-  BlockBatchProcessorTests.cc
-)
-
-target_link_libraries(
-  block_batch_processor_test
-  PRIVATE
-  gtest_main
-  dataset_core_lib
-)
-
-add_executable(
-  generic_batch_processor_test
-  GenericBatchProcessorTests.cc
-)
-
-target_link_libraries(
-  generic_batch_processor_test
-  PRIVATE
-  gtest_main
-  OpenMP::OpenMP_CXX
-)
-
-add_executable(
-  streaming_generic_dataset_loader_tests
-  StreamingGenericDatasetLoaderTests.cc
-)
-
-target_link_libraries(
-  streaming_generic_dataset_loader_tests
-  PRIVATE
-  gtest_main
-)
-
-target_link_libraries(
-  streaming_generic_dataset_loader_tests
-  PUBLIC
-  OpenMP::OpenMP_CXX
-)
-
-add_executable(
-  mlm_batch_processor_tests
-  MlmBatchProcessorTests.cc
-)
-
-target_link_libraries(
-  mlm_batch_processor_tests
-  PRIVATE
-  gtest_main
-  dataset_core_lib
-  hash_function_lib
-)
-
-target_link_libraries(
-  mlm_batch_processor_tests
-  PUBLIC
-  OpenMP::OpenMP_CXX
-)
-
-add_executable(
-  save_load_dataset_test
-  SaveLoadInMemoryDatasetTest.cc
-)
-target_link_libraries(
-  save_load_dataset_test
-  PRIVATE
-  gtest_main
-)
->>>>>>> af8f1e1b
 
 include(GoogleTest)
 
 set(DATASET_TESTS
-<<<<<<< HEAD
-    svm_dataset_test
-    click_through_dataset_test
-    segmented_feature_vectors_test
-    categorical_block_test
-    date_block_test
-    text_block_test
-    thread_safe_vocabulary_tests
-    user_item_history_block_tests
-    block_batch_processor_test
-    generic_batch_processor_test
-    mlm_batch_processor_tests
-    save_load_dataset_test
-    streaming_generic_dataset_loader_tests)
-=======
   svm_dataset_test
   click_through_dataset_test
   segmented_feature_vectors_test
@@ -294,7 +115,6 @@
   save_load_dataset_test
   streaming_generic_dataset_loader_tests
 )
->>>>>>> af8f1e1b
 
 foreach(DATASET_TEST IN LISTS DATASET_TESTS)
   gtest_discover_tests(${DATASET_TEST} DISCOVERY_TIMEOUT
