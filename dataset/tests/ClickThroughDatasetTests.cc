#include <gtest/gtest.h>
#include <dataset/src/Dataset.h>
#include <algorithm>
#include <cstddef>
#include <cstdio>
#include <fstream>
#include <limits>
#include <random>
#include <unordered_set>
#include <vector>

namespace thirdai::dataset {

const std::string _filename = "./clickthrough_dataset_test_file";
static const uint32_t _num_vectors = 11, _batch_size = 4;

class ClickThroughDatasetTestFixture : public ::testing::Test {
 public:
  ClickThroughDatasetTestFixture()
      : gen(590240),
        _label_dist(0, _num_classes - 1),
        _dense_feature_dist(0, _dense_feature_range),
        _categorical_feature_dist(0, _categorical_feature_range) {}

  struct TestClickThroughVec {
    uint32_t label;
    std::vector<uint32_t> dense_features;
    std::vector<uint32_t> categorical_features;
  };

  TestClickThroughVec createTestClickThroughVec() {
    TestClickThroughVec vec;

    vec.label = _label_dist(gen);

    for (uint32_t i = 0; i < _num_dense_features; i++) {
      uint32_t feature = _dense_feature_dist(gen);
      if (feature % 10 == 0) {
        feature = 0;
      }
      vec.dense_features.push_back(feature);
    }

    std::unordered_set<uint32_t> categorical_features;
    while (categorical_features.size() < _num_categorical_features) {
      categorical_features.insert(_categorical_feature_dist(gen));
    }
    for (uint32_t c : categorical_features) {
      uint32_t feature = c;
      if (feature % 10 == 0) {
        feature = 0;
      }
      vec.categorical_features.push_back(feature);
    }

    return vec;
  }

  void SetUp() override {
    for (uint32_t i = 0; i < _num_vectors; i++) {
      _vectors.push_back(createTestClickThroughVec());
    }

    std::ofstream output_file(_filename);

    ASSERT_TRUE(output_file.is_open());
    ASSERT_TRUE(output_file.good());
    ASSERT_FALSE(output_file.bad());
    ASSERT_FALSE(output_file.fail());

    for (const auto& vec : _vectors) {
      output_file << std::dec << vec.label;
      for (uint32_t d : vec.dense_features) {
        if (d == 0) {
          output_file << '\t';
        } else {
          output_file << '\t' << d;
        }
      }

      // If we want the categorical features in hexadecimal
      // output_file << std::hex;
      for (uint32_t c : vec.categorical_features) {
        if (c == 0) {
          output_file << '\t';
        } else {
          output_file << '\t' << c;
        }
      }

      output_file << std::endl;
    }

    output_file.close();
  }

  void TearDown() override { ASSERT_FALSE(std::remove(_filename.c_str())); }

  static uint32_t getNumDenseFeatures() { return _num_dense_features; }
  static uint32_t getNumCategoricalFeatures() {
    return _num_categorical_features;
  }

  std::vector<TestClickThroughVec> _vectors;

  std::mt19937 gen;
  std::uniform_int_distribution<uint32_t> _label_dist;
  std::uniform_int_distribution<uint32_t> _dense_feature_dist;
  std::uniform_int_distribution<uint32_t> _categorical_feature_dist;

  void verifyBatch(const ClickThroughBatch& batch, uint32_t vec_count_base,
                   bool sparse_labels) {
    ASSERT_TRUE(batch.getBatchSize() == _batch_size ||
                batch.getBatchSize() == _num_vectors % _batch_size);

    for (uint32_t v = 0; v < batch.getBatchSize(); v++) {
      ASSERT_EQ(batch.id(v), vec_count_base + v);

<<<<<<< HEAD
      ASSERT_EQ(batch.labels(v).len, 1);

      if (sparse_labels) {
        ASSERT_EQ(batch.labels(v).active_neurons[0],
                  _vectors.at(vec_count_base + v).label);
        ASSERT_EQ(batch.labels(v).activations[0], 1.0);
      } else {
        ASSERT_EQ(batch.labels(v).active_neurons, nullptr);
        ASSERT_EQ(batch.labels(v).activations[0],
                  _vectors.at(vec_count_base + v).label);
      }

=======
      // Check labels are correct.
      ASSERT_EQ(batch.labels(v).len, 1);
      if (sparse_labels) {
        ASSERT_EQ(batch.labels(v).active_neurons[0],
                  _vectors.at(vec_count_base + v).label);
        ASSERT_EQ(batch.labels(v).activations[0], 1.0);
      } else {
        ASSERT_EQ(batch.labels(v).active_neurons, nullptr);
        ASSERT_EQ(batch.labels(v).activations[0],
                  _vectors.at(vec_count_base + v).label);
      }

      // CHeck dense features are correct.
>>>>>>> 84da41bb
      ASSERT_EQ(batch[v].len, getNumDenseFeatures());
      for (uint32_t i = 0; i < getNumDenseFeatures(); i++) {
        float val = _vectors.at(vec_count_base + v).dense_features.at(i);
        ASSERT_EQ(batch.at(v).activations[i], val);
      }

      // Check Categorical features are correct.
      ASSERT_EQ(batch.categoricalFeatures(v).size(),
                getNumCategoricalFeatures());
      for (uint32_t i = 0; i < getNumCategoricalFeatures(); i++) {
        ASSERT_EQ(batch.categoricalFeatures(v).at(i),
                  _vectors.at(vec_count_base + v).categorical_features.at(i));
      }
    }
  }

 private:
  static const uint32_t _num_classes = 10, _num_dense_features = 7,
                        _num_categorical_features = 4,
                        _dense_feature_range = 100000,
                        _categorical_feature_range =
                            std::numeric_limits<uint32_t>::max();
};

TEST_F(ClickThroughDatasetTestFixture, InMemoryDatasetTestSparseLabel) {
<<<<<<< HEAD
  InMemoryDataset<ClickThroughBatch> dataset(
      _filename, _batch_size,
      ClickThroughBatchFactory(getNumDenseFeatures(),
                               getNumCategoricalFeatures(), true));

  uint32_t vec_count = 0;
  for (const auto& batch : dataset) {
    verifyBatch(batch, vec_count, true);
=======
  InMemoryDataset<ClickThroughBatch> dataset(
      _filename, _batch_size,
      ClickThroughBatchFactory(getNumDenseFeatures(),
                               getNumCategoricalFeatures(), true));

  uint32_t vec_count = 0;
  for (const auto& batch : dataset) {
    verifyBatch(batch, vec_count, true);
    vec_count += batch.getBatchSize();
  }
  ASSERT_EQ(vec_count, _num_vectors);
}

TEST_F(ClickThroughDatasetTestFixture, InMemoryDatasetTestDenseLabel) {
  InMemoryDataset<ClickThroughBatch> dataset(
      _filename, _batch_size,
      ClickThroughBatchFactory(getNumDenseFeatures(),
                               getNumCategoricalFeatures(), false));

  uint32_t vec_count = 0;
  for (const auto& batch : dataset) {
    verifyBatch(batch, vec_count, false);
>>>>>>> 84da41bb
    vec_count += batch.getBatchSize();
  }
  ASSERT_EQ(vec_count, _num_vectors);
}

<<<<<<< HEAD
TEST_F(ClickThroughDatasetTestFixture, InMemoryDatasetTestDenseLabel) {
  InMemoryDataset<ClickThroughBatch> dataset(
      _filename, _batch_size,
      ClickThroughBatchFactory(getNumDenseFeatures(),
                               getNumCategoricalFeatures(), false));

  uint32_t vec_count = 0;
  for (const auto& batch : dataset) {
    verifyBatch(batch, vec_count, false);
    vec_count += batch.getBatchSize();
  }
  ASSERT_EQ(vec_count, _num_vectors);
}

=======
>>>>>>> 84da41bb
TEST_F(ClickThroughDatasetTestFixture, StreamedDatasetTestSparseLabel) {
  StreamedDataset<ClickThroughBatch> dataset(
      _filename, _batch_size,
      std::make_unique<ClickThroughBatchFactory>(
          getNumDenseFeatures(), getNumCategoricalFeatures(), true));

  uint32_t vec_count = 0;
  while (auto batch_opt = dataset.nextBatch()) {
    verifyBatch(*batch_opt, vec_count, true);
    vec_count += batch_opt->getBatchSize();
  }
  ASSERT_EQ(vec_count, _num_vectors);
}

TEST_F(ClickThroughDatasetTestFixture, StreamedDatasetTestDenseLabel) {
  StreamedDataset<ClickThroughBatch> dataset(
      _filename, _batch_size,
      std::make_unique<ClickThroughBatchFactory>(
          getNumDenseFeatures(), getNumCategoricalFeatures(), false));

  uint32_t vec_count = 0;
  while (auto batch_opt = dataset.nextBatch()) {
    verifyBatch(*batch_opt, vec_count, false);
    vec_count += batch_opt->getBatchSize();
  }
  ASSERT_EQ(vec_count, _num_vectors);
}

}  // namespace thirdai::dataset<|MERGE_RESOLUTION|>--- conflicted
+++ resolved
@@ -116,20 +116,6 @@
     for (uint32_t v = 0; v < batch.getBatchSize(); v++) {
       ASSERT_EQ(batch.id(v), vec_count_base + v);
 
-<<<<<<< HEAD
-      ASSERT_EQ(batch.labels(v).len, 1);
-
-      if (sparse_labels) {
-        ASSERT_EQ(batch.labels(v).active_neurons[0],
-                  _vectors.at(vec_count_base + v).label);
-        ASSERT_EQ(batch.labels(v).activations[0], 1.0);
-      } else {
-        ASSERT_EQ(batch.labels(v).active_neurons, nullptr);
-        ASSERT_EQ(batch.labels(v).activations[0],
-                  _vectors.at(vec_count_base + v).label);
-      }
-
-=======
       // Check labels are correct.
       ASSERT_EQ(batch.labels(v).len, 1);
       if (sparse_labels) {
@@ -143,7 +129,6 @@
       }
 
       // CHeck dense features are correct.
->>>>>>> 84da41bb
       ASSERT_EQ(batch[v].len, getNumDenseFeatures());
       for (uint32_t i = 0; i < getNumDenseFeatures(); i++) {
         float val = _vectors.at(vec_count_base + v).dense_features.at(i);
@@ -169,16 +154,6 @@
 };
 
 TEST_F(ClickThroughDatasetTestFixture, InMemoryDatasetTestSparseLabel) {
-<<<<<<< HEAD
-  InMemoryDataset<ClickThroughBatch> dataset(
-      _filename, _batch_size,
-      ClickThroughBatchFactory(getNumDenseFeatures(),
-                               getNumCategoricalFeatures(), true));
-
-  uint32_t vec_count = 0;
-  for (const auto& batch : dataset) {
-    verifyBatch(batch, vec_count, true);
-=======
   InMemoryDataset<ClickThroughBatch> dataset(
       _filename, _batch_size,
       ClickThroughBatchFactory(getNumDenseFeatures(),
@@ -201,29 +176,11 @@
   uint32_t vec_count = 0;
   for (const auto& batch : dataset) {
     verifyBatch(batch, vec_count, false);
->>>>>>> 84da41bb
     vec_count += batch.getBatchSize();
   }
   ASSERT_EQ(vec_count, _num_vectors);
 }
 
-<<<<<<< HEAD
-TEST_F(ClickThroughDatasetTestFixture, InMemoryDatasetTestDenseLabel) {
-  InMemoryDataset<ClickThroughBatch> dataset(
-      _filename, _batch_size,
-      ClickThroughBatchFactory(getNumDenseFeatures(),
-                               getNumCategoricalFeatures(), false));
-
-  uint32_t vec_count = 0;
-  for (const auto& batch : dataset) {
-    verifyBatch(batch, vec_count, false);
-    vec_count += batch.getBatchSize();
-  }
-  ASSERT_EQ(vec_count, _num_vectors);
-}
-
-=======
->>>>>>> 84da41bb
 TEST_F(ClickThroughDatasetTestFixture, StreamedDatasetTestSparseLabel) {
   StreamedDataset<ClickThroughBatch> dataset(
       _filename, _batch_size,
