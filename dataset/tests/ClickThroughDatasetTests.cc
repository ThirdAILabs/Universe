--- conflicted
+++ resolved
@@ -1,10 +1,6 @@
 #include <bolt/src/layers/BoltVector.h>
 #include <gtest/gtest.h>
-<<<<<<< HEAD
-#include <dataset/src/Datasets.h>
-=======
 #include <dataset/src/DatasetLoaders.h>
->>>>>>> 8b63129f
 #include <algorithm>
 #include <cstddef>
 #include <cstdio>
@@ -127,17 +123,10 @@
     }
   }
 
-<<<<<<< HEAD
   void verifyDenseInputBatch(const bolt::BoltBatch& dense_inputs,
                              uint32_t vec_count_base) {
     ASSERT_TRUE(dense_inputs.getBatchSize() == _batch_size ||
                 dense_inputs.getBatchSize() == _num_vectors % _batch_size);
-=======
-  void runClickThroughDatasetTest(bool sparse_labels) {
-    auto dataset = ClickThroughDatasetLoader::loadDataset(
-        _filename, _batch_size, getNumDenseFeatures(),
-        getNumCategoricalFeatures(), sparse_labels);
->>>>>>> 8b63129f
 
     for (uint32_t v = 0; v < dense_inputs.getBatchSize(); v++) {
       // CHeck dense features are correct.
