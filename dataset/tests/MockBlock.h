#pragma once

#include <dataset/src/blocks/BlockInterface.h>
#include <string_view>

namespace thirdai::dataset {

/**
 * A mock block that parses a floating point number
 * in the specified column and produces a one-dimensional
 * vector with the number as its value.
 */
class MockBlock final : public Block {
 public:
  explicit MockBlock(ColumnIdentifier column, bool dense)
      : _column(std::move(column)), _dense(dense) {}

  uint32_t featureDim() const override { return 1; }

  bool isDense() const override { return _dense; }

  Explanation explainIndex(uint32_t index_within_block,
                           ColumnarInputSample& columnar_sample) final {
    (void)columnar_sample;
    (void)index_within_block;
    throw std::invalid_argument(
        "Explain feature is not yet implemented in mock block!");
  }

<<<<<<< HEAD
  std::vector<ColumnIdentifier*> getColumnIdentifiers() final {
=======
  std::vector<ColumnIdentifier*> concreteBlockColumnIdentifiers() final {
>>>>>>> eabf06b9
    return {&_column};
  }

 protected:
  std::exception_ptr buildSegment(ColumnarInputSample& input,
                                  SegmentedFeatureVector& vec) final {
    auto val_str = input.column(_column);
    char* end;
    float val = std::strtof(val_str.data(), &end);

    if (_dense) {
      vec.addDenseFeatureToSegment(val);
    } else {
      vec.addSparseFeatureToSegment(0, val);
    }
    return nullptr;
  }

 private:
  ColumnIdentifier _column;
  bool _dense;
};

}  // namespace thirdai::dataset<|MERGE_RESOLUTION|>--- conflicted
+++ resolved
@@ -27,11 +27,7 @@
         "Explain feature is not yet implemented in mock block!");
   }
 
-<<<<<<< HEAD
-  std::vector<ColumnIdentifier*> getColumnIdentifiers() final {
-=======
   std::vector<ColumnIdentifier*> concreteBlockColumnIdentifiers() final {
->>>>>>> eabf06b9
     return {&_column};
   }
 
