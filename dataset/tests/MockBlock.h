--- conflicted
+++ resolved
@@ -21,19 +21,11 @@
 
   uint32_t expectedNumColumns() const final { return _column + 1; };
 
-<<<<<<< HEAD
-  std::pair<std::string, std::string> explainIndex(
-      uint32_t index,
-      std::optional<std::unordered_map<uint32_t, std::string>> num_to_name)
-      final {
-    (void)index;
-=======
   ResponsibleColumnAndInputKey explainFeature(
       uint32_t index_within_block,
       std::optional<std::unordered_map<uint32_t, std::string>> num_to_name,
       std::vector<std::string_view> /*columnar_sample*/) const final {
     (void)index_within_block;
->>>>>>> 21557971
     (void)num_to_name;
     throw std::invalid_argument("not yet implemented in mock block!");
   }
