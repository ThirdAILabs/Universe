#include <gtest/gtest.h>
#include <dataset/src/utils/QuantityHistoryTracker.h>
#include <dataset/src/utils/TimeUtils.h>
#include <sys/types.h>
#include <limits>
#include <optional>
#include <string>
#include <unordered_map>

namespace thirdai::dataset {

TEST(QuantityHistoryTrackerTest, SanityCheck) {
  QuantityHistoryTracker history(/* history_lag= */ 1,
                                 /* history_length= */ 5);

  ASSERT_EQ(history.historyLength(), 5);

  std::string key = "key";
  int64_t query_timestamp = 5 * TimeObject::SECONDS_IN_DAY;

  for (auto count : history.getHistory(key, query_timestamp)) {
    ASSERT_EQ(count, 0.0);
  }

  for (int64_t day = 0; day < 5; day++) {
    int64_t timestamp = day * TimeObject::SECONDS_IN_DAY;
    history.index(key, timestamp, static_cast<float>(day));
  }

  auto last_5_days = history.getHistory(key, query_timestamp);
  for (uint32_t day = 0; day < 5; day++) {
    /*
<<<<<<< HEAD
      This would not work if we had collisions, but we fixed the 
      sketch seeds and the sketch is very large so collisions are 
=======
      This would not work if we had collisions, but we fixed the
      sketch seeds and the sketch is very large so collisions are
>>>>>>> 15b2f4af
      very unlikely.
    */
    ASSERT_EQ(last_5_days[day], static_cast<float>(day));
  }
}

TEST(QuantityHistoryTrackerTest, DifferentKeysMapToDifferentCounts) {
  QuantityHistoryTracker history(/* history_lag= */ 0,
                                 /* history_length= */ 1);

  history.index("key_1", /* timestamp= */ 0, /* val= */ 1.0);
  history.index("key_2", /* timestamp= */ 0, /* val= */ 20.0);
  history.index("key_3", /* timestamp= */ 0, /* val= */ 36.0);

  /*
<<<<<<< HEAD
    This would not work if we had collisions, but we fixed the 
    sketch seeds and the sketch is very large so collisions are 
=======
    This would not work if we had collisions, but we fixed the
    sketch seeds and the sketch is very large so collisions are
>>>>>>> 15b2f4af
    very unlikely.
  */
  ASSERT_EQ(history.getHistory("key_1", /* current_timestamp= */ 0)[0], 1.0);
  ASSERT_EQ(history.getHistory("key_2", /* current_timestamp= */ 0)[0], 20.0);
  ASSERT_EQ(history.getHistory("key_3", /* current_timestamp= */ 0)[0], 36.0);
}

TEST(QuantityHistoryTrackerTest, DifferentPeriodsMapToDifferentCounts) {
  QuantityHistoryTracker history(
      /* history_lag= */ 0, /* history_length= */ 1,
      /* tracking_granularity= */ QuantityTrackingGranularity::Daily);

  history.index("key_1", /* timestamp= */ 0, /* val= */ 1.0);
  history.index("key_1", /* timestamp= */ 1 * TimeObject::SECONDS_IN_DAY,
                /* val= */ 20.0);
  history.index("key_1", /* timestamp= */ 2 * TimeObject::SECONDS_IN_DAY,
                /* val= */ 36.0);

  ASSERT_EQ(history.getHistory("key_1", /* current_timestamp= */ 0)[0], 1.0);
  ASSERT_EQ(history.getHistory("key_1", /* current_timestamp= */ 1 *
                                            TimeObject::SECONDS_IN_DAY)[0],
            20.0);
  ASSERT_EQ(history.getHistory("key_1", /* current_timestamp= */ 2 *
                                            TimeObject::SECONDS_IN_DAY)[0],
            36.0);
}

static std::pair<float, uint32_t>
computeCountHistoryErrorWithVariableSketchSize(
    uint32_t sketch_rows, uint32_t sketch_range,
    float expected_error_per_sample = std::numeric_limits<float>::max()) {
  QuantityHistoryTracker history(
      /* history_lag= */ 0, /* history_length= */ 1,
      /* tracking_granularity= */ QuantityTrackingGranularity::Daily,
      sketch_rows, sketch_range);
  for (uint32_t key_id = 0; key_id < 500; key_id++) {
    for (int64_t day = 0; day < 1000; day++) {
      history.index(/* key= */ std::to_string(key_id),
                    /* timestamp= */ day * TimeObject::SECONDS_IN_DAY,
                    /* val= */ 1.0);
    }
  }

  float error = 0.0;
  uint32_t times_under_expected_error = 0;

  for (uint32_t key_id = 0; key_id < 500; key_id++) {
    for (int64_t day = 0; day < 1000; day++) {
      auto recent_history = history.getHistory(
          std::to_string(key_id), day * TimeObject::SECONDS_IN_DAY);
      EXPECT_EQ(recent_history.size(), 1);
      EXPECT_GE(recent_history[0], 1.0);
      error += recent_history[0] - 1.0;
      EXPECT_LT(recent_history[0] - 1.0, expected_error_per_sample * 2);
      if (recent_history[0] - 1.0 <= expected_error_per_sample) {
        times_under_expected_error++;
      }
    }
  }
  return {error, times_under_expected_error};
}

TEST(QuantityHistoryTrackerTest, ErrorDecreasesWithMoreSketchRows) {
  /*
    Theoretical error rate of count min sketch:
    For EACH count,
    with probability 1 - 1/(e^rows),
    error <= e / range * (sum of counts) = e / (2^16) * 500,000 = 21.0
    http://dimacs.rutgers.edu/~graham/pubs/papers/cmencyc.pdf page 2
  */
  auto [error_with_one_row, times_under_expected_error_one_row] =
      computeCountHistoryErrorWithVariableSketchSize(
          /* sketch_rows= */ 1, /* sketch_range= */ 1 << 16,
          /* expected_error_per_sample= */ 21.0);
  auto [error_with_five_rows, times_under_expected_error_five_rows] =
      computeCountHistoryErrorWithVariableSketchSize(
          /* sketch_rows= */ 5, /* sketch_range= */ 1 << 16,
          /* expected_error_per_sample= */ 21.0);

  ASSERT_GT(error_with_one_row, error_with_five_rows);

  // Probability of error <= 36 = 1 - 1/e = 63%. Make this lenient -> 50%.
  ASSERT_GT(times_under_expected_error_one_row,
            0.5 * 500000);  // 500,000 samples.

  // Probability of error <= 36 = 1 - 1/e^5 = 99%. Make this lenient -> 80%.
  ASSERT_GT(times_under_expected_error_five_rows,
            0.8 * 500000);  // 500,000 samples.
}

TEST(QuantityHistoryTrackerTest, ErrorDecreasesWithWiderSketchRange) {
  auto [error_with_narrow_range, _0] =
      computeCountHistoryErrorWithVariableSketchSize(
          /* sketch_rows= */ 5, /* sketch_range= */ 1 << 16);
  auto [error_with_medium_range, _1] =
      computeCountHistoryErrorWithVariableSketchSize(
          /* sketch_rows= */ 5, /* sketch_range= */ 1 << 19);
  auto [error_with_wide_range, _2] =
      computeCountHistoryErrorWithVariableSketchSize(
          /* sketch_rows= */ 5, /* sketch_range= */ 1 << 22);

  ASSERT_GT(error_with_narrow_range, error_with_medium_range);
  ASSERT_GT(error_with_medium_range, error_with_wide_range);
}

static void indexMockSamples(QuantityHistoryTracker& history) {
  for (int64_t period = 1; period <= 5; period++) {
    int64_t timestamp = period * TimeObject::SECONDS_IN_DAY;
    history.index("key_1", timestamp, /* val= */ period);
  }
}

TEST(QuantityHistoryTrackerTest, CorrectlyHandlesHistoryLags) {
  int64_t query_timestamp =
      static_cast<int64_t>(5) * TimeObject::SECONDS_IN_DAY;

  QuantityHistoryTracker history_lag_0(/* history_lag= */ 0,
                                       /* history_length= */ 1);
  indexMockSamples(history_lag_0);
  ASSERT_EQ(history_lag_0.getHistory("key_1", query_timestamp)[0], 5.0);

  QuantityHistoryTracker history_lag_1(/* history_lag= */ 1,
                                       /* history_length= */ 1);
  indexMockSamples(history_lag_1);
  ASSERT_EQ(history_lag_1.getHistory("key_1", query_timestamp)[0], 4.0);

  QuantityHistoryTracker history_lag_2(/* history_lag= */ 2,
                                       /* history_length= */ 1);
  indexMockSamples(history_lag_2);
  ASSERT_EQ(history_lag_2.getHistory("key_1", query_timestamp)[0], 3.0);
}

TEST(QuantityHistoryTrackerTest, CorrectlyHandlesHistoryLengths) {
  int64_t query_timestamp =
      static_cast<int64_t>(5) * TimeObject::SECONDS_IN_DAY;

  QuantityHistoryTracker history_length_1(/* history_lag= */ 0,
                                          /* history_length= */ 1);
  indexMockSamples(history_length_1);
  auto recent_history_length_1 =
      history_length_1.getHistory("key_1", query_timestamp);
  ASSERT_EQ(recent_history_length_1.size(), 1);
  ASSERT_EQ(recent_history_length_1[0], 5.0);

  QuantityHistoryTracker history_length_2(/* history_lag= */ 0,
                                          /* history_length= */ 2);
  indexMockSamples(history_length_2);
  auto recent_history_length_2 =
      history_length_2.getHistory("key_1", query_timestamp);
  ASSERT_EQ(recent_history_length_2.size(), 2);
  ASSERT_EQ(recent_history_length_2[0], 4.0);
  ASSERT_EQ(recent_history_length_2[1], 5.0);

  QuantityHistoryTracker history_length_3(/* history_lag= */ 0,
                                          /* history_length= */ 3);
  indexMockSamples(history_length_3);
  auto recent_history_length_3 =
      history_length_3.getHistory("key_1", query_timestamp);
  ASSERT_EQ(recent_history_length_3.size(), 3);
  ASSERT_EQ(recent_history_length_3[0], 3.0);
  ASSERT_EQ(recent_history_length_3[1], 4.0);
  ASSERT_EQ(recent_history_length_3[2], 5.0);
}

<<<<<<< HEAD
TEST(QuantityHistoryTrackerTest, CorrectlyHandlesDifferentTrackingGranularities) {
=======
TEST(QuantityHistoryTrackerTest,
     CorrectlyHandlesDifferentTrackingGranularities) {
>>>>>>> 15b2f4af
  int64_t query_timestamp =
      static_cast<int64_t>(5) * TimeObject::SECONDS_IN_DAY;

  QuantityHistoryTracker history_period_daily(
      /* history_lag= */ 0,
      /* history_length= */ 1,
      /* tracking_granularity= */ QuantityTrackingGranularity::Daily);
  indexMockSamples(history_period_daily);
  ASSERT_EQ(history_period_daily.getHistory("key_1", query_timestamp)[0], 5.0);

  QuantityHistoryTracker history_period_weekly(
      /* history_lag= */ 0, /* history_length= */ 1,
      /* tracking_granularity= */ QuantityTrackingGranularity::Weekly);
  indexMockSamples(history_period_weekly);
  ASSERT_EQ(history_period_weekly.getHistory("key_1", query_timestamp)[0],
            15.0);
}

TEST(QuantityHistoryTrackerTest, CorrectlyRemovesOutdatedCounts) {
  QuantityHistoryTracker history(/* history_lag= */ 5,
                                 /* history_length= */ 5);
  int64_t query_timestamp =
      static_cast<int64_t>(6) * TimeObject::SECONDS_IN_DAY;

  history.checkpoint(/* new_lowest_timestamp= */ 0);

  // Index a quantity at timestamp = 1 day.
  history.index("key", /* timestamp= */ static_cast<int64_t>(1) *
<<<<<<< HEAD
                                     TimeObject::SECONDS_IN_DAY, 1.0);
=======
                           TimeObject::SECONDS_IN_DAY,
                1.0);
>>>>>>> 15b2f4af
  ASSERT_EQ(history.getHistory("key", query_timestamp)[4], 1.0);

  // New timestamp > current lowest timestamp + (lag + length) * granularity.
  // Quantity indexed earlier is archived.
  history.checkpoint(/* new_lowest_timestamp= */ static_cast<int64_t>(11) *
<<<<<<< HEAD
                                     TimeObject::SECONDS_IN_DAY);
  // Counts archived again. Counts archived twice. Quantity indexed earlier 
  // is permanently deleted.
  history.checkpoint(/* new_lowest_timestamp= */ static_cast<int64_t>(22) *
                                     TimeObject::SECONDS_IN_DAY);
=======
                     TimeObject::SECONDS_IN_DAY);
  // Counts archived again. Counts archived twice. Quantity indexed earlier
  // is permanently deleted.
  history.checkpoint(/* new_lowest_timestamp= */ static_cast<int64_t>(22) *
                     TimeObject::SECONDS_IN_DAY);
>>>>>>> 15b2f4af
  ASSERT_EQ(history.getHistory("key", query_timestamp)[4], 0.0);
}

}  // namespace thirdai::dataset<|MERGE_RESOLUTION|>--- conflicted
+++ resolved
@@ -30,13 +30,8 @@
   auto last_5_days = history.getHistory(key, query_timestamp);
   for (uint32_t day = 0; day < 5; day++) {
     /*
-<<<<<<< HEAD
-      This would not work if we had collisions, but we fixed the 
-      sketch seeds and the sketch is very large so collisions are 
-=======
       This would not work if we had collisions, but we fixed the
       sketch seeds and the sketch is very large so collisions are
->>>>>>> 15b2f4af
       very unlikely.
     */
     ASSERT_EQ(last_5_days[day], static_cast<float>(day));
@@ -52,13 +47,8 @@
   history.index("key_3", /* timestamp= */ 0, /* val= */ 36.0);
 
   /*
-<<<<<<< HEAD
-    This would not work if we had collisions, but we fixed the 
-    sketch seeds and the sketch is very large so collisions are 
-=======
     This would not work if we had collisions, but we fixed the
     sketch seeds and the sketch is very large so collisions are
->>>>>>> 15b2f4af
     very unlikely.
   */
   ASSERT_EQ(history.getHistory("key_1", /* current_timestamp= */ 0)[0], 1.0);
@@ -223,12 +213,8 @@
   ASSERT_EQ(recent_history_length_3[2], 5.0);
 }
 
-<<<<<<< HEAD
-TEST(QuantityHistoryTrackerTest, CorrectlyHandlesDifferentTrackingGranularities) {
-=======
 TEST(QuantityHistoryTrackerTest,
      CorrectlyHandlesDifferentTrackingGranularities) {
->>>>>>> 15b2f4af
   int64_t query_timestamp =
       static_cast<int64_t>(5) * TimeObject::SECONDS_IN_DAY;
 
@@ -257,30 +243,18 @@
 
   // Index a quantity at timestamp = 1 day.
   history.index("key", /* timestamp= */ static_cast<int64_t>(1) *
-<<<<<<< HEAD
-                                     TimeObject::SECONDS_IN_DAY, 1.0);
-=======
                            TimeObject::SECONDS_IN_DAY,
                 1.0);
->>>>>>> 15b2f4af
   ASSERT_EQ(history.getHistory("key", query_timestamp)[4], 1.0);
 
   // New timestamp > current lowest timestamp + (lag + length) * granularity.
   // Quantity indexed earlier is archived.
   history.checkpoint(/* new_lowest_timestamp= */ static_cast<int64_t>(11) *
-<<<<<<< HEAD
-                                     TimeObject::SECONDS_IN_DAY);
-  // Counts archived again. Counts archived twice. Quantity indexed earlier 
-  // is permanently deleted.
-  history.checkpoint(/* new_lowest_timestamp= */ static_cast<int64_t>(22) *
-                                     TimeObject::SECONDS_IN_DAY);
-=======
                      TimeObject::SECONDS_IN_DAY);
   // Counts archived again. Counts archived twice. Quantity indexed earlier
   // is permanently deleted.
   history.checkpoint(/* new_lowest_timestamp= */ static_cast<int64_t>(22) *
                      TimeObject::SECONDS_IN_DAY);
->>>>>>> 15b2f4af
   ASSERT_EQ(history.getHistory("key", query_timestamp)[4], 0.0);
 }
 
