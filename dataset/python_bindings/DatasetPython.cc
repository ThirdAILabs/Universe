--- conflicted
+++ resolved
@@ -294,10 +294,10 @@
   py::class_<GenericBatchProcessor, BatchProcessor, GenericBatchProcessorPtr>(
       dataset_submodule, "GenericBatchProcessor")
       .def(py::init<std::vector<std::shared_ptr<Block>>,
-                    std::vector<std::shared_ptr<Block>>, bool, char, bool,
-                    std::optional<uint32_t>>(),
+                    std::vector<std::shared_ptr<Block>>, bool, std::string,
+                    bool, std::optional<uint32_t>>(),
            py::arg("input_blocks"), py::arg("label_blocks"),
-           py::arg("has_header") = false, py::arg("delimiter") = ',',
+           py::arg("has_header") = false, py::arg("delimiter") = ",",
            py::arg("parallel") = true, py::arg("hash_range") = std::nullopt);
 
   py::class_<MaskedSentenceBatchProcessor, BatchProcessor,
@@ -325,29 +325,6 @@
       .def(py::init<const std::string&, uint32_t>(), py::arg("filename"),
            py::arg("batch_size"));
 
-<<<<<<< HEAD
-  py::class_<DatasetShuffleConfig>(dataset_submodule, "ShuffleBufferConfig")
-      .def(py::init<size_t, uint32_t>(), py::arg("n_batches") = 1000,
-           py::arg("seed") = time(NULL));
-
-  py::class_<StreamingGenericDatasetLoader>(dataset_submodule, "DataPipeline")
-      .def(py::init<std::string, std::vector<std::shared_ptr<Block>>,
-                    std::vector<std::shared_ptr<Block>>, uint32_t, bool,
-                    DatasetShuffleConfig, bool, std::string>(),
-           py::arg("filename"), py::arg("input_blocks"),
-           py::arg("label_blocks"), py::arg("batch_size"),
-           py::arg("shuffle") = false,
-           py::arg("config") = DatasetShuffleConfig(),
-           py::arg("has_header") = false, py::arg("delimiter") = ",")
-      .def("next_batch", &StreamingGenericDatasetLoader::nextBatchTuple)
-      .def("load_in_memory", &StreamingGenericDatasetLoader::loadInMemory)
-      .def("get_max_batch_size",
-           &StreamingGenericDatasetLoader::getMaxBatchSize)
-      .def("get_input_dim", &StreamingGenericDatasetLoader::getInputDim)
-      .def("get_label_dim", &StreamingGenericDatasetLoader::getLabelDim);
-
-=======
->>>>>>> c95e78aa
   dataset_submodule.def("make_sparse_vector", &BoltVector::makeSparseVector,
                         py::arg("indices"), py::arg("values"));
 
