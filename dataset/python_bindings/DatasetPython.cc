#include "DatasetPython.h"
<<<<<<< HEAD
#include <bolt/src/layers/BoltVector.h>
#include <dataset/src/batch_types/BoltInputBatch.h>
=======
#include <dataset/src/BoltVector.h>
#include <dataset/src/BoltInputBatch.h>
#include <dataset/src/BoltBatch.h>
>>>>>>> 93839490
#include <chrono>

namespace thirdai::dataset::python {

void createDatasetSubmodule(py::module_& module) {
  auto dataset_submodule = module.def_submodule("dataset");

  py::class_<BoltVector> (dataset_submodule, "BoltVector")
      .def("to_string", &BoltVector::toString)
      .def("__str__", &BoltVector::toString)
      .def("__repr__", &BoltVector::toString);

  py::class_<BoltInputBatch> (dataset_submodule, "BoltInputBatch")
      .def(py::init<std::vector<BoltVector>&&, std::vector<BoltVector>&&>(),
           py::arg("vectors"), py::arg("labels"))
      .def("to_string", &BoltInputBatch::toString)
      .def("__str__", &BoltInputBatch::toString)
      .def("__repr__", &BoltInputBatch::toString)
      .def("size", &BoltInputBatch::getBatchSize);

  py::class_<BoltBatch> (dataset_submodule, "BoltBatch")
      .def(py::init<std::vector<BoltVector>&&>(), py::arg("vectors"))
      .def("to_string", &BoltBatch::toString)
      .def("__str__", &BoltBatch::toString)
      .def("__repr__", &BoltBatch::toString)
      .def("size", &BoltBatch::getBatchSize);

  py::class_<InMemoryDataset<SparseBatch>> _imsd_(dataset_submodule,
                                                  "InMemorySparseDataset");
  (void)_imsd_;  // To get rid of clang tidy error

  py::class_<InMemoryDataset<DenseBatch>> _imdd_(dataset_submodule,
                                                 "InMemoryDenseDataset");
  (void)_imdd_;  // To get rid of clang tidy error

  dataset_submodule.def(
      "load_click_through_dataset", &loadClickThroughDataset,
      py::arg("filename"), py::arg("batch_size"), py::arg("num_dense_features"),
      py::arg("num_categorical_features"), py::arg("sparse_labels"));

  py::class_<
      thirdai::dataset::InMemoryDataset<thirdai::dataset::ClickThroughBatch>>
      _imctd_(dataset_submodule, "ClickThroughDataset");
  (void)_imctd_;  // To get rid of clang tidy error.

  dataset_submodule.def("load_svm_dataset", &loadSVMDataset,
                        py::arg("filename"), py::arg("batch_size"));

  dataset_submodule.def("load_csv_dataset", &loadCSVDataset,
                        py::arg("filename"), py::arg("batch_size"),
                        py::arg("delimiter") = ",");
<<<<<<< HEAD

  py::class_<InMemoryDataset<BoltInputBatch>> _bolt_dataset_(dataset_submodule,
                                                             "BoltDataset");
  (void)_bolt_dataset_;  // To get rid of clang tidy error

  dataset_submodule.def("load_bolt_svm_dataset", &loadBoltSVMDataset,
                        py::arg("filename"), py::arg("batch_size"));

  dataset_submodule.def("load_bolt_csv_dataset", &loadBoltCSVDataset,
                        py::arg("filename"), py::arg("batch_size"),
                        py::arg("delimiter") = ",");
=======
  
  dataset_submodule.def("make_sparse_vector", &BoltVector::makeSparseVector,
                        py::arg("indices"), py::arg("values"));
  
  dataset_submodule.def("make_dense_vector", &BoltVector::makeDenseVector,
                        py::arg("values"));
>>>>>>> 93839490
}

InMemoryDataset<ClickThroughBatch> loadClickThroughDataset(
    const std::string& filename, uint32_t batch_size,
    uint32_t num_dense_features, uint32_t num_categorical_features,
    bool sparse_labels) {
  auto start = std::chrono::high_resolution_clock::now();
  thirdai::dataset::ClickThroughBatchFactory factory(
      num_dense_features, num_categorical_features, sparse_labels);
  InMemoryDataset<ClickThroughBatch> data(filename, batch_size,
                                          std::move(factory));
  auto end = std::chrono::high_resolution_clock::now();
  std::cout
      << "Read " << data.len() << " vectors from " << filename << " in "
      << std::chrono::duration_cast<std::chrono::seconds>(end - start).count()
      << " seconds" << std::endl;
  return data;
}

InMemoryDataset<SparseBatch> loadSVMDataset(const std::string& filename,
                                            uint32_t batch_size) {
  auto start = std::chrono::high_resolution_clock::now();
  InMemoryDataset<SparseBatch> data(filename, batch_size,
                                    thirdai::dataset::SvmSparseBatchFactory{});
  auto end = std::chrono::high_resolution_clock::now();

  std::cout
      << "Read " << data.len() << " vectors from " << filename << " in "
      << std::chrono::duration_cast<std::chrono::seconds>(end - start).count()
      << " seconds" << std::endl;

  return data;
}

InMemoryDataset<DenseBatch> loadCSVDataset(const std::string& filename,
                                           uint32_t batch_size,
                                           std::string delimiter) {
  auto start = std::chrono::high_resolution_clock::now();
  InMemoryDataset<DenseBatch> data(
      filename, batch_size,
      thirdai::dataset::CsvDenseBatchFactory(delimiter.at(0)));
  auto end = std::chrono::high_resolution_clock::now();

  std::cout
      << "Read " << data.len() << " vectors in "
      << std::chrono::duration_cast<std::chrono::seconds>(end - start).count()
      << " seconds" << std::endl;

  return data;
}

InMemoryDataset<BoltInputBatch> loadBoltSVMDataset(const std::string& filename,
                                                   uint32_t batch_size) {
  auto start = std::chrono::high_resolution_clock::now();
  InMemoryDataset<BoltInputBatch> data(filename, batch_size,
                                       thirdai::dataset::BoltSvmBatchFactory{});
  auto end = std::chrono::high_resolution_clock::now();

  std::cout
      << "Read " << data.len() << " vectors from " << filename << " in "
      << std::chrono::duration_cast<std::chrono::seconds>(end - start).count()
      << " seconds" << std::endl;

  return data;
}

InMemoryDataset<BoltInputBatch> loadBoltCSVDataset(const std::string& filename,
                                                   uint32_t batch_size,
                                                   std::string delimiter) {
  auto start = std::chrono::high_resolution_clock::now();
  InMemoryDataset<BoltInputBatch> data(
      filename, batch_size,
      thirdai::dataset::BoltCsvBatchFactory(delimiter.at(0)));
  auto end = std::chrono::high_resolution_clock::now();

  std::cout
      << "Read " << data.len() << " vectors in "
      << std::chrono::duration_cast<std::chrono::seconds>(end - start).count()
      << " seconds" << std::endl;

  return data;
}

// TODO(josh): Is this method in a good place?
// https://pybind11.readthedocs.io/en/stable/advanced/pycpp/numpy.html?highlight=numpy#arrays
// for explanation of why we do py::array::c_style and py::array::forcecase.
// Ensures array is an array of floats in dense row major order.
SparseBatch wrapNumpyIntoSparseData(
    const std::vector<py::array_t<
        float, py::array::c_style | py::array::forcecast>>& sparse_values,
    const std::vector<
        py::array_t<uint32_t, py::array::c_style | py::array::forcecast>>&
        sparse_indices,
    uint64_t starting_id) {
  if (sparse_values.size() != sparse_indices.size()) {
    throw std::invalid_argument(
        "Values and indices arrays must have the same number of elements.");
  }

  uint64_t num_vectors = sparse_values.size();

  std::vector<dataset::SparseVector> batch_vectors;
  for (uint64_t vec_id = 0; vec_id < num_vectors; vec_id++) {
    const py::buffer_info indices_buf = sparse_indices.at(vec_id).request();
    const py::buffer_info values_buf = sparse_values.at(vec_id).request();
    const auto indices_shape = indices_buf.shape;
    const auto values_shape = values_buf.shape;

    if (indices_shape.size() != 1 || values_shape.size() != 1) {
      throw std::invalid_argument(
          "For now, every entry in the indices and values arrays must be a 1D "
          "array.");
    }

    if (indices_shape.at(0) != values_shape.at(0)) {
      throw std::invalid_argument(
          "Corresponding indice and value entries must have the same number of "
          "values.");
    }

    bool owns_data = false;
    uint64_t length = indices_shape.at(0);
    batch_vectors.emplace_back(static_cast<uint32_t*>(indices_buf.ptr),
                               static_cast<float*>(values_buf.ptr), length,
                               owns_data);
  }

  return SparseBatch(std::move(batch_vectors), starting_id);
}

DenseBatch wrapNumpyIntoDenseBatch(
    const py::array_t<float, py::array::c_style | py::array::forcecast>& data,
    uint64_t starting_id) {
  const py::buffer_info data_buf = data.request();
  const auto shape = data_buf.shape;
  if (shape.size() != 2) {
    throw std::invalid_argument(
        "For now, Numpy dense data must be 2D (each row is a dense data "
        "vector).");
  }

  uint64_t num_vectors = static_cast<uint64_t>(shape.at(0));
  uint64_t dimension = static_cast<uint64_t>(shape.at(1));
  float* raw_data = static_cast<float*>(data_buf.ptr);

  std::vector<dataset::DenseVector> batch_vectors;
  for (uint64_t vec_id = 0; vec_id < num_vectors; vec_id++) {
    // owns_data = false because we don't want the numpy array to be deleted
    // if this batch (and thus the underlying vectors) get deleted
    bool owns_data = false;
    batch_vectors.emplace_back(dimension, raw_data + dimension * vec_id,
                               owns_data);
  }

  return DenseBatch(std::move(batch_vectors), starting_id);
}

InMemoryDataset<DenseBatch> denseInMemoryDatasetFromNumpy(
    const py::array_t<float, py::array::c_style | py::array::forcecast>&
        examples,
    const py::array_t<uint32_t, py::array::c_style | py::array::forcecast>&
        labels,
    uint32_t batch_size, uint64_t starting_id) {
  // Get information from examples
  const py::buffer_info examples_buf = examples.request();
  const auto examples_shape = examples_buf.shape;
  if (examples_shape.size() != 2) {
    throw std::invalid_argument(
        "For now, Numpy dense data must be 2D (each row is a dense data "
        "vector).");
  }

  uint64_t num_examples = static_cast<uint64_t>(examples_shape.at(0));
  uint64_t dimension = static_cast<uint64_t>(examples_shape.at(1));
  float* examples_raw_data = static_cast<float*>(examples_buf.ptr);

  // Get information from labels

  const py::buffer_info labels_buf = labels.request();
  const auto labels_shape = labels_buf.shape;
  if (labels_shape.size() != 1) {
    throw std::invalid_argument(
        "For now, Numpy labels must be 1D (each element is an integer).");
  }

  uint64_t num_labels = static_cast<uint64_t>(labels_shape.at(0));
  if (num_labels != num_examples) {
    throw std::invalid_argument(
        "The size of the label array must be equal to the number of rows in "
        "the examples array.");
  }
  uint32_t* labels_raw_data = static_cast<uint32_t*>(labels_buf.ptr);

  // Build batches

  uint64_t num_batches = (num_examples + batch_size - 1) / batch_size;
  std::vector<DenseBatch> batches;

  for (uint32_t batch_idx = 0; batch_idx < num_batches; ++batch_idx) {
    std::vector<DenseVector> batch_vectors;
    std::vector<std::vector<uint32_t>> batch_labels;

    uint64_t start_vec_idx = batch_idx * batch_size;
    uint64_t end_vec_idx = std::min(start_vec_idx + batch_size, num_examples);
    for (uint64_t vec_idx = start_vec_idx; vec_idx < end_vec_idx; ++vec_idx) {
      // owns_data = false because we don't want the numpy array to be deleted
      // if this batch (and thus the underlying vectors) get deleted
      bool owns_data = false;
      batch_vectors.emplace_back(
          dimension, examples_raw_data + dimension * vec_idx, owns_data);
      batch_labels.push_back({labels_raw_data[vec_idx]});
    }

    batches.emplace_back(std::move(batch_vectors), std::move(batch_labels),
                         starting_id + start_vec_idx);
  }

  return InMemoryDataset(std::move(batches), num_examples);
}

InMemoryDataset<BoltInputBatch> denseBoltDatasetFromNumpy(
    const py::array_t<float, py::array::c_style | py::array::forcecast>&
        examples,
    const py::array_t<uint32_t, py::array::c_style | py::array::forcecast>&
        labels,
    uint32_t batch_size) {
  // Get information from examples
  const py::buffer_info examples_buf = examples.request();
  const auto examples_shape = examples_buf.shape;
  if (examples_shape.size() != 2) {
    throw std::invalid_argument(
        "For now, Numpy dense data must be 2D (each row is a dense data "
        "vector).");
  }

  uint64_t num_examples = static_cast<uint64_t>(examples_shape.at(0));
  uint64_t dimension = static_cast<uint64_t>(examples_shape.at(1));
  float* examples_raw_data = static_cast<float*>(examples_buf.ptr);

  // Get information from labels

  const py::buffer_info labels_buf = labels.request();
  const auto labels_shape = labels_buf.shape;
  if (labels_shape.size() != 1) {
    throw std::invalid_argument(
        "For now, Numpy labels must be 1D (each element is an integer).");
  }

  uint64_t num_labels = static_cast<uint64_t>(labels_shape.at(0));
  if (num_labels != num_examples) {
    throw std::invalid_argument(
        "The size of the label array must be equal to the number of rows in "
        "the examples array.");
  }
  uint32_t* labels_raw_data = static_cast<uint32_t*>(labels_buf.ptr);

  // Build batches

  uint64_t num_batches = (num_examples + batch_size - 1) / batch_size;
  std::vector<BoltInputBatch> batches;

  for (uint32_t batch_idx = 0; batch_idx < num_batches; ++batch_idx) {
    std::vector<BoltVector> batch_vectors;
    std::vector<BoltVector> batch_labels;

    uint64_t start_vec_idx = batch_idx * batch_size;
    uint64_t end_vec_idx = std::min(start_vec_idx + batch_size, num_examples);
    for (uint64_t vec_idx = start_vec_idx; vec_idx < end_vec_idx; ++vec_idx) {
      batch_vectors.emplace_back(
          nullptr, examples_raw_data + dimension * vec_idx, nullptr, dimension);
      batch_labels.push_back(
          BoltVector::makeSparseVector({labels_raw_data[vec_idx]}, {1.0}));
    }

    batches.emplace_back(std::move(batch_vectors), std::move(batch_labels));
  }

  return InMemoryDataset(std::move(batches), num_examples);
}

}  // namespace thirdai::dataset::python<|MERGE_RESOLUTION|>--- conflicted
+++ resolved
@@ -1,12 +1,7 @@
 #include "DatasetPython.h"
-<<<<<<< HEAD
-#include <bolt/src/layers/BoltVector.h>
-#include <dataset/src/batch_types/BoltInputBatch.h>
-=======
 #include <dataset/src/BoltVector.h>
 #include <dataset/src/BoltInputBatch.h>
 #include <dataset/src/BoltBatch.h>
->>>>>>> 93839490
 #include <chrono>
 
 namespace thirdai::dataset::python {
@@ -58,26 +53,12 @@
   dataset_submodule.def("load_csv_dataset", &loadCSVDataset,
                         py::arg("filename"), py::arg("batch_size"),
                         py::arg("delimiter") = ",");
-<<<<<<< HEAD
-
-  py::class_<InMemoryDataset<BoltInputBatch>> _bolt_dataset_(dataset_submodule,
-                                                             "BoltDataset");
-  (void)_bolt_dataset_;  // To get rid of clang tidy error
-
-  dataset_submodule.def("load_bolt_svm_dataset", &loadBoltSVMDataset,
-                        py::arg("filename"), py::arg("batch_size"));
-
-  dataset_submodule.def("load_bolt_csv_dataset", &loadBoltCSVDataset,
-                        py::arg("filename"), py::arg("batch_size"),
-                        py::arg("delimiter") = ",");
-=======
   
   dataset_submodule.def("make_sparse_vector", &BoltVector::makeSparseVector,
                         py::arg("indices"), py::arg("values"));
   
   dataset_submodule.def("make_dense_vector", &BoltVector::makeDenseVector,
                         py::arg("values"));
->>>>>>> 93839490
 }
 
 InMemoryDataset<ClickThroughBatch> loadClickThroughDataset(
@@ -298,64 +279,4 @@
   return InMemoryDataset(std::move(batches), num_examples);
 }
 
-InMemoryDataset<BoltInputBatch> denseBoltDatasetFromNumpy(
-    const py::array_t<float, py::array::c_style | py::array::forcecast>&
-        examples,
-    const py::array_t<uint32_t, py::array::c_style | py::array::forcecast>&
-        labels,
-    uint32_t batch_size) {
-  // Get information from examples
-  const py::buffer_info examples_buf = examples.request();
-  const auto examples_shape = examples_buf.shape;
-  if (examples_shape.size() != 2) {
-    throw std::invalid_argument(
-        "For now, Numpy dense data must be 2D (each row is a dense data "
-        "vector).");
-  }
-
-  uint64_t num_examples = static_cast<uint64_t>(examples_shape.at(0));
-  uint64_t dimension = static_cast<uint64_t>(examples_shape.at(1));
-  float* examples_raw_data = static_cast<float*>(examples_buf.ptr);
-
-  // Get information from labels
-
-  const py::buffer_info labels_buf = labels.request();
-  const auto labels_shape = labels_buf.shape;
-  if (labels_shape.size() != 1) {
-    throw std::invalid_argument(
-        "For now, Numpy labels must be 1D (each element is an integer).");
-  }
-
-  uint64_t num_labels = static_cast<uint64_t>(labels_shape.at(0));
-  if (num_labels != num_examples) {
-    throw std::invalid_argument(
-        "The size of the label array must be equal to the number of rows in "
-        "the examples array.");
-  }
-  uint32_t* labels_raw_data = static_cast<uint32_t*>(labels_buf.ptr);
-
-  // Build batches
-
-  uint64_t num_batches = (num_examples + batch_size - 1) / batch_size;
-  std::vector<BoltInputBatch> batches;
-
-  for (uint32_t batch_idx = 0; batch_idx < num_batches; ++batch_idx) {
-    std::vector<BoltVector> batch_vectors;
-    std::vector<BoltVector> batch_labels;
-
-    uint64_t start_vec_idx = batch_idx * batch_size;
-    uint64_t end_vec_idx = std::min(start_vec_idx + batch_size, num_examples);
-    for (uint64_t vec_idx = start_vec_idx; vec_idx < end_vec_idx; ++vec_idx) {
-      batch_vectors.emplace_back(
-          nullptr, examples_raw_data + dimension * vec_idx, nullptr, dimension);
-      batch_labels.push_back(
-          BoltVector::makeSparseVector({labels_raw_data[vec_idx]}, {1.0}));
-    }
-
-    batches.emplace_back(std::move(batch_vectors), std::move(batch_labels));
-  }
-
-  return InMemoryDataset(std::move(batches), num_examples);
-}
-
 }  // namespace thirdai::dataset::python