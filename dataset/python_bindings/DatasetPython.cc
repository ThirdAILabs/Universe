#include "DatasetPython.h"

#include <bolt/src/layers/BoltVector.h>
#include <dataset/src/batch_types/BoltInputBatch.h>
#include <dataset/src/blocks/BlockInterface.h>
#include <dataset/src/core/BatchProcessor.h>
#include <chrono>

#include <dataset/src/blocks/Text.h>
#include <dataset/src/blocks/Categorical.h>

#include <dataset/src/encodings/text/TextEncodingInterface.h>
#include <dataset/src/encodings/text/PairGram.h>
#include <dataset/src/encodings/text/UniGram.h>
#include <dataset/src/encodings/categorical/CategoricalEncodingInterface.h>
#include <dataset/src/encodings/categorical/OneHotEncoding.h>

#include <chrono>

namespace thirdai::dataset::python {

void createDatasetSubmodule(py::module_& module) {
  // Separate submodule for bindings that we don't want to expose to users.
  auto internal_dataset_submodule = module.def_submodule("dataset_internal");

  // Everything in this submodule is exposed to users.
  auto dataset_submodule = module.def_submodule("dataset");
  auto block_submodule = dataset_submodule.def_submodule("blocks");
  auto text_encoding_submodule =
      dataset_submodule.def_submodule("text_encodings");
  auto categorical_encoding_submodule =
      dataset_submodule.def_submodule("categorical_encodings");

  py::class_<BoltVector>(dataset_submodule, "BoltVector")
      .def("to_string", &BoltVector::toString)
      .def("__str__", &BoltVector::toString)
      .def("__repr__", &BoltVector::toString);

  py::class_<BoltInputBatch>(dataset_submodule, "BoltInputBatch")
      .def(py::init<std::vector<BoltVector>&&, std::vector<BoltVector>&&>(),
           py::arg("vectors"), py::arg("labels"))
      .def("to_string", &BoltInputBatch::toString)
      .def("__str__", &BoltInputBatch::toString)
      .def("__repr__", &BoltInputBatch::toString)
      .def("size", &BoltInputBatch::getBatchSize);
<<<<<<< HEAD
  
  py::class_<TextEncoding, std::shared_ptr<TextEncoding>>(
      internal_dataset_submodule, "TextEncoding",
      "Interface for text encoders.")
      .def("is_dense", &TextEncoding::isDense, 
           "True if the encoder produces dense features, False otherwise.")
      .def("feature_dim", &TextEncoding::featureDim,
           "The dimension of the encoding.");
  
  py::class_<PairGram, TextEncoding, std::shared_ptr<PairGram>>(
      text_encoding_submodule, "PairGram",
      "Encodes a sentence as a weighted set of ordered pairs of words.")
      .def(py::init<uint32_t>(), py::arg("dim") = 100000,
           "Constructor. Accepts the desired dimension of the encoding.")
      .def("is_dense", &PairGram::isDense,
           "Returns False since this is a sparse encoding.")
      .def("feature_dim", &PairGram::featureDim,
           "The dimension of the encoding.");

  py::class_<UniGram, TextEncoding, std::shared_ptr<UniGram>>(
      text_encoding_submodule, "UniGram",
      "Encodes a sentence as a weighted set of words.")
      .def(py::init<uint32_t>(), py::arg("dim") = 100000,
           "Constructor. Accepts the desired dimension of the encoding.")
      .def("is_dense", &UniGram::isDense,
           "Returns False since this is a sparse encoding.")
      .def("feature_dim", &UniGram::featureDim,
           "The dimension of the encoding.");

  py::class_<CategoricalEncoding, std::shared_ptr<CategoricalEncoding>>(
      internal_dataset_submodule, "CategoricalEncoding",
      "Interface for categorical feature encoders.")
      .def("feature_dim", &CategoricalEncoding::featureDim, 
           "True if the encoder produces dense features, False otherwise.")
      .def("is_dense", &CategoricalEncoding::isDense,
           "The dimension of the encoding.");
  
  py::class_<OneHotEncoding, CategoricalEncoding,
             std::shared_ptr<OneHotEncoding>>(categorical_encoding_submodule,
                                              "OneHot")
      .def(py::init<uint32_t>(), py::arg("dim"),
           "Constructor. Accepts the desired dimension of the encoding.")
      .def("feature_dim", &OneHotEncoding::featureDim,
           "Returns False since this is a sparse encoding.")
      .def("is_dense", &OneHotEncoding::isDense,
           "The dimension of the encoding.");
  
  py::class_<Block, std::shared_ptr<Block>>(internal_dataset_submodule, "Block",
=======

  py::class_<Block, std::shared_ptr<Block>>(
      internal_dataset_submodule, "Block",
>>>>>>> e4662536
      "Block abstract class.\n\n"
      "A block accepts an input sample in the form of a sequence of strings "
      "then encodes this sequence as a vector.")
      .def("feature_dim", &Block::featureDim,
           "Returns the dimension of the vector encoding.")
      .def("is_dense", &Block::isDense,
           "True if the block produces dense features, False otherwise.");
<<<<<<< HEAD
  
  py::class_<TextBlock, Block, std::shared_ptr<TextBlock>>(
        block_submodule, "Text", 
        "A block that encodes text (e.g. sentences / paragraphs).")
      .def(py::init<uint32_t, std::shared_ptr<TextEncoding>&>(), py::arg("col"),
           py::arg("encoding"),
           "Constructor.\n\n"
           "Arguments:\n"
           " * col: Int - Column number of the input row containing "
           "the text to be encoded.\n"
           " * encoding: TextEncoding - Text encoding model.")
      .def(py::init<uint32_t, uint32_t>(), py::arg("col"), py::arg("dim"),
           "Constructor with default encoder.\n\n"
           "Arguments:\n"
           " * col: Int - Column number of the input row containing "
           "the text to be encoded.\n"
           " * dim: Int - Dimension of the encoding")
      .def("feature_dim", &TextBlock::featureDim,
           "Returns the dimension of the vector encoding.")
      .def("is_dense", &TextBlock::isDense,
           "True if the block produces dense features, False otherwise.");

  py::class_<CategoricalBlock, Block, std::shared_ptr<CategoricalBlock>>(
      block_submodule, "Categorical", 
      "A block that encodes categorical features (e.g. a numerical ID or an "
      "identification string).")
      .def(py::init<uint32_t, std::shared_ptr<CategoricalEncoding>&, bool>(),
           py::arg("col"), py::arg("encoding"), py::arg("numerical_id") = true,
           "Constructor.\n\n"
           "Arguments:\n"
           " * col: Int - Column number of the input row containing "
           "the categorical feature to be encoded.\n"
           " * encoding: CategoricalEncoding - Categorical feature encoding model.\n"
           " * numerical_id: Bool - Whether the categorical feature is numerical. "
           "Defaults to true.")
      .def(py::init<uint32_t, uint32_t, bool>(), py::arg("col"), py::arg("dim"),
           py::arg("numerical_id") = true,
           "Constructor with default encoder.\n\n"
           "Arguments:\n"
           " * col: Int - Column number of the input row containing "
           "the categorical feature to be encoded.\n"
           " * dim: Int - Dimension of the encoding\n"
           " * numerical_id: Bool - Whether the categorical feature is numerical. "
           "Defaults to true.")
      .def("feature_dim", &CategoricalBlock::featureDim,
           "Returns the dimension of the vector encoding.")
      .def("is_dense", &CategoricalBlock::isDense,
           "True if the block produces dense features, False otherwise.");
    
  py::class_<BatchProcessor>(internal_dataset_submodule, "BatchProcessor",
=======

  py::class_<BatchProcessor>(
      internal_dataset_submodule, "BatchProcessor",
>>>>>>> e4662536
      "Encodes input samples – each represented by a sequence of strings – "
      "as input and target BoltVectors according to the given blocks. "
      "It processes these sequences in batches.\n\n"
      "This is not consumer-facing.")
      .def(
          py::init<std::vector<std::shared_ptr<Block>>&,
                   std::vector<std::shared_ptr<Block>>&, uint32_t>(),
          py::arg("input_blocks"), py::arg("target_blocks"),
          py::arg("output_batch_size"),
          "Constructor\n\n"
          "Arguments:\n"
          " * input_blocks: List of Blocks - Blocks that encode input samples "
          "as input vectors.\n"
          " * target_blocks: List of Blocks - Blocks that encode input samples "
          "as target vectors.\n"
          " * output_batch_size: Int (positive) - Size of batches in the "
          "produced "
          "dataset.")
      .def("process_batch", &BatchProcessor::processBatch, py::arg("row_batch"),
           "Consumes a batch of input samples and encodes them as vectors.\n\n"
           "Arguments:\n"
           " * row_batch: List of lists of strings - We expect to read tabular "
           "data "
           "where each row is a sample, and each sample has many columns. "
           "row_batch represents a batch of such samples.")
      .def("export_in_memory_dataset", &BatchProcessor::exportInMemoryDataset,
           py::arg("shuffle") = false, py::arg("shuffle_seed") = 0,
           "Produces an InMemoryDataset of BoltInputBatches containing the "
           "vectors processed so far. This method can optionally produce a "
           "shuffled dataset.\n\n"
           "Arguments:\n"
           " * shuffle: Boolean (Optional) - The dataset will be shuffled if "
           "True.\n"
           " * shuffle_seed: Int (Optional) - The seed for the RNG for "
           "shuffling the "
           "dataset.");

  py::class_<InMemoryDataset<SparseBatch>> _imsd_(dataset_submodule,
                                                  "InMemorySparseDataset");
  (void)_imsd_;  // To get rid of clang tidy error

  py::class_<InMemoryDataset<DenseBatch>> _imdd_(dataset_submodule,
                                                 "InMemoryDenseDataset");
  (void)_imdd_;  // To get rid of clang tidy error

  dataset_submodule.def(
      "load_click_through_dataset", &loadClickThroughDataset,
      py::arg("filename"), py::arg("batch_size"),
      py::arg("num_numerical_features"), py::arg("num_categorical_features"),
      py::arg("categorical_labels"),
      "Loads a Clickthrough dataset from a file. To be used with DLRM. \n"
      "Each line of the input file should follow this format:\n"
      "```\n"
      "l\td_1\td_2\t...\td_m\tc_1\tc_2\t...\tc_n"
      "```\n"
      "where `l` is the label, `d` is a numerical (quantitative) feature, `m` "
      "is the "
      "expected number of numerical features, `c` is a categorical feature "
      "(integer only), and `n` is "
      "the expected number of categorical features.\n\n"
      "Arguments:\n"
      " * filename: String - Path to input file.\n"
      " * batch_size: Int (positive) - Size of each batch in the dataset.\n"
      " * num_numerical_features: Int (positive) - Number of expected "
      "numerical features in each dataset.\n"
      " * num_categorical_features: Int (positive) - Number of expected "
      "categorical features in each dataset.\n"
      " * categorical_labels: Boolean - True if the labels are categorical "
      "(i.e. a label of 1 means the sample "
      "belongs to category 1), False if the labels are numerical (i.e. a label "
      "of 1 means the sample corresponds "
      "with the value of 1 on the real number line).\n"
      "Each line of the input file should follow this format:\n"
      "```\n"
      ""
      "```");

  py::class_<
      thirdai::dataset::InMemoryDataset<thirdai::dataset::ClickThroughBatch>>
      _imctd_(dataset_submodule, "ClickThroughDataset");
  (void)_imctd_;  // To get rid of clang tidy error.

  dataset_submodule.def("load_svm_dataset", &loadSVMDataset,
                        py::arg("filename"), py::arg("batch_size"));

  dataset_submodule.def("load_csv_dataset", &loadCSVDataset,
                        py::arg("filename"), py::arg("batch_size"),
                        py::arg("delimiter") = ",");

  dataset_submodule.def("make_sparse_vector", &BoltVector::makeSparseVector,
                        py::arg("indices"), py::arg("values"));

  dataset_submodule.def("make_dense_vector", &BoltVector::makeDenseVector,
                        py::arg("values"));

  py::class_<InMemoryDataset<BoltInputBatch>> _bolt_dataset_(dataset_submodule,
                                                             "BoltDataset");
  (void)_bolt_dataset_;  // To get rid of clang tidy error

  dataset_submodule.def(
      "load_bolt_svm_dataset", &loadBoltSVMDataset, py::arg("filename"),
      py::arg("batch_size"),
      "Loads a BoltDataset from an SVM file. Each line in the "
      "input file represents a sparse input vector and should follow this "
      "format:\n"
      "```\n"
      "l_0,l_1,...,l_m\ti_0:v_0\ti_1:v_1\t...\ti_n:v_n\n"
      "```\n"
      "where `l_0,l_1,...,l_m` is an arbitrary number of categorical "
      "labels (integers only), and each `i:v` is an index-value pair "
      "representing "
      "a non-zero element in the vector. There can be an arbitrary number "
      "of these index-value pairs.\n\n"
      "Arguments:\n"
      " * filename: String - Path to input file.\n"
      " * batch_size: Int (positive) - Size of each batch in the dataset.");

  dataset_submodule.def(
      "load_bolt_csv_dataset", &loadBoltCSVDataset, py::arg("filename"),
      py::arg("batch_size"), py::arg("delimiter") = ",",
      "Loads a BoltDataset from a CSV file. Each line in the "
      "input file consists of a categorical label (integer) followed by the "
      "elements of the input vector (float). These numbers are separated by a "
      "delimiter."
      "Arguments:\n"
      " * filename: String - Path to input file.\n"
      " * batch_size: Int (positive) - Size of each batch in the dataset.\n"
      " * delimiter: Char - Delimiter that separates the numbers in each CSV "
      "line. Defaults to ','");

  dataset_submodule.def(
      "bolt_tokenizer", &parseSentenceToSparseArray, py::arg("sentence"),
      py::arg("seed") = 0, py::arg("dimension") = 100000,
      "Utility that turns a sentence into a sequence of token embeddings. To "
      "be used for text classification tasks.\n"
      "Arguments:\n"
      " * sentence: String - Sentence to be tokenized.\n"
      " * seed: Int - (Optional) The tokenizer uses a random number generator "
      "that needs to be seeded. Defaults to 0.\n"
      " * dimensions: Int (positive) - (Optional) The dimension of each token "
      "embedding. "
      "Defaults to 100,000.");
}

InMemoryDataset<ClickThroughBatch> loadClickThroughDataset(
    const std::string& filename, uint32_t batch_size,
    uint32_t num_dense_features, uint32_t num_categorical_features,
    bool sparse_labels) {
  auto start = std::chrono::high_resolution_clock::now();
  thirdai::dataset::ClickThroughBatchFactory factory(
      num_dense_features, num_categorical_features, sparse_labels);
  InMemoryDataset<ClickThroughBatch> data(filename, batch_size,
                                          std::move(factory));
  auto end = std::chrono::high_resolution_clock::now();
  std::cout
      << "Read " << data.len() << " vectors from " << filename << " in "
      << std::chrono::duration_cast<std::chrono::seconds>(end - start).count()
      << " seconds" << std::endl;
  return data;
}

InMemoryDataset<SparseBatch> loadSVMDataset(const std::string& filename,
                                            uint32_t batch_size) {
  auto start = std::chrono::high_resolution_clock::now();
  InMemoryDataset<SparseBatch> data(filename, batch_size,
                                    thirdai::dataset::SvmSparseBatchFactory{});
  auto end = std::chrono::high_resolution_clock::now();

  std::cout
      << "Read " << data.len() << " vectors from " << filename << " in "
      << std::chrono::duration_cast<std::chrono::seconds>(end - start).count()
      << " seconds" << std::endl;

  return data;
}

InMemoryDataset<DenseBatch> loadCSVDataset(const std::string& filename,
                                           uint32_t batch_size,
                                           std::string delimiter) {
  auto start = std::chrono::high_resolution_clock::now();
  InMemoryDataset<DenseBatch> data(
      filename, batch_size,
      thirdai::dataset::CsvDenseBatchFactory(delimiter.at(0)));
  auto end = std::chrono::high_resolution_clock::now();

  std::cout
      << "Read " << data.len() << " vectors in "
      << std::chrono::duration_cast<std::chrono::seconds>(end - start).count()
      << " seconds" << std::endl;

  return data;
}

InMemoryDataset<BoltInputBatch> loadBoltSVMDataset(const std::string& filename,
                                                   uint32_t batch_size) {
  auto start = std::chrono::high_resolution_clock::now();
  InMemoryDataset<BoltInputBatch> data(filename, batch_size,
                                       thirdai::dataset::BoltSvmBatchFactory{});
  auto end = std::chrono::high_resolution_clock::now();

  std::cout
      << "Read " << data.len() << " vectors from " << filename << " in "
      << std::chrono::duration_cast<std::chrono::seconds>(end - start).count()
      << " seconds" << std::endl;

  return data;
}

InMemoryDataset<BoltInputBatch> loadBoltCSVDataset(const std::string& filename,
                                                   uint32_t batch_size,
                                                   std::string delimiter) {
  auto start = std::chrono::high_resolution_clock::now();
  InMemoryDataset<BoltInputBatch> data(
      filename, batch_size,
      thirdai::dataset::BoltCsvBatchFactory(delimiter.at(0)));
  auto end = std::chrono::high_resolution_clock::now();

  std::cout
      << "Read " << data.len() << " vectors in "
      << std::chrono::duration_cast<std::chrono::seconds>(end - start).count()
      << " seconds" << std::endl;

  return data;
}

// TODO(josh): Is this method in a good place?
// https://pybind11.readthedocs.io/en/stable/advanced/pycpp/numpy.html?highlight=numpy#arrays
// for explanation of why we do py::array::c_style and py::array::forcecase.
// Ensures array is an array of floats in dense row major order.
SparseBatch wrapNumpyIntoSparseData(
    const std::vector<py::array_t<
        float, py::array::c_style | py::array::forcecast>>& sparse_values,
    const std::vector<
        py::array_t<uint32_t, py::array::c_style | py::array::forcecast>>&
        sparse_indices,
    uint64_t starting_id) {
  if (sparse_values.size() != sparse_indices.size()) {
    throw std::invalid_argument(
        "Values and indices arrays must have the same number of elements.");
  }

  uint64_t num_vectors = sparse_values.size();

  std::vector<dataset::SparseVector> batch_vectors;
  for (uint64_t vec_id = 0; vec_id < num_vectors; vec_id++) {
    const py::buffer_info indices_buf = sparse_indices.at(vec_id).request();
    const py::buffer_info values_buf = sparse_values.at(vec_id).request();
    const auto indices_shape = indices_buf.shape;
    const auto values_shape = values_buf.shape;

    if (indices_shape.size() != 1 || values_shape.size() != 1) {
      throw std::invalid_argument(
          "For now, every entry in the indices and values arrays must be a 1D "
          "array.");
    }

    if (indices_shape.at(0) != values_shape.at(0)) {
      throw std::invalid_argument(
          "Corresponding indice and value entries must have the same number of "
          "values.");
    }

    bool owns_data = false;
    uint64_t length = indices_shape.at(0);
    batch_vectors.emplace_back(static_cast<uint32_t*>(indices_buf.ptr),
                               static_cast<float*>(values_buf.ptr), length,
                               owns_data);
  }

  return SparseBatch(std::move(batch_vectors), starting_id);
}

DenseBatch wrapNumpyIntoDenseBatch(
    const py::array_t<float, py::array::c_style | py::array::forcecast>& data,
    uint64_t starting_id) {
  const py::buffer_info data_buf = data.request();
  const auto shape = data_buf.shape;
  if (shape.size() != 2) {
    throw std::invalid_argument(
        "For now, Numpy dense data must be 2D (each row is a dense data "
        "vector).");
  }

  uint64_t num_vectors = static_cast<uint64_t>(shape.at(0));
  uint64_t dimension = static_cast<uint64_t>(shape.at(1));
  float* raw_data = static_cast<float*>(data_buf.ptr);

  std::vector<dataset::DenseVector> batch_vectors;
  for (uint64_t vec_id = 0; vec_id < num_vectors; vec_id++) {
    // owns_data = false because we don't want the numpy array to be deleted
    // if this batch (and thus the underlying vectors) get deleted
    bool owns_data = false;
    batch_vectors.emplace_back(dimension, raw_data + dimension * vec_id,
                               owns_data);
  }

  return DenseBatch(std::move(batch_vectors), starting_id);
}

InMemoryDataset<DenseBatch> denseInMemoryDatasetFromNumpy(
    const py::array_t<float, py::array::c_style | py::array::forcecast>&
        examples,
    const py::array_t<uint32_t, py::array::c_style | py::array::forcecast>&
        labels,
    uint32_t batch_size, uint64_t starting_id) {
  // Get information from examples
  const py::buffer_info examples_buf = examples.request();
  const auto examples_shape = examples_buf.shape;
  if (examples_shape.size() != 2) {
    throw std::invalid_argument(
        "For now, Numpy dense data must be 2D (each row is a dense data "
        "vector).");
  }

  uint64_t num_examples = static_cast<uint64_t>(examples_shape.at(0));
  uint64_t dimension = static_cast<uint64_t>(examples_shape.at(1));
  float* examples_raw_data = static_cast<float*>(examples_buf.ptr);

  // Get information from labels

  const py::buffer_info labels_buf = labels.request();
  const auto labels_shape = labels_buf.shape;
  if (labels_shape.size() != 1) {
    throw std::invalid_argument(
        "For now, Numpy labels must be 1D (each element is an integer).");
  }

  uint64_t num_labels = static_cast<uint64_t>(labels_shape.at(0));
  if (num_labels != num_examples) {
    throw std::invalid_argument(
        "The size of the label array must be equal to the number of rows in "
        "the examples array.");
  }
  uint32_t* labels_raw_data = static_cast<uint32_t*>(labels_buf.ptr);

  // Build batches

  uint64_t num_batches = (num_examples + batch_size - 1) / batch_size;
  std::vector<DenseBatch> batches;

  for (uint32_t batch_idx = 0; batch_idx < num_batches; ++batch_idx) {
    std::vector<DenseVector> batch_vectors;
    std::vector<std::vector<uint32_t>> batch_labels;

    uint64_t start_vec_idx = batch_idx * batch_size;
    uint64_t end_vec_idx = std::min(start_vec_idx + batch_size, num_examples);
    for (uint64_t vec_idx = start_vec_idx; vec_idx < end_vec_idx; ++vec_idx) {
      // owns_data = false because we don't want the numpy array to be deleted
      // if this batch (and thus the underlying vectors) get deleted
      bool owns_data = false;
      batch_vectors.emplace_back(
          dimension, examples_raw_data + dimension * vec_idx, owns_data);
      batch_labels.push_back({labels_raw_data[vec_idx]});
    }

    batches.emplace_back(std::move(batch_vectors), std::move(batch_labels),
                         starting_id + start_vec_idx);
  }

  return InMemoryDataset(std::move(batches), num_examples);
}

InMemoryDataset<BoltInputBatch> denseBoltDatasetFromNumpy(
    const py::array_t<float, py::array::c_style | py::array::forcecast>&
        examples,
    const py::array_t<uint32_t, py::array::c_style | py::array::forcecast>&
        labels,
    uint32_t batch_size) {
  // Get information from examples
  const py::buffer_info examples_buf = examples.request();
  const auto examples_shape = examples_buf.shape;
  if (examples_shape.size() != 2) {
    throw std::invalid_argument(
        "For now, Numpy dense data must be 2D (each row is a dense data "
        "vector).");
  }

  uint64_t num_examples = static_cast<uint64_t>(examples_shape.at(0));
  uint64_t dimension = static_cast<uint64_t>(examples_shape.at(1));
  float* examples_raw_data = static_cast<float*>(examples_buf.ptr);

  // Get information from labels

  const py::buffer_info labels_buf = labels.request();
  const auto labels_shape = labels_buf.shape;
  if (labels_shape.size() != 1) {
    throw std::invalid_argument(
        "For now, Numpy labels must be 1D (each element is an integer).");
  }

  uint64_t num_labels = static_cast<uint64_t>(labels_shape.at(0));
  if (num_labels != num_examples) {
    throw std::invalid_argument(
        "The size of the label array must be equal to the number of rows in "
        "the examples array.");
  }
  uint32_t* labels_raw_data = static_cast<uint32_t*>(labels_buf.ptr);

  // Build batches

  uint64_t num_batches = (num_examples + batch_size - 1) / batch_size;
  std::vector<BoltInputBatch> batches;

  for (uint32_t batch_idx = 0; batch_idx < num_batches; ++batch_idx) {
    std::vector<BoltVector> batch_vectors;
    std::vector<BoltVector> batch_labels;

    uint64_t start_vec_idx = batch_idx * batch_size;
    uint64_t end_vec_idx = std::min(start_vec_idx + batch_size, num_examples);
    for (uint64_t vec_idx = start_vec_idx; vec_idx < end_vec_idx; ++vec_idx) {
      batch_vectors.emplace_back(
          nullptr, examples_raw_data + dimension * vec_idx, nullptr, dimension);
      batch_labels.push_back(
          BoltVector::makeSparseVector({labels_raw_data[vec_idx]}, {1.0}));
    }

    batches.emplace_back(std::move(batch_vectors), std::move(batch_labels));
  }

  return InMemoryDataset(std::move(batches), num_examples);
}

InMemoryDataset<SparseBatch> sparseInMemoryDatasetFromNumpy(
    const py::array_t<uint32_t, py::array::c_style | py::array::forcecast>&
        x_idxs,
    const py::array_t<float, py::array::c_style | py::array::forcecast>& x_vals,
    const py::array_t<uint32_t, py::array::c_style | py::array::forcecast>&
        x_offsets,
    const py::array_t<uint32_t, py::array::c_style | py::array::forcecast>&
        y_idxs,
    const py::array_t<uint32_t, py::array::c_style | py::array::forcecast>&
        y_offsets,
    uint32_t batch_size, uint64_t starting_id) {
  // Get information from examples
  const py::buffer_info x_idxs_buf = x_idxs.request();
  const py::buffer_info x_vals_buf = x_vals.request();
  const py::buffer_info x_offsets_buf = x_offsets.request();
  const py::buffer_info y_idxs_buf = y_idxs.request();
  const py::buffer_info y_offsets_buf = y_offsets.request();

  uint64_t num_examples = static_cast<uint64_t>(x_offsets_buf.shape.at(0) - 1);
  uint32_t* x_idxs_raw_data = static_cast<uint32_t*>(x_idxs_buf.ptr);
  float* x_vals_raw_data = static_cast<float*>(x_vals_buf.ptr);
  uint32_t* x_offsets_raw_data = static_cast<uint32_t*>(x_offsets_buf.ptr);
  uint32_t* y_idxs_raw_data = static_cast<uint32_t*>(y_idxs_buf.ptr);
  uint32_t* y_offsets_raw_data = static_cast<uint32_t*>(y_offsets_buf.ptr);

  // Get information from labels

  uint64_t num_labels = static_cast<uint64_t>(y_offsets_buf.shape.at(0) - 1);
  if (num_labels != num_examples) {
    throw std::invalid_argument(
        "The size of the label array must be equal to the number of rows in "
        "the examples array.");
  }

  // Build batches

  uint64_t num_batches = (num_labels + batch_size - 1) / batch_size;
  std::vector<SparseBatch> batches;

  for (uint32_t batch_idx = 0; batch_idx < num_batches; ++batch_idx) {
    std::vector<SparseVector> batch_vectors;
    std::vector<std::vector<uint32_t>> batch_labels;

    uint64_t start_vec_idx = batch_idx * batch_size;
    uint64_t end_vec_idx = std::min(start_vec_idx + batch_size, num_examples);
    for (uint64_t vec_idx = start_vec_idx; vec_idx < end_vec_idx; ++vec_idx) {
      // owns_data = false because we don't want the numpy array to be deleted
      // if this batch (and thus the underlying vectors) get deleted
      bool owns_data = false;
      batch_vectors.emplace_back(
          x_idxs_raw_data + x_offsets_raw_data[vec_idx],
          x_vals_raw_data + x_offsets_raw_data[vec_idx],
          x_offsets_raw_data[vec_idx + 1] - x_offsets_raw_data[vec_idx],
          owns_data);
      std::vector<uint32_t> vec_labels;
      for (uint64_t nnz_id = y_offsets_raw_data[vec_idx];
           nnz_id < y_offsets_raw_data[vec_idx + 1]; ++nnz_id) {
        vec_labels.push_back(y_idxs_raw_data[nnz_id]);
      }
      batch_labels.push_back(std::move(vec_labels));
    }

    batches.emplace_back(std::move(batch_vectors), std::move(batch_labels),
                         starting_id + start_vec_idx);
  }

  return InMemoryDataset(std::move(batches), num_examples);
}

InMemoryDataset<BoltInputBatch> sparseBoltDatasetFromNumpy(
    const py::array_t<uint32_t, py::array::c_style | py::array::forcecast>&
        x_idxs,
    const py::array_t<float, py::array::c_style | py::array::forcecast>& x_vals,
    const py::array_t<uint32_t, py::array::c_style | py::array::forcecast>&
        x_offsets,
    const py::array_t<uint32_t, py::array::c_style | py::array::forcecast>&
        y_idxs,
    const py::array_t<float, py::array::c_style | py::array::forcecast>& y_vals,
    const py::array_t<uint32_t, py::array::c_style | py::array::forcecast>&
        y_offsets,
    uint32_t batch_size) {
  // Get information from examples
  const py::buffer_info x_idxs_buf = x_idxs.request();
  const py::buffer_info x_vals_buf = x_vals.request();
  const py::buffer_info x_offsets_buf = x_offsets.request();
  const py::buffer_info y_idxs_buf = y_idxs.request();
  const py::buffer_info y_vals_buf = y_vals.request();
  const py::buffer_info y_offsets_buf = y_offsets.request();

  uint64_t num_examples = static_cast<uint64_t>(x_offsets_buf.shape.at(0) - 1);
  uint32_t* x_idxs_raw_data = static_cast<uint32_t*>(x_idxs_buf.ptr);
  float* x_vals_raw_data = static_cast<float*>(x_vals_buf.ptr);
  uint32_t* x_offsets_raw_data = static_cast<uint32_t*>(x_offsets_buf.ptr);
  uint32_t* y_idxs_raw_data = static_cast<uint32_t*>(y_idxs_buf.ptr);
  float* y_vals_raw_data = static_cast<float*>(y_vals_buf.ptr);
  uint32_t* y_offsets_raw_data = static_cast<uint32_t*>(y_offsets_buf.ptr);

  // Get information from labels

  uint64_t num_labels = static_cast<uint64_t>(y_offsets_buf.shape.at(0) - 1);
  if (num_labels != num_examples) {
    throw std::invalid_argument(
        "The size of the label array must be equal to the number of rows in "
        "the examples array.");
  }

  // Build batches

  uint64_t num_batches = (num_labels + batch_size - 1) / batch_size;
  std::vector<BoltInputBatch> batches;

  for (uint32_t batch_idx = 0; batch_idx < num_batches; ++batch_idx) {
    std::vector<BoltVector> batch_vectors;
    std::vector<BoltVector> batch_labels;

    uint64_t start_vec_idx = batch_idx * batch_size;
    uint64_t end_vec_idx = std::min(start_vec_idx + batch_size, num_examples);
    for (uint64_t vec_idx = start_vec_idx; vec_idx < end_vec_idx; ++vec_idx) {
      // owns_data = false because we don't want the numpy array to be deleted
      // if this batch (and thus the underlying vectors) get deleted
      auto vector_length =
          x_offsets_raw_data[vec_idx + 1] - x_offsets_raw_data[vec_idx];
      batch_vectors.emplace_back(x_idxs_raw_data + x_offsets_raw_data[vec_idx],
                                 x_vals_raw_data + x_offsets_raw_data[vec_idx],
                                 nullptr, vector_length);
      auto label_length =
          y_offsets_raw_data[vec_idx + 1] - y_offsets_raw_data[vec_idx];
      batch_labels.emplace_back(y_idxs_raw_data + y_offsets_raw_data[vec_idx],
                                y_vals_raw_data + y_offsets_raw_data[vec_idx],
                                nullptr, label_length);
    }

    batches.emplace_back(std::move(batch_vectors), std::move(batch_labels));
  }

  return InMemoryDataset(std::move(batches), num_examples);
}

std::tuple<py::array_t<uint32_t>, py::array_t<uint32_t>>
parseSentenceToSparseArray(const std::string& sentence, uint32_t seed,
                           uint32_t dimension) {
  std::stringstream ss(sentence);
  std::istream_iterator<std::string> begin(ss);
  std::istream_iterator<std::string> end;
  std::vector<std::string> tokens(begin, end);

  std::unordered_map<uint32_t, uint32_t> idx_to_val_map;

  for (auto& s : tokens) {
    const char* cstr = s.c_str();
    uint32_t hash =
        thirdai::hashing::MurmurHash(cstr, s.length(), seed) % dimension;
    if (idx_to_val_map.find(hash) == idx_to_val_map.end()) {
      idx_to_val_map[hash] = 1;
    } else {
      idx_to_val_map[hash]++;
    }
  }

  auto result = py::array_t<uint32_t>(idx_to_val_map.size());
  py::buffer_info indx_buf = result.request();
  uint32_t* indx_ptr = static_cast<uint32_t*>(indx_buf.ptr);

  auto result_2 = py::array_t<uint32_t>(idx_to_val_map.size());
  py::buffer_info val_buf = result_2.request();
  uint32_t* val_ptr = static_cast<uint32_t*>(val_buf.ptr);

  int i = 0;
  for (auto kv : idx_to_val_map) {
    indx_ptr[i] = kv.first;
    val_ptr[i] = kv.second;
    i += 1;
  }

  return std::make_tuple(result, result_2);
}

}  // namespace thirdai::dataset::python<|MERGE_RESOLUTION|>--- conflicted
+++ resolved
@@ -43,7 +43,6 @@
       .def("__str__", &BoltInputBatch::toString)
       .def("__repr__", &BoltInputBatch::toString)
       .def("size", &BoltInputBatch::getBatchSize);
-<<<<<<< HEAD
   
   py::class_<TextEncoding, std::shared_ptr<TextEncoding>>(
       internal_dataset_submodule, "TextEncoding",
@@ -91,12 +90,9 @@
       .def("is_dense", &OneHotEncoding::isDense,
            "The dimension of the encoding.");
   
-  py::class_<Block, std::shared_ptr<Block>>(internal_dataset_submodule, "Block",
-=======
 
   py::class_<Block, std::shared_ptr<Block>>(
       internal_dataset_submodule, "Block",
->>>>>>> e4662536
       "Block abstract class.\n\n"
       "A block accepts an input sample in the form of a sequence of strings "
       "then encodes this sequence as a vector.")
@@ -104,7 +100,6 @@
            "Returns the dimension of the vector encoding.")
       .def("is_dense", &Block::isDense,
            "True if the block produces dense features, False otherwise.");
-<<<<<<< HEAD
   
   py::class_<TextBlock, Block, std::shared_ptr<TextBlock>>(
         block_submodule, "Text", 
@@ -154,12 +149,9 @@
       .def("is_dense", &CategoricalBlock::isDense,
            "True if the block produces dense features, False otherwise.");
     
-  py::class_<BatchProcessor>(internal_dataset_submodule, "BatchProcessor",
-=======
 
   py::class_<BatchProcessor>(
       internal_dataset_submodule, "BatchProcessor",
->>>>>>> e4662536
       "Encodes input samples – each represented by a sequence of strings – "
       "as input and target BoltVectors according to the given blocks. "
       "It processes these sequences in batches.\n\n"
