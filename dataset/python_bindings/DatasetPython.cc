#include "DatasetPython.h"
#include <bolt/src/layers/BoltVector.h>
#include <dataset/src/blocks/BlockInterface.h>
#include <dataset/src/blocks/Categorical.h>
#include <dataset/src/blocks/Text.h>
#include <dataset/src/bolt_datasets/BoltDatasets.h>
#include <dataset/src/core/BatchProcessor.h>
#include <dataset/src/encodings/categorical/CategoricalEncodingInterface.h>
#include <dataset/src/encodings/categorical/ContiguousNumericId.h>
#include <dataset/src/encodings/text/PairGram.h>
#include <dataset/src/encodings/text/TextEncodingInterface.h>
#include <dataset/src/encodings/text/UniGram.h>
#include <dataset/tests/MockBlock.h>
#include <pybind11/buffer_info.h>
#include <sys/types.h>
#include <chrono>
<<<<<<< HEAD
#include <unordered_map>

// TODO(Geordie): Split into smaller files.
// I'm thinking one for each submodule of dataset_submodule.
// E.g. in DatasetBlockPython.cc we would have a function with this signature:
// void createBlockSubsubmodule(py::module_& dataset_submodule,
//                              py::module_& internal_dataset_submodule);
=======
#include <type_traits>
>>>>>>> a429297d

namespace thirdai::dataset::python {

using bolt::BoltVector;

void createDatasetSubmodule(py::module_& module) {
  // Separate submodule for bindings that we don't want to expose to users.
  auto internal_dataset_submodule = module.def_submodule("dataset_internal");

  // Everything in this submodule is exposed to users.
  auto dataset_submodule = module.def_submodule("dataset");
  auto block_submodule = dataset_submodule.def_submodule("blocks");
  auto text_encoding_submodule =
      dataset_submodule.def_submodule("text_encodings");
  auto categorical_encoding_submodule =
      dataset_submodule.def_submodule("categorical_encodings");

  py::class_<BoltVector>(dataset_submodule, "BoltVector")
      .def("to_string", &BoltVector::toString)
      .def("__str__", &BoltVector::toString)
      .def("__repr__", &BoltVector::toString);

  // The no lint below is because clang tidy doesn't like instantiating an
  // object without a name and never using it.
  py::class_<InMemoryDataset<SparseBatch>>(dataset_submodule,  // NOLINT
                                           "InMemorySparseDataset");

  // The no lint below is because clang tidy doesn't like instantiating an
  // object without a name and never using it.
  py::class_<InMemoryDataset<DenseBatch>>(dataset_submodule,  // NOLINT
                                          "InMemoryDenseDataset");

  py::class_<TextEncoding, std::shared_ptr<TextEncoding>>(
      internal_dataset_submodule, "TextEncoding",
      "Interface for text encoders.")
      .def("is_dense", &TextEncoding::isDense,
           "True if the encoder produces dense features, False otherwise.")
      .def("feature_dim", &TextEncoding::featureDim,
           "The dimension of the encoding.");

  py::class_<PairGram, TextEncoding, std::shared_ptr<PairGram>>(
      text_encoding_submodule, "PairGram",
      "Encodes a sentence as a weighted set of ordered pairs of words.")
      .def(py::init<uint32_t>(), py::arg("dim") = 100000,
           "Constructor. Accepts the desired dimension of the encoding.")
      .def("is_dense", &PairGram::isDense,
           "Returns False since this is a sparse encoding.")
      .def("feature_dim", &PairGram::featureDim,
           "The dimension of the encoding.");

  py::class_<UniGram, TextEncoding, std::shared_ptr<UniGram>>(
      text_encoding_submodule, "UniGram",
      "Encodes a sentence as a weighted set of words.")
      .def(py::init<uint32_t>(), py::arg("dim") = 100000,
           "Constructor. Accepts the desired dimension of the encoding.")
      .def("is_dense", &UniGram::isDense,
           "Returns False since this is a sparse encoding.")
      .def("feature_dim", &UniGram::featureDim,
           "The dimension of the encoding.");

  py::class_<CategoricalEncoding, std::shared_ptr<CategoricalEncoding>>(
      internal_dataset_submodule, "CategoricalEncoding",
      "Interface for categorical feature encoders.")
      .def("feature_dim", &CategoricalEncoding::featureDim,
           "True if the encoder produces dense features, False otherwise.")
      .def("is_dense", &CategoricalEncoding::isDense,
           "The dimension of the encoding.");

  py::class_<ContiguousNumericId, CategoricalEncoding,
             std::shared_ptr<ContiguousNumericId>>(
      categorical_encoding_submodule, "ContiguousNumericId",
      "Treats the categorical identifiers as contiguous numeric IDs. "
      "i.e. index of nonzero = ID % dim.")
      .def(py::init<uint32_t>(), py::arg("dim"),
           "Constructor. Accepts the desired dimension of the encoding.")
      .def("feature_dim", &ContiguousNumericId::featureDim,
           "Returns False since this is a sparse encoding.")
      .def("is_dense", &ContiguousNumericId::isDense,
           "The dimension of the encoding.");

  py::class_<Block, std::shared_ptr<Block>>(
      internal_dataset_submodule, "Block",
      "Block abstract class.\n\n"
      "A block accepts an input sample in the form of a sequence of strings "
      "then encodes this sequence as a vector.")
      .def("feature_dim", &Block::featureDim,
           "Returns the dimension of the vector encoding.")
      .def("is_dense", &Block::isDense,
           "True if the block produces dense features, False otherwise.");

  py::class_<TextBlock, Block, std::shared_ptr<TextBlock>>(
      block_submodule, "Text",
      "A block that encodes text (e.g. sentences / paragraphs).")
      .def(py::init<uint32_t, std::shared_ptr<TextEncoding>&>(), py::arg("col"),
           py::arg("encoding"),
           "Constructor.\n\n"
           "Arguments:\n"
           " * col: Int - Column number of the input row containing "
           "the text to be encoded.\n"
           " * encoding: TextEncoding - Text encoding model.")
      .def(py::init<uint32_t, uint32_t>(), py::arg("col"), py::arg("dim"),
           "Constructor with default encoder.\n\n"
           "Arguments:\n"
           " * col: Int - Column number of the input row containing "
           "the text to be encoded.\n"
           " * dim: Int - Dimension of the encoding")
      .def("feature_dim", &TextBlock::featureDim,
           "Returns the dimension of the vector encoding.")
      .def("is_dense", &TextBlock::isDense,
           "True if the block produces dense features, False otherwise.");

  py::class_<CategoricalBlock, Block, std::shared_ptr<CategoricalBlock>>(
      block_submodule, "Categorical",
      "A block that encodes categorical features (e.g. a numerical ID or an "
      "identification string).")
      .def(py::init<uint32_t, std::shared_ptr<CategoricalEncoding>&>(),
           py::arg("col"), py::arg("encoding"),
           "Constructor.\n\n"
           "Arguments:\n"
           " * col: Int - Column number of the input row containing "
           "the categorical feature to be encoded.\n"
           " * encoding: CategoricalEncoding - Categorical feature encoding "
           "model")
      .def(py::init<uint32_t, uint32_t>(), py::arg("col"), py::arg("dim"),
           "Constructor with default encoder.\n\n"
           "Arguments:\n"
           " * col: Int - Column number of the input row containing "
           "the categorical feature to be encoded.\n"
           " * dim: Int - Dimension of the encoding")
      .def("feature_dim", &CategoricalBlock::featureDim,
           "Returns the dimension of the vector encoding.")
      .def("is_dense", &CategoricalBlock::isDense,
           "True if the block produces dense features, False otherwise.");

  py::class_<MockBlock, Block, std::shared_ptr<MockBlock>>(
      internal_dataset_submodule, "MockBlock",
      "Mock implementation of block abstract class for testing purposes.")
      .def(py::init<uint32_t, bool>(), py::arg("column"), py::arg("dense"),
           "Constructor")
      .def("feature_dim", &MockBlock::featureDim,
           "Returns the dimension of the vector encoding.")
      .def("is_dense", &MockBlock::isDense,
           "True if the block produces dense features, False otherwise.");

  py::class_<PyBatchProcessor>(
      internal_dataset_submodule, "BatchProcessor",
      "Encodes input samples – each represented by a sequence of strings – "
      "as input and target BoltVectors according to the given blocks. "
      "It processes these sequences in batches.\n\n"
      "This is not consumer-facing.")
      .def(
          py::init<std::vector<std::shared_ptr<Block>>&,
                   std::vector<std::shared_ptr<Block>>&, uint32_t>(),
          py::arg("input_blocks"), py::arg("target_blocks"),
          py::arg("output_batch_size"), py::keep_alive<1, 2>(),
          py::keep_alive<1, 3>(),
          "Constructor\n\n"
          "Arguments:\n"
          " * input_blocks: List of Blocks - Blocks that encode input samples "
          "as input vectors.\n"
          " * target_blocks: List of Blocks - Blocks that encode input samples "
          "as target vectors.\n"
          " * output_batch_size: Int (positive) - Size of batches in the "
          "produced "
          "dataset.")
      .def("process_batch", &PyBatchProcessor::processBatchPython,
           py::arg("row_batch"),
           "Consumes a batch of input samples and encodes them as vectors.\n\n"
           "Arguments:\n"
           " * row_batch: List of lists of strings - We expect to read tabular "
           "data "
           "where each row is a sample, and each sample has many columns. "
           "row_batch represents a batch of such samples.")
      .def("export_in_memory_dataset", &PyBatchProcessor::exportInMemoryDataset,
           py::arg("shuffle") = false, py::arg("shuffle_seed") = std::rand(),
           "Produces a tuple of BoltDatasets for input and target "
           "vectors processed so far. This method can optionally produce a "
           "shuffled dataset.\n\n"
           "Arguments:\n"
           " * shuffle: Boolean (Optional) - The dataset will be shuffled if "
           "True.\n"
           " * shuffle_seed: Int (Optional) - The seed for the RNG for "
           "shuffling the "
           "dataset.");

  dataset_submodule.def("load_svm_dataset", &loadSVMDataset,
                        py::arg("filename"), py::arg("batch_size"));

  dataset_submodule.def("load_csv_dataset", &loadCSVDataset,
                        py::arg("filename"), py::arg("batch_size"),
                        py::arg("delimiter") = ",");

  dataset_submodule.def("make_sparse_vector", &BoltVector::makeSparseVector,
                        py::arg("indices"), py::arg("values"));

  dataset_submodule.def("make_dense_vector", &BoltVector::makeDenseVector,
                        py::arg("values"));

  // The no lint below is because clang tidy doesn't like instantiating an
  // object without a name and never using it.
  py::class_<ClickThroughDataset, ClickThroughDatasetPtr>(  // NOLINT
      dataset_submodule, "ClickThroughDataset");

  dataset_submodule.def(
      "load_click_through_dataset", &loadClickThroughDatasetWrapper,
      py::arg("filename"), py::arg("batch_size"),
      py::arg("num_numerical_features"), py::arg("num_categorical_features"),
      py::arg("categorical_labels"),
      "Loads a Clickthrough dataset from a file. To be used with DLRM. \n"
      "Each line of the input file should follow this format:\n"
      "```\n"
      "l\td_1\td_2\t...\td_m\tc_1\tc_2\t...\tc_n"
      "```\n"
      "where `l` is the label, `d` is a numerical (quantitative) feature, `m` "
      "is the "
      "expected number of numerical features, `c` is a categorical feature "
      "(integer only), and `n` is "
      "the expected number of categorical features.\n\n"
      "Arguments:\n"
      " * filename: String - Path to input file.\n"
      " * batch_size: Int (positive) - Size of each batch in the dataset.\n"
      " * num_numerical_features: Int (positive) - Number of expected "
      "numerical features in each dataset.\n"
      " * num_categorical_features: Int (positive) - Number of expected "
      "categorical features in each dataset.\n"
      " * categorical_labels: Boolean - True if the labels are categorical "
      "(i.e. a label of 1 means the sample "
      "belongs to category 1), False if the labels are numerical (i.e. a label "
      "of 1 means the sample corresponds "
      "with the value of 1 on the real number line).\n"
      "Each line of the input file should follow this format:\n\n"
      "Returns a tuple containing a ClickthroughDataset to store the data "
      "itself, and a BoltDataset storing the labels.");

  // The no lint below is because clang tidy doesn't like instantiating an
  // object without a name and never using it.
  py::class_<BoltDataset, BoltDatasetPtr>(dataset_submodule,  // NOLINT
                                          "BoltDataset");

  dataset_submodule.def(
      "load_bolt_svm_dataset", &loadBoltSvmDatasetWrapper, py::arg("filename"),
      py::arg("batch_size"),
      "Loads a BoltDataset from an SVM file. Each line in the "
      "input file represents a sparse input vector and should follow this "
      "format:\n"
      "```\n"
      "l_0,l_1,...,l_m\ti_0:v_0\ti_1:v_1\t...\ti_n:v_n\n"
      "```\n"
      "where `l_0,l_1,...,l_m` is an arbitrary number of categorical "
      "labels (integers only), and each `i:v` is an index-value pair "
      "representing "
      "a non-zero element in the vector. There can be an arbitrary number "
      "of these index-value pairs.\n\n"
      "Arguments:\n"
      " * filename: String - Path to input file.\n"
      " * batch_size: Int (positive) - Size of each batch in the dataset.\n\n"
      "Returns a tuple containing a BoltDataset to store the data itself, and "
      "a BoltDataset storing the labels.");

  dataset_submodule.def(
      "load_bolt_csv_dataset", &loadBoltCsvDatasetWrapper, py::arg("filename"),
      py::arg("batch_size"), py::arg("delimiter") = ",",
      "Loads a BoltDataset from a CSV file. Each line in the "
      "input file consists of a categorical label (integer) followed by the "
      "elements of the input vector (float). These numbers are separated by a "
      "delimiter."
      "Arguments:\n"
      " * filename: String - Path to input file.\n"
      " * batch_size: Int (positive) - Size of each batch in the dataset.\n"
      " * delimiter: Char - Delimiter that separates the numbers in each CSV "
      "line. Defaults to ','\n\n"
      "Returns a tuple containing a BoltDataset to store the data itself, and "
      "a BoltDataset storing the labels.");

  dataset_submodule.def(
      "bolt_tokenizer", &parseSentenceToSparseArray, py::arg("sentence"),
      py::arg("seed") = 0, py::arg("dimension") = 100000,
      "Utility that turns a sentence into a sequence of token embeddings. To "
      "be used for text classification tasks.\n"
      "Arguments:\n"
      " * sentence: String - Sentence to be tokenized.\n"
      " * seed: Int - (Optional) The tokenizer uses a random number generator "
      "that needs to be seeded. Defaults to 0.\n"
      " * dimensions: Int (positive) - (Optional) The dimension of each token "
      "embedding. "
      "Defaults to 100,000.");

  internal_dataset_submodule.def(
      "dense_bolt_dataset_matches_dense_matrix",
      &denseBoltDatasetMatchesDenseMatrix, py::arg("dataset"),
      py::arg("matrix"),
      "Checks whether the given bolt dataset and dense 2d matrix "
      "have the same values. For testing purposes only.");

  internal_dataset_submodule.def(
      "dense_bolt_dataset_is_permutation_of_dense_matrix",
      &denseBoltDatasetIsPermutationOfDenseMatrix, py::arg("dataset"),
      py::arg("matrix"),
      "Checks whether the given bolt dataset represents a permutation of "
      "the rows of the given dense 2d matrix. Assumes that each row of "
      "the matrix is 1-dimensional; only has one element. For testing "
      "purposes only.");

  internal_dataset_submodule.def(
      "dense_bolt_datasets_are_equal", &denseBoltDatasetsAreEqual,
      py::arg("dataset1"), py::arg("dataset2"),
      "Checks whether the given bolt datasets have the same values. "
      "For testing purposes only.");
}

InMemoryDataset<SparseBatch> loadSVMDataset(const std::string& filename,
                                            uint32_t batch_size) {
  auto start = std::chrono::high_resolution_clock::now();
  InMemoryDataset<SparseBatch> data(filename, batch_size,
                                    thirdai::dataset::SvmSparseBatchFactory{});
  auto end = std::chrono::high_resolution_clock::now();

  std::cout
      << "Read " << data.len() << " vectors from " << filename << " in "
      << std::chrono::duration_cast<std::chrono::seconds>(end - start).count()
      << " seconds" << std::endl;

  return data;
}

InMemoryDataset<DenseBatch> loadCSVDataset(const std::string& filename,
                                           uint32_t batch_size,
                                           std::string delimiter) {
  auto start = std::chrono::high_resolution_clock::now();
  InMemoryDataset<DenseBatch> data(
      filename, batch_size,
      thirdai::dataset::CsvDenseBatchFactory(delimiter.at(0)));
  auto end = std::chrono::high_resolution_clock::now();

  std::cout
      << "Read " << data.len() << " vectors in "
      << std::chrono::duration_cast<std::chrono::seconds>(end - start).count()
      << " seconds" << std::endl;

  return data;
}

py::tuple loadBoltSvmDatasetWrapper(const std::string& filename,
                                    uint32_t batch_size) {
  auto res = loadBoltSvmDataset(filename, batch_size);
  return py::make_tuple(std::move(res.data), std::move(res.labels));
}

py::tuple loadBoltCsvDatasetWrapper(const std::string& filename,
                                    uint32_t batch_size, char delimiter) {
  auto res = loadBoltCsvDataset(filename, batch_size, delimiter);
  return py::make_tuple(std::move(res.data), std::move(res.labels));
}

py::tuple loadClickThroughDatasetWrapper(const std::string& filename,
                                         uint32_t batch_size,
                                         uint32_t num_dense_features,
                                         uint32_t num_categorical_features,
                                         bool sparse_labels) {
  auto res = loadClickThroughDataset(filename, batch_size, num_dense_features,
                                     num_categorical_features, sparse_labels);
  return py::make_tuple(std::move(res.data), std::move(res.labels));
}

// TODO(josh): Is this method in a good place?
// https://pybind11.readthedocs.io/en/stable/advanced/pycpp/numpy.html?highlight=numpy#arrays
// for explanation of why we do py::array::c_style and py::array::forcecase.
// Ensures array is an array of floats in dense row major order.
SparseBatch wrapNumpyIntoSparseData(
    const std::vector<py::array_t<
        float, py::array::c_style | py::array::forcecast>>& sparse_values,
    const std::vector<
        py::array_t<uint32_t, py::array::c_style | py::array::forcecast>>&
        sparse_indices,
    uint64_t starting_id) {
  if (sparse_values.size() != sparse_indices.size()) {
    throw std::invalid_argument(
        "Values and indices arrays must have the same number of elements.");
  }

  uint64_t num_vectors = sparse_values.size();

  std::vector<dataset::SparseVector> batch_vectors;
  for (uint64_t vec_id = 0; vec_id < num_vectors; vec_id++) {
    const py::buffer_info indices_buf = sparse_indices.at(vec_id).request();
    const py::buffer_info values_buf = sparse_values.at(vec_id).request();
    const auto indices_shape = indices_buf.shape;
    const auto values_shape = values_buf.shape;

    if (indices_shape.size() != 1 || values_shape.size() != 1) {
      throw std::invalid_argument(
          "For now, every entry in the indices and values arrays must be a 1D "
          "array.");
    }

    if (indices_shape.at(0) != values_shape.at(0)) {
      throw std::invalid_argument(
          "Corresponding indice and value entries must have the same number of "
          "values.");
    }

    bool owns_data = false;
    uint64_t length = indices_shape.at(0);
    batch_vectors.emplace_back(static_cast<uint32_t*>(indices_buf.ptr),
                               static_cast<float*>(values_buf.ptr), length,
                               owns_data);
  }

  return SparseBatch(std::move(batch_vectors), starting_id);
}

DenseBatch wrapNumpyIntoDenseBatch(
    const py::array_t<float, py::array::c_style | py::array::forcecast>& data,
    uint64_t starting_id) {
  const py::buffer_info data_buf = data.request();
  const auto shape = data_buf.shape;
  if (shape.size() != 2) {
    throw std::invalid_argument(
        "For now, Numpy dense data must be 2D (each row is a dense data "
        "vector).");
  }

  uint64_t num_vectors = static_cast<uint64_t>(shape.at(0));
  uint64_t dimension = static_cast<uint64_t>(shape.at(1));
  float* raw_data = static_cast<float*>(data_buf.ptr);

  std::vector<dataset::DenseVector> batch_vectors;
  for (uint64_t vec_id = 0; vec_id < num_vectors; vec_id++) {
    // owns_data = false because we don't want the numpy array to be deleted
    // if this batch (and thus the underlying vectors) get deleted
    bool owns_data = false;
    batch_vectors.emplace_back(dimension, raw_data + dimension * vec_id,
                               owns_data);
  }

  return DenseBatch(std::move(batch_vectors), starting_id);
}

InMemoryDataset<DenseBatch> denseInMemoryDatasetFromNumpy(
    const py::array_t<float, py::array::c_style | py::array::forcecast>&
        examples,
    const py::array_t<uint32_t, py::array::c_style | py::array::forcecast>&
        labels,
    uint32_t batch_size, uint64_t starting_id) {
  // Get information from examples
  const py::buffer_info examples_buf = examples.request();
  const auto examples_shape = examples_buf.shape;
  if (examples_shape.size() != 2) {
    throw std::invalid_argument(
        "For now, Numpy dense data must be 2D (each row is a dense data "
        "vector).");
  }

  uint64_t num_examples = static_cast<uint64_t>(examples_shape.at(0));
  uint64_t dimension = static_cast<uint64_t>(examples_shape.at(1));
  float* examples_raw_data = static_cast<float*>(examples_buf.ptr);

  // Get information from labels

  const py::buffer_info labels_buf = labels.request();
  const auto labels_shape = labels_buf.shape;
  if (labels_shape.size() != 1) {
    throw std::invalid_argument(
        "For now, Numpy labels must be 1D (each element is an integer).");
  }

  uint64_t num_labels = static_cast<uint64_t>(labels_shape.at(0));
  if (num_labels != num_examples) {
    throw std::invalid_argument(
        "The size of the label array must be equal to the number of rows in "
        "the examples array.");
  }
  uint32_t* labels_raw_data = static_cast<uint32_t*>(labels_buf.ptr);

  // Build batches

  uint64_t num_batches = (num_examples + batch_size - 1) / batch_size;
  std::vector<DenseBatch> batches;

  for (uint32_t batch_idx = 0; batch_idx < num_batches; ++batch_idx) {
    std::vector<DenseVector> batch_vectors;
    std::vector<std::vector<uint32_t>> batch_labels;

    uint64_t start_vec_idx = batch_idx * batch_size;
    uint64_t end_vec_idx = std::min(start_vec_idx + batch_size, num_examples);
    for (uint64_t vec_idx = start_vec_idx; vec_idx < end_vec_idx; ++vec_idx) {
      // owns_data = false because we don't want the numpy array to be deleted
      // if this batch (and thus the underlying vectors) get deleted
      bool owns_data = false;
      batch_vectors.emplace_back(
          dimension, examples_raw_data + dimension * vec_idx, owns_data);
      batch_labels.push_back({labels_raw_data[vec_idx]});
    }

    batches.emplace_back(std::move(batch_vectors), std::move(batch_labels),
                         starting_id + start_vec_idx);
  }

  return InMemoryDataset(std::move(batches), num_examples);
}

BoltDatasetPtr denseBoltDatasetFromNumpy(
    const py::array_t<float, py::array::c_style | py::array::forcecast>&
        examples,
    uint32_t batch_size) {
  // Get information from examples
  const py::buffer_info examples_buf = examples.request();
  if (examples_buf.shape.size() > 2) {
    throw std::invalid_argument(
        "For now, Numpy dense data must be 2D (each row is a dense data "
        "vector) or 1D (each element is treated as a row).");
  }

  uint64_t num_examples = static_cast<uint64_t>(examples_buf.shape.at(0));

  // If it is a 1D array then we know the dimension is 1.
  uint64_t dimension = examples_buf.shape.size() == 2
                           ? static_cast<uint64_t>(examples_buf.shape.at(1))
                           : 1;
  float* examples_raw_data = static_cast<float*>(examples_buf.ptr);

  // Build batches

  uint64_t num_batches = (num_examples + batch_size - 1) / batch_size;
  std::vector<bolt::BoltBatch> batches;

  for (uint32_t batch_idx = 0; batch_idx < num_batches; ++batch_idx) {
    std::vector<BoltVector> batch_vectors;

    uint64_t start_vec_idx = batch_idx * batch_size;
    uint64_t end_vec_idx = std::min(start_vec_idx + batch_size, num_examples);
    for (uint64_t vec_idx = start_vec_idx; vec_idx < end_vec_idx; ++vec_idx) {
      batch_vectors.emplace_back(
          nullptr, examples_raw_data + dimension * vec_idx, nullptr, dimension);
    }

    batches.emplace_back(std::move(batch_vectors));
  }

  return std::make_shared<BoltDataset>(std::move(batches), num_examples);
}

InMemoryDataset<SparseBatch> sparseInMemoryDatasetFromNumpy(
    const py::array_t<uint32_t, py::array::c_style | py::array::forcecast>&
        x_idxs,
    const py::array_t<float, py::array::c_style | py::array::forcecast>& x_vals,
    const py::array_t<uint32_t, py::array::c_style | py::array::forcecast>&
        x_offsets,
    const py::array_t<uint32_t, py::array::c_style | py::array::forcecast>&
        y_idxs,
    const py::array_t<uint32_t, py::array::c_style | py::array::forcecast>&
        y_offsets,
    uint32_t batch_size, uint64_t starting_id) {
  // Get information from examples
  const py::buffer_info x_idxs_buf = x_idxs.request();
  const py::buffer_info x_vals_buf = x_vals.request();
  const py::buffer_info x_offsets_buf = x_offsets.request();
  const py::buffer_info y_idxs_buf = y_idxs.request();
  const py::buffer_info y_offsets_buf = y_offsets.request();

  uint64_t num_examples = static_cast<uint64_t>(x_offsets_buf.shape.at(0) - 1);
  uint32_t* x_idxs_raw_data = static_cast<uint32_t*>(x_idxs_buf.ptr);
  float* x_vals_raw_data = static_cast<float*>(x_vals_buf.ptr);
  uint32_t* x_offsets_raw_data = static_cast<uint32_t*>(x_offsets_buf.ptr);
  uint32_t* y_idxs_raw_data = static_cast<uint32_t*>(y_idxs_buf.ptr);
  uint32_t* y_offsets_raw_data = static_cast<uint32_t*>(y_offsets_buf.ptr);

  // Get information from labels

  uint64_t num_labels = static_cast<uint64_t>(y_offsets_buf.shape.at(0) - 1);
  if (num_labels != num_examples) {
    throw std::invalid_argument(
        "The size of the label array must be equal to the number of rows in "
        "the examples array.");
  }

  // Build batches

  uint64_t num_batches = (num_labels + batch_size - 1) / batch_size;
  std::vector<SparseBatch> batches;

  for (uint32_t batch_idx = 0; batch_idx < num_batches; ++batch_idx) {
    std::vector<SparseVector> batch_vectors;
    std::vector<std::vector<uint32_t>> batch_labels;

    uint64_t start_vec_idx = batch_idx * batch_size;
    uint64_t end_vec_idx = std::min(start_vec_idx + batch_size, num_examples);
    for (uint64_t vec_idx = start_vec_idx; vec_idx < end_vec_idx; ++vec_idx) {
      // owns_data = false because we don't want the numpy array to be deleted
      // if this batch (and thus the underlying vectors) get deleted
      bool owns_data = false;
      batch_vectors.emplace_back(
          x_idxs_raw_data + x_offsets_raw_data[vec_idx],
          x_vals_raw_data + x_offsets_raw_data[vec_idx],
          x_offsets_raw_data[vec_idx + 1] - x_offsets_raw_data[vec_idx],
          owns_data);
      std::vector<uint32_t> vec_labels;
      for (uint64_t nnz_id = y_offsets_raw_data[vec_idx];
           nnz_id < y_offsets_raw_data[vec_idx + 1]; ++nnz_id) {
        vec_labels.push_back(y_idxs_raw_data[nnz_id]);
      }
      batch_labels.push_back(std::move(vec_labels));
    }

    batches.emplace_back(std::move(batch_vectors), std::move(batch_labels),
                         starting_id + start_vec_idx);
  }

  return InMemoryDataset(std::move(batches), num_examples);
}

BoltDatasetPtr sparseBoltDatasetFromNumpy(const NumpyArray<uint32_t>& indices,
                                          const NumpyArray<float>& values,
                                          const NumpyArray<uint32_t>& offsets,
                                          uint32_t batch_size) {
  uint64_t num_examples = static_cast<uint64_t>(offsets.shape(0) - 1);

  uint32_t* indices_raw_data = const_cast<uint32_t*>(indices.data());
  float* values_raw_data = const_cast<float*>(values.data());
  uint32_t* offsets_raw_data = const_cast<uint32_t*>(offsets.data());

  // Build batches

  uint64_t num_batches = (num_examples + batch_size - 1) / batch_size;
  std::vector<bolt::BoltBatch> batches;

  for (uint32_t batch_idx = 0; batch_idx < num_batches; ++batch_idx) {
    std::vector<BoltVector> batch_vectors;

    uint64_t start_vec_idx = batch_idx * batch_size;
    uint64_t end_vec_idx = std::min(start_vec_idx + batch_size, num_examples);
    for (uint64_t vec_idx = start_vec_idx; vec_idx < end_vec_idx; ++vec_idx) {
      // owns_data = false because we don't want the numpy array to be deleted
      // if this batch (and thus the underlying vectors) get deleted
      auto vector_length =
          offsets_raw_data[vec_idx + 1] - offsets_raw_data[vec_idx];
      batch_vectors.emplace_back(indices_raw_data + offsets_raw_data[vec_idx],
                                 values_raw_data + offsets_raw_data[vec_idx],
                                 nullptr, vector_length);
    }

    batches.emplace_back(std::move(batch_vectors));
  }

  return std::make_shared<BoltDataset>(std::move(batches), num_examples);
}

BoltDatasetPtr categoricalLabelsFromNumpy(const NumpyArray<uint32_t>& labels,
                                          uint32_t batch_size) {
  const py::buffer_info labels_buf = labels.request();

  if (labels_buf.shape.size() != 1) {
    throw std::invalid_argument("Expected 1D array of categorical labels.");
  }
  uint64_t num_labels = labels_buf.shape.at(0);
  uint64_t num_batches = (num_labels + batch_size - 1) / batch_size;

  const uint32_t* labels_raw_data =
      static_cast<const uint32_t*>(labels_buf.ptr);

  std::vector<bolt::BoltBatch> batches;

  for (uint32_t batch_idx = 0; batch_idx < num_batches; ++batch_idx) {
    std::vector<BoltVector> batch_labels;

    uint32_t end = std::min<uint32_t>(num_labels, (batch_idx + 1) * batch_size);
    for (uint32_t i = batch_idx * batch_size; i < end; i++) {
      uint32_t label = labels_raw_data[i];
      batch_labels.push_back(BoltVector::makeSparseVector({label}, {1.0}));
    }
    batches.emplace_back(std::move(batch_labels));
  }

  return std::make_shared<BoltDataset>(std::move(batches), num_labels);
}

std::tuple<py::array_t<uint32_t>, py::array_t<uint32_t>>
parseSentenceToSparseArray(const std::string& sentence, uint32_t seed,
                           uint32_t dimension) {
  std::stringstream ss(sentence);
  std::istream_iterator<std::string> begin(ss);
  std::istream_iterator<std::string> end;
  std::vector<std::string> tokens(begin, end);

  std::unordered_map<uint32_t, uint32_t> idx_to_val_map;

  for (auto& s : tokens) {
    const char* cstr = s.c_str();
    uint32_t hash =
        thirdai::hashing::MurmurHash(cstr, s.length(), seed) % dimension;
    if (idx_to_val_map.find(hash) == idx_to_val_map.end()) {
      idx_to_val_map[hash] = 1;
    } else {
      idx_to_val_map[hash]++;
    }
  }

  auto result = py::array_t<uint32_t>(idx_to_val_map.size());
  py::buffer_info indx_buf = result.request();
  uint32_t* indx_ptr = static_cast<uint32_t*>(indx_buf.ptr);

  auto result_2 = py::array_t<uint32_t>(idx_to_val_map.size());
  py::buffer_info val_buf = result_2.request();
  uint32_t* val_ptr = static_cast<uint32_t*>(val_buf.ptr);

  int i = 0;
  for (auto kv : idx_to_val_map) {
    indx_ptr[i] = kv.first;
    val_ptr[i] = kv.second;
    i += 1;
  }

  return std::make_tuple(result, result_2);
}

bool denseBoltDatasetMatchesDenseMatrix(
    BoltDataset& dataset, std::vector<std::vector<float>>& matrix) {
  uint32_t batch_size = dataset.at(0).getBatchSize();
  bool match = true;

  for (uint32_t batch_idx = 0; batch_idx < dataset.numBatches(); batch_idx++) {
    auto& batch = dataset.at(batch_idx);
    for (uint32_t vec_idx = 0; vec_idx < batch.getBatchSize(); vec_idx++) {
      auto& vec = batch[vec_idx];
      uint32_t row = batch_idx * batch_size + vec_idx;
      for (uint32_t col = 0; col < vec.len; col++) {
        match = match && (matrix[row][col] == vec.activations[col]);
      }
    }
  }

  return match;
}

bool denseBoltDatasetIsPermutationOfDenseMatrix(
    BoltDataset& dataset, std::vector<std::vector<float>>& matrix) {
  // If one is a permutation of the other, they must have the same
  // number of rows / vectors.
  bool is_permutation = dataset.len() == matrix.size();

  // Keep track of values in the matrix
  std::unordered_map<float, uint32_t> expected_values;
  for (const auto& row : matrix) {
    assert(row.size() == 1);
    // Assume each row is 1-dimensional.
    expected_values[row.at(0)]++;
  }

  // Since each row only has one element, and we made sure that
  // the bolt dataset and the matrix have the same number of
  // vectors / rows, we now only need to make sure that
  // the bolt dataset contains the right number of occurrences
  // of each value in the matrix.
  std::unordered_map<float, uint32_t> actual_values;
  for (uint32_t batch_idx = 0; batch_idx < dataset.numBatches(); batch_idx++) {
    auto& batch = dataset[batch_idx];
    for (uint32_t vec_idx = 0; vec_idx < batch.getBatchSize(); vec_idx++) {
      actual_values[batch[vec_idx].activations[0]]++;
    }
  }

  for (const auto& [val, count] : actual_values) {
    is_permutation = is_permutation && (count == expected_values[val]);
  }

  return is_permutation;
}

bool denseBoltDatasetsAreEqual(BoltDataset& dataset1, BoltDataset& dataset2) {
  bool equal = true;

  for (uint32_t batch_idx = 0; batch_idx < dataset1.numBatches(); batch_idx++) {
    auto& batch1 = dataset1[batch_idx];
    auto& batch2 = dataset2[batch_idx];
    for (uint32_t vec_idx = 0; vec_idx < batch1.getBatchSize(); vec_idx++) {
      auto& vec1 = batch1[vec_idx];
      auto& vec2 = batch2[vec_idx];
      for (uint32_t elem_idx = 0; elem_idx < vec1.len; elem_idx++) {
        equal =
            equal && vec1.activations[elem_idx] == vec2.activations[elem_idx];
      }
    }
  }

  return equal;
}

}  // namespace thirdai::dataset::python<|MERGE_RESOLUTION|>--- conflicted
+++ resolved
@@ -14,17 +14,14 @@
 #include <pybind11/buffer_info.h>
 #include <sys/types.h>
 #include <chrono>
-<<<<<<< HEAD
 #include <unordered_map>
+#include <type_traits>
 
 // TODO(Geordie): Split into smaller files.
 // I'm thinking one for each submodule of dataset_submodule.
 // E.g. in DatasetBlockPython.cc we would have a function with this signature:
 // void createBlockSubsubmodule(py::module_& dataset_submodule,
 //                              py::module_& internal_dataset_submodule);
-=======
-#include <type_traits>
->>>>>>> a429297d
 
 namespace thirdai::dataset::python {
 
