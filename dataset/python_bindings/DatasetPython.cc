#include "DatasetPython.h"
#include "PyDataLoader.h"
#include <bolt_vector/src/BoltVector.h>
#include <dataset/src/DataLoader.h>
#include <dataset/src/DatasetLoaders.h>
#include <dataset/src/Datasets.h>
#include <dataset/src/InMemoryDataset.h>
#include <dataset/src/NumpyDataset.h>
#include <dataset/src/ShuffleBatchBuffer.h>
#include <dataset/src/StreamingGenericDatasetLoader.h>
#include <dataset/src/Vocabulary.h>
#include <dataset/src/batch_processors/MaskedSentenceBatchProcessor.h>
#include <dataset/src/blocks/BlockInterface.h>
#include <dataset/src/blocks/Categorical.h>
#include <dataset/src/blocks/Date.h>
#include <dataset/src/blocks/DenseArray.h>
#include <dataset/src/blocks/TabularHashFeatures.h>
#include <dataset/src/blocks/Text.h>
#include <dataset/src/utils/TextEncodingUtils.h>
#include <dataset/tests/MockBlock.h>
#include <pybind11/buffer_info.h>
#include <pybind11/cast.h>
#include <sys/types.h>
#include <chrono>
#include <limits>
#include <optional>
#include <type_traits>
#include <unordered_map>

// TODO(Geordie): Split into smaller files.
// I'm thinking one for each submodule of dataset_submodule.
// E.g. in DatasetBlockPython.cc we would have a function with this signature:
// void createBlockSubsubmodule(py::module_& dataset_submodule,
//                              py::module_& internal_dataset_submodule);

namespace thirdai::dataset::python {

template <typename T>
using NumpyArray = py::array_t<T, py::array::c_style | py::array::forcecast>;

void createDatasetSubmodule(py::module_& module) {
  // Separate submodule for bindings that we don't want to expose to users.
  auto internal_dataset_submodule = module.def_submodule("dataset_internal");

  // Everything in this submodule is exposed to users.
  auto dataset_submodule = module.def_submodule("dataset");
  auto block_submodule = dataset_submodule.def_submodule("blocks");

  py::class_<BoltVector>(dataset_submodule, "BoltVector")
      .def("to_string", &BoltVector::toString)
      .def("__str__", &BoltVector::toString)
      .def("__repr__", &BoltVector::toString)
      .def("to_numpy", [](const BoltVector& vector) -> py::object {
        NumpyArray<float> activations_array(vector.len);
        std::copy(vector.activations, vector.activations + vector.len,
                  activations_array.mutable_data());

        if (vector.isDense()) {
          return py::object(std::move(activations_array));
        }

        NumpyArray<uint32_t> active_neurons_array(vector.len);
        std::copy(vector.active_neurons, vector.active_neurons + vector.len,
                  active_neurons_array.mutable_data());

        return py::make_tuple(active_neurons_array, activations_array);
      });

  py::class_<Explanation>(dataset_submodule, "Explanation",
                          R"pbdoc(
     Represents an input column that is responsible for a predicted
     outcome.
      )pbdoc")
      .def("__str__", &Explanation::toString)
      .def("__repr__", &Explanation::toString)
      // We don't expose column_number because it doesn't always make sense to
      // provide one column number; e.g. in tabular pairgram case.
      .def_readonly("percentage_significance",
                    &Explanation::percentage_significance,
                    R"pbdoc(
     The column's contribution to the predicted outcome. Can be 
     positive or negative depending on the relationship between 
     the responsible column and the prediction. For example, it
     can be negative if the responsible input column and the 
     prediction are negatively correlated.
      )pbdoc")
      .def_readonly("keyword", &Explanation::keyword,
                    R"pbdoc(
     A brief description of the value in this column.
      )pbdoc")
      .def_readonly("column_name", &Explanation::column_name,
                    R"pbdoc(
     Identifies the responsible input column.
      )pbdoc");

#if THIRDAI_EXPOSE_ALL
  py::class_<Block, std::shared_ptr<Block>>(
      internal_dataset_submodule, "Block",
      "Block abstract class.\n\n"
      "A block accepts an input sample in the form of a sequence of strings "
      "then encodes this sequence as a vector.")
      .def("feature_dim", &Block::featureDim,
           "Returns the dimension of the vector encoding.")
      .def("is_dense", &Block::isDense,
           "True if the block produces dense features, False otherwise.");

  py::class_<TextBlock, Block, TextBlockPtr>(
      internal_dataset_submodule, "AbstractTextBlock",
      "Abstract block for processing text (e.g. sentences / paragraphs).")
      .def("is_dense", &TextBlock::isDense,
           "Returns false since text blocks always produce sparse features.")
      .def("feature_dim", &TextBlock::featureDim,
           "The dimension of the vector encoding.");

  py::class_<PairGramTextBlock, TextBlock, PairGramTextBlockPtr>(
      block_submodule, "TextPairGram",
      "A block that encodes text as a weighted set of ordered pairs of "
      "space-separated words.")
      .def(py::init<uint32_t, uint32_t>(), py::arg("col"),
           py::arg("dim") = TextEncodingUtils::DEFAULT_TEXT_ENCODING_DIM,
           "Constructor.\n\n"
           "Arguments:\n"
           " * col: Int - Column number of the input row containing "
           "the text to be encoded.\n"
           " * dim: Int - Dimension of the encoding")
      .def("feature_dim", &PairGramTextBlock::featureDim,
           "Returns the dimension of the vector encoding.")
      .def("is_dense", &PairGramTextBlock::isDense,
           "Returns false since text blocks always produce sparse features.");

  py::class_<UniGramTextBlock, TextBlock, UniGramTextBlockPtr>(
      block_submodule, "TextUniGram",
      "A block that encodes text as a weighted set of space-separated words.")
      .def(py::init<uint32_t, uint32_t>(), py::arg("col"),
           py::arg("dim") = TextEncodingUtils::DEFAULT_TEXT_ENCODING_DIM,
           "Constructor.\n\n"
           "Arguments:\n"
           " * col: Int - Column number of the input row containing "
           "the text to be encoded.\n"
           " * dim: Int - Dimension of the encoding")
      .def("feature_dim", &UniGramTextBlock::featureDim,
           "Returns the dimension of the vector encoding.")
      .def("is_dense", &UniGramTextBlock::isDense,
           "Returns false since text blocks always produce sparse "
           "features.");

  py::class_<CharKGramTextBlock, TextBlock, CharKGramTextBlockPtr>(
      block_submodule, "TextCharKGram",
      "A block that encodes text as a weighted set of character trigrams.")
      .def(py::init<uint32_t, uint32_t, uint32_t>(), py::arg("col"),
           py::arg("k"),
           py::arg("dim") = TextEncodingUtils::DEFAULT_TEXT_ENCODING_DIM,
           "Constructor.\n\n"
           "Arguments:\n"
           " * col: Int - Column number of the input row containing "
           "the text to be encoded.\n"
           " * k: Int - Number of characters in each character k-gram token.\n"
           " * dim: Int - Dimension of the encoding")
      .def("feature_dim", &CharKGramTextBlock::featureDim,
           "Returns the dimension of the vector encoding.")
      .def("is_dense", &CharKGramTextBlock::isDense,
           "Returns false since text blocks always produce sparse features.");

  py::class_<CategoricalBlock, Block, CategoricalBlockPtr>(
      internal_dataset_submodule, "AbstractCategoricalBlock",
      "A block that encodes categorical features (e.g. a numerical ID or an "
      "identification string).")
      .def("is_dense", &CategoricalBlock::isDense,
           "Returns false since categorical blocks always produce sparse "
           "features.")
      .def("feature_dim", &CategoricalBlock::featureDim,
           "The dimension of the vector encoding.");

  py::class_<NumericalCategoricalBlock, CategoricalBlock,
             NumericalCategoricalBlockPtr>(
      block_submodule, "NumericalId",
      "A block that encodes categories represented as numerical IDs.")
      .def(py::init<uint32_t, uint32_t, std::optional<char>>(), py::arg("col"),
           py::arg("n_classes"), py::arg("delimiter") = std::nullopt,
           "Constructor.\n\n"
           "Arguments:\n"
           " * col: Int - Column number of the input row containing "
           "the categorical information to be encoded.\n"
           " * n_classes: Int - Number of unique categories.\n"
           " * delimiter: Char (Optional) - A character that separates "
           "different categories in the column. If not supplied, it is assumed "
           "that the column only contains a single class.")
      .def("feature_dim", &NumericalCategoricalBlock::featureDim,
           "Returns the dimension of the vector encoding.")
      .def("is_dense", &NumericalCategoricalBlock::isDense,
           "Returns false since text blocks always produce sparse features.");

  py::class_<DateBlock, Block, std::shared_ptr<DateBlock>>(
      block_submodule, "Date",
      "Encodes a date column given in YYYY-MM-DD format.")
      .def(py::init<uint32_t>(), py::arg("col"))
      .def("feature_dim", &DateBlock::featureDim,
           "Returns the dimension of the vector encoding.")
      .def("is_dense", &DateBlock::isDense,
           "Returns false since this is a sparse encoding.");

  py::class_<DenseArrayBlock, Block, std::shared_ptr<DenseArrayBlock>>(
      block_submodule, "DenseArray",
      "Parses a contiguous set of columns as a dense vector segment.")
      .def(py::init<uint32_t, uint32_t>(), py::arg("start_col"), py::arg("dim"),
           "Constructor")
      .def("feature_dim", &DenseArrayBlock::featureDim,
           "Returns the dimension of the vector encoding.")
      .def("is_dense", &DenseArrayBlock::isDense,
           "Returns true since this is a dense encoding.");

  py::class_<MockBlock, Block, std::shared_ptr<MockBlock>>(
      internal_dataset_submodule, "MockBlock",
      "Mock implementation of block abstract class for testing purposes.")
      .def(py::init<uint32_t, bool>(), py::arg("column"), py::arg("dense"),
           "Constructor")
      .def("feature_dim", &MockBlock::featureDim,
           "Returns the dimension of the vector encoding.")
      .def("is_dense", &MockBlock::isDense,
           "True if the block produces dense features, False otherwise.");

  py::enum_<TabularDataType>(dataset_submodule, "TabularDataType")
      .value("Label", TabularDataType::Label)
      .value("Categorical", TabularDataType::Categorical)
      .value("Numeric", TabularDataType::Numeric);

  py::class_<TabularMetadata, std::shared_ptr<TabularMetadata>>(
      dataset_submodule, "TabularMetadata", "Metadata for a tabular dataset.")
      .def(py::init(
               [](std::vector<TabularDataType> column_dtypes,
                  std::unordered_map<uint32_t, std::pair<double, double>>
                      col_min_maxes,
                  std::unordered_map<std::string, uint32_t> class_name_to_id,
                  std::vector<std::string> column_names = {},
                  std::optional<std::unordered_map<uint32_t, uint32_t>>
                      col_to_num_bins = std::nullopt) {
                 return std::make_shared<TabularMetadata>(
                     column_dtypes, col_min_maxes,
                     ThreadSafeVocabulary::make(std::move(class_name_to_id),
                                                /* fixed = */ true),
                     column_names, col_to_num_bins);
               }),
           py::arg("column_dtypes"), py::arg("col_min_maxes"),
           py::arg("class_name_to_id") =
               std::unordered_map<std::string, uint32_t>(),
           py::arg("column_names") = std::vector<std::string>(),
           py::arg("col_to_num_bins") = std::nullopt);

  py::class_<TabularHashFeatures, Block, std::shared_ptr<TabularHashFeatures>>(
      block_submodule, "TabularHashFeatures",
      "Given some metadata about a tabular dataset, assign unique "
      "categories to columns and compute either pairgramsor unigrams of the "
      "categories depending on the 'use_pairgrams' flag.")
      .def(py::init<std::shared_ptr<TabularMetadata>, uint32_t, bool>(),
           py::arg("metadata"), py::arg("output_range"),
           py::arg("use_pairgrams"))
      .def("feature_dim", &TabularHashFeatures::featureDim,
           "Returns the dimension of the vector encoding.")
      .def("is_dense", &TabularHashFeatures::isDense,
           "Returns false since text blocks always produce sparse "
           "features.");
#endif

  py::class_<DataLoader, PyDataLoader, std::shared_ptr<DataLoader>>(
      dataset_submodule, "DataLoader")
      .def(py::init<uint32_t>(), py::arg("target_batch_size"))
      .def("next_batch", &DataLoader::nextBatch)
      .def("next_line", &DataLoader::nextLine)
      .def("resource_name", &DataLoader::resourceName)
      .def("restart", &DataLoader::restart);

#if THIRDAI_EXPOSE_ALL
  py::class_<DatasetShuffleConfig>(dataset_submodule, "ShuffleBufferConfig")
      .def(py::init<size_t, uint32_t>(), py::arg("n_batches") = 1000,
           py::arg("seed") = time(NULL));

  py::class_<StreamingGenericDatasetLoader>(dataset_submodule, "DataPipeline")
      .def(py::init<std::string, std::vector<std::shared_ptr<Block>>,
                    std::vector<std::shared_ptr<Block>>, uint32_t, bool,
                    DatasetShuffleConfig, bool, char>(),
           py::arg("filename"), py::arg("input_blocks"),
           py::arg("label_blocks"), py::arg("batch_size"),
           py::arg("shuffle") = false,
           py::arg("config") = DatasetShuffleConfig(),
           py::arg("has_header") = false, py::arg("delimiter") = ',')
      .def("next_batch", &StreamingGenericDatasetLoader::nextBatchTuple)
      .def("load_in_memory", &StreamingGenericDatasetLoader::loadInMemory)
      .def("get_max_batch_size",
           &StreamingGenericDatasetLoader::getMaxBatchSize)
      .def("get_input_dim", &StreamingGenericDatasetLoader::getInputDim)
      .def("get_label_dim", &StreamingGenericDatasetLoader::getLabelDim);

  dataset_submodule.def("make_sparse_vector", &BoltVector::makeSparseVector,
                        py::arg("indices"), py::arg("values"));

  dataset_submodule.def("make_dense_vector", &BoltVector::makeDenseVector,
                        py::arg("values"));

  dataset_submodule.def(
      "load_click_through_dataset",
      &ClickThroughDatasetLoader::loadDatasetFromFile, py::arg("filename"),
      py::arg("batch_size"), py::arg("max_num_numerical_features"),
      py::arg("max_categorical_features"), py::arg("delimiter") = '\t',
      "Loads a Clickthrough dataset from a file. To be used with DLRM. \n"
      "Each line of the input file should follow this format:\n"
      "```\n"
      "l\td_1\td_2\t...\td_m\tc_1\tc_2\t...\tc_n"
      "```\n"
      "where `l` is the label, `d` is a numerical (quantitative) feature, `m` "
      "is the "
      "expected number of numerical features, `c` is a categorical feature "
      "(integer only), and `n` is "
      "the expected number of categorical features.\n\n"
      "Arguments:\n"
      " * filename: String - Path to input file.\n"
      " * batch_size: Int (positive) - Size of each batch in the dataset.\n"
      " * num_numerical_features: Int (positive) - Number of expected "
      "numerical features in each dataset.\n"
      " * max_categorical_features: Int (positive) - Maximum number of "
      "expected categorical features in each dataset.\n"
      "Returns a tuple containing a BoltDataset, BoltTokenDataset to store the "
      "dense and categorical features, and a BoltDataset storing the labels.");
#endif

  py::class_<BoltDataset, BoltDatasetPtr>(dataset_submodule, "BoltDataset")
      // We need to explicitly static cast these methods because there are
      // multiple candidate "at" methods (one const and one not const)
      .def("get",
           static_cast<BoltBatch& (BoltDataset::*)(uint64_t i)>(
               &BoltDataset::at),
           py::arg("i"), py::return_value_policy::reference)
      .def("__getitem__",
           static_cast<BoltBatch& (BoltDataset::*)(uint64_t i)>(
               &BoltDataset::at),
           py::arg("i"), py::return_value_policy::reference)
      .def("__len__", &BoltDataset::numBatches)
      .def("save", &BoltDataset::save, py::arg("filename"))
      .def_static("load", &BoltDataset::load, py::arg("filename"));

  py::class_<numpy::WrappedNumpyVectors,  // NOLINT
             std::shared_ptr<numpy::WrappedNumpyVectors>, BoltDataset>(
      dataset_submodule, "WrappedNumpyVectors");

  // TODO(josh): Add __iter__ method so we can do foreach loops in pthon and c++
  // TODO(josh): This segfaults if the user passes in an index that is too large
  py::class_<BoltBatch>(dataset_submodule, "BoltBatch")
      .def("batch_size", &BoltBatch::getBatchSize)
      // We need to explicitly static cast these methods because there are
      // multiple candidate "[]" methods (one const and one not const)
      .def("get",
           static_cast<BoltVector& (BoltBatch::*)(size_t i)>(
               &BoltBatch::operator[]),
           py::arg("i"), py::return_value_policy::reference)
      .def("__getitem__",
           static_cast<BoltVector& (BoltBatch::*)(size_t i)>(
               &BoltBatch::operator[]),
           py::arg("i"), py::return_value_policy::reference)
      .def("__len__", &BoltBatch::getBatchSize);

  dataset_submodule.def(
      "load_bolt_svm_dataset", SvmDatasetLoader::loadDatasetFromFile,
      py::arg("filename"), py::arg("batch_size"),
      py::arg("softmax_for_multiclass") = true,
      "Loads a BoltDataset from an SVM file. Each line in the "
      "input file represents a sparse input vector and should follow this "
      "format:\n"
      "```\n"
      "l_0,l_1,...,l_m\ti_0:v_0\ti_1:v_1\t...\ti_n:v_n\n"
      "```\n"
      "where `l_0,l_1,...,l_m` is an arbitrary number of categorical "
      "labels (integers only), and each `i:v` is an index-value pair "
      "representing "
      "a non-zero element in the vector. There can be an arbitrary number "
      "of these index-value pairs.\n\n"
      "Arguments:\n"
      " * filename: String - Path to input file.\n"
      " * batch_size: Int (positive) - Size of each batch in the dataset.\n"
      " * softmax_for_multiclass: Bool (default is true) - Multi-label samples "
      "must be processed slightly differently if softmax is being used in the "
      "output layer instead of sigmoid. When this flag is true the loader will "
      "process samples with multiple labels assuming that softmax and "
      "CategoricalCrossEntropy are being used for multi-label datasets. If the "
      "dataset is single label, then this argument has no effect.\n\n"
      "Returns a tuple containing a BoltDataset to store the data itself, and "
      "a BoltDataset storing the labels.");
  dataset_submodule.def(
      "load_bolt_svm_dataset", SvmDatasetLoader::loadDataset,
      py::arg("data_loader"), py::arg("softmax_for_multiclass") = true,
      "The same as the other implementation of this method, but takes in a "
      "custom data loader instead of a file name.");

  dataset_submodule.def("from_numpy", &numpy::numpyToBoltVectorDataset,
                        py::arg("data"), py::arg("batch_size") = std::nullopt);

<<<<<<< HEAD
#if THIRDAI_EXPOSE_ALL
=======
>>>>>>> 167713a0
  py::class_<MLMDatasetLoader>(dataset_submodule, "MLMDatasetLoader")
      .def(py::init<std::shared_ptr<Vocabulary>, uint32_t>(),
           py::arg("vocabulary"), py::arg("pairgram_range"))
      .def(py::init<std::shared_ptr<Vocabulary>, uint32_t, float>(),
           py::arg("vocabulary"), py::arg("pairgram_range"),
           py::arg("masked_tokens_percentage"))
      .def("load", &MLMDatasetLoader::load, py::arg("filename"),
           py::arg("batch_size"));

  internal_dataset_submodule.def(
      "dense_bolt_dataset_matches_dense_matrix",
      &denseBoltDatasetMatchesDenseMatrix, py::arg("dataset"),
      py::arg("matrix"),
      "Checks whether the given bolt dataset and dense 2d matrix "
      "have the same values. For testing purposes only.");

  internal_dataset_submodule.def(
      "dense_bolt_dataset_is_permutation_of_dense_matrix",
      &denseBoltDatasetIsPermutationOfDenseMatrix, py::arg("dataset"),
      py::arg("matrix"),
      "Checks whether the given bolt dataset represents a permutation of "
      "the rows of the given dense 2d matrix. Assumes that each row of "
      "the matrix is 1-dimensional; only has one element. For testing "
      "purposes only.");

  internal_dataset_submodule.def(
      "dense_bolt_datasets_are_equal", &denseBoltDatasetsAreEqual,
      py::arg("dataset1"), py::arg("dataset2"),
      "Checks whether the given bolt datasets have the same values. "
      "For testing purposes only.");

  py::class_<Vocabulary, std::shared_ptr<Vocabulary>>(dataset_submodule,
                                                      "Vocabulary")
      .def("size", &Vocabulary::size)
      .def("unk_id", &Vocabulary::unkId)
      .def("mask_id", &Vocabulary::maskId)
      .def("encode", &Vocabulary::encode, py::arg("sequence"))
      .def("decode", &Vocabulary::decode, py::arg("piece_ids"))
      .def("id", &Vocabulary::id, py::arg("token"));

  py::class_<FixedVocabulary, Vocabulary, std::shared_ptr<FixedVocabulary>>(
      dataset_submodule, "FixedVocabulary")
      .def_static("make", &FixedVocabulary::make, py::arg("vocab_file_path"));

<<<<<<< HEAD
#endif
}

=======
>>>>>>> 167713a0
bool denseBoltDatasetMatchesDenseMatrix(
    BoltDataset& dataset, std::vector<std::vector<float>>& matrix) {
  uint32_t batch_size = dataset.at(0).getBatchSize();
  for (uint32_t batch_idx = 0; batch_idx < dataset.numBatches(); batch_idx++) {
    auto& batch = dataset.at(batch_idx);
    for (uint32_t vec_idx = 0; vec_idx < batch.getBatchSize(); vec_idx++) {
      auto& vec = batch[vec_idx];
      uint32_t row = batch_idx * batch_size + vec_idx;
      for (uint32_t col = 0; col < vec.len; col++) {
        if (matrix[row][col] != vec.activations[col]) {
          return false;
        }
      }
    }
  }

  return true;
}

bool denseBoltDatasetIsPermutationOfDenseMatrix(
    BoltDataset& dataset, std::vector<std::vector<float>>& matrix) {
  // If one is a permutation of the other, they must have the same
  // number of rows / vectors.
  if (dataset.len() != matrix.size()) {
    return false;
  }

  // Keep track of values in the matrix
  std::unordered_map<float, uint32_t> expected_values;
  for (const auto& row : matrix) {
    assert(row.size() == 1);
    // Assume each row is 1-dimensional.
    expected_values[row.at(0)]++;
  }

  // Since each row only has one element, and we made sure that
  // the bolt dataset and the matrix have the same number of
  // vectors / rows, we now only need to make sure that
  // the bolt dataset contains the right number of occurrences
  // of each value in the matrix.
  std::unordered_map<float, uint32_t> actual_values;
  for (uint32_t batch_idx = 0; batch_idx < dataset.numBatches(); batch_idx++) {
    auto& batch = dataset[batch_idx];
    for (const auto& vec : batch) {
      actual_values[vec.activations[0]]++;
    }
  }

  for (const auto& [val, count] : actual_values) {
    if (count != expected_values[val]) {
      return false;
    }
  }

  return true;
}

bool denseBoltDatasetsAreEqual(BoltDataset& dataset1, BoltDataset& dataset2) {
  for (uint32_t batch_idx = 0; batch_idx < dataset1.numBatches(); batch_idx++) {
    auto& batch1 = dataset1[batch_idx];
    auto& batch2 = dataset2[batch_idx];
    for (uint32_t vec_idx = 0; vec_idx < batch1.getBatchSize(); vec_idx++) {
      auto& vec1 = batch1[vec_idx];
      auto& vec2 = batch2[vec_idx];
      for (uint32_t elem_idx = 0; elem_idx < vec1.len; elem_idx++) {
        if (vec1.activations[elem_idx] != vec2.activations[elem_idx]) {
          return false;
        }
      }
    }
  }

  return true;
}

}  // namespace thirdai::dataset::python<|MERGE_RESOLUTION|>--- conflicted
+++ resolved
@@ -392,10 +392,6 @@
   dataset_submodule.def("from_numpy", &numpy::numpyToBoltVectorDataset,
                         py::arg("data"), py::arg("batch_size") = std::nullopt);
 
-<<<<<<< HEAD
-#if THIRDAI_EXPOSE_ALL
-=======
->>>>>>> 167713a0
   py::class_<MLMDatasetLoader>(dataset_submodule, "MLMDatasetLoader")
       .def(py::init<std::shared_ptr<Vocabulary>, uint32_t>(),
            py::arg("vocabulary"), py::arg("pairgram_range"))
@@ -440,12 +436,6 @@
       dataset_submodule, "FixedVocabulary")
       .def_static("make", &FixedVocabulary::make, py::arg("vocab_file_path"));
 
-<<<<<<< HEAD
-#endif
-}
-
-=======
->>>>>>> 167713a0
 bool denseBoltDatasetMatchesDenseMatrix(
     BoltDataset& dataset, std::vector<std::vector<float>>& matrix) {
   uint32_t batch_size = dataset.at(0).getBatchSize();
