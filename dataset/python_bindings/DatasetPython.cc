--- conflicted
+++ resolved
@@ -357,28 +357,8 @@
       "a BoltDataset storing the labels.");
 
   dataset_submodule.def(
-<<<<<<< HEAD
-      "bolt_tokenizer", &parseSentenceToSparseArray, py::arg("sentence"),
-      py::arg("seed") = 0, py::arg("dimension") = 100000,
-=======
-      "load_bolt_csv_dataset", &loadBoltCsvDatasetWrapper, py::arg("filename"),
-      py::arg("batch_size"), py::arg("delimiter") = ",",
-      "Loads a BoltDataset from a CSV file. Each line in the "
-      "input file consists of a categorical label (integer) followed by the "
-      "elements of the input vector (float). These numbers are separated by a "
-      "delimiter."
-      "Arguments:\n"
-      " * filename: String - Path to input file.\n"
-      " * batch_size: Int (positive) - Size of each batch in the dataset.\n"
-      " * delimiter: Char - Delimiter that separates the numbers in each CSV "
-      "line. Defaults to ','\n\n"
-      "Returns a tuple containing a BoltDataset to store the data itself, and "
-      "a BoltDataset storing the labels.");
-
-  dataset_submodule.def(
       "bolt_tokenizer", &parseSentenceToUnigramsPython, py::arg("sentence"),
       py::arg("dimension") = 100000,
->>>>>>> 657a8865
       "Utility that turns a sentence into a sequence of token embeddings. To "
       "be used for text classification tasks.\n"
       "Arguments:\n"
