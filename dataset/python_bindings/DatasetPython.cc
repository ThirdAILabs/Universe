#include "DatasetPython.h"
#include "PyDataSource.h"
#include <bolt/python_bindings/PybindUtils.h>
#include <bolt_vector/src/BoltVector.h>
#include <dataset/src/DataSource.h>
#include <dataset/src/DatasetLoaderWrappers.h>
#include <dataset/src/Datasets.h>
#include <dataset/src/Featurizer.h>
#include <dataset/src/InMemoryDataset.h>
#include <dataset/src/NumpyDataset.h>
#include <dataset/src/VectorBuffer.h>
#include <dataset/src/blocks/BlockInterface.h>
#include <dataset/src/blocks/Categorical.h>
#include <dataset/src/blocks/Date.h>
#include <dataset/src/blocks/DenseArray.h>
#include <dataset/src/blocks/TabularHashFeatures.h>
#include <dataset/src/blocks/text/Text.h>
#include <dataset/src/blocks/text/WordpieceTokenizer.h>
#include <dataset/src/cold_start/ColdStartDataSource.h>
#include <dataset/src/dataset_loaders/DatasetLoader.h>
#include <dataset/src/featurizers/TabularFeaturizer.h>
#include <dataset/src/featurizers/llm/TextClassificationFeaturizer.h>
#include <dataset/src/featurizers/llm/TextGenerationFeaturizer.h>
#include <dataset/src/mach/MachIndex.h>
#include <dataset/src/ranking/KeywordOverlapRanker.h>
#include <dataset/src/ranking/QueryDocumentRanker.h>
#include <dataset/src/utils/TokenEncoding.h>
#include <dataset/tests/MockBlock.h>
#include <pybind11/buffer_info.h>
#include <pybind11/cast.h>
#include <pybind11/gil.h>
#include <pybind11/numpy.h>
#include <pybind11/pybind11.h>
#include <pybind11/pytypes.h>
#include <pybind11/stl.h>
#include <sys/types.h>
#include <utils/Random.h>
#include <chrono>
#include <exception>
#include <limits>
#include <memory>
#include <optional>
#include <stdexcept>
#include <type_traits>
#include <unordered_map>

// TODO(Geordie): Split into smaller files.
// I'm thinking one for each submodule of dataset_submodule.
// E.g. in DatasetBlockPython.cc we would have a function with this signature:
// void createBlockSubsubmodule(py::module_& dataset_submodule,
//                              py::module_& internal_dataset_submodule);

namespace thirdai::dataset::python {

template <typename T>
using NumpyArray = py::array_t<T, py::array::c_style | py::array::forcecast>;

void createDatasetSubmodule(py::module_& module) {
  // Separate submodule for bindings that we don't want to expose to users.
  auto internal_dataset_submodule = module.def_submodule("dataset_internal");

  // Everything in this submodule is exposed to users.
  auto dataset_submodule = module.def_submodule("dataset");
  auto block_submodule = dataset_submodule.def_submodule("blocks");

  py::class_<BoltVector>(dataset_submodule, "BoltVector")
      .def("to_string", &BoltVector::toString)
      .def("__str__", &BoltVector::toString)
      .def("__repr__", &BoltVector::toString)
      .def("to_numpy", [](const BoltVector& vector) -> py::object {
        NumpyArray<float> activations_array(vector.len);
        std::copy(vector.activations, vector.activations + vector.len,
                  activations_array.mutable_data());

        if (vector.isDense()) {
          return py::object(std::move(activations_array));
        }

        NumpyArray<uint32_t> active_neurons_array(vector.len);
        std::copy(vector.active_neurons, vector.active_neurons + vector.len,
                  active_neurons_array.mutable_data());

        return py::make_tuple(active_neurons_array, activations_array);
      });

  py::class_<Explanation>(dataset_submodule, "Explanation",
                          R"pbdoc(
     Represents an input column that is responsible for a predicted
     outcome.
      )pbdoc")
      .def("__str__", &Explanation::toString)
      .def("__repr__", &Explanation::toString)
      // We don't expose column_number because it doesn't always make sense to
      // provide one column number; e.g. in tabular pairgram case.
      .def_readonly("percentage_significance",
                    &Explanation::percentage_significance,
                    R"pbdoc(
     The column's contribution to the predicted outcome. Can be 
     positive or negative depending on the relationship between 
     the responsible column and the prediction. For example, it
     can be negative if the responsible input column and the 
     prediction are negatively correlated.
      )pbdoc")
      .def_readonly("keyword", &Explanation::keyword,
                    R"pbdoc(
     A brief description of the value in this column.
      )pbdoc")
      .def_readonly("column_name", &Explanation::column_name,
                    R"pbdoc(
     Identifies the responsible input column.
      )pbdoc");

  py::class_<mach::MachIndex, mach::MachIndexPtr>(  // NOLINT
      dataset_submodule, "MachIndex")
#if THIRDAI_EXPOSE_ALL
      .def(py::init<std::unordered_map<uint32_t, std::vector<uint32_t>>,
                    uint32_t, uint32_t>(),
           py::arg("entity_to_hashes"), py::arg("output_range"),
           py::arg("num_hashes"))
      .def(py::init<uint32_t, uint32_t>(), py::arg("output_range"),
           py::arg("num_hashes"))
      .def(py::init<uint32_t, uint32_t, uint32_t>(), py::arg("output_range"),
           py::arg("num_hashes"), py::arg("num_elements"))
      .def("get_entity_hashes", &mach::MachIndex::getHashes, py::arg("entity"))
      .def("get_hash_to_entities", &mach::MachIndex::getEntities,
           py::arg("hash"))
      .def("buckets", &mach::MachIndex::buckets)
      .def("entity_to_hashes", &mach::MachIndex::entityToHashes)
      .def(
          "decode_batch",
          [](const mach::MachIndex& index, NumpyArray<float>& bucket_scores,
             uint32_t top_k, uint32_t num_buckets_to_eval) {
            if (bucket_scores.ndim() != 2) {
              throw std::invalid_argument("Expected bucket scores to be 2d.");
<<<<<<< HEAD
            }

            if (bucket_scores.shape(1) != index.numBuckets()) {
              throw std::invalid_argument(
                  "Expected bucket scores shape[1] to be equal to num hashes.");
            }

            std::vector<std::vector<std::pair<uint32_t, double>>> output(
                bucket_scores.shape(0));

#pragma omp parallel for default(none) \
    shared(bucket_scores, index, output, top_k, num_buckets_to_eval)
            for (int64_t i = 0; i < bucket_scores.shape(0); i++) {
              float* scores = bucket_scores.mutable_data(i);
              BoltVector vec(
                  /* an= */ nullptr, /* a= */ scores, /* g= */ nullptr,
                  /* l= */ index.numBuckets());

              output[i] = index.decode(vec, top_k, num_buckets_to_eval);
=======
            }

            if (bucket_scores.shape(1) != index.numBuckets()) {
              throw std::invalid_argument(
                  "Expected bucket scores shape[1] to be equal to num hashes.");
            }

            std::vector<std::vector<std::pair<uint32_t, double>>> output(
                bucket_scores.shape(0));

            std::exception_ptr error;
#pragma omp parallel for default(none) \
    shared(bucket_scores, index, output, top_k, num_buckets_to_eval, error)
            for (int64_t i = 0; i < bucket_scores.shape(0); i++) {
              try {
                float* scores = bucket_scores.mutable_data(i);
                BoltVector vec(
                    /* an= */ nullptr, /* a= */ scores, /* g= */ nullptr,
                    /* l= */ index.numBuckets());

                output[i] = index.decode(vec, top_k, num_buckets_to_eval);
              } catch (...) {
#pragma omp critical
                error = std::current_exception();
              }
            }

            if (error) {
              std::rethrow_exception(error);
>>>>>>> 4c7a63ae
            }

            return output;
          },
          py::arg("bucket_scores"), py::arg("top_k"),
          py::arg("num_buckets_to_eval"))
#endif
      .def("num_entities", &mach::MachIndex::numEntities)
      .def("num_hashes", &mach::MachIndex::numHashes)
      .def("output_range", &mach::MachIndex::numBuckets)
      .def("save", &mach::MachIndex::save, py::arg("filename"))
      .def_static("load", &mach::MachIndex::load);

  py::class_<Block, std::shared_ptr<Block>>(
      internal_dataset_submodule, "Block",
      "Block abstract class.\n\n"
      "A block accepts an input sample in the form of a sequence of strings "
      "then encodes this sequence as a vector.")
      .def("feature_dim", &Block::featureDim,
           "Returns the dimension of the vector encoding.")
      .def("is_dense", &Block::isDense,
           "True if the block produces dense features, False otherwise.");

  py::class_<TextTokenizer, TextTokenizerPtr>(  // NOLINT
      internal_dataset_submodule, "TextTokenizer");

  py::class_<CharKGramTokenizer, TextTokenizer,
             std::shared_ptr<CharKGramTokenizer>>(dataset_submodule,
                                                  "CharKGramTokenizer")
      .def(py::init<uint32_t>(), py::arg("k"));

  py::class_<NaiveSplitTokenizer, TextTokenizer,
             std::shared_ptr<NaiveSplitTokenizer>>(dataset_submodule,
                                                   "NaiveSplitTokenizer")
      .def(py::init<char>(), py::arg("delimiter"));

  py::class_<WordPunctTokenizer, TextTokenizer,
             std::shared_ptr<WordPunctTokenizer>>(dataset_submodule,
                                                  "WordPunctTokenizer")
      .def(py::init<>());

  py::class_<WordpieceTokenizer, TextTokenizer, WordpieceTokenizerPtr>(
      dataset_submodule, "WordpieceTokenizer")
      .def(py::init<std::string, bool>(), py::arg("vocab_file_path"),
           py::arg("lower_case") = true)
      .def("size", &WordpieceTokenizer::size)
      .def("unk_id", &WordpieceTokenizer::unkId)
      .def("mask_id", &WordpieceTokenizer::maskId)
      .def("tokenize", &WordpieceTokenizer::tokenize, py::arg("sequence"))
      .def("decode", &WordpieceTokenizer::decode, py::arg("piece_ids"))
      .def("id", &WordpieceTokenizer::id, py::arg("token"));

  py::class_<TextEncoder, TextEncoderPtr>(  // NOLINT
      dataset_submodule, "TextEncoder");

  py::class_<NGramEncoder, TextEncoder, std::shared_ptr<NGramEncoder>>(
      dataset_submodule, "NGramEncoder")
      .def(py::init<uint32_t>(), py::arg("n"));

  py::class_<PairGramEncoder, TextEncoder, std::shared_ptr<PairGramEncoder>>(
      dataset_submodule, "PairGramEncoder")
      .def(py::init<>());

  py::class_<TextBlock, Block, TextBlockPtr>(block_submodule, "TextBlock")
      .def(py::init<uint32_t, TextTokenizerPtr, TextEncoderPtr, bool,
                    uint32_t>(),
           py::arg("col"), py::arg("tokenizer") = NaiveSplitTokenizer::make(),
           py::arg("encoder") = NGramEncoder::make(1),
           py::arg("lowercase") = false,
           py::arg("dim") = token_encoding::DEFAULT_TEXT_ENCODING_DIM)
      .def("is_dense", &TextBlock::isDense)
      .def("feature_dim", &TextBlock::featureDim);

  py::class_<CategoricalBlock, Block, CategoricalBlockPtr>(
      internal_dataset_submodule, "AbstractCategoricalBlock",
      "A block that encodes categorical features (e.g. a numerical ID or "
      "an identification string).")
      .def("is_dense", &CategoricalBlock::isDense,
           "Returns false since categorical blocks always produce sparse "
           "features.")
      .def("feature_dim", &CategoricalBlock::featureDim,
           "The dimension of the vector encoding.");

  py::class_<NumericalCategoricalBlock, CategoricalBlock,
             NumericalCategoricalBlockPtr>(
      block_submodule, "NumericalId",
      "A block that encodes categories represented as numerical IDs.")
      .def(py::init<uint32_t, uint32_t, std::optional<char>>(), py::arg("col"),
           py::arg("n_classes"), py::arg("delimiter") = std::nullopt,
           "Constructor.\n\n"
           "Arguments:\n"
           " * col: Int - Column number of the input row containing "
           "the categorical information to be encoded.\n"
           " * n_classes: Int - Number of unique categories.\n"
           " * delimiter: Char (Optional) - A character that separates "
           "different categories in the column. If not supplied, it is assumed "
           "that the column only contains a single class.")
      .def("feature_dim", &NumericalCategoricalBlock::featureDim,
           "Returns the dimension of the vector encoding.")
      .def("is_dense", &NumericalCategoricalBlock::isDense,
           "Returns false since text blocks always produce sparse features.");

  py::class_<DateBlock, Block, std::shared_ptr<DateBlock>>(
      block_submodule, "Date",
      "Encodes a date column given in YYYY-MM-DD format.")
      .def(py::init<uint32_t>(), py::arg("col"))
      .def("feature_dim", &DateBlock::featureDim,
           "Returns the dimension of the vector encoding.")
      .def("is_dense", &DateBlock::isDense,
           "Returns false since this is a sparse encoding.");

  py::class_<DenseArrayBlock, Block, std::shared_ptr<DenseArrayBlock>>(
      block_submodule, "DenseArray",
      "Parses a contiguous set of columns as a dense vector segment.")
      .def(py::init<uint32_t, uint32_t>(), py::arg("start_col"), py::arg("dim"),
           "Constructor")
      .def("feature_dim", &DenseArrayBlock::featureDim,
           "Returns the dimension of the vector encoding.")
      .def("is_dense", &DenseArrayBlock::isDense,
           "Returns true since this is a dense encoding.");

  py::class_<MockBlock, Block, std::shared_ptr<MockBlock>>(
      internal_dataset_submodule, "MockBlock",
      "Mock implementation of block abstract class for testing purposes.")
      .def(py::init<uint32_t, bool>(), py::arg("column"), py::arg("dense"),
           "Constructor")
      .def("feature_dim", &MockBlock::featureDim,
           "Returns the dimension of the vector encoding.")
      .def("is_dense", &MockBlock::isDense,
           "True if the block produces dense features, False otherwise.");

#if THIRDAI_EXPOSE_ALL
  py::class_<TabularColumn, std::shared_ptr<TabularColumn>>(
      dataset_submodule, "TabularColumn",
      "Column configuration for TabularHashFeatures block.")
      .def_static("Categorical", &TabularColumn::Categorical,
                  py::arg("column_identifier"))
      .def_static("Numeric", &TabularColumn::Numeric,
                  py::arg("column_identifier"), py::arg("range"),
                  py::arg("num_bins") = DEFAULT_NUM_BINS);

  py::class_<TabularHashFeatures, Block, std::shared_ptr<TabularHashFeatures>>(
      block_submodule, "TabularHashFeatures",
      "Given some metadata about a tabular dataset, assign unique "
      "categories to columns and compute either pairgramsor unigrams of the "
      "categories depending on the 'use_pairgrams' flag.")
      .def(py::init<std::vector<TabularColumn>, uint32_t, bool>(),
           py::arg("columns"), py::arg("output_range"),
           py::arg("use_pairgrams"))
      .def("feature_dim", &TabularHashFeatures::featureDim,
           "Returns the dimension of the vector encoding.")
      .def("is_dense", &TabularHashFeatures::isDense,
           "Returns false since text blocks always produce sparse "
           "features.");

  py::class_<Featurizer, FeaturizerPtr>(dataset_submodule,  // NOLINT
                                        "Featurizer");

  py::class_<BlockList, BlockListPtr>(dataset_submodule, "BlockList")
      .def(py::init<std::vector<BlockPtr>, std::optional<uint32_t>>(),
           py::arg("block_lists"), py::arg("hash_range") = std::nullopt);

  py::class_<TabularFeaturizer, Featurizer, TabularFeaturizerPtr>(
      dataset_submodule, "TabularFeaturizer")
      .def(py::init<std::vector<BlockList>, bool, char, bool>(),
           py::arg("block_lists"), py::arg("has_header") = false,
           py::arg("delimiter") = ',', py::arg("parallel") = true);

  py::class_<TextGenerationFeaturizer, Featurizer,
             std::shared_ptr<TextGenerationFeaturizer>>(
      dataset_submodule, "TextGenerationFeaturizer")
      .def(py::init<uint32_t, uint32_t, uint32_t, uint32_t, bool, bool>(),
           py::arg("lrc_len"), py::arg("irc_len"), py::arg("src_len"),
           py::arg("vocab_size"), py::arg("include_position") = false,
           py::arg("featurize_in_chunks") = true)
      .def("featurize_for_inference",
           &TextGenerationFeaturizer::featurizeInferenceSample,
           py::arg("prompt"), py::arg("context"))
      .def(bolt::python::getPickleFunction<TextGenerationFeaturizer>());

  py::class_<TextClassificationFeaturizer, Featurizer,
             TextClassificationFeaturizerPtr>(dataset_submodule,
                                              "TextClassificationFeaturizer")
      .def(py::init<const std::string&, const std::string&, uint32_t, uint32_t,
                    uint32_t, uint32_t, uint32_t, char, std::optional<char>,
                    bool, bool>(),
           py::arg("text_column"), py::arg("label_column"), py::arg("lrc_len"),
           py::arg("irc_len"), py::arg("src_len"), py::arg("vocab_size"),
           py::arg("n_labels"), py::arg("delimiter") = ',',
           py::arg("label_delimiter") = std::nullopt,
           py::arg("integer_labels") = false,
           py::arg("normalize_categories") = true);

#endif

  py::class_<DatasetShuffleConfig>(dataset_submodule, "ShuffleConfig")
      .def(py::init<size_t, uint32_t>(), py::arg("min_vecs_in_buffer") = 64000,
           py::arg("seed") = global_random::nextSeed());

  py::class_<DatasetLoader, DatasetLoaderPtr>(dataset_submodule,
                                              "DatasetLoader")
      .def(py::init<std::shared_ptr<dataset::DataSource>,
                    dataset::FeaturizerPtr, bool, DatasetShuffleConfig>(),
           py::arg("data_source"), py::arg("featurizer"), py::arg("shuffle"),
           py::arg("shuffle_config") = DatasetShuffleConfig())
      .def("get_input_dim", &DatasetLoader::getInputDim)
      .def("get_label_dim", &DatasetLoader::getLabelDim)
      .def("load_all", &DatasetLoader::loadAll, py::arg("batch_size"),
           py::arg("verbose") = true)
      .def("load_some", &dataset::DatasetLoader::loadSome,
           py::arg("batch_size"), py::arg("num_batches"),
           py::arg("verbose") = true)
      .def("restart", &dataset::DatasetLoader::restart);

  py::class_<DataSource, PyDataSource, DataSourcePtr>(dataset_submodule,
                                                      "DataSource")
      .def(py::init<>())
      .def("next_batch", &DataSource::nextBatch)
      .def("next_line", &DataSource::nextLine)
      .def("resource_name", &DataSource::resourceName)
      .def("restart", &DataSource::restart);

  py::class_<cold_start::ColdStartDataSource, dataset::DataSource,
             cold_start::ColdStartDataSourcePtr>
      ColdStartDataSource(dataset_submodule, "ColdStartDataSource");

  py::class_<FileDataSource, DataSource, std::shared_ptr<FileDataSource>>(
      dataset_submodule, "FileDataSource")
      .def(py::init<const std::string&>(), py::arg("filename"));

  py::class_<UnifiedDataSource, DataSource, std::shared_ptr<UnifiedDataSource>>(
      dataset_submodule, "UnifiedDataSource")
      .def(py::init<std::vector<DataSourcePtr>, const std::vector<double>&,
                    uint32_t, uint32_t>(),
           py::arg("data_sources"), py::arg("probabilities"),
           py::arg("stop_data_source_id"), py::arg("seed") = 42);

  dataset_submodule.def("make_sparse_vector",
                        py::overload_cast<const std::vector<uint32_t>&,
                                          const std::vector<float>&>(
                            &BoltVector::makeSparseVector),
                        py::arg("indices"), py::arg("values"));

  dataset_submodule.def("make_dense_vector", &BoltVector::makeDenseVector,
                        py::arg("values"));

  dataset_submodule.def(
      "load_click_through_dataset",
      &ClickThroughDatasetLoader::loadDatasetFromFile, py::arg("filename"),
      py::arg("batch_size"), py::arg("max_num_numerical_features"),
      py::arg("max_categorical_features"), py::arg("delimiter") = '\t',
      "Loads a Clickthrough dataset from a file. To be used with DLRM. \n"
      "Each line of the input file should follow this format:\n"
      "```\n"
      "l\td_1\td_2\t...\td_m\tc_1\tc_2\t...\tc_n"
      "```\n"
      "where `l` is the label, `d` is a numerical (quantitative) feature, `m` "
      "is the "
      "expected number of numerical features, `c` is a categorical feature "
      "(integer only), and `n` is "
      "the expected number of categorical features.\n\n"
      "Arguments:\n"
      " * filename: String - Path to input file.\n"
      " * batch_size: Int (positive) - Size of each batch in the dataset.\n"
      " * num_numerical_features: Int (positive) - Number of expected "
      "numerical features in each dataset.\n"
      " * max_categorical_features: Int (positive) - Maximum number of "
      "expected categorical features in each dataset.\n"
      "Returns a tuple containing a BoltDataset, BoltTokenDataset to store the "
      "dense and categorical features, and a BoltDataset storing the labels.");

  py::class_<BoltDataset, BoltDatasetPtr>(dataset_submodule, "BoltDataset")
      // We need to explicitly static cast these methods because there are
      // multiple candidate "at" methods (one const and one not const)
      .def("get",
           static_cast<BoltBatch& (BoltDataset::*)(uint64_t i)>(
               &BoltDataset::at),
           py::arg("i"), py::return_value_policy::reference)
      .def("__getitem__",
           static_cast<BoltBatch& (BoltDataset::*)(uint64_t i)>(
               &BoltDataset::at),
           py::arg("i"), py::return_value_policy::reference)
      .def("__len__", &BoltDataset::numBatches)
      .def("save", &BoltDataset::save, py::arg("filename"))
      .def_static("load", &BoltDataset::load, py::arg("filename"))
      .def(py::init([](const py::iterable& iterable) {
             using Batches = std::vector<BoltBatch>;
             auto batches = iterable.cast<Batches>();
             std::shared_ptr<BoltDataset> dataset =
                 std::make_shared<InMemoryDataset>(std::move(batches));
             return dataset;
           }),
           py::arg("batches"), R"pbdoc(
            Construct a BoltDataset from an iterable of BoltBatches. Makes
            copies in the process which can potentially be costly, use judiciously.
            
            Args: 
                batches (Iterable[BoltBatch]): Batches

            Returns:
                BoltDataset: The constructed dataset.
           )pbdoc");

  py::class_<numpy::NumpyInMemoryDataset,  // NOLINT
             std::shared_ptr<numpy::NumpyInMemoryDataset>, BoltDataset>(
      dataset_submodule, "NumpyInMemoryDataset");

  // TODO(Any): Add __iter__ method so we can do foreach loops in python and c++
  // TODO(Any): This segfaults if the user passes in an index that is too large
  py::class_<BoltBatch>(dataset_submodule, "BoltBatch")
      .def("batch_size", &BoltBatch::getBatchSize)
      // We need to explicitly static cast these methods because there are
      // multiple candidate "[]" methods (one const and one not const)
      .def("get",
           static_cast<BoltVector& (BoltBatch::*)(size_t i)>(
               &BoltBatch::operator[]),
           py::arg("i"), py::return_value_policy::reference)
      .def("__getitem__",
           static_cast<BoltVector& (BoltBatch::*)(size_t i)>(
               &BoltBatch::operator[]),
           py::arg("i"), py::return_value_policy::reference)
      .def("__len__", &BoltBatch::getBatchSize)
      .def(py::init([](const py::iterable& iterable) {
             using Vectors = std::vector<BoltVector>;
             auto vectors = iterable.cast<Vectors>();
             BoltBatch batch(std::move(vectors));
             return batch;
           }),
           py::arg("vectors"), R"pbdoc(
            Construct a BoltBatch from an iterable of BoltVectors. Makes copies
            in the process which can be costly, use judiciously.

            Args: 
                vectors (Iterable[BoltVector]): BoltVectors constituting the Batch.

            Returns:
                BoltBatch: The constructed Batch.
           )pbdoc");

  dataset_submodule.def(
      "load_bolt_svm_dataset", SvmDatasetLoader::loadDatasetFromFile,
      py::arg("filename"), py::arg("batch_size"),
      py::arg("softmax_for_multiclass") = true,
      "Loads a BoltDataset from an SVM file. Each line in the "
      "input file represents a sparse input vector and should follow this "
      "format:\n"
      "```\n"
      "l_0,l_1,...,l_m\ti_0:v_0\ti_1:v_1\t...\ti_n:v_n\n"
      "```\n"
      "where `l_0,l_1,...,l_m` is an arbitrary number of categorical "
      "labels (integers only), and each `i:v` is an index-value pair "
      "representing "
      "a non-zero element in the vector. There can be an arbitrary number "
      "of these index-value pairs.\n\n"
      "Arguments:\n"
      " * filename: String - Path to input file.\n"
      " * batch_size: Int (positive) - Size of each batch in the dataset.\n"
      " * softmax_for_multiclass: Bool (default is true) - Multi-label samples "
      "must be processed slightly differently if softmax is being used in the "
      "output layer instead of sigmoid. When this flag is true the loader will "
      "process samples with multiple labels assuming that softmax and "
      "CategoricalCrossEntropy are being used for multi-label datasets. If the "
      "dataset is single label, then this argument has no effect.\n\n"
      "Returns a tuple containing a BoltDataset to store the data itself, and "
      "a BoltDataset storing the labels.");
  dataset_submodule.def(
      "load_bolt_svm_dataset", SvmDatasetLoader::loadDataset,
      py::arg("data_source"), py::arg("batch_size"),
      py::arg("softmax_for_multiclass") = true,
      "The same as the other implementation of this method, but takes in a "
      "custom data source instead of a file name.");

  dataset_submodule.def("from_numpy", &numpy::numpyToBoltVectorDataset,
                        py::arg("data"), py::arg("batch_size") = std::nullopt);

  internal_dataset_submodule.def(
      "dense_bolt_dataset_matches_dense_matrix",
      &denseBoltDatasetMatchesDenseMatrix, py::arg("dataset"),
      py::arg("matrix"),
      "Checks whether the given bolt dataset and dense 2d matrix "
      "have the same values. For testing purposes only.");

  internal_dataset_submodule.def(
      "dense_bolt_dataset_is_permutation_of_dense_matrix",
      &denseBoltDatasetIsPermutationOfDenseMatrix, py::arg("dataset"),
      py::arg("matrix"),
      "Checks whether the given bolt dataset represents a permutation of "
      "the rows of the given dense 2d matrix. Assumes that each row of "
      "the matrix is 1-dimensional; only has one element. For testing "
      "purposes only.");

  internal_dataset_submodule.def(
      "dense_bolt_datasets_are_equal", &denseBoltDatasetsAreEqual,
      py::arg("dataset1"), py::arg("dataset2"),
      "Checks whether the given bolt datasets have the same values. "
      "For testing purposes only.");

  py::class_<ranking::QueryDocumentRanker>(  // NOLINT
      dataset_submodule, "QueryDocumentRanker");

  py::class_<ranking::KeywordOverlapRanker, ranking::QueryDocumentRanker>(
      dataset_submodule, "KeywordOverlapRanker")
      .def(py::init<bool, bool, uint32_t, size_t>(),
           py::arg("lowercase") = true, py::arg("replace_punct") = true,
           py::arg("k_gram_length") = 4, py::arg("min_word_length") = 5)
      .def("rank", &ranking::KeywordOverlapRanker::rank, py::arg("query"),
           py::arg("documents"));
}

bool denseBoltDatasetMatchesDenseMatrix(
    BoltDataset& dataset, std::vector<std::vector<float>>& matrix) {
  uint32_t batch_size = dataset.at(0).getBatchSize();
  for (uint32_t batch_idx = 0; batch_idx < dataset.numBatches(); batch_idx++) {
    auto& batch = dataset.at(batch_idx);
    for (uint32_t vec_idx = 0; vec_idx < batch.getBatchSize(); vec_idx++) {
      auto& vec = batch[vec_idx];
      uint32_t row = batch_idx * batch_size + vec_idx;
      for (uint32_t col = 0; col < vec.len; col++) {
        if (matrix[row][col] != vec.activations[col]) {
          return false;
        }
      }
    }
  }

  return true;
}

bool denseBoltDatasetIsPermutationOfDenseMatrix(
    BoltDataset& dataset, std::vector<std::vector<float>>& matrix) {
  // If one is a permutation of the other, they must have the same
  // number of rows / vectors.
  if (dataset.len() != matrix.size()) {
    return false;
  }

  // Keep track of values in the matrix
  std::unordered_map<float, uint32_t> expected_values;
  for (const auto& row : matrix) {
    assert(row.size() == 1);
    // Assume each row is 1-dimensional.
    expected_values[row.at(0)]++;
  }

  // Since each row only has one element, and we made sure that
  // the bolt dataset and the matrix have the same number of
  // vectors / rows, we now only need to make sure that
  // the bolt dataset contains the right number of occurrences
  // of each value in the matrix.
  std::unordered_map<float, uint32_t> actual_values;
  for (uint32_t batch_idx = 0; batch_idx < dataset.numBatches(); batch_idx++) {
    auto& batch = dataset[batch_idx];
    for (const auto& vec : batch) {
      actual_values[vec.activations[0]]++;
    }
  }

  for (const auto& [val, count] : actual_values) {
    if (count != expected_values[val]) {
      return false;
    }
  }

  return true;
}

bool denseBoltDatasetsAreEqual(BoltDataset& dataset1, BoltDataset& dataset2) {
  for (uint32_t batch_idx = 0; batch_idx < dataset1.numBatches(); batch_idx++) {
    auto& batch1 = dataset1[batch_idx];
    auto& batch2 = dataset2[batch_idx];
    for (uint32_t vec_idx = 0; vec_idx < batch1.getBatchSize(); vec_idx++) {
      auto& vec1 = batch1[vec_idx];
      auto& vec2 = batch2[vec_idx];
      for (uint32_t elem_idx = 0; elem_idx < vec1.len; elem_idx++) {
        if (vec1.activations[elem_idx] != vec2.activations[elem_idx]) {
          return false;
        }
      }
    }
  }

  return true;
}

}  // namespace thirdai::dataset::python<|MERGE_RESOLUTION|>--- conflicted
+++ resolved
@@ -132,27 +132,6 @@
              uint32_t top_k, uint32_t num_buckets_to_eval) {
             if (bucket_scores.ndim() != 2) {
               throw std::invalid_argument("Expected bucket scores to be 2d.");
-<<<<<<< HEAD
-            }
-
-            if (bucket_scores.shape(1) != index.numBuckets()) {
-              throw std::invalid_argument(
-                  "Expected bucket scores shape[1] to be equal to num hashes.");
-            }
-
-            std::vector<std::vector<std::pair<uint32_t, double>>> output(
-                bucket_scores.shape(0));
-
-#pragma omp parallel for default(none) \
-    shared(bucket_scores, index, output, top_k, num_buckets_to_eval)
-            for (int64_t i = 0; i < bucket_scores.shape(0); i++) {
-              float* scores = bucket_scores.mutable_data(i);
-              BoltVector vec(
-                  /* an= */ nullptr, /* a= */ scores, /* g= */ nullptr,
-                  /* l= */ index.numBuckets());
-
-              output[i] = index.decode(vec, top_k, num_buckets_to_eval);
-=======
             }
 
             if (bucket_scores.shape(1) != index.numBuckets()) {
@@ -182,7 +161,6 @@
 
             if (error) {
               std::rethrow_exception(error);
->>>>>>> 4c7a63ae
             }
 
             return output;
