--- conflicted
+++ resolved
@@ -3,10 +3,6 @@
 #include <dataset/src/bolt_datasets/BoltDatasets.h>
 #include <pybind11/buffer_info.h>
 #include <pybind11/cast.h>
-<<<<<<< HEAD
-#include <atomic>
-=======
->>>>>>> 3d4fc582
 #include <chrono>
 #include <type_traits>
 
@@ -436,7 +432,6 @@
   return InMemoryDataset(std::move(batches), num_examples);
 }
 
-<<<<<<< HEAD
 BoltDatasetPtr sparseBoltDatasetFromNumpy(const NumpyArray<uint32_t>& indices,
                                           const NumpyArray<float>& values,
                                           const NumpyArray<uint32_t>& offsets,
@@ -446,25 +441,6 @@
   uint32_t* indices_raw_data = const_cast<uint32_t*>(indices.data());
   float* values_raw_data = const_cast<float*>(values.data());
   uint32_t* offsets_raw_data = const_cast<uint32_t*>(offsets.data());
-=======
-BoltDatasetPtr sparseBoltDatasetFromNumpy(
-    const py::array_t<uint32_t, py::array::c_style | py::array::forcecast>&
-        indices,
-    const py::array_t<float, py::array::c_style | py::array::forcecast>& values,
-    const py::array_t<uint32_t, py::array::c_style | py::array::forcecast>&
-        offsets,
-    uint32_t batch_size) {
-  // Get information from examples
-  const py::buffer_info indices_buf = indices.request();
-  const py::buffer_info values_buf = values.request();
-  const py::buffer_info offsets_buf = offsets.request();
-
-  uint64_t num_examples = static_cast<uint64_t>(offsets_buf.shape.at(0) - 1);
-
-  uint32_t* indices_raw_data = static_cast<uint32_t*>(indices_buf.ptr);
-  float* values_raw_data = static_cast<float*>(values_buf.ptr);
-  uint32_t* offsets_raw_data = static_cast<uint32_t*>(offsets_buf.ptr);
->>>>>>> 3d4fc582
 
   // Build batches
 
@@ -492,15 +468,8 @@
   return std::make_shared<BoltDataset>(std::move(batches), num_examples);
 }
 
-<<<<<<< HEAD
 BoltDatasetPtr categoricalLabelsFromNumpy(const NumpyArray<uint32_t>& labels,
                                           uint32_t batch_size) {
-=======
-BoltDatasetPtr categoricalLabelsFromNumpy(
-    const py::array_t<uint32_t, py::array::c_style | py::array::forcecast>&
-        labels,
-    uint32_t batch_size) {
->>>>>>> 3d4fc582
   const py::buffer_info labels_buf = labels.request();
 
   if (labels_buf.shape.size() != 1) {
