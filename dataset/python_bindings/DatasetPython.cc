#include "DatasetPython.h"
#include <dataset/src/DatasetLoaders.h>
#include <dataset/src/NumpyDataset.h>
#include <dataset/src/StreamingGenericDatasetLoader.h>
#include <dataset/src/batch_processors/MaskedSentenceBatchProcessor.h>
#include <dataset/src/blocks/BlockInterface.h>
#include <dataset/src/blocks/Categorical.h>
#include <dataset/src/blocks/DenseArray.h>
#include <dataset/src/blocks/Text.h>
#include <dataset/src/encodings/categorical/CategoricalEncodingInterface.h>
#include <dataset/src/encodings/categorical/ContiguousNumericId.h>
#include <dataset/src/encodings/text/CharKGram.h>
#include <dataset/src/encodings/text/PairGram.h>
#include <dataset/src/encodings/text/TextEncodingInterface.h>
#include <dataset/src/encodings/text/TextEncodingUtils.h>
#include <dataset/src/encodings/text/UniGram.h>
#include <dataset/tests/MockBlock.h>
#include <pybind11/buffer_info.h>
#include <pybind11/cast.h>
#include <sys/types.h>
#include <chrono>
#include <limits>
#include <type_traits>
#include <unordered_map>

// TODO(Geordie): Split into smaller files.
// I'm thinking one for each submodule of dataset_submodule.
// E.g. in DatasetBlockPython.cc we would have a function with this signature:
// void createBlockSubsubmodule(py::module_& dataset_submodule,
//                              py::module_& internal_dataset_submodule);

namespace thirdai::dataset::python {

using bolt::BoltVector;

void createDatasetSubmodule(py::module_& module) {
  // Separate submodule for bindings that we don't want to expose to users.
  auto internal_dataset_submodule = module.def_submodule("dataset_internal");

  // Everything in this submodule is exposed to users.
  auto dataset_submodule = module.def_submodule("dataset");
  auto block_submodule = dataset_submodule.def_submodule("blocks");
  auto text_encoding_submodule =
      dataset_submodule.def_submodule("text_encodings");
  auto categorical_encoding_submodule =
      dataset_submodule.def_submodule("categorical_encodings");

  py::class_<BoltVector>(dataset_submodule, "BoltVector")
      .def("to_string", &BoltVector::toString)
      .def("__str__", &BoltVector::toString)
      .def("__repr__", &BoltVector::toString);

  py::class_<TextEncoding, std::shared_ptr<TextEncoding>>(
      internal_dataset_submodule, "TextEncoding",
      "Interface for text encoders.")
      .def("is_dense", &TextEncoding::isDense,
           "True if the encoder produces dense features, False otherwise.")
      .def("feature_dim", &TextEncoding::featureDim,
           "The dimension of the encoding.");

  py::class_<PairGram, TextEncoding, std::shared_ptr<PairGram>>(
      text_encoding_submodule, "PairGram",
      "Encodes a sentence as a weighted set of ordered pairs of "
      "whitespace-delimited words. Self-pairs are included. "
      "Expects a textual string, e.g. A good good model, which is then "
      "encoded as 'A A': 1, 'A good': 2, 'A model': 1, 'good good': 3, 'good "
      "model': 2, 'model model': 1.")
      .def(py::init<uint32_t>(),
           py::arg("dim") = TextEncodingUtils::DEFAULT_TEXT_ENCODING_DIM,
           "Constructor. Accepts the desired dimension of the encoding.")
      .def("is_dense", &PairGram::isDense,
           "Returns False since this is a sparse encoding.")
      .def("feature_dim", &PairGram::featureDim,
           "The dimension of the encoding.");

  py::class_<UniGram, TextEncoding, std::shared_ptr<UniGram>>(
      text_encoding_submodule, "UniGram",
      "Encodes a sentence as a weighted set of whitespace-delimited words. "
      "Expects a textual string, e.g. A good good model, which is then "
      "encoded as 'A': 1, 'good': 2, 'model': 1.")
      .def(py::init<uint32_t>(),
           py::arg("dim") = TextEncodingUtils::DEFAULT_TEXT_ENCODING_DIM,
           "Constructor. Accepts the desired dimension of the encoding.")
      .def("is_dense", &UniGram::isDense,
           "Returns False since this is a sparse encoding.")
      .def("feature_dim", &UniGram::featureDim,
           "The dimension of the encoding.");

  py::class_<CharKGram, TextEncoding, std::shared_ptr<CharKGram>>(
      text_encoding_submodule, "CharKGram",
      "Encodes a sentence as a weighted set of character trigrams.")
      .def(py::init<uint32_t, uint32_t>(), py::arg("k"),
           py::arg("dim") = TextEncodingUtils::DEFAULT_TEXT_ENCODING_DIM,
           "Constructor. Accepts k (the number of characters in each token) "
           "and dimension of the encoding.")
      .def("is_dense", &CharKGram::isDense,
           "Returns False since this is a sparse encoding.")
      .def("feature_dim", &CharKGram::featureDim,
           "The dimension of the encoding.");

  py::class_<CategoricalEncoding, std::shared_ptr<CategoricalEncoding>>(
      internal_dataset_submodule, "CategoricalEncoding",
      "Interface for categorical feature encoders.")
      .def("feature_dim", &CategoricalEncoding::featureDim,
           "True if the encoder produces dense features, False otherwise.")
      .def("is_dense", &CategoricalEncoding::isDense,
           "The dimension of the encoding.");

  py::class_<ContiguousNumericId, CategoricalEncoding,
             std::shared_ptr<ContiguousNumericId>>(
      categorical_encoding_submodule, "ContiguousNumericId",
      "Expects a number and treats it as an ID in a contiguous set of "
      "numeric IDs in a given range (0-indexed, excludes end of range). "
      "If the ID is beyond the given range, it performs a modulo operation. "
      "To illustrate, if dim = 10, then 0 through 9 map to themselves, "
      "and any number n >= 10 maps to n % 10.")
      .def(py::init<uint32_t>(), py::arg("dim"),
           "Constructor. Accepts the desired dimension of the encoding.")
      .def("feature_dim", &ContiguousNumericId::featureDim,
           "Returns False since this is a sparse encoding.")
      .def("is_dense", &ContiguousNumericId::isDense,
           "The dimension of the encoding.");

  py::class_<Block, std::shared_ptr<Block>>(
      internal_dataset_submodule, "Block",
      "Block abstract class.\n\n"
      "A block accepts an input sample in the form of a sequence of strings "
      "then encodes this sequence as a vector.")
      .def("feature_dim", &Block::featureDim,
           "Returns the dimension of the vector encoding.")
      .def("is_dense", &Block::isDense,
           "True if the block produces dense features, False otherwise.");

  py::class_<TextBlock, Block, std::shared_ptr<TextBlock>>(
      block_submodule, "Text",
      "A block that encodes text (e.g. sentences / paragraphs).")
      .def(py::init<uint32_t, std::shared_ptr<TextEncoding>>(), py::arg("col"),
           py::arg("encoding"),
           "Constructor.\n\n"
           "Arguments:\n"
           " * col: Int - Column number of the input row containing "
           "the text to be encoded.\n"
           " * encoding: TextEncoding - Text encoding model.")
      .def(py::init<uint32_t, uint32_t>(), py::arg("col"), py::arg("dim"),
           "Constructor with default encoder.\n\n"
           "Arguments:\n"
           " * col: Int - Column number of the input row containing "
           "the text to be encoded.\n"
           " * dim: Int - Dimension of the encoding")
      .def("feature_dim", &TextBlock::featureDim,
           "Returns the dimension of the vector encoding.")
      .def("is_dense", &TextBlock::isDense,
           "True if the block produces dense features, False otherwise.");

  py::class_<CategoricalBlock, Block, std::shared_ptr<CategoricalBlock>>(
      block_submodule, "Categorical",
      "A block that encodes categorical features (e.g. a numerical ID or an "
      "identification string).")
      .def(py::init<uint32_t, std::shared_ptr<CategoricalEncoding>>(),
           py::arg("col"), py::arg("encoding"),
           "Constructor.\n\n"
           "Arguments:\n"
           " * col: Int - Column number of the input row containing "
           "the categorical feature to be encoded.\n"
           " * encoding: CategoricalEncoding - Categorical feature encoding "
           "model")
      .def(py::init<uint32_t, uint32_t>(), py::arg("col"), py::arg("dim"),
           "Constructor with default encoder.\n\n"
           "Arguments:\n"
           " * col: Int - Column number of the input row containing "
           "the categorical feature to be encoded.\n"
           " * dim: Int - Dimension of the encoding")
      .def("feature_dim", &CategoricalBlock::featureDim,
           "Returns the dimension of the vector encoding.")
      .def("is_dense", &CategoricalBlock::isDense,
           "True if the block produces dense features, False otherwise.");

  py::class_<DenseArrayBlock, Block, std::shared_ptr<DenseArrayBlock>>(
      block_submodule, "DenseArray",
      "Parses a contiguous set of columns as a dense vector segment.")
      .def(py::init<uint32_t, uint32_t>(), py::arg("start_col"), py::arg("dim"),
           "Constructor")
      .def("feature_dim", &DenseArrayBlock::featureDim,
           "Returns the dimension of the vector encoding.")
      .def("is_dense", &DenseArrayBlock::isDense,
           "Returns true since this is a dense encoding.");

  py::class_<MockBlock, Block, std::shared_ptr<MockBlock>>(
      internal_dataset_submodule, "MockBlock",
      "Mock implementation of block abstract class for testing purposes.")
      .def(py::init<uint32_t, bool>(), py::arg("column"), py::arg("dense"),
           "Constructor")
      .def("feature_dim", &MockBlock::featureDim,
           "Returns the dimension of the vector encoding.")
      .def("is_dense", &MockBlock::isDense,
           "True if the block produces dense features, False otherwise.");

  py::class_<PyBlockBatchProcessor>(
      internal_dataset_submodule, "BatchProcessor",
      "Encodes input samples – each represented by a sequence of strings – "
      "as input and target BoltVectors according to the given blocks. "
      "It processes these sequences in batches.\n\n"
      "This is not consumer-facing.")
      .def(
          py::init<std::vector<std::shared_ptr<Block>>,
                   std::vector<std::shared_ptr<Block>>, uint32_t, size_t>(),
          py::arg("input_blocks"), py::arg("target_blocks"),
          py::arg("output_batch_size"), py::arg("est_num_elems") = 0,
          "Constructor\n\n"
          "Arguments:\n"
          " * input_blocks: List of Blocks - Blocks that encode input samples "
          "as input vectors.\n"
          " * target_blocks: List of Blocks - Blocks that encode input samples "
          "as target vectors.\n"
          " * output_batch_size: Int (positive) - Size of batches in the "
          "produced dataset.\n"
          " * est_num_elems: Int (positive) - Estimated number of samples. "
          "This "
          "speeds up the loading process by allowing the data loader to "
          "preallocate memory. If the actual number of samples turns out to be "
          "greater than the estimate, then the loader will automatically "
          "allocate more memory as needed.")
      .def("process_batch", &PyBlockBatchProcessor::processBatchPython,
           py::arg("row_batch"),
           "Consumes a batch of input samples and encodes them as vectors.\n\n"
           "Arguments:\n"
           " * row_batch: List of lists of strings - We expect to read tabular "
           "data "
           "where each row is a sample, and each sample has many columns. "
           "row_batch represents a batch of such samples.")
      .def("export_in_memory_dataset",
           &PyBlockBatchProcessor::exportInMemoryDataset,
           py::arg("shuffle") = false, py::arg("shuffle_seed") = std::rand(),
           "Produces a tuple of BoltDatasets for input and target "
           "vectors processed so far. This method can optionally produce a "
           "shuffled dataset.\n\n"
           "Arguments:\n"
           " * shuffle: Boolean (Optional) - The dataset will be shuffled if "
           "True.\n"
           " * shuffle_seed: Int (Optional) - The seed for the RNG for "
           "shuffling the "
           "dataset.");

  py::class_<StreamingGenericDatasetLoader>(dataset_submodule, "DataPipeline")
      .def(
          py::init<std::string, std::vector<std::shared_ptr<Block>>,
                   std::vector<std::shared_ptr<Block>>, uint32_t, bool, char>(),
          py::arg("filename"), py::arg("input_blocks"), py::arg("label_blocks"),
          py::arg("batch_size"), py::arg("has_header") = false,
          py::arg("delimiter") = ',')
      .def("next_batch", &StreamingGenericDatasetLoader::nextBatch)
      .def("load_in_memory", &StreamingGenericDatasetLoader::loadInMemory)
      .def("get_max_batch_size",
           &StreamingGenericDatasetLoader::getMaxBatchSize)
      .def("get_input_dim", &StreamingGenericDatasetLoader::getInputDim)
      .def("get_label_dim", &StreamingGenericDatasetLoader::getLabelDim);

  dataset_submodule.def("make_sparse_vector", &BoltVector::makeSparseVector,
                        py::arg("indices"), py::arg("values"));

  dataset_submodule.def("make_dense_vector", &BoltVector::makeDenseVector,
                        py::arg("values"));

  dataset_submodule.def(
      "load_click_through_dataset", &ClickThroughDatasetLoader::loadDataset,
      py::arg("filename"), py::arg("batch_size"),
<<<<<<< HEAD
      py::arg("num_numerical_features"), py::arg("max_categorical_features"),
      py::arg("delimiter") = '\t',
=======
      py::arg("max_num_numerical_features"),
      py::arg("max_categorical_features"), py::arg("delimiter") = '\t',
>>>>>>> 7cb3299a
      "Loads a Clickthrough dataset from a file. To be used with DLRM. \n"
      "Each line of the input file should follow this format:\n"
      "```\n"
      "l\td_1\td_2\t...\td_m\tc_1\tc_2\t...\tc_n"
      "```\n"
      "where `l` is the label, `d` is a numerical (quantitative) feature, `m` "
      "is the "
      "expected number of numerical features, `c` is a categorical feature "
      "(integer only), and `n` is "
      "the expected number of categorical features.\n\n"
      "Arguments:\n"
      " * filename: String - Path to input file.\n"
      " * batch_size: Int (positive) - Size of each batch in the dataset.\n"
      " * num_numerical_features: Int (positive) - Number of expected "
      "numerical features in each dataset.\n"
      " * max_categorical_features: Int (positive) - Maximum number of "
      "expected categorical features in each dataset.\n"
      "Returns a tuple containing a BoltDataset, BoltTokenDataset to store the "
      "dense and categorical features, and a BoltDataset storing the labels.");

  py::class_<BoltDataset, BoltDatasetPtr>(dataset_submodule, "BoltDataset")
      // We need to explicitly static cast these methods because there are
      // multiple candidate "at" methods (one const and one not const)
      .def("get",
           static_cast<bolt::BoltBatch& (BoltDataset::*)(uint64_t i)>(
               &BoltDataset::at),
           py::arg("i"), py::return_value_policy::reference)
      .def("__getitem__",
           static_cast<bolt::BoltBatch& (BoltDataset::*)(uint64_t i)>(
               &BoltDataset::at),
           py::arg("i"), py::return_value_policy::reference)
      .def("__len__", &BoltDataset::numBatches);

  py::class_<BoltTokenDataset, BoltTokenDatasetPtr>(  // NOLINT
      dataset_submodule, "BoltTokenDataset");

  py::class_<numpy::WrappedNumpyVectors,  // NOLINT
             std::shared_ptr<numpy::WrappedNumpyVectors>, BoltDataset>(
      dataset_submodule, "WrappedNumpyVectors");
  py::class_<numpy::WrappedNumpyTokens,  // NOLINT
             std::shared_ptr<numpy::WrappedNumpyTokens>, BoltTokenDataset>(
      dataset_submodule, "WrappedNumpyTokens");

  // TODO(josh): Add __iter__ method so we can do foreach loops in pthon and c++
  // TODO(josh): This segfaults if the user passes in an index that is too large
  py::class_<bolt::BoltBatch>(dataset_submodule, "BoltBatch")
      .def("batch_size", &bolt::BoltBatch::getBatchSize)
      // We need to explicitly static cast these methods because there are
      // multiple candidate "[]" methods (one const and one not const)
      .def("get",
           static_cast<BoltVector& (bolt::BoltBatch::*)(size_t i)>(
               &bolt::BoltBatch::operator[]),
           py::arg("i"), py::return_value_policy::reference)
      .def("__getitem__",
           static_cast<BoltVector& (bolt::BoltBatch::*)(size_t i)>(
               &bolt::BoltBatch::operator[]),
           py::arg("i"), py::return_value_policy::reference)
      .def("__len__", &bolt::BoltBatch::getBatchSize);

  dataset_submodule.def(
      "load_bolt_svm_dataset", &loadBoltSvmDatasetWrapper, py::arg("filename"),
      py::arg("batch_size"), py::arg("softmax_for_multiclass") = true,
      "Loads a BoltDataset from an SVM file. Each line in the "
      "input file represents a sparse input vector and should follow this "
      "format:\n"
      "```\n"
      "l_0,l_1,...,l_m\ti_0:v_0\ti_1:v_1\t...\ti_n:v_n\n"
      "```\n"
      "where `l_0,l_1,...,l_m` is an arbitrary number of categorical "
      "labels (integers only), and each `i:v` is an index-value pair "
      "representing "
      "a non-zero element in the vector. There can be an arbitrary number "
      "of these index-value pairs.\n\n"
      "Arguments:\n"
      " * filename: String - Path to input file.\n"
      " * batch_size: Int (positive) - Size of each batch in the dataset.\n"
      " * softmax_for_multiclass: Bool (default is true) - Multi-label samples "
      "must be processed slightly differently if softmax is being used in the "
      "output layer instead of sigmoid. When this flag is true the loader will "
      "process samples with multiple labels assuming that softmax and "
      "CategoricalCrossEntropy are being used for multi-label datasets. If the "
      "dataset is single label, then this argument has no effect.\n\n"
      "Returns a tuple containing a BoltDataset to store the data itself, and "
      "a BoltDataset storing the labels.");

  dataset_submodule.def("from_numpy", &numpy::numpyToBoltVectorDataset,
                        py::arg("data"), py::arg("batch_size") = std::nullopt);

  dataset_submodule.def("tokens_from_numpy", &numpy::numpyToBoltTokenDataset,
                        py::arg("data"), py::arg("batch_size") = std::nullopt);

  dataset_submodule.def(
      "bolt_tokenizer", &parseSentenceToUnigramsPython, py::arg("sentence"),
      py::arg("dimension") = 100000,
      "Utility that turns a sentence into a sequence of token embeddings. To "
      "be used for text classification tasks.\n"
      "Arguments:\n"
      " * sentence: String - Sentence to be tokenized.\n"
      " * dimensions: Int (positive) - (Optional) The dimension of each token "
      "embedding. "
      "Defaults to 100,000.");

  py::class_<MLMDatasetLoader>(dataset_submodule, "MLMDatasetLoader")
      .def(py::init<uint32_t>(), py::arg("pairgram_range"))
      .def("load", &MLMDatasetLoader::load, py::arg("filename"),
           py::arg("batch_size"));

  internal_dataset_submodule.def(
      "dense_bolt_dataset_matches_dense_matrix",
      &denseBoltDatasetMatchesDenseMatrix, py::arg("dataset"),
      py::arg("matrix"),
      "Checks whether the given bolt dataset and dense 2d matrix "
      "have the same values. For testing purposes only.");

  internal_dataset_submodule.def(
      "dense_bolt_dataset_is_permutation_of_dense_matrix",
      &denseBoltDatasetIsPermutationOfDenseMatrix, py::arg("dataset"),
      py::arg("matrix"),
      "Checks whether the given bolt dataset represents a permutation of "
      "the rows of the given dense 2d matrix. Assumes that each row of "
      "the matrix is 1-dimensional; only has one element. For testing "
      "purposes only.");

  internal_dataset_submodule.def(
      "dense_bolt_datasets_are_equal", &denseBoltDatasetsAreEqual,
      py::arg("dataset1"), py::arg("dataset2"),
      "Checks whether the given bolt datasets have the same values. "
      "For testing purposes only.");
}

py::tuple loadBoltSvmDatasetWrapper(const std::string& filename,
                                    uint32_t batch_size,
                                    bool softmax_for_multiclass) {
  auto [data, labels] = SvmDatasetLoader::loadDataset(filename, batch_size,
                                                      softmax_for_multiclass);
  return py::make_tuple(std::move(data), std::move(labels));
}

std::tuple<py::array_t<uint32_t>, py::array_t<uint32_t>>
parseSentenceToUnigramsPython(const std::string& sentence, uint32_t dimension) {
  std::vector<uint32_t> unigrams =
      TextEncodingUtils::computeRawUnigramsWithRange(sentence, dimension);

  std::vector<uint32_t> indices;
  std::vector<uint32_t> values;
  TextEncodingUtils::sumRepeatedIndices(unigrams, /* base_value= */ 1.0,
                                        [&](uint32_t index, float value) {
                                          indices.push_back(index);
                                          values.push_back(value);
                                        });

  auto result = py::array_t<uint32_t>(indices.size());
  py::buffer_info indx_buf = result.request();
  uint32_t* indx_ptr = static_cast<uint32_t*>(indx_buf.ptr);

  auto result_2 = py::array_t<uint32_t>(values.size());
  py::buffer_info val_buf = result_2.request();
  uint32_t* val_ptr = static_cast<uint32_t*>(val_buf.ptr);

  assert(indices.size() == values.size());
  for (uint32_t i = 0; i < indices.size(); i++) {
    indx_ptr[i] = indices[i];
    val_ptr[i] = values[i];
  }

  return std::make_tuple(result, result_2);
}

bool denseBoltDatasetMatchesDenseMatrix(
    BoltDataset& dataset, std::vector<std::vector<float>>& matrix) {
  uint32_t batch_size = dataset.at(0).getBatchSize();
  for (uint32_t batch_idx = 0; batch_idx < dataset.numBatches(); batch_idx++) {
    auto& batch = dataset.at(batch_idx);
    for (uint32_t vec_idx = 0; vec_idx < batch.getBatchSize(); vec_idx++) {
      auto& vec = batch[vec_idx];
      uint32_t row = batch_idx * batch_size + vec_idx;
      for (uint32_t col = 0; col < vec.len; col++) {
        if (matrix[row][col] != vec.activations[col]) {
          return false;
        }
      }
    }
  }

  return true;
}

bool denseBoltDatasetIsPermutationOfDenseMatrix(
    BoltDataset& dataset, std::vector<std::vector<float>>& matrix) {
  // If one is a permutation of the other, they must have the same
  // number of rows / vectors.
  if (dataset.len() != matrix.size()) {
    return false;
  }

  // Keep track of values in the matrix
  std::unordered_map<float, uint32_t> expected_values;
  for (const auto& row : matrix) {
    assert(row.size() == 1);
    // Assume each row is 1-dimensional.
    expected_values[row.at(0)]++;
  }

  // Since each row only has one element, and we made sure that
  // the bolt dataset and the matrix have the same number of
  // vectors / rows, we now only need to make sure that
  // the bolt dataset contains the right number of occurrences
  // of each value in the matrix.
  std::unordered_map<float, uint32_t> actual_values;
  for (uint32_t batch_idx = 0; batch_idx < dataset.numBatches(); batch_idx++) {
    auto& batch = dataset[batch_idx];
    for (uint32_t vec_idx = 0; vec_idx < batch.getBatchSize(); vec_idx++) {
      actual_values[batch[vec_idx].activations[0]]++;
    }
  }

  for (const auto& [val, count] : actual_values) {
    if (count != expected_values[val]) {
      return false;
    }
  }

  return true;
}

bool denseBoltDatasetsAreEqual(BoltDataset& dataset1, BoltDataset& dataset2) {
  for (uint32_t batch_idx = 0; batch_idx < dataset1.numBatches(); batch_idx++) {
    auto& batch1 = dataset1[batch_idx];
    auto& batch2 = dataset2[batch_idx];
    for (uint32_t vec_idx = 0; vec_idx < batch1.getBatchSize(); vec_idx++) {
      auto& vec1 = batch1[vec_idx];
      auto& vec2 = batch2[vec_idx];
      for (uint32_t elem_idx = 0; elem_idx < vec1.len; elem_idx++) {
        if (vec1.activations[elem_idx] != vec2.activations[elem_idx]) {
          return false;
        }
      }
    }
  }

  return true;
}

}  // namespace thirdai::dataset::python<|MERGE_RESOLUTION|>--- conflicted
+++ resolved
@@ -264,13 +264,8 @@
   dataset_submodule.def(
       "load_click_through_dataset", &ClickThroughDatasetLoader::loadDataset,
       py::arg("filename"), py::arg("batch_size"),
-<<<<<<< HEAD
-      py::arg("num_numerical_features"), py::arg("max_categorical_features"),
-      py::arg("delimiter") = '\t',
-=======
       py::arg("max_num_numerical_features"),
       py::arg("max_categorical_features"), py::arg("delimiter") = '\t',
->>>>>>> 7cb3299a
       "Loads a Clickthrough dataset from a file. To be used with DLRM. \n"
       "Each line of the input file should follow this format:\n"
       "```\n"
