#include "DatasetPython.h"
#include <bolt/src/layers/BoltVector.h>
#include <dataset/src/blocks/BlockInterface.h>
#include <dataset/src/blocks/Categorical.h>
#include <dataset/src/blocks/Text.h>
#include <dataset/src/bolt_datasets/BoltDatasets.h>
#include <dataset/src/bolt_datasets/StreamingGenericDatasetLoader.h>
#include <dataset/src/encodings/categorical/CategoricalEncodingInterface.h>
#include <dataset/src/encodings/categorical/ContiguousNumericId.h>
#include <dataset/src/encodings/text/CharKGram.h>
#include <dataset/src/encodings/text/PairGram.h>
#include <dataset/src/encodings/text/TextEncodingInterface.h>
#include <dataset/src/encodings/text/TextEncodingUtils.h>
#include <dataset/src/encodings/text/UniGram.h>
#include <dataset/tests/MockBlock.h>
#include <pybind11/buffer_info.h>
#include <sys/types.h>
#include <chrono>
#include <limits>
#include <type_traits>
#include <unordered_map>

// TODO(Geordie): Split into smaller files.
// I'm thinking one for each submodule of dataset_submodule.
// E.g. in DatasetBlockPython.cc we would have a function with this signature:
// void createBlockSubsubmodule(py::module_& dataset_submodule,
//                              py::module_& internal_dataset_submodule);

namespace thirdai::dataset::python {

using bolt::BoltVector;

void createDatasetSubmodule(py::module_& module) {
  // Separate submodule for bindings that we don't want to expose to users.
  auto internal_dataset_submodule = module.def_submodule("dataset_internal");

  // Everything in this submodule is exposed to users.
  auto dataset_submodule = module.def_submodule("dataset");
  auto block_submodule = dataset_submodule.def_submodule("blocks");
  auto text_encoding_submodule =
      dataset_submodule.def_submodule("text_encodings");
  auto categorical_encoding_submodule =
      dataset_submodule.def_submodule("categorical_encodings");

  py::class_<BoltVector>(dataset_submodule, "BoltVector")
      .def("to_string", &BoltVector::toString)
      .def("__str__", &BoltVector::toString)
      .def("__repr__", &BoltVector::toString);

  // The no lint below is because clang tidy doesn't like instantiating an
  // object without a name and never using it.
  py::class_<InMemoryDataset<SparseBatch>>(dataset_submodule,  // NOLINT
                                           "InMemorySparseDataset");

  // The no lint below is because clang tidy doesn't like instantiating an
  // object without a name and never using it.
  py::class_<InMemoryDataset<DenseBatch>>(dataset_submodule,  // NOLINT
                                          "InMemoryDenseDataset");

  py::class_<TextEncoding, std::shared_ptr<TextEncoding>>(
      internal_dataset_submodule, "TextEncoding",
      "Interface for text encoders.")
      .def("is_dense", &TextEncoding::isDense,
           "True if the encoder produces dense features, False otherwise.")
      .def("feature_dim", &TextEncoding::featureDim,
           "The dimension of the encoding.");

  py::class_<PairGram, TextEncoding, std::shared_ptr<PairGram>>(
      text_encoding_submodule, "PairGram",
      "Encodes a sentence as a weighted set of ordered pairs of "
      "whitespace-delimited words. Self-pairs are included. "
      "Expects a textual string, e.g. A good good model, which is then "
      "encoded as 'A A': 1, 'A good': 2, 'A model': 1, 'good good': 3, 'good "
      "model': 2, 'model model': 1.")
      .def(py::init<uint32_t>(),
           py::arg("dim") = TextEncodingUtils::DEFAULT_TEXT_ENCODING_DIM,
           "Constructor. Accepts the desired dimension of the encoding.")
      .def("is_dense", &PairGram::isDense,
           "Returns False since this is a sparse encoding.")
      .def("feature_dim", &PairGram::featureDim,
           "The dimension of the encoding.");

  py::class_<UniGram, TextEncoding, std::shared_ptr<UniGram>>(
      text_encoding_submodule, "UniGram",
      "Encodes a sentence as a weighted set of whitespace-delimited words. "
      "Expects a textual string, e.g. A good good model, which is then "
      "encoded as 'A': 1, 'good': 2, 'model': 1.")
      .def(py::init<uint32_t>(),
           py::arg("dim") = TextEncodingUtils::DEFAULT_TEXT_ENCODING_DIM,
           "Constructor. Accepts the desired dimension of the encoding.")
      .def("is_dense", &UniGram::isDense,
           "Returns False since this is a sparse encoding.")
      .def("feature_dim", &UniGram::featureDim,
           "The dimension of the encoding.");

  py::class_<CharKGram, TextEncoding, std::shared_ptr<CharKGram>>(
      text_encoding_submodule, "CharKGram",
      "Encodes a sentence as a weighted set of character trigrams.")
      .def(py::init<uint32_t, uint32_t>(), py::arg("k"),
           py::arg("dim") = TextEncodingUtils::DEFAULT_TEXT_ENCODING_DIM,
           "Constructor. Accepts k (the number of characters in each token) "
<<<<<<< HEAD
           "and dimension of the encoding.")
=======
           "and dimension "
           "(size) of the array.")
>>>>>>> 064e8378
      .def("is_dense", &CharKGram::isDense,
           "Returns False since this is a sparse encoding.")
      .def("feature_dim", &CharKGram::featureDim,
           "The dimension of the encoding.");

  py::class_<CategoricalEncoding, std::shared_ptr<CategoricalEncoding>>(
      internal_dataset_submodule, "CategoricalEncoding",
      "Interface for categorical feature encoders.")
      .def("feature_dim", &CategoricalEncoding::featureDim,
           "True if the encoder produces dense features, False otherwise.")
      .def("is_dense", &CategoricalEncoding::isDense,
           "The dimension of the encoding.");

  py::class_<ContiguousNumericId, CategoricalEncoding,
             std::shared_ptr<ContiguousNumericId>>(
      categorical_encoding_submodule, "ContiguousNumericId",
      "Expects a number and treats it as an ID in a contiguous set of "
      "numeric IDs in a given range (0-indexed, excludes end of range). "
      "If the ID is beyond the given range, it performs a modulo operation. "
      "To illustrate, if dim = 10, then 0 through 9 map to themselves, "
      "and any number n >= 10 maps to n % 10.")
      .def(py::init<uint32_t>(), py::arg("dim"),
           "Constructor. Accepts the desired dimension of the encoding.")
      .def("feature_dim", &ContiguousNumericId::featureDim,
           "Returns False since this is a sparse encoding.")
      .def("is_dense", &ContiguousNumericId::isDense,
           "The dimension of the encoding.");

  py::class_<Block, std::shared_ptr<Block>>(
      internal_dataset_submodule, "Block",
      "Block abstract class.\n\n"
      "A block accepts an input sample in the form of a sequence of strings "
      "then encodes this sequence as a vector.")
      .def("feature_dim", &Block::featureDim,
           "Returns the dimension of the vector encoding.")
      .def("is_dense", &Block::isDense,
           "True if the block produces dense features, False otherwise.");

  py::class_<TextBlock, Block, std::shared_ptr<TextBlock>>(
      block_submodule, "Text",
      "A block that encodes text (e.g. sentences / paragraphs).")
      .def(py::init<uint32_t, std::shared_ptr<TextEncoding>>(), py::arg("col"),
           py::arg("encoding"),
           "Constructor.\n\n"
           "Arguments:\n"
           " * col: Int - Column number of the input row containing "
           "the text to be encoded.\n"
           " * encoding: TextEncoding - Text encoding model.")
      .def(py::init<uint32_t, uint32_t>(), py::arg("col"), py::arg("dim"),
           "Constructor with default encoder.\n\n"
           "Arguments:\n"
           " * col: Int - Column number of the input row containing "
           "the text to be encoded.\n"
           " * dim: Int - Dimension of the encoding")
      .def("feature_dim", &TextBlock::featureDim,
           "Returns the dimension of the vector encoding.")
      .def("is_dense", &TextBlock::isDense,
           "True if the block produces dense features, False otherwise.");

  py::class_<CategoricalBlock, Block, std::shared_ptr<CategoricalBlock>>(
      block_submodule, "Categorical",
      "A block that encodes categorical features (e.g. a numerical ID or an "
      "identification string).")
      .def(py::init<uint32_t, std::shared_ptr<CategoricalEncoding>>(),
           py::arg("col"), py::arg("encoding"),
           "Constructor.\n\n"
           "Arguments:\n"
           " * col: Int - Column number of the input row containing "
           "the categorical feature to be encoded.\n"
           " * encoding: CategoricalEncoding - Categorical feature encoding "
           "model")
      .def(py::init<uint32_t, uint32_t>(), py::arg("col"), py::arg("dim"),
           "Constructor with default encoder.\n\n"
           "Arguments:\n"
           " * col: Int - Column number of the input row containing "
           "the categorical feature to be encoded.\n"
           " * dim: Int - Dimension of the encoding")
      .def("feature_dim", &CategoricalBlock::featureDim,
           "Returns the dimension of the vector encoding.")
      .def("is_dense", &CategoricalBlock::isDense,
           "True if the block produces dense features, False otherwise.");

  py::class_<MockBlock, Block, std::shared_ptr<MockBlock>>(
      internal_dataset_submodule, "MockBlock",
      "Mock implementation of block abstract class for testing purposes.")
      .def(py::init<uint32_t, bool>(), py::arg("column"), py::arg("dense"),
           "Constructor")
      .def("feature_dim", &MockBlock::featureDim,
           "Returns the dimension of the vector encoding.")
      .def("is_dense", &MockBlock::isDense,
           "True if the block produces dense features, False otherwise.");

  py::class_<PyBlockBatchProcessor>(
      internal_dataset_submodule, "BatchProcessor",
      "Encodes input samples – each represented by a sequence of strings – "
      "as input and target BoltVectors according to the given blocks. "
      "It processes these sequences in batches.\n\n"
      "This is not consumer-facing.")
      .def(
          py::init<std::vector<std::shared_ptr<Block>>,
                   std::vector<std::shared_ptr<Block>>, uint32_t, size_t>(),
          py::arg("input_blocks"), py::arg("target_blocks"),
          py::arg("output_batch_size"), py::arg("est_num_elems"),
          "Constructor\n\n"
          "Arguments:\n"
          " * input_blocks: List of Blocks - Blocks that encode input samples "
          "as input vectors.\n"
          " * target_blocks: List of Blocks - Blocks that encode input samples "
          "as target vectors.\n"
          " * output_batch_size: Int (positive) - Size of batches in the "
          "produced dataset.\n"
          " * est_num_elems: Int (positive) - Estimated number of samples. "
          "This "
          "speeds up the loading process by allowing the data loader to "
          "preallocate memory. If the actual number of samples turns out to be "
          "greater than the estimate, then the loader will automatically "
          "allocate more memory as needed.")
      .def("process_batch", &PyBlockBatchProcessor::processBatchPython,
           py::arg("row_batch"),
           "Consumes a batch of input samples and encodes them as vectors.\n\n"
           "Arguments:\n"
           " * row_batch: List of lists of strings - We expect to read tabular "
           "data "
           "where each row is a sample, and each sample has many columns. "
           "row_batch represents a batch of such samples.")
      .def("export_in_memory_dataset",
           &PyBlockBatchProcessor::exportInMemoryDataset,
           py::arg("shuffle") = false, py::arg("shuffle_seed") = std::rand(),
           "Produces a tuple of BoltDatasets for input and target "
           "vectors processed so far. This method can optionally produce a "
           "shuffled dataset.\n\n"
           "Arguments:\n"
           " * shuffle: Boolean (Optional) - The dataset will be shuffled if "
           "True.\n"
           " * shuffle_seed: Int (Optional) - The seed for the RNG for "
           "shuffling the "
           "dataset.");

  py::class_<StreamingGenericDatasetLoader>(dataset_submodule, "DataPipeline")
      .def(
          py::init<std::string, std::vector<std::shared_ptr<Block>>,
                   std::vector<std::shared_ptr<Block>>, uint32_t, bool, char>(),
          py::arg("filename"), py::arg("input_blocks"), py::arg("label_blocks"),
          py::arg("batch_size"), py::arg("has_header") = false,
          py::arg("delimiter") = ',')
      .def("next_batch", &StreamingGenericDatasetLoader::nextBatch)
      .def("load_in_memory", &StreamingGenericDatasetLoader::loadInMemory)
      .def("get_max_batch_size",
           &StreamingGenericDatasetLoader::getMaxBatchSize)
      .def("get_input_dim", &StreamingGenericDatasetLoader::getInputDim)
      .def("get_label_dim", &StreamingGenericDatasetLoader::getLabelDim);

  dataset_submodule.def("load_svm_dataset", &loadSVMDataset,
                        py::arg("filename"), py::arg("batch_size"));

  dataset_submodule.def("load_csv_dataset", &loadCSVDataset,
                        py::arg("filename"), py::arg("batch_size"),
                        py::arg("delimiter") = ",");

  dataset_submodule.def("make_sparse_vector", &BoltVector::makeSparseVector,
                        py::arg("indices"), py::arg("values"));

  dataset_submodule.def("make_dense_vector", &BoltVector::makeDenseVector,
                        py::arg("values"));

  // The no lint below is because clang tidy doesn't like instantiating an
  // object without a name and never using it.
  py::class_<ClickThroughDataset, ClickThroughDatasetPtr>(  // NOLINT
      dataset_submodule, "ClickThroughDataset");

  dataset_submodule.def(
      "load_click_through_dataset", &loadClickThroughDatasetWrapper,
      py::arg("filename"), py::arg("batch_size"),
      py::arg("num_numerical_features"), py::arg("num_categorical_features"),
      py::arg("categorical_labels"),
      "Loads a Clickthrough dataset from a file. To be used with DLRM. \n"
      "Each line of the input file should follow this format:\n"
      "```\n"
      "l\td_1\td_2\t...\td_m\tc_1\tc_2\t...\tc_n"
      "```\n"
      "where `l` is the label, `d` is a numerical (quantitative) feature, `m` "
      "is the "
      "expected number of numerical features, `c` is a categorical feature "
      "(integer only), and `n` is "
      "the expected number of categorical features.\n\n"
      "Arguments:\n"
      " * filename: String - Path to input file.\n"
      " * batch_size: Int (positive) - Size of each batch in the dataset.\n"
      " * num_numerical_features: Int (positive) - Number of expected "
      "numerical features in each dataset.\n"
      " * num_categorical_features: Int (positive) - Number of expected "
      "categorical features in each dataset.\n"
      " * categorical_labels: Boolean - True if the labels are categorical "
      "(i.e. a label of 1 means the sample "
      "belongs to category 1), False if the labels are numerical (i.e. a label "
      "of 1 means the sample corresponds "
      "with the value of 1 on the real number line).\n"
      "Each line of the input file should follow this format:\n\n"
      "Returns a tuple containing a ClickthroughDataset to store the data "
      "itself, and a BoltDataset storing the labels.");

  // The no lint below is because clang tidy doesn't like instantiating an
  // object without a name and never using it.
  py::class_<BoltDataset, BoltDatasetPtr>(dataset_submodule,  // NOLINT
                                          "BoltDataset");

  dataset_submodule.def(
      "load_bolt_svm_dataset", &loadBoltSvmDatasetWrapper, py::arg("filename"),
      py::arg("batch_size"), py::arg("softmax_for_multiclass") = true,
      "Loads a BoltDataset from an SVM file. Each line in the "
      "input file represents a sparse input vector and should follow this "
      "format:\n"
      "```\n"
      "l_0,l_1,...,l_m\ti_0:v_0\ti_1:v_1\t...\ti_n:v_n\n"
      "```\n"
      "where `l_0,l_1,...,l_m` is an arbitrary number of categorical "
      "labels (integers only), and each `i:v` is an index-value pair "
      "representing "
      "a non-zero element in the vector. There can be an arbitrary number "
      "of these index-value pairs.\n\n"
      "Arguments:\n"
      " * filename: String - Path to input file.\n"
      " * batch_size: Int (positive) - Size of each batch in the dataset.\n"
      " * softmax_for_multiclass: Bool (default is true) - Multi-label samples "
      "must be processed slightly differently if softmax is being used in the "
      "output layer instead of sigmoid. When this flag is true the loader will "
      "process samples with multiple labels assuming that softmax and "
      "CategoricalCrossEntropy are being used for multi-label datasets. If the "
      "dataset is single label, then this argument has no effect.\n\n"
      "Returns a tuple containing a BoltDataset to store the data itself, and "
      "a BoltDataset storing the labels.");

  dataset_submodule.def(
      "load_bolt_csv_dataset", &loadBoltCsvDatasetWrapper, py::arg("filename"),
      py::arg("batch_size"), py::arg("delimiter") = ",",
      "Loads a BoltDataset from a CSV file. Each line in the "
      "input file consists of a categorical label (integer) followed by the "
      "elements of the input vector (float). These numbers are separated by a "
      "delimiter."
      "Arguments:\n"
      " * filename: String - Path to input file.\n"
      " * batch_size: Int (positive) - Size of each batch in the dataset.\n"
      " * delimiter: Char - Delimiter that separates the numbers in each CSV "
      "line. Defaults to ','\n\n"
      "Returns a tuple containing a BoltDataset to store the data itself, and "
      "a BoltDataset storing the labels.");

  dataset_submodule.def(
      "bolt_tokenizer", &parseSentenceToSparseArray, py::arg("sentence"),
      py::arg("seed") = 0, py::arg("dimension") = 100000,
      "Utility that turns a sentence into a sequence of token embeddings. To "
      "be used for text classification tasks.\n"
      "Arguments:\n"
      " * sentence: String - Sentence to be tokenized.\n"
      " * seed: Int - (Optional) The tokenizer uses a random number generator "
      "that needs to be seeded. Defaults to 0.\n"
      " * dimensions: Int (positive) - (Optional) The dimension of each token "
      "embedding. "
      "Defaults to 100,000.");

  internal_dataset_submodule.def(
      "dense_bolt_dataset_matches_dense_matrix",
      &denseBoltDatasetMatchesDenseMatrix, py::arg("dataset"),
      py::arg("matrix"),
      "Checks whether the given bolt dataset and dense 2d matrix "
      "have the same values. For testing purposes only.");

  internal_dataset_submodule.def(
      "dense_bolt_dataset_is_permutation_of_dense_matrix",
      &denseBoltDatasetIsPermutationOfDenseMatrix, py::arg("dataset"),
      py::arg("matrix"),
      "Checks whether the given bolt dataset represents a permutation of "
      "the rows of the given dense 2d matrix. Assumes that each row of "
      "the matrix is 1-dimensional; only has one element. For testing "
      "purposes only.");

  internal_dataset_submodule.def(
      "dense_bolt_datasets_are_equal", &denseBoltDatasetsAreEqual,
      py::arg("dataset1"), py::arg("dataset2"),
      "Checks whether the given bolt datasets have the same values. "
      "For testing purposes only.");
}

InMemoryDataset<SparseBatch> loadSVMDataset(const std::string& filename,
                                            uint32_t batch_size) {
  auto start = std::chrono::high_resolution_clock::now();
  InMemoryDataset<SparseBatch> data(filename, batch_size,
                                    thirdai::dataset::SvmSparseBatchFactory{});
  auto end = std::chrono::high_resolution_clock::now();

  std::cout
      << "Read " << data.len() << " vectors from " << filename << " in "
      << std::chrono::duration_cast<std::chrono::seconds>(end - start).count()
      << " seconds" << std::endl;

  return data;
}

InMemoryDataset<DenseBatch> loadCSVDataset(const std::string& filename,
                                           uint32_t batch_size,
                                           std::string delimiter) {
  auto start = std::chrono::high_resolution_clock::now();
  InMemoryDataset<DenseBatch> data(
      filename, batch_size,
      thirdai::dataset::CsvDenseBatchFactory(delimiter.at(0)));
  auto end = std::chrono::high_resolution_clock::now();

  std::cout
      << "Read " << data.len() << " vectors in "
      << std::chrono::duration_cast<std::chrono::seconds>(end - start).count()
      << " seconds" << std::endl;

  return data;
}

py::tuple loadBoltSvmDatasetWrapper(const std::string& filename,
                                    uint32_t batch_size,
                                    bool softmax_for_multiclass) {
  auto res = loadBoltSvmDataset(filename, batch_size, softmax_for_multiclass);
  return py::make_tuple(std::move(res.data), std::move(res.labels));
}

py::tuple loadBoltCsvDatasetWrapper(const std::string& filename,
                                    uint32_t batch_size, char delimiter) {
  auto res = loadBoltCsvDataset(filename, batch_size, delimiter);
  return py::make_tuple(std::move(res.data), std::move(res.labels));
}

py::tuple loadClickThroughDatasetWrapper(const std::string& filename,
                                         uint32_t batch_size,
                                         uint32_t num_dense_features,
                                         uint32_t num_categorical_features,
                                         bool sparse_labels) {
  auto res = loadClickThroughDataset(filename, batch_size, num_dense_features,
                                     num_categorical_features, sparse_labels);
  return py::make_tuple(std::move(res.data), std::move(res.labels));
}

// TODO(josh): Is this method in a good place?
// https://pybind11.readthedocs.io/en/stable/advanced/pycpp/numpy.html?highlight=numpy#arrays
// for explanation of why we do py::array::c_style and py::array::forcecase.
// Ensures array is an array of floats in dense row major order.
SparseBatch wrapNumpyIntoSparseData(
    const std::vector<py::array_t<
        float, py::array::c_style | py::array::forcecast>>& sparse_values,
    const std::vector<
        py::array_t<uint32_t, py::array::c_style | py::array::forcecast>>&
        sparse_indices,
    uint64_t starting_id) {
  if (sparse_values.size() != sparse_indices.size()) {
    throw std::invalid_argument(
        "Values and indices arrays must have the same number of elements.");
  }

  uint64_t num_vectors = sparse_values.size();

  std::vector<dataset::SparseVector> batch_vectors;
  for (uint64_t vec_id = 0; vec_id < num_vectors; vec_id++) {
    const py::buffer_info indices_buf = sparse_indices.at(vec_id).request();
    const py::buffer_info values_buf = sparse_values.at(vec_id).request();
    const auto indices_shape = indices_buf.shape;
    const auto values_shape = values_buf.shape;

    if (indices_shape.size() != 1 || values_shape.size() != 1) {
      throw std::invalid_argument(
          "For now, every entry in the indices and values arrays must be a 1D "
          "array.");
    }

    if (indices_shape.at(0) != values_shape.at(0)) {
      throw std::invalid_argument(
          "Corresponding indice and value entries must have the same number of "
          "values.");
    }

    bool owns_data = false;
    uint64_t length = indices_shape.at(0);
    batch_vectors.emplace_back(static_cast<uint32_t*>(indices_buf.ptr),
                               static_cast<float*>(values_buf.ptr), length,
                               owns_data);
  }

  return SparseBatch(std::move(batch_vectors), starting_id);
}

DenseBatch wrapNumpyIntoDenseBatch(
    const py::array_t<float, py::array::c_style | py::array::forcecast>& data,
    uint64_t starting_id) {
  const py::buffer_info data_buf = data.request();
  const auto shape = data_buf.shape;
  if (shape.size() != 2) {
    throw std::invalid_argument(
        "For now, Numpy dense data must be 2D (each row is a dense data "
        "vector).");
  }

  uint64_t num_vectors = static_cast<uint64_t>(shape.at(0));
  uint64_t dimension = static_cast<uint64_t>(shape.at(1));
  float* raw_data = static_cast<float*>(data_buf.ptr);

  std::vector<dataset::DenseVector> batch_vectors;
  for (uint64_t vec_id = 0; vec_id < num_vectors; vec_id++) {
    // owns_data = false because we don't want the numpy array to be deleted
    // if this batch (and thus the underlying vectors) get deleted
    bool owns_data = false;
    batch_vectors.emplace_back(dimension, raw_data + dimension * vec_id,
                               owns_data);
  }

  return DenseBatch(std::move(batch_vectors), starting_id);
}

InMemoryDataset<DenseBatch> denseInMemoryDatasetFromNumpy(
    const py::array_t<float, py::array::c_style | py::array::forcecast>&
        examples,
    const py::array_t<uint32_t, py::array::c_style | py::array::forcecast>&
        labels,
    uint32_t batch_size, uint64_t starting_id) {
  // Get information from examples
  const py::buffer_info examples_buf = examples.request();
  const auto examples_shape = examples_buf.shape;
  if (examples_shape.size() != 2) {
    throw std::invalid_argument(
        "For now, Numpy dense data must be 2D (each row is a dense data "
        "vector).");
  }

  uint64_t num_examples = static_cast<uint64_t>(examples_shape.at(0));
  uint64_t dimension = static_cast<uint64_t>(examples_shape.at(1));
  float* examples_raw_data = static_cast<float*>(examples_buf.ptr);

  // Get information from labels

  const py::buffer_info labels_buf = labels.request();
  const auto labels_shape = labels_buf.shape;
  if (labels_shape.size() != 1) {
    throw std::invalid_argument(
        "For now, Numpy labels must be 1D (each element is an integer).");
  }

  uint64_t num_labels = static_cast<uint64_t>(labels_shape.at(0));
  if (num_labels != num_examples) {
    throw std::invalid_argument(
        "The size of the label array must be equal to the number of rows in "
        "the examples array.");
  }
  uint32_t* labels_raw_data = static_cast<uint32_t*>(labels_buf.ptr);

  // Build batches

  uint64_t num_batches = (num_examples + batch_size - 1) / batch_size;
  std::vector<DenseBatch> batches;

  for (uint32_t batch_idx = 0; batch_idx < num_batches; ++batch_idx) {
    std::vector<DenseVector> batch_vectors;
    std::vector<std::vector<uint32_t>> batch_labels;

    uint64_t start_vec_idx = batch_idx * batch_size;
    uint64_t end_vec_idx = std::min(start_vec_idx + batch_size, num_examples);
    for (uint64_t vec_idx = start_vec_idx; vec_idx < end_vec_idx; ++vec_idx) {
      // owns_data = false because we don't want the numpy array to be deleted
      // if this batch (and thus the underlying vectors) get deleted
      bool owns_data = false;
      batch_vectors.emplace_back(
          dimension, examples_raw_data + dimension * vec_idx, owns_data);
      batch_labels.push_back({labels_raw_data[vec_idx]});
    }

    batches.emplace_back(std::move(batch_vectors), std::move(batch_labels),
                         starting_id + start_vec_idx);
  }

  return InMemoryDataset(std::move(batches), num_examples);
}

BoltDatasetPtr denseBoltDatasetFromNumpy(
    const py::array_t<float, py::array::c_style | py::array::forcecast>&
        examples,
    uint32_t batch_size) {
  // Get information from examples
  const py::buffer_info examples_buf = examples.request();
  if (examples_buf.shape.size() > 2) {
    throw std::invalid_argument(
        "For now, Numpy dense data must be 2D (each row is a dense data "
        "vector) or 1D (each element is treated as a row).");
  }

  uint64_t num_examples = static_cast<uint64_t>(examples_buf.shape.at(0));

  // If it is a 1D array then we know the dimension is 1.
  uint64_t dimension = examples_buf.shape.size() == 2
                           ? static_cast<uint64_t>(examples_buf.shape.at(1))
                           : 1;
  float* examples_raw_data = static_cast<float*>(examples_buf.ptr);

  // Build batches

  uint64_t num_batches = (num_examples + batch_size - 1) / batch_size;
  std::vector<bolt::BoltBatch> batches;

  for (uint32_t batch_idx = 0; batch_idx < num_batches; ++batch_idx) {
    std::vector<BoltVector> batch_vectors;

    uint64_t start_vec_idx = batch_idx * batch_size;
    uint64_t end_vec_idx = std::min(start_vec_idx + batch_size, num_examples);
    for (uint64_t vec_idx = start_vec_idx; vec_idx < end_vec_idx; ++vec_idx) {
      batch_vectors.emplace_back(
          nullptr, examples_raw_data + dimension * vec_idx, nullptr, dimension);
    }

    batches.emplace_back(std::move(batch_vectors));
  }

  return std::make_shared<BoltDataset>(std::move(batches), num_examples);
}

InMemoryDataset<SparseBatch> sparseInMemoryDatasetFromNumpy(
    const py::array_t<uint32_t, py::array::c_style | py::array::forcecast>&
        x_idxs,
    const py::array_t<float, py::array::c_style | py::array::forcecast>& x_vals,
    const py::array_t<uint32_t, py::array::c_style | py::array::forcecast>&
        x_offsets,
    const py::array_t<uint32_t, py::array::c_style | py::array::forcecast>&
        y_idxs,
    const py::array_t<uint32_t, py::array::c_style | py::array::forcecast>&
        y_offsets,
    uint32_t batch_size, uint64_t starting_id) {
  // Get information from examples
  const py::buffer_info x_idxs_buf = x_idxs.request();
  const py::buffer_info x_vals_buf = x_vals.request();
  const py::buffer_info x_offsets_buf = x_offsets.request();
  const py::buffer_info y_idxs_buf = y_idxs.request();
  const py::buffer_info y_offsets_buf = y_offsets.request();

  uint64_t num_examples = static_cast<uint64_t>(x_offsets_buf.shape.at(0) - 1);
  uint32_t* x_idxs_raw_data = static_cast<uint32_t*>(x_idxs_buf.ptr);
  float* x_vals_raw_data = static_cast<float*>(x_vals_buf.ptr);
  uint32_t* x_offsets_raw_data = static_cast<uint32_t*>(x_offsets_buf.ptr);
  uint32_t* y_idxs_raw_data = static_cast<uint32_t*>(y_idxs_buf.ptr);
  uint32_t* y_offsets_raw_data = static_cast<uint32_t*>(y_offsets_buf.ptr);

  // Get information from labels

  uint64_t num_labels = static_cast<uint64_t>(y_offsets_buf.shape.at(0) - 1);
  if (num_labels != num_examples) {
    throw std::invalid_argument(
        "The size of the label array must be equal to the number of rows in "
        "the examples array.");
  }

  // Build batches

  uint64_t num_batches = (num_labels + batch_size - 1) / batch_size;
  std::vector<SparseBatch> batches;

  for (uint32_t batch_idx = 0; batch_idx < num_batches; ++batch_idx) {
    std::vector<SparseVector> batch_vectors;
    std::vector<std::vector<uint32_t>> batch_labels;

    uint64_t start_vec_idx = batch_idx * batch_size;
    uint64_t end_vec_idx = std::min(start_vec_idx + batch_size, num_examples);
    for (uint64_t vec_idx = start_vec_idx; vec_idx < end_vec_idx; ++vec_idx) {
      // owns_data = false because we don't want the numpy array to be deleted
      // if this batch (and thus the underlying vectors) get deleted
      bool owns_data = false;
      batch_vectors.emplace_back(
          x_idxs_raw_data + x_offsets_raw_data[vec_idx],
          x_vals_raw_data + x_offsets_raw_data[vec_idx],
          x_offsets_raw_data[vec_idx + 1] - x_offsets_raw_data[vec_idx],
          owns_data);
      std::vector<uint32_t> vec_labels;
      for (uint64_t nnz_id = y_offsets_raw_data[vec_idx];
           nnz_id < y_offsets_raw_data[vec_idx + 1]; ++nnz_id) {
        vec_labels.push_back(y_idxs_raw_data[nnz_id]);
      }
      batch_labels.push_back(std::move(vec_labels));
    }

    batches.emplace_back(std::move(batch_vectors), std::move(batch_labels),
                         starting_id + start_vec_idx);
  }

  return InMemoryDataset(std::move(batches), num_examples);
}

BoltDatasetPtr sparseBoltDatasetFromNumpy(const NumpyArray<uint32_t>& indices,
                                          const NumpyArray<float>& values,
                                          const NumpyArray<uint32_t>& offsets,
                                          uint32_t batch_size) {
  uint64_t num_examples = static_cast<uint64_t>(offsets.shape(0) - 1);

  uint32_t* indices_raw_data = const_cast<uint32_t*>(indices.data());
  float* values_raw_data = const_cast<float*>(values.data());
  uint32_t* offsets_raw_data = const_cast<uint32_t*>(offsets.data());

  // Build batches

  uint64_t num_batches = (num_examples + batch_size - 1) / batch_size;
  std::vector<bolt::BoltBatch> batches;

  for (uint32_t batch_idx = 0; batch_idx < num_batches; ++batch_idx) {
    std::vector<BoltVector> batch_vectors;

    uint64_t start_vec_idx = batch_idx * batch_size;
    uint64_t end_vec_idx = std::min(start_vec_idx + batch_size, num_examples);
    for (uint64_t vec_idx = start_vec_idx; vec_idx < end_vec_idx; ++vec_idx) {
      // owns_data = false because we don't want the numpy array to be deleted
      // if this batch (and thus the underlying vectors) get deleted
      auto vector_length =
          offsets_raw_data[vec_idx + 1] - offsets_raw_data[vec_idx];
      batch_vectors.emplace_back(indices_raw_data + offsets_raw_data[vec_idx],
                                 values_raw_data + offsets_raw_data[vec_idx],
                                 nullptr, vector_length);
    }

    batches.emplace_back(std::move(batch_vectors));
  }

  return std::make_shared<BoltDataset>(std::move(batches), num_examples);
}

BoltDatasetPtr categoricalLabelsFromNumpy(const NumpyArray<uint32_t>& labels,
                                          uint32_t batch_size) {
  const py::buffer_info labels_buf = labels.request();

  if (labels_buf.shape.size() != 1) {
    throw std::invalid_argument("Expected 1D array of categorical labels.");
  }
  uint64_t num_labels = labels_buf.shape.at(0);
  uint64_t num_batches = (num_labels + batch_size - 1) / batch_size;

  const uint32_t* labels_raw_data =
      static_cast<const uint32_t*>(labels_buf.ptr);

  std::vector<bolt::BoltBatch> batches;

  for (uint32_t batch_idx = 0; batch_idx < num_batches; ++batch_idx) {
    std::vector<BoltVector> batch_labels;

    uint32_t end = std::min<uint32_t>(num_labels, (batch_idx + 1) * batch_size);
    for (uint32_t i = batch_idx * batch_size; i < end; i++) {
      uint32_t label = labels_raw_data[i];
      batch_labels.push_back(BoltVector::makeSparseVector({label}, {1.0}));
    }
    batches.emplace_back(std::move(batch_labels));
  }

  return std::make_shared<BoltDataset>(std::move(batches), num_labels);
}

std::tuple<py::array_t<uint32_t>, py::array_t<uint32_t>>
parseSentenceToSparseArray(const std::string& sentence, uint32_t seed,
                           uint32_t dimension) {
  std::stringstream ss(sentence);
  std::istream_iterator<std::string> begin(ss);
  std::istream_iterator<std::string> end;
  std::vector<std::string> tokens(begin, end);

  std::unordered_map<uint32_t, uint32_t> idx_to_val_map;

  for (auto& s : tokens) {
    const char* cstr = s.c_str();
    uint32_t hash =
        thirdai::hashing::MurmurHash(cstr, s.length(), seed) % dimension;
    if (idx_to_val_map.find(hash) == idx_to_val_map.end()) {
      idx_to_val_map[hash] = 1;
    } else {
      idx_to_val_map[hash]++;
    }
  }

  auto result = py::array_t<uint32_t>(idx_to_val_map.size());
  py::buffer_info indx_buf = result.request();
  uint32_t* indx_ptr = static_cast<uint32_t*>(indx_buf.ptr);

  auto result_2 = py::array_t<uint32_t>(idx_to_val_map.size());
  py::buffer_info val_buf = result_2.request();
  uint32_t* val_ptr = static_cast<uint32_t*>(val_buf.ptr);

  int i = 0;
  for (auto kv : idx_to_val_map) {
    indx_ptr[i] = kv.first;
    val_ptr[i] = kv.second;
    i += 1;
  }

  return std::make_tuple(result, result_2);
}

bool denseBoltDatasetMatchesDenseMatrix(
    BoltDataset& dataset, std::vector<std::vector<float>>& matrix) {
  uint32_t batch_size = dataset.at(0).getBatchSize();
  for (uint32_t batch_idx = 0; batch_idx < dataset.numBatches(); batch_idx++) {
    auto& batch = dataset.at(batch_idx);
    for (uint32_t vec_idx = 0; vec_idx < batch.getBatchSize(); vec_idx++) {
      auto& vec = batch[vec_idx];
      uint32_t row = batch_idx * batch_size + vec_idx;
      for (uint32_t col = 0; col < vec.len; col++) {
        if (matrix[row][col] != vec.activations[col]) {
          return false;
        }
      }
    }
  }

  return true;
}

bool denseBoltDatasetIsPermutationOfDenseMatrix(
    BoltDataset& dataset, std::vector<std::vector<float>>& matrix) {
  // If one is a permutation of the other, they must have the same
  // number of rows / vectors.
  if (dataset.len() != matrix.size()) {
    return false;
  }

  // Keep track of values in the matrix
  std::unordered_map<float, uint32_t> expected_values;
  for (const auto& row : matrix) {
    assert(row.size() == 1);
    // Assume each row is 1-dimensional.
    expected_values[row.at(0)]++;
  }

  // Since each row only has one element, and we made sure that
  // the bolt dataset and the matrix have the same number of
  // vectors / rows, we now only need to make sure that
  // the bolt dataset contains the right number of occurrences
  // of each value in the matrix.
  std::unordered_map<float, uint32_t> actual_values;
  for (uint32_t batch_idx = 0; batch_idx < dataset.numBatches(); batch_idx++) {
    auto& batch = dataset[batch_idx];
    for (uint32_t vec_idx = 0; vec_idx < batch.getBatchSize(); vec_idx++) {
      actual_values[batch[vec_idx].activations[0]]++;
    }
  }

  for (const auto& [val, count] : actual_values) {
    if (count != expected_values[val]) {
      return false;
    }
  }

  return true;
}

bool denseBoltDatasetsAreEqual(BoltDataset& dataset1, BoltDataset& dataset2) {
  for (uint32_t batch_idx = 0; batch_idx < dataset1.numBatches(); batch_idx++) {
    auto& batch1 = dataset1[batch_idx];
    auto& batch2 = dataset2[batch_idx];
    for (uint32_t vec_idx = 0; vec_idx < batch1.getBatchSize(); vec_idx++) {
      auto& vec1 = batch1[vec_idx];
      auto& vec2 = batch2[vec_idx];
      for (uint32_t elem_idx = 0; elem_idx < vec1.len; elem_idx++) {
        if (vec1.activations[elem_idx] != vec2.activations[elem_idx]) {
          return false;
        }
      }
    }
  }

  return true;
}

}  // namespace thirdai::dataset::python<|MERGE_RESOLUTION|>--- conflicted
+++ resolved
@@ -99,12 +99,7 @@
       .def(py::init<uint32_t, uint32_t>(), py::arg("k"),
            py::arg("dim") = TextEncodingUtils::DEFAULT_TEXT_ENCODING_DIM,
            "Constructor. Accepts k (the number of characters in each token) "
-<<<<<<< HEAD
            "and dimension of the encoding.")
-=======
-           "and dimension "
-           "(size) of the array.")
->>>>>>> 064e8378
       .def("is_dense", &CharKGram::isDense,
            "Returns False since this is a sparse encoding.")
       .def("feature_dim", &CharKGram::featureDim,
