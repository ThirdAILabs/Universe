#include "DatasetPython.h"
#include "PyDataSource.h"
#include <bolt/python_bindings/PybindUtils.h>
#include <bolt_vector/src/BoltVector.h>
#include <dataset/src/DataSource.h>
#include <dataset/src/DatasetLoaderWrappers.h>
#include <dataset/src/Datasets.h>
#include <dataset/src/Featurizer.h>
#include <dataset/src/InMemoryDataset.h>
#include <dataset/src/NumpyDataset.h>
#include <dataset/src/VectorBuffer.h>
#include <dataset/src/blocks/BlockInterface.h>
#include <dataset/src/blocks/Categorical.h>
#include <dataset/src/blocks/Date.h>
#include <dataset/src/blocks/DenseArray.h>
#include <dataset/src/blocks/TabularHashFeatures.h>
#include <dataset/src/blocks/text/Text.h>
#include <dataset/src/blocks/text/WordpieceTokenizer.h>
#include <dataset/src/cold_start/ColdStartDataSource.h>
#include <dataset/src/dataset_loaders/DatasetLoader.h>
#include <dataset/src/featurizers/TabularFeaturizer.h>
#include <dataset/src/featurizers/TextGenerationFeaturizer.h>
#include <dataset/src/mach/MachIndex.h>
#include <dataset/src/utils/TokenEncoding.h>
#include <dataset/tests/MockBlock.h>
#include <pybind11/buffer_info.h>
#include <pybind11/cast.h>
#include <pybind11/gil.h>
#include <pybind11/numpy.h>
#include <pybind11/pybind11.h>
#include <pybind11/pytypes.h>
#include <pybind11/stl.h>
#include <sys/types.h>
#include <chrono>
#include <limits>
#include <optional>
#include <type_traits>
#include <unordered_map>

// TODO(Geordie): Split into smaller files.
// I'm thinking one for each submodule of dataset_submodule.
// E.g. in DatasetBlockPython.cc we would have a function with this signature:
// void createBlockSubsubmodule(py::module_& dataset_submodule,
//                              py::module_& internal_dataset_submodule);

namespace thirdai::dataset::python {

template <typename T>
using NumpyArray = py::array_t<T, py::array::c_style | py::array::forcecast>;

void createDatasetSubmodule(py::module_& module) {
  // Separate submodule for bindings that we don't want to expose to users.
  auto internal_dataset_submodule = module.def_submodule("dataset_internal");

  // Everything in this submodule is exposed to users.
  auto dataset_submodule = module.def_submodule("dataset");
  auto block_submodule = dataset_submodule.def_submodule("blocks");

  py::class_<BoltVector>(dataset_submodule, "BoltVector")
      .def("to_string", &BoltVector::toString)
      .def("__str__", &BoltVector::toString)
      .def("__repr__", &BoltVector::toString)
      .def("to_numpy", [](const BoltVector& vector) -> py::object {
        NumpyArray<float> activations_array(vector.len);
        std::copy(vector.activations, vector.activations + vector.len,
                  activations_array.mutable_data());

        if (vector.isDense()) {
          return py::object(std::move(activations_array));
        }

        NumpyArray<uint32_t> active_neurons_array(vector.len);
        std::copy(vector.active_neurons, vector.active_neurons + vector.len,
                  active_neurons_array.mutable_data());

        return py::make_tuple(active_neurons_array, activations_array);
      });

  py::class_<Explanation>(dataset_submodule, "Explanation",
                          R"pbdoc(
     Represents an input column that is responsible for a predicted
     outcome.
      )pbdoc")
      .def("__str__", &Explanation::toString)
      .def("__repr__", &Explanation::toString)
      // We don't expose column_number because it doesn't always make sense to
      // provide one column number; e.g. in tabular pairgram case.
      .def_readonly("percentage_significance",
                    &Explanation::percentage_significance,
                    R"pbdoc(
     The column's contribution to the predicted outcome. Can be 
     positive or negative depending on the relationship between 
     the responsible column and the prediction. For example, it
     can be negative if the responsible input column and the 
     prediction are negatively correlated.
      )pbdoc")
      .def_readonly("keyword", &Explanation::keyword,
                    R"pbdoc(
     A brief description of the value in this column.
      )pbdoc")
      .def_readonly("column_name", &Explanation::column_name,
                    R"pbdoc(
     Identifies the responsible input column.
      )pbdoc");

  py::class_<mach::MachIndex, mach::MachIndexPtr>(  // NOLINT
<<<<<<< HEAD
      dataset_submodule, "AbstractMachIndex");
=======
      dataset_submodule, "MachIndex");
>>>>>>> 5f081618

  py::class_<mach::NumericCategoricalMachIndex, mach::MachIndex,
             mach::NumericCategoricalMachIndexPtr>(dataset_submodule,
                                                   "NumericMachIndex")
      .def(py::init<std::unordered_map<uint32_t, std::vector<uint32_t>>,
<<<<<<< HEAD
                    std::unordered_map<uint32_t, std::vector<uint32_t>>,
                    uint32_t, uint32_t>(),
           py::arg("entity_to_hashes"), py::arg("hash_to_entities"),
           py::arg("output_range"), py::arg("num_hashes"))
=======
                    uint32_t, uint32_t>(),
           py::arg("entity_to_hashes"), py::arg("output_range"),
           py::arg("num_hashes"))
>>>>>>> 5f081618
      .def("get_entity_to_hashes",
           &mach::NumericCategoricalMachIndex::getEntityToHashes)
      .def("get_hash_to_entities",
           &mach::NumericCategoricalMachIndex::getHashToEntities)
<<<<<<< HEAD
=======
      .def("num_hashes", &mach::NumericCategoricalMachIndex::numHashes)
      .def("output_range", &mach::NumericCategoricalMachIndex::outputRange)
>>>>>>> 5f081618
      .def("save", &mach::NumericCategoricalMachIndex::save,
           py::arg("filename"))
      .def_static("load", &mach::NumericCategoricalMachIndex::load);

  py::class_<mach::StringCategoricalMachIndex, mach::MachIndex,
             mach::StringCategoricalMachIndexPtr>(dataset_submodule,
                                                  "StringMachIndex")
      .def(py::init<uint32_t, uint32_t>(), py::arg("output_range"),
           py::arg("num_hashes"))
<<<<<<< HEAD
=======
      .def("num_hashes", &mach::StringCategoricalMachIndex::numHashes)
      .def("output_range", &mach::StringCategoricalMachIndex::outputRange)
>>>>>>> 5f081618
      .def("save", &mach::StringCategoricalMachIndex::save, py::arg("filename"))
      .def_static("load", &mach::StringCategoricalMachIndex::load);

  py::class_<Block, std::shared_ptr<Block>>(
      internal_dataset_submodule, "Block",
      "Block abstract class.\n\n"
      "A block accepts an input sample in the form of a sequence of strings "
      "then encodes this sequence as a vector.")
      .def("feature_dim", &Block::featureDim,
           "Returns the dimension of the vector encoding.")
      .def("is_dense", &Block::isDense,
           "True if the block produces dense features, False otherwise.");

  py::class_<TextTokenizer, TextTokenizerPtr>(  // NOLINT
      internal_dataset_submodule, "TextTokenizer");

  py::class_<CharKGramTokenizer, TextTokenizer,
             std::shared_ptr<CharKGramTokenizer>>(dataset_submodule,
                                                  "CharKGramTokenizer")
      .def(py::init<uint32_t>(), py::arg("k"));

  py::class_<NaiveSplitTokenizer, TextTokenizer,
             std::shared_ptr<NaiveSplitTokenizer>>(dataset_submodule,
                                                   "NaiveSplitTokenizer")
      .def(py::init<char>(), py::arg("delimiter"));

  py::class_<WordPunctTokenizer, TextTokenizer,
             std::shared_ptr<WordPunctTokenizer>>(dataset_submodule,
                                                  "WordPunctTokenizer")
      .def(py::init<>());

  py::class_<WordpieceTokenizer, TextTokenizer, WordpieceTokenizerPtr>(
      dataset_submodule, "WordpieceTokenizer")
      .def(py::init<std::string, bool>(), py::arg("vocab_file_path"),
           py::arg("lower_case") = true)
      .def("size", &WordpieceTokenizer::size)
      .def("unk_id", &WordpieceTokenizer::unkId)
      .def("mask_id", &WordpieceTokenizer::maskId)
      .def("tokenize", &WordpieceTokenizer::tokenize, py::arg("sequence"))
      .def("decode", &WordpieceTokenizer::decode, py::arg("piece_ids"))
      .def("id", &WordpieceTokenizer::id, py::arg("token"));

  py::class_<TextEncoder, TextEncoderPtr>(  // NOLINT
      dataset_submodule, "TextEncoder");

  py::class_<NGramEncoder, TextEncoder, std::shared_ptr<NGramEncoder>>(
      dataset_submodule, "NGramEncoder")
      .def(py::init<uint32_t>(), py::arg("n"));

  py::class_<PairGramEncoder, TextEncoder, std::shared_ptr<PairGramEncoder>>(
      dataset_submodule, "PairGramEncoder")
      .def(py::init<>());

  py::class_<TextBlock, Block, TextBlockPtr>(block_submodule, "TextBlock")
      .def(py::init<uint32_t, TextTokenizerPtr, TextEncoderPtr, bool,
                    uint32_t>(),
           py::arg("col"), py::arg("tokenizer") = NaiveSplitTokenizer::make(),
           py::arg("encoder") = NGramEncoder::make(1),
           py::arg("lowercase") = false,
           py::arg("dim") = token_encoding::DEFAULT_TEXT_ENCODING_DIM)
      .def("is_dense", &TextBlock::isDense)
      .def("feature_dim", &TextBlock::featureDim);

  py::class_<CategoricalBlock, Block, CategoricalBlockPtr>(
      internal_dataset_submodule, "AbstractCategoricalBlock",
      "A block that encodes categorical features (e.g. a numerical ID or "
      "an identification string).")
      .def("is_dense", &CategoricalBlock::isDense,
           "Returns false since categorical blocks always produce sparse "
           "features.")
      .def("feature_dim", &CategoricalBlock::featureDim,
           "The dimension of the vector encoding.");

  py::class_<NumericalCategoricalBlock, CategoricalBlock,
             NumericalCategoricalBlockPtr>(
      block_submodule, "NumericalId",
      "A block that encodes categories represented as numerical IDs.")
      .def(py::init<uint32_t, uint32_t, std::optional<char>>(), py::arg("col"),
           py::arg("n_classes"), py::arg("delimiter") = std::nullopt,
           "Constructor.\n\n"
           "Arguments:\n"
           " * col: Int - Column number of the input row containing "
           "the categorical information to be encoded.\n"
           " * n_classes: Int - Number of unique categories.\n"
           " * delimiter: Char (Optional) - A character that separates "
           "different categories in the column. If not supplied, it is assumed "
           "that the column only contains a single class.")
      .def("feature_dim", &NumericalCategoricalBlock::featureDim,
           "Returns the dimension of the vector encoding.")
      .def("is_dense", &NumericalCategoricalBlock::isDense,
           "Returns false since text blocks always produce sparse features.");

  py::class_<DateBlock, Block, std::shared_ptr<DateBlock>>(
      block_submodule, "Date",
      "Encodes a date column given in YYYY-MM-DD format.")
      .def(py::init<uint32_t>(), py::arg("col"))
      .def("feature_dim", &DateBlock::featureDim,
           "Returns the dimension of the vector encoding.")
      .def("is_dense", &DateBlock::isDense,
           "Returns false since this is a sparse encoding.");

  py::class_<DenseArrayBlock, Block, std::shared_ptr<DenseArrayBlock>>(
      block_submodule, "DenseArray",
      "Parses a contiguous set of columns as a dense vector segment.")
      .def(py::init<uint32_t, uint32_t>(), py::arg("start_col"), py::arg("dim"),
           "Constructor")
      .def("feature_dim", &DenseArrayBlock::featureDim,
           "Returns the dimension of the vector encoding.")
      .def("is_dense", &DenseArrayBlock::isDense,
           "Returns true since this is a dense encoding.");

  py::class_<MockBlock, Block, std::shared_ptr<MockBlock>>(
      internal_dataset_submodule, "MockBlock",
      "Mock implementation of block abstract class for testing purposes.")
      .def(py::init<uint32_t, bool>(), py::arg("column"), py::arg("dense"),
           "Constructor")
      .def("feature_dim", &MockBlock::featureDim,
           "Returns the dimension of the vector encoding.")
      .def("is_dense", &MockBlock::isDense,
           "True if the block produces dense features, False otherwise.");

#if THIRDAI_EXPOSE_ALL
  py::class_<TabularColumn, std::shared_ptr<TabularColumn>>(
      dataset_submodule, "TabularColumn",
      "Column configuration for TabularHashFeatures block.")
      .def_static("Categorical", &TabularColumn::Categorical,
                  py::arg("column_identifier"))
      .def_static("Numeric", &TabularColumn::Numeric,
                  py::arg("column_identifier"), py::arg("range"),
                  py::arg("num_bins") = DEFAULT_NUM_BINS);

  py::class_<TabularHashFeatures, Block, std::shared_ptr<TabularHashFeatures>>(
      block_submodule, "TabularHashFeatures",
      "Given some metadata about a tabular dataset, assign unique "
      "categories to columns and compute either pairgramsor unigrams of the "
      "categories depending on the 'use_pairgrams' flag.")
      .def(py::init<std::vector<TabularColumn>, uint32_t, bool>(),
           py::arg("columns"), py::arg("output_range"),
           py::arg("use_pairgrams"))
      .def("feature_dim", &TabularHashFeatures::featureDim,
           "Returns the dimension of the vector encoding.")
      .def("is_dense", &TabularHashFeatures::isDense,
           "Returns false since text blocks always produce sparse "
           "features.");

  py::class_<Featurizer, FeaturizerPtr>(dataset_submodule,  // NOLINT
                                        "Featurizer");

  py::class_<BlockList, BlockListPtr>(dataset_submodule, "BlockList")
      .def(py::init<std::vector<BlockPtr>, std::optional<uint32_t>>(),
           py::arg("block_lists"), py::arg("hash_range") = std::nullopt);

  py::class_<TabularFeaturizer, Featurizer, TabularFeaturizerPtr>(
      dataset_submodule, "TabularFeaturizer")
      .def(py::init<std::vector<BlockList>, bool, char, bool>(),
           py::arg("block_lists"), py::arg("has_header") = false,
           py::arg("delimiter") = ',', py::arg("parallel") = true);

  py::class_<TextGenerationFeaturizer, Featurizer,
             std::shared_ptr<TextGenerationFeaturizer>>(
      dataset_submodule, "TextGenerationFeaturizer")
      .def(py::init<uint32_t, uint32_t, uint32_t, uint32_t>(),
           py::arg("lrc_len"), py::arg("irc_len"), py::arg("src_len"),
           py::arg("vocab_size"))
      .def("featurize_for_inference",
           &TextGenerationFeaturizer::featurizeInferenceSample,
           py::arg("prompt"), py::arg("context"))
      .def(bolt::python::getPickleFunction<TextGenerationFeaturizer>());

#endif

  py::class_<DatasetShuffleConfig>(dataset_submodule, "ShuffleConfig")
      .def(py::init<size_t, uint32_t>(), py::arg("min_vecs_in_buffer") = 64000,
           py::arg("seed") = time(NULL));

  py::class_<DatasetLoader, DatasetLoaderPtr>(dataset_submodule,
                                              "DatasetLoader")
      .def(py::init<std::shared_ptr<dataset::DataSource>,
                    dataset::FeaturizerPtr, bool, DatasetShuffleConfig>(),
           py::arg("data_source"), py::arg("featurizer"), py::arg("shuffle"),
           py::arg("shuffle_config") = DatasetShuffleConfig())
      .def("get_input_dim", &DatasetLoader::getInputDim)
      .def("get_label_dim", &DatasetLoader::getLabelDim)
      .def("load_all", &DatasetLoader::loadAll, py::arg("batch_size"),
           py::arg("verbose") = true)
      .def("load_some", &dataset::DatasetLoader::loadSome,
           py::arg("batch_size"), py::arg("num_batches"),
           py::arg("verbose") = true)
      .def("restart", &dataset::DatasetLoader::restart);

  py::class_<DataSource, PyDataSource, DataSourcePtr>(dataset_submodule,
                                                      "DataSource")
      .def(py::init<>())
      .def("next_batch", &DataSource::nextBatch)
      .def("next_line", &DataSource::nextLine)
      .def("resource_name", &DataSource::resourceName)
      .def("restart", &DataSource::restart);

  py::class_<cold_start::ColdStartDataSource, dataset::DataSource,
             cold_start::ColdStartDataSourcePtr>
      ColdStartDataSource(dataset_submodule, "ColdStartDataSource");

  py::class_<FileDataSource, DataSource, std::shared_ptr<FileDataSource>>(
      dataset_submodule, "FileDataSource")
      .def(py::init<const std::string&>(), py::arg("filename"));

  dataset_submodule.def("make_sparse_vector",
                        py::overload_cast<const std::vector<uint32_t>&,
                                          const std::vector<float>&>(
                            &BoltVector::makeSparseVector),
                        py::arg("indices"), py::arg("values"));

  dataset_submodule.def("make_dense_vector", &BoltVector::makeDenseVector,
                        py::arg("values"));

  dataset_submodule.def(
      "load_click_through_dataset",
      &ClickThroughDatasetLoader::loadDatasetFromFile, py::arg("filename"),
      py::arg("batch_size"), py::arg("max_num_numerical_features"),
      py::arg("max_categorical_features"), py::arg("delimiter") = '\t',
      "Loads a Clickthrough dataset from a file. To be used with DLRM. \n"
      "Each line of the input file should follow this format:\n"
      "```\n"
      "l\td_1\td_2\t...\td_m\tc_1\tc_2\t...\tc_n"
      "```\n"
      "where `l` is the label, `d` is a numerical (quantitative) feature, `m` "
      "is the "
      "expected number of numerical features, `c` is a categorical feature "
      "(integer only), and `n` is "
      "the expected number of categorical features.\n\n"
      "Arguments:\n"
      " * filename: String - Path to input file.\n"
      " * batch_size: Int (positive) - Size of each batch in the dataset.\n"
      " * num_numerical_features: Int (positive) - Number of expected "
      "numerical features in each dataset.\n"
      " * max_categorical_features: Int (positive) - Maximum number of "
      "expected categorical features in each dataset.\n"
      "Returns a tuple containing a BoltDataset, BoltTokenDataset to store the "
      "dense and categorical features, and a BoltDataset storing the labels.");

  py::class_<BoltDataset, BoltDatasetPtr>(dataset_submodule, "BoltDataset")
      // We need to explicitly static cast these methods because there are
      // multiple candidate "at" methods (one const and one not const)
      .def("get",
           static_cast<BoltBatch& (BoltDataset::*)(uint64_t i)>(
               &BoltDataset::at),
           py::arg("i"), py::return_value_policy::reference)
      .def("__getitem__",
           static_cast<BoltBatch& (BoltDataset::*)(uint64_t i)>(
               &BoltDataset::at),
           py::arg("i"), py::return_value_policy::reference)
      .def("__len__", &BoltDataset::numBatches)
      .def("save", &BoltDataset::save, py::arg("filename"))
      .def_static("load", &BoltDataset::load, py::arg("filename"))
      .def(py::init([](const py::iterable& iterable) {
             using Batches = std::vector<BoltBatch>;
             auto batches = iterable.cast<Batches>();
             std::shared_ptr<BoltDataset> dataset =
                 std::make_shared<InMemoryDataset>(std::move(batches));
             return dataset;
           }),
           py::arg("batches"), R"pbdoc(
            Construct a BoltDataset from an iterable of BoltBatches. Makes
            copies in the process which can potentially be costly, use judiciously.
            
            Args: 
                batches (Iterable[BoltBatch]): Batches

            Returns:
                BoltDataset: The constructed dataset.
           )pbdoc");

  py::class_<numpy::NumpyInMemoryDataset,  // NOLINT
             std::shared_ptr<numpy::NumpyInMemoryDataset>, BoltDataset>(
      dataset_submodule, "NumpyInMemoryDataset");

  // TODO(Any): Add __iter__ method so we can do foreach loops in python and c++
  // TODO(Any): This segfaults if the user passes in an index that is too large
  py::class_<BoltBatch>(dataset_submodule, "BoltBatch")
      .def("batch_size", &BoltBatch::getBatchSize)
      // We need to explicitly static cast these methods because there are
      // multiple candidate "[]" methods (one const and one not const)
      .def("get",
           static_cast<BoltVector& (BoltBatch::*)(size_t i)>(
               &BoltBatch::operator[]),
           py::arg("i"), py::return_value_policy::reference)
      .def("__getitem__",
           static_cast<BoltVector& (BoltBatch::*)(size_t i)>(
               &BoltBatch::operator[]),
           py::arg("i"), py::return_value_policy::reference)
      .def("__len__", &BoltBatch::getBatchSize)
      .def(py::init([](const py::iterable& iterable) {
             using Vectors = std::vector<BoltVector>;
             auto vectors = iterable.cast<Vectors>();
             BoltBatch batch(std::move(vectors));
             return batch;
           }),
           py::arg("vectors"), R"pbdoc(
            Construct a BoltBatch from an iterable of BoltVectors. Makes copies
            in the process which can be costly, use judiciously.

            Args: 
                vectors (Iterable[BoltVector]): BoltVectors constituting the Batch.

            Returns:
                BoltBatch: The constructed Batch.
           )pbdoc");

  dataset_submodule.def(
      "load_bolt_svm_dataset", SvmDatasetLoader::loadDatasetFromFile,
      py::arg("filename"), py::arg("batch_size"),
      py::arg("softmax_for_multiclass") = true,
      "Loads a BoltDataset from an SVM file. Each line in the "
      "input file represents a sparse input vector and should follow this "
      "format:\n"
      "```\n"
      "l_0,l_1,...,l_m\ti_0:v_0\ti_1:v_1\t...\ti_n:v_n\n"
      "```\n"
      "where `l_0,l_1,...,l_m` is an arbitrary number of categorical "
      "labels (integers only), and each `i:v` is an index-value pair "
      "representing "
      "a non-zero element in the vector. There can be an arbitrary number "
      "of these index-value pairs.\n\n"
      "Arguments:\n"
      " * filename: String - Path to input file.\n"
      " * batch_size: Int (positive) - Size of each batch in the dataset.\n"
      " * softmax_for_multiclass: Bool (default is true) - Multi-label samples "
      "must be processed slightly differently if softmax is being used in the "
      "output layer instead of sigmoid. When this flag is true the loader will "
      "process samples with multiple labels assuming that softmax and "
      "CategoricalCrossEntropy are being used for multi-label datasets. If the "
      "dataset is single label, then this argument has no effect.\n\n"
      "Returns a tuple containing a BoltDataset to store the data itself, and "
      "a BoltDataset storing the labels.");
  dataset_submodule.def(
      "load_bolt_svm_dataset", SvmDatasetLoader::loadDataset,
      py::arg("data_source"), py::arg("batch_size"),
      py::arg("softmax_for_multiclass") = true,
      "The same as the other implementation of this method, but takes in a "
      "custom data source instead of a file name.");

  dataset_submodule.def("from_numpy", &numpy::numpyToBoltVectorDataset,
                        py::arg("data"), py::arg("batch_size") = std::nullopt);

  internal_dataset_submodule.def(
      "dense_bolt_dataset_matches_dense_matrix",
      &denseBoltDatasetMatchesDenseMatrix, py::arg("dataset"),
      py::arg("matrix"),
      "Checks whether the given bolt dataset and dense 2d matrix "
      "have the same values. For testing purposes only.");

  internal_dataset_submodule.def(
      "dense_bolt_dataset_is_permutation_of_dense_matrix",
      &denseBoltDatasetIsPermutationOfDenseMatrix, py::arg("dataset"),
      py::arg("matrix"),
      "Checks whether the given bolt dataset represents a permutation of "
      "the rows of the given dense 2d matrix. Assumes that each row of "
      "the matrix is 1-dimensional; only has one element. For testing "
      "purposes only.");

  internal_dataset_submodule.def(
      "dense_bolt_datasets_are_equal", &denseBoltDatasetsAreEqual,
      py::arg("dataset1"), py::arg("dataset2"),
      "Checks whether the given bolt datasets have the same values. "
      "For testing purposes only.");
}

bool denseBoltDatasetMatchesDenseMatrix(
    BoltDataset& dataset, std::vector<std::vector<float>>& matrix) {
  uint32_t batch_size = dataset.at(0).getBatchSize();
  for (uint32_t batch_idx = 0; batch_idx < dataset.numBatches(); batch_idx++) {
    auto& batch = dataset.at(batch_idx);
    for (uint32_t vec_idx = 0; vec_idx < batch.getBatchSize(); vec_idx++) {
      auto& vec = batch[vec_idx];
      uint32_t row = batch_idx * batch_size + vec_idx;
      for (uint32_t col = 0; col < vec.len; col++) {
        if (matrix[row][col] != vec.activations[col]) {
          return false;
        }
      }
    }
  }

  return true;
}

bool denseBoltDatasetIsPermutationOfDenseMatrix(
    BoltDataset& dataset, std::vector<std::vector<float>>& matrix) {
  // If one is a permutation of the other, they must have the same
  // number of rows / vectors.
  if (dataset.len() != matrix.size()) {
    return false;
  }

  // Keep track of values in the matrix
  std::unordered_map<float, uint32_t> expected_values;
  for (const auto& row : matrix) {
    assert(row.size() == 1);
    // Assume each row is 1-dimensional.
    expected_values[row.at(0)]++;
  }

  // Since each row only has one element, and we made sure that
  // the bolt dataset and the matrix have the same number of
  // vectors / rows, we now only need to make sure that
  // the bolt dataset contains the right number of occurrences
  // of each value in the matrix.
  std::unordered_map<float, uint32_t> actual_values;
  for (uint32_t batch_idx = 0; batch_idx < dataset.numBatches(); batch_idx++) {
    auto& batch = dataset[batch_idx];
    for (const auto& vec : batch) {
      actual_values[vec.activations[0]]++;
    }
  }

  for (const auto& [val, count] : actual_values) {
    if (count != expected_values[val]) {
      return false;
    }
  }

  return true;
}

bool denseBoltDatasetsAreEqual(BoltDataset& dataset1, BoltDataset& dataset2) {
  for (uint32_t batch_idx = 0; batch_idx < dataset1.numBatches(); batch_idx++) {
    auto& batch1 = dataset1[batch_idx];
    auto& batch2 = dataset2[batch_idx];
    for (uint32_t vec_idx = 0; vec_idx < batch1.getBatchSize(); vec_idx++) {
      auto& vec1 = batch1[vec_idx];
      auto& vec2 = batch2[vec_idx];
      for (uint32_t elem_idx = 0; elem_idx < vec1.len; elem_idx++) {
        if (vec1.activations[elem_idx] != vec2.activations[elem_idx]) {
          return false;
        }
      }
    }
  }

  return true;
}

}  // namespace thirdai::dataset::python<|MERGE_RESOLUTION|>--- conflicted
+++ resolved
@@ -104,35 +104,21 @@
       )pbdoc");
 
   py::class_<mach::MachIndex, mach::MachIndexPtr>(  // NOLINT
-<<<<<<< HEAD
-      dataset_submodule, "AbstractMachIndex");
-=======
       dataset_submodule, "MachIndex");
->>>>>>> 5f081618
 
   py::class_<mach::NumericCategoricalMachIndex, mach::MachIndex,
              mach::NumericCategoricalMachIndexPtr>(dataset_submodule,
                                                    "NumericMachIndex")
       .def(py::init<std::unordered_map<uint32_t, std::vector<uint32_t>>,
-<<<<<<< HEAD
-                    std::unordered_map<uint32_t, std::vector<uint32_t>>,
-                    uint32_t, uint32_t>(),
-           py::arg("entity_to_hashes"), py::arg("hash_to_entities"),
-           py::arg("output_range"), py::arg("num_hashes"))
-=======
                     uint32_t, uint32_t>(),
            py::arg("entity_to_hashes"), py::arg("output_range"),
            py::arg("num_hashes"))
->>>>>>> 5f081618
       .def("get_entity_to_hashes",
            &mach::NumericCategoricalMachIndex::getEntityToHashes)
       .def("get_hash_to_entities",
            &mach::NumericCategoricalMachIndex::getHashToEntities)
-<<<<<<< HEAD
-=======
       .def("num_hashes", &mach::NumericCategoricalMachIndex::numHashes)
       .def("output_range", &mach::NumericCategoricalMachIndex::outputRange)
->>>>>>> 5f081618
       .def("save", &mach::NumericCategoricalMachIndex::save,
            py::arg("filename"))
       .def_static("load", &mach::NumericCategoricalMachIndex::load);
@@ -142,11 +128,8 @@
                                                   "StringMachIndex")
       .def(py::init<uint32_t, uint32_t>(), py::arg("output_range"),
            py::arg("num_hashes"))
-<<<<<<< HEAD
-=======
       .def("num_hashes", &mach::StringCategoricalMachIndex::numHashes)
       .def("output_range", &mach::StringCategoricalMachIndex::outputRange)
->>>>>>> 5f081618
       .def("save", &mach::StringCategoricalMachIndex::save, py::arg("filename"))
       .def_static("load", &mach::StringCategoricalMachIndex::load);
 
