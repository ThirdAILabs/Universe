#pragma once

#include <dataset/src/Datasets.h>
<<<<<<< HEAD
#include <dataset/src/batch_processors/MaskedSentenceBatchProcessor.h>
#include <dataset/src/dataset_loaders/TabularDatasetLoader.h>
#include <pybind11/cast.h>
#include <pybind11/gil.h>
#include <pybind11/numpy.h>
#include <pybind11/pybind11.h>
#include <pybind11/pytypes.h>
=======
>>>>>>> 17261b3a
#include <pybind11/stl.h>
#include <memory>

namespace py = pybind11;

namespace thirdai::dataset::python {

void createDatasetSubmodule(py::module_& module);

/**
 * Checks whether the given bolt dataset and dense 2d matrix
 * have the same values. For testing purposes only.
 */
bool denseBoltDatasetMatchesDenseMatrix(
    BoltDataset& dataset, std::vector<std::vector<float>>& matrix);

/**
 * Checks whether the given bolt dataset represents a permutation of
 * the rows of the given dense 2d matrix. Assumes that each row of
 * the matrix is 1-dimensional; only has one element.
 * For testing purposes only.
 */
bool denseBoltDatasetIsPermutationOfDenseMatrix(
    BoltDataset& dataset, std::vector<std::vector<float>>& matrix);

/**
 * Checks whether the given bolt datasets have the same values.
 * For testing purposes only.
 */
bool denseBoltDatasetsAreEqual(BoltDataset& dataset1, BoltDataset& dataset2);

<<<<<<< HEAD
class MLMDatasetLoader {
 public:
  explicit MLMDatasetLoader(std::shared_ptr<Vocabulary> vocab,
                            uint32_t pairgram_range)
      : _batch_processor(std::make_shared<MaskedSentenceBatchProcessor>(
            std::move(vocab), pairgram_range)) {}

  MLMDatasetLoader(std::shared_ptr<Vocabulary> vocab, uint32_t pairgram_range,
                   float masked_tokens_percentage)
      : _batch_processor(std::make_shared<MaskedSentenceBatchProcessor>(
            std::move(vocab), pairgram_range, masked_tokens_percentage)) {}

  py::tuple load(const std::string& filename, uint32_t batch_size) {
    auto data_source =
        std::make_shared<dataset::SimpleFileDataSource>(filename, batch_size);

    auto dataset = std::make_shared<dataset::TabularDatasetLoader>(
        data_source, _batch_processor, /* shuffle = */ false);

    auto datasets = dataset->loadInMemory();

    return py::make_tuple(py::cast(datasets.first.at(0)),
                          py::cast(datasets.first.at(1)),
                          py::cast(datasets.second));
  }

 private:
  std::shared_ptr<MaskedSentenceBatchProcessor> _batch_processor;
};

=======
>>>>>>> 17261b3a
}  // namespace thirdai::dataset::python<|MERGE_RESOLUTION|>--- conflicted
+++ resolved
@@ -1,16 +1,6 @@
 #pragma once
 
 #include <dataset/src/Datasets.h>
-<<<<<<< HEAD
-#include <dataset/src/batch_processors/MaskedSentenceBatchProcessor.h>
-#include <dataset/src/dataset_loaders/TabularDatasetLoader.h>
-#include <pybind11/cast.h>
-#include <pybind11/gil.h>
-#include <pybind11/numpy.h>
-#include <pybind11/pybind11.h>
-#include <pybind11/pytypes.h>
-=======
->>>>>>> 17261b3a
 #include <pybind11/stl.h>
 #include <memory>
 
@@ -42,37 +32,4 @@
  */
 bool denseBoltDatasetsAreEqual(BoltDataset& dataset1, BoltDataset& dataset2);
 
-<<<<<<< HEAD
-class MLMDatasetLoader {
- public:
-  explicit MLMDatasetLoader(std::shared_ptr<Vocabulary> vocab,
-                            uint32_t pairgram_range)
-      : _batch_processor(std::make_shared<MaskedSentenceBatchProcessor>(
-            std::move(vocab), pairgram_range)) {}
-
-  MLMDatasetLoader(std::shared_ptr<Vocabulary> vocab, uint32_t pairgram_range,
-                   float masked_tokens_percentage)
-      : _batch_processor(std::make_shared<MaskedSentenceBatchProcessor>(
-            std::move(vocab), pairgram_range, masked_tokens_percentage)) {}
-
-  py::tuple load(const std::string& filename, uint32_t batch_size) {
-    auto data_source =
-        std::make_shared<dataset::SimpleFileDataSource>(filename, batch_size);
-
-    auto dataset = std::make_shared<dataset::TabularDatasetLoader>(
-        data_source, _batch_processor, /* shuffle = */ false);
-
-    auto datasets = dataset->loadInMemory();
-
-    return py::make_tuple(py::cast(datasets.first.at(0)),
-                          py::cast(datasets.first.at(1)),
-                          py::cast(datasets.second));
-  }
-
- private:
-  std::shared_ptr<MaskedSentenceBatchProcessor> _batch_processor;
-};
-
-=======
->>>>>>> 17261b3a
 }  // namespace thirdai::dataset::python