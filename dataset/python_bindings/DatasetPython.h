#pragma once

#include <hashing/src/MurmurHash.h>
#include <dataset/src/Dataset.h>
#include <dataset/src/batch_types/DenseBatch.h>
#include <dataset/src/batch_types/SparseBatch.h>
#include <dataset/src/bolt_datasets/BoltDatasets.h>
#include <dataset/src/core/BlockBatchProcessor.h>
#include <pybind11/cast.h>
#include <pybind11/gil.h>
#include <pybind11/numpy.h>
#include <pybind11/pybind11.h>
#include <pybind11/pytypes.h>
#include <pybind11/stl.h>

namespace py = pybind11;

namespace thirdai::dataset::python {

template <typename T>
using NumpyArray = py::array_t<T, py::array::c_style | py::array::forcecast>;

void createDatasetSubmodule(py::module_& module);

InMemoryDataset<SparseBatch> loadSVMDataset(const std::string& filename,
                                            uint32_t batch_size);

InMemoryDataset<DenseBatch> loadCSVDataset(const std::string& filename,
                                           uint32_t batch_size,
                                           std::string delimiter);

py::tuple loadBoltSvmDatasetWrapper(const std::string& filename,
                                    uint32_t batch_size,
                                    bool softmax_for_multiclass = true);

py::tuple loadBoltCsvDatasetWrapper(const std::string& filename,
                                    uint32_t batch_size, char delimiter);

py::tuple loadClickThroughDatasetWrapper(const std::string& filename,
                                         uint32_t batch_size,
                                         uint32_t num_dense_features,
                                         uint32_t num_categorical_features,
                                         bool sparse_labels);

// https://pybind11.readthedocs.io/en/stable/advanced/pycpp/numpy.html?highlight=numpy#arrays
// for explanation of why we do py::array::c_style and py::array::forcecast.
// Ensures array is an array of floats in dense row major order.
SparseBatch wrapNumpyIntoSparseData(
    const std::vector<py::array_t<
        float, py::array::c_style | py::array::forcecast>>& sparse_values,
    const std::vector<
        py::array_t<uint32_t, py::array::c_style | py::array::forcecast>>&
        sparse_indices,
    uint64_t starting_id);

DenseBatch wrapNumpyIntoDenseBatch(
    const py::array_t<float, py::array::c_style | py::array::forcecast>& data,
    uint64_t starting_id);

InMemoryDataset<DenseBatch> denseInMemoryDatasetFromNumpy(
    const py::array_t<float, py::array::c_style | py::array::forcecast>&
        examples,
    const py::array_t<uint32_t, py::array::c_style | py::array::forcecast>&
        labels,
    uint32_t batch_size, uint64_t starting_id);

InMemoryDataset<SparseBatch> sparseInMemoryDatasetFromNumpy(
    const py::array_t<uint32_t, py::array::c_style | py::array::forcecast>&
        x_idxs,
    const py::array_t<float, py::array::c_style | py::array::forcecast>& x_vals,
    const py::array_t<uint32_t, py::array::c_style | py::array::forcecast>&
        x_offsets,
    const py::array_t<uint32_t, py::array::c_style | py::array::forcecast>&
        y_idxs,
    const py::array_t<uint32_t, py::array::c_style | py::array::forcecast>&
        y_offsets,
    uint32_t batch_size, uint64_t starting_id);

BoltDatasetPtr denseBoltDatasetFromNumpy(
    const py::array_t<float, py::array::c_style | py::array::forcecast>&
        examples,
    uint32_t batch_size);

BoltDatasetPtr sparseBoltDatasetFromNumpy(const NumpyArray<uint32_t>& indices,
                                          const NumpyArray<float>& values,
                                          const NumpyArray<uint32_t>& offsets,
                                          uint32_t batch_size);

BoltDatasetPtr categoricalLabelsFromNumpy(const NumpyArray<uint32_t>& labels,
                                          uint32_t batch_size);

/*
 * This function takes a single sentence, and parses it into an sparse
 * vector of features. Right now it only supports the following parsing:
 * unigram tokenizer + murmurhash tokens into indices.
 * This function returns a tuple of python arrays, where the first array is
 * the indices of the features in the dataset, and the second array is the
 * values.
 */
std::tuple<py::array_t<uint32_t>, py::array_t<uint32_t>>
parseSentenceToSparseArray(const std::string& sentence, uint32_t seed,
                           uint32_t dimension);

/**
 * Checks whether the given bolt dataset and dense 2d matrix
 * have the same values. For testing purposes only.
 */
bool denseBoltDatasetMatchesDenseMatrix(
    BoltDataset& dataset, std::vector<std::vector<float>>& matrix);

/**
 * Checks whether the given bolt dataset represents a permutation of
 * the rows of the given dense 2d matrix. Assumes that each row of
 * the matrix is 1-dimensional; only has one element.
 * For testing purposes only.
 */
bool denseBoltDatasetIsPermutationOfDenseMatrix(
    BoltDataset& dataset, std::vector<std::vector<float>>& matrix);

/**
 * Checks whether the given bolt datasets have the same values.
 * For testing purposes only.
 */
bool denseBoltDatasetsAreEqual(BoltDataset& dataset1, BoltDataset& dataset2);

class PyBlockBatchProcessor : public BlockBatchProcessor {
 public:
<<<<<<< HEAD
  PyBatchProcessor(std::vector<std::shared_ptr<Block>> input_blocks,
                   std::vector<std::shared_ptr<Block>> target_blocks,
                   uint32_t output_batch_size, size_t est_num_elems)
      : BatchProcessor(std::move(input_blocks), std::move(target_blocks),
                       output_batch_size, est_num_elems) {}
=======
  PyBlockBatchProcessor(std::vector<std::shared_ptr<Block>> input_blocks,
                        std::vector<std::shared_ptr<Block>> target_blocks,
                        uint32_t output_batch_size)
      : BlockBatchProcessor(std::move(input_blocks), std::move(target_blocks),
                            output_batch_size) {}
>>>>>>> a9ba38c8

  /**
   * Just like the original processBatch method but GIL is released
   * so we can process batches while the next input rows are
   * processed in python.
   */
  void processBatchPython(std::vector<std::vector<std::string>>& batch) {
    py::gil_scoped_release release;
    processBatch(batch);
  }
};

}  // namespace thirdai::dataset::python<|MERGE_RESOLUTION|>--- conflicted
+++ resolved
@@ -125,19 +125,11 @@
 
 class PyBlockBatchProcessor : public BlockBatchProcessor {
  public:
-<<<<<<< HEAD
-  PyBatchProcessor(std::vector<std::shared_ptr<Block>> input_blocks,
-                   std::vector<std::shared_ptr<Block>> target_blocks,
-                   uint32_t output_batch_size, size_t est_num_elems)
-      : BatchProcessor(std::move(input_blocks), std::move(target_blocks),
-                       output_batch_size, est_num_elems) {}
-=======
   PyBlockBatchProcessor(std::vector<std::shared_ptr<Block>> input_blocks,
                         std::vector<std::shared_ptr<Block>> target_blocks,
-                        uint32_t output_batch_size)
+                        uint32_t output_batch_size, size_t est_num_elems)
       : BlockBatchProcessor(std::move(input_blocks), std::move(target_blocks),
-                            output_batch_size) {}
->>>>>>> a9ba38c8
+                            output_batch_size, est_num_elems) {}
 
   /**
    * Just like the original processBatch method but GIL is released
