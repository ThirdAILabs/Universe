--- conflicted
+++ resolved
@@ -8,14 +8,11 @@
 from thirdai import bolt
 
 
-<<<<<<< HEAD
 # TODO: rename embedding to encoding? or something else? vectorization? tokenization? featurization?
 # TODO: Play with huggingface
-=======
 source = LocalFileSystem("/home/benito/amazon_polarity_train.txt")
 # source = LocalFileSystem("/Users/benitogeordie/Desktop/thirdai_datasets/amazon_polarity_train.txt")
 parser = CsvIterable(delimiter='\t')
->>>>>>> b35f766f
 
 schema = Schema(
     input_blocks=[
