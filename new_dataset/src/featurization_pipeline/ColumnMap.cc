#include "ColumnMap.h"
#include <dataset/src/utils/SegmentedFeatureVector.h>
#include <exception>
#include <stdexcept>

namespace thirdai::data {

ColumnMap::ColumnMap(
    std::unordered_map<std::string, columns::ColumnPtr> columns)
    : _columns(std::move(columns)) {
  if (_columns.empty()) {
    throw std::invalid_argument(
        "Cannot construct ColumnMap from empty set of columns.");
  }

  std::optional<uint64_t> num_rows = std::nullopt;
  for (auto& [_, column] : _columns) {
    if (num_rows && column->numRows() != num_rows.value()) {
      throw std::invalid_argument(
          "All columns must have the same number of rows.");
    }
    num_rows = column->numRows();
  }
  _num_rows = num_rows.value();
}

dataset::BoltDatasetPtr ColumnMap::convertToDataset(
    const std::vector<std::string>& column_names, uint32_t batch_size) const {
  auto output_columns = selectColumns(column_names);

  std::vector<BoltBatch> output_batches;
  uint64_t num_batches = (numRows() + batch_size - 1) / batch_size;

  bool all_cols_dense = true;
  std::vector<uint32_t> column_dims;
  for (const auto& col : output_columns) {
    if (auto output_dimension = col->dimension()) {
      all_cols_dense = all_cols_dense && output_dimension->is_dense;
      column_dims.push_back(output_dimension->dim);
    } else {
      throw std::invalid_argument(
          "Cannot convert column without dimension to dataset");
    }
  }

  // TODO(Nicholas/Josh): Refactor to use new dataset without batches.
  for (uint64_t batch_idx = 0; batch_idx < num_batches; batch_idx++) {
    uint64_t curr_batch_size =
        std::min<uint64_t>(batch_size, numRows() - batch_idx * batch_size);

    std::vector<BoltVector> batch(curr_batch_size);

    std::exception_ptr exception = nullptr;

#pragma omp parallel for default(none)                             \
    shared(batch, curr_batch_size, all_cols_dense, output_columns, \
           column_dims, batch_idx, batch_size, exception)
    for (uint64_t vec_idx = 0; vec_idx < curr_batch_size; vec_idx++) {
      uint64_t row_idx = batch_idx * batch_size + vec_idx;

      try {
        if (all_cols_dense) {
          // TODO(Nicholas/Geordie): Refactor this into a unified row builder
          // class.
<<<<<<< HEAD
          dataset::SegmentedDenseFeatureVector vector;
=======
          SegmentedDenseFeatureVector vector(
              /* store_segment_feature_map= */ false);
>>>>>>> a7c7e5bd
          for (uint32_t i = 0; i < output_columns.size(); i++) {
            auto column = output_columns[i];
            vector.addFeatureSegment(column_dims[i]);
            column->appendRowToVector(vector, row_idx);
          }
          batch[vec_idx] = vector.toBoltVector();
        } else {
<<<<<<< HEAD
          dataset::SegmentedSparseFeatureVector vector;
=======
          SegmentedSparseFeatureVector vector(
              /* store_segment_feature_map= */ false);
>>>>>>> a7c7e5bd
          for (uint32_t i = 0; i < output_columns.size(); i++) {
            auto column = output_columns[i];
            vector.addFeatureSegment(column_dims[i]);
            column->appendRowToVector(vector, row_idx);
          }
          batch[vec_idx] = vector.toBoltVector();
        }
      } catch (std::exception& e) {
#pragma omp critical
        exception = std::current_exception();
      }
    }

    if (exception) {
      std::rethrow_exception(exception);
    }

    output_batches.emplace_back(std::move(batch));
  }

  return std::make_shared<dataset::BoltDataset>(std::move(output_batches));
}

std::vector<columns::ColumnPtr> ColumnMap::selectColumns(
    const std::vector<std::string>& column_names) const {
  std::vector<columns::ColumnPtr> output_columns;
  output_columns.reserve(column_names.size());

  for (const auto& name : column_names) {
    output_columns.push_back(getColumn(name));
  }

  return output_columns;
}

columns::TokenColumnPtr ColumnMap::getTokenColumn(
    const std::string& name) const {
  auto column =
      std::dynamic_pointer_cast<columns::TokenColumn>(getColumn(name));
  if (!column) {
    throw std::invalid_argument("Column '" + name +
                                "' cannot be converted to SparseValueColumn.");
  }
  return column;
}

columns::DenseFeatureColumnPtr ColumnMap::getDenseFeatureColumn(
    const std::string& name) const {
  auto column =
      std::dynamic_pointer_cast<columns::DenseFeatureColumn>(getColumn(name));
  if (!column) {
    throw std::invalid_argument("Column '" + name +
                                "' cannot be converted to DenseValueColumn.");
  }
  return column;
}

columns::SparseFeatureColumnPtr ColumnMap::getSparseFeatureColumn(
    const std::string& name) const {
  auto column =
      std::dynamic_pointer_cast<columns::SparseFeatureColumn>(getColumn(name));
  if (!column) {
    throw std::invalid_argument("Column '" + name +
                                "' cannot be converted to IndexValueColumn.");
  }
  return column;
}

columns::StringColumnPtr ColumnMap::getStringColumn(
    const std::string& name) const {
  auto column =
      std::dynamic_pointer_cast<columns::StringColumn>(getColumn(name));
  if (!column) {
    throw std::invalid_argument("Column '" + name +
                                "' cannot be converted to StringColumn.");
  }
  return column;
}

columns::TokenArrayColumnPtr ColumnMap::getTokenArrayColumn(
    const std::string& name) const {
  auto column =
      std::dynamic_pointer_cast<columns::TokenArrayColumn>(getColumn(name));
  if (!column) {
    throw std::invalid_argument("Column '" + name +
                                "' cannot be converted to SparseArrayColumn.");
  }
  return column;
}

columns::DenseArrayColumnPtr ColumnMap::getDenseArrayColumn(
    const std::string& name) const {
  auto column =
      std::dynamic_pointer_cast<columns::DenseArrayColumn>(getColumn(name));
  if (!column) {
    throw std::invalid_argument("Column '" + name +
                                "' cannot be converted to DenseArrayColumn.");
  }
  return column;
}

columns::SparseArrayColumnPtr ColumnMap::getSparseArrayColumn(
    const std::string& name) const {
  auto column =
      std::dynamic_pointer_cast<columns::SparseArrayColumn>(getColumn(name));
  if (!column) {
    throw std::invalid_argument(
        "Column '" + name + "' cannot be converted to IndexValueArrayColumn.");
  }
  return column;
}

columns::ColumnPtr ColumnMap::getColumn(const std::string& name) const {
  if (!_columns.count(name)) {
    throw std::invalid_argument("Unable to find column with name '" + name +
                                "'.");
  }
  return _columns.at(name);
}

void ColumnMap::setColumn(const std::string& name, columns::ColumnPtr column) {
  // _columns.begin() is safe because the constructor to ColumnMap throws if the
  // supplied set of columns is empty.
  if (column->numRows() != _columns.begin()->second->numRows()) {
    throw std::invalid_argument(
        "Cannot insert a Column with a different number of rows into a "
        "ColumnMap.");
  }
  _columns[name] = std::move(column);
}

std::vector<std::string> ColumnMap::columns() const {
  std::vector<std::string> columns;
  for (auto const& map_entry : _columns) {
    columns.push_back(map_entry.first);
  }
  return columns;
}

}  // namespace thirdai::data<|MERGE_RESOLUTION|>--- conflicted
+++ resolved
@@ -62,12 +62,8 @@
         if (all_cols_dense) {
           // TODO(Nicholas/Geordie): Refactor this into a unified row builder
           // class.
-<<<<<<< HEAD
-          dataset::SegmentedDenseFeatureVector vector;
-=======
-          SegmentedDenseFeatureVector vector(
+          dataset::SegmentedDenseFeatureVector vector(
               /* store_segment_feature_map= */ false);
->>>>>>> a7c7e5bd
           for (uint32_t i = 0; i < output_columns.size(); i++) {
             auto column = output_columns[i];
             vector.addFeatureSegment(column_dims[i]);
@@ -75,12 +71,8 @@
           }
           batch[vec_idx] = vector.toBoltVector();
         } else {
-<<<<<<< HEAD
-          dataset::SegmentedSparseFeatureVector vector;
-=======
-          SegmentedSparseFeatureVector vector(
+          dataset::SegmentedSparseFeatureVector vector(
               /* store_segment_feature_map= */ false);
->>>>>>> a7c7e5bd
           for (uint32_t i = 0; i < output_columns.size(); i++) {
             auto column = output_columns[i];
             vector.addFeatureSegment(column_dims[i]);
