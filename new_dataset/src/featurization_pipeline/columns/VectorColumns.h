#pragma once

#include <_types/_uint32_t.h>
#include <new_dataset/src/featurization_pipeline/Column.h>
<<<<<<< HEAD
#include <limits>
=======
#include <optional>
>>>>>>> 78829e02
#include <stdexcept>

namespace thirdai::dataset {

class VectorSparseValueColumn final : public ValueColumn<uint32_t> {
 public:
  VectorSparseValueColumn(std::vector<uint32_t> data,
                          std::optional<uint32_t> dim)
      : _data(std::move(data)), _dim(dim) {
    checkSparseIndices();
  }

  uint64_t numRows() const final { return _data.size(); }

  std::optional<DimensionInfo> dimension() const final {
    if (!_dim) {
      return std::nullopt;
    }
    return {{*_dim, /* is_dense= */ false}};
  }

  const uint32_t& operator[](uint64_t n) const final { return _data.at(n); }

 private:
  void checkSparseIndices() const {
    if (!_dim) {
      return;
    }
    for (uint32_t index : _data) {
      if (index >= *_dim) {
        throw std::out_of_range("Cannot have index " + std::to_string(index) +
<<<<<<< HEAD
                                " in VectorSparseValueColumn of dimension " +
                                std::to_string(_dim) + ".");
=======
                                " in VectorIntegerValueColumn of dimension " +
                                std::to_string(*_dim) + ".");
>>>>>>> 78829e02
      }
    }
  }

  std::vector<uint32_t> _data;
  std::optional<uint32_t> _dim;
};

class VectorDenseValueColumn final : public ValueColumn<float> {
 public:
  explicit VectorDenseValueColumn(std::vector<float> data)
      : _data(std::move(data)) {}

  uint64_t numRows() const final { return _data.size(); }

  std::optional<DimensionInfo> dimension() const final {
    return {{/* dim= */ 1, /* is_dense= */ true}};
  }

  const float& operator[](uint64_t n) const final { return _data.at(n); }

 private:
  std::vector<float> _data;
};

class VectorStringValueColumn final : public ValueColumn<std::string> {
 public:
  explicit VectorStringValueColumn(std::vector<std::string> data)
      : _data(std::move(data)) {}

  uint64_t numRows() const final { return _data.size(); }

  std::optional<DimensionInfo> dimension() const final {
    // Strings have no dimension and cannot be concatenated.
    return std::nullopt;
  }

  const std::string& operator[](uint64_t n) const final { return _data.at(n); }

 private:
  std::vector<std::string> _data;
};

template <typename T>
class VectorArrayColumn final : public ArrayColumn<T> {
  static_assert(std::is_same<T, uint32_t>::value ||
                    std::is_same<T, float>::value ||
                    std::is_same<T, std::pair<uint32_t, float>>::value,
                "Only vectors of type uint32, float32, or pair<uint32, "
                "float32> can be used to construct columns.");

 public:
  // This uses SFINAE to disable the folowing constructor if T is not a uint32_t
  // type. https://en.cppreference.com/w/cpp/types/enable_if
  template <typename U = T,
            std::enable_if_t<std::is_same<U, uint32_t>::value, bool> = true>
  explicit VectorArrayColumn(std::vector<std::vector<uint32_t>> data,
                             uint32_t dim)
      : _data(std::move(data)), _dim(dim) {
    for (uint64_t row_index = 0; row_index < numRows(); row_index++) {
      for (uint32_t index : _data[row_index]) {
        if (index >= _dim) {
          throw std::out_of_range("Cannot have index " + std::to_string(index) +
                                  " in VectorSparseArrayColumn of dimension " +
                                  std::to_string(_dim) + ".");
        }
      }
    }
  }

  // This uses SFINAE to disable the folowing constructor if T is not a float
  // type. https://en.cppreference.com/w/cpp/types/enable_if
  template <typename U = T,
            std::enable_if_t<std::is_same<U, float>::value, bool> = true>
  explicit VectorArrayColumn(std::vector<std::vector<float>> data, uint32_t dim)
      : _data(std::move(data)), _dim(dim) {
    for (uint64_t row_index = 0; row_index < numRows(); row_index++) {
      if (_data[row_index].size() != _dim) {
        throw std::out_of_range("Cannot have vector of length " +
                                std::to_string(_data[row_index].size()) +
                                " in VectorDenseArrayColumn of dimension " +
                                std::to_string(_dim) + ".");
      }
    }
  }

  // This uses SFINAE to disable the folowing constructor if T is not a pair
  // type. https://en.cppreference.com/w/cpp/types/enable_if
  template <typename U = T,
            std::enable_if_t<std::is_same<U, std::pair<uint32_t, float>>::value,
                             bool> = true>
  explicit VectorArrayColumn(
      std::vector<std::vector<std::pair<uint32_t, float>>> data, uint32_t dim)
      : _data(std::move(data)), _dim(dim) {
    for (uint64_t row_index = 0; row_index < numRows(); row_index++) {
      for (auto [index, _] : _data[row_index]) {
        if (index >= _dim) {
          throw std::out_of_range(
              "Cannot have index " + std::to_string(index) +
              " in VectorIndexValueArrayColumn of dimension " +
              std::to_string(_dim) + ".");
        }
      }
    }
  }

  std::optional<DimensionInfo> dimension() const final {
    if (_dim == std::numeric_limits<uint32_t>::max()) {
    }
    if constexpr (std::is_same<T, uint32_t>::value ||
                  std::is_same<T, float>::value) {
      return {{_dim, std::is_same<T, float>::value}};
    }
    return std::nullopt;
  }

  uint64_t numRows() const final { return _data.size(); }

  /**
   * The extra typename keyword here so that during parsing it is clear that
   * ArrayColumn<T>::RowReference refers to a type and not a static member (or
   * something else) within the class.
   * https://stackoverflow.com/questions/60277129/why-is-typename-necessary-in-return-type-c
   * https://en.cppreference.com/w/cpp/language/qualified_lookup
   */
  typename ArrayColumn<T>::RowReference operator[](uint64_t n) const final {
    uint64_t len = _data[n].size();
    const T* ptr = _data[n].data();

    return {ptr, len};
  }

 private:
  static void checkArrayIsValid(
      const std::vector<std::vector<uint32_t>>& data) {
    if (data.empty() || data[0].empty()) {
      throw std::invalid_argument(
          "Can only construct VectorArrayColumn on non-empty data.");
    }
  }

  std::vector<std::vector<T>> _data;
  std::optional<uint32_t> _dim;
};

}  // namespace thirdai::dataset<|MERGE_RESOLUTION|>--- conflicted
+++ resolved
@@ -2,11 +2,7 @@
 
 #include <_types/_uint32_t.h>
 #include <new_dataset/src/featurization_pipeline/Column.h>
-<<<<<<< HEAD
-#include <limits>
-=======
 #include <optional>
->>>>>>> 78829e02
 #include <stdexcept>
 
 namespace thirdai::dataset {
@@ -38,13 +34,8 @@
     for (uint32_t index : _data) {
       if (index >= *_dim) {
         throw std::out_of_range("Cannot have index " + std::to_string(index) +
-<<<<<<< HEAD
                                 " in VectorSparseValueColumn of dimension " +
                                 std::to_string(_dim) + ".");
-=======
-                                " in VectorIntegerValueColumn of dimension " +
-                                std::to_string(*_dim) + ".");
->>>>>>> 78829e02
       }
     }
   }
@@ -88,77 +79,21 @@
   std::vector<std::string> _data;
 };
 
-template <typename T>
-class VectorArrayColumn final : public ArrayColumn<T> {
-  static_assert(std::is_same<T, uint32_t>::value ||
-                    std::is_same<T, float>::value ||
-                    std::is_same<T, std::pair<uint32_t, float>>::value,
-                "Only vectors of type uint32, float32, or pair<uint32, "
-                "float32> can be used to construct columns.");
+class VectorSparseArrayColumn final : public ArrayColumn<uint32_t> {
+ public:
+  VectorSparseArrayColumn(std::vector<std::vector<uint32_t>> data,
+                          std::optional<uint32_t> dim)
+      : _data(std::move(data)), _dim(dim) {
+    check2DArrayNonEmpty<uint32_t>(_data);
 
- public:
-  // This uses SFINAE to disable the folowing constructor if T is not a uint32_t
-  // type. https://en.cppreference.com/w/cpp/types/enable_if
-  template <typename U = T,
-            std::enable_if_t<std::is_same<U, uint32_t>::value, bool> = true>
-  explicit VectorArrayColumn(std::vector<std::vector<uint32_t>> data,
-                             uint32_t dim)
-      : _data(std::move(data)), _dim(dim) {
-    for (uint64_t row_index = 0; row_index < numRows(); row_index++) {
-      for (uint32_t index : _data[row_index]) {
-        if (index >= _dim) {
-          throw std::out_of_range("Cannot have index " + std::to_string(index) +
-                                  " in VectorSparseArrayColumn of dimension " +
-                                  std::to_string(_dim) + ".");
-        }
-      }
-    }
-  }
-
-  // This uses SFINAE to disable the folowing constructor if T is not a float
-  // type. https://en.cppreference.com/w/cpp/types/enable_if
-  template <typename U = T,
-            std::enable_if_t<std::is_same<U, float>::value, bool> = true>
-  explicit VectorArrayColumn(std::vector<std::vector<float>> data, uint32_t dim)
-      : _data(std::move(data)), _dim(dim) {
-    for (uint64_t row_index = 0; row_index < numRows(); row_index++) {
-      if (_data[row_index].size() != _dim) {
-        throw std::out_of_range("Cannot have vector of length " +
-                                std::to_string(_data[row_index].size()) +
-                                " in VectorDenseArrayColumn of dimension " +
-                                std::to_string(_dim) + ".");
-      }
-    }
-  }
-
-  // This uses SFINAE to disable the folowing constructor if T is not a pair
-  // type. https://en.cppreference.com/w/cpp/types/enable_if
-  template <typename U = T,
-            std::enable_if_t<std::is_same<U, std::pair<uint32_t, float>>::value,
-                             bool> = true>
-  explicit VectorArrayColumn(
-      std::vector<std::vector<std::pair<uint32_t, float>>> data, uint32_t dim)
-      : _data(std::move(data)), _dim(dim) {
-    for (uint64_t row_index = 0; row_index < numRows(); row_index++) {
-      for (auto [index, _] : _data[row_index]) {
-        if (index >= _dim) {
-          throw std::out_of_range(
-              "Cannot have index " + std::to_string(index) +
-              " in VectorIndexValueArrayColumn of dimension " +
-              std::to_string(_dim) + ".");
-        }
-      }
-    }
+    checkSparseIndices();
   }
 
   std::optional<DimensionInfo> dimension() const final {
-    if (_dim == std::numeric_limits<uint32_t>::max()) {
+    if (!_dim) {
+      return std::nullopt;
     }
-    if constexpr (std::is_same<T, uint32_t>::value ||
-                  std::is_same<T, float>::value) {
-      return {{_dim, std::is_same<T, float>::value}};
-    }
-    return std::nullopt;
+    return {{*_dim, /* is_dense= */ false}};
   }
 
   uint64_t numRows() const final { return _data.size(); }
@@ -170,24 +105,61 @@
    * https://stackoverflow.com/questions/60277129/why-is-typename-necessary-in-return-type-c
    * https://en.cppreference.com/w/cpp/language/qualified_lookup
    */
-  typename ArrayColumn<T>::RowReference operator[](uint64_t n) const final {
-    uint64_t len = _data[n].size();
-    const T* ptr = _data[n].data();
-
-    return {ptr, len};
+  typename ArrayColumn<uint32_t>::RowReference operator[](
+      uint64_t n) const final {
+    return {_data[n].data(), _data[n].size()};
   }
 
  private:
-  static void checkArrayIsValid(
-      const std::vector<std::vector<uint32_t>>& data) {
-    if (data.empty() || data[0].empty()) {
-      throw std::invalid_argument(
-          "Can only construct VectorArrayColumn on non-empty data.");
+  void checkSparseIndices() {
+    for (uint32_t row_idx = 0; row_idx < numRows(); row_idx++) {
+      for (uint32_t index : _data[row_idx]) {
+        if (index >= *_dim) {
+          throw std::out_of_range("Cannot have index " + std::to_string(index) +
+                                  " in VectorSparseArrayColumn of dimension " +
+                                  std::to_string(_dim) + ".");
+        }
+      }
     }
   }
-
-  std::vector<std::vector<T>> _data;
+  std::vector<std::vector<uint32_t>> _data;
   std::optional<uint32_t> _dim;
 };
 
+class VectorDenseArrayColumn final : public ArrayColumn<float> {
+ public:
+  explicit VectorDenseArrayColumn(std::vector<std::vector<float>> data)
+      : _data(std::move(data)) {
+    check2DArrayNonEmpty<float>(_data);
+  }
+
+  std::optional<DimensionInfo> dimension() const final {
+    return {{_data[0].size(), /* is_dense= */ true}};
+  }
+
+  uint64_t numRows() const final { return _data.size(); }
+
+  /**
+   * The extra typename keyword here so that during parsing it is clear that
+   * ArrayColumn<T>::RowReference refers to a type and not a static member (or
+   * something else) within the class.
+   * https://stackoverflow.com/questions/60277129/why-is-typename-necessary-in-return-type-c
+   * https://en.cppreference.com/w/cpp/language/qualified_lookup
+   */
+  typename ArrayColumn<float>::RowReference operator[](uint64_t n) const final {
+    return {_data[n].data(), _data[n].size()};
+  }
+
+ private:
+  std::vector<std::vector<float>> _data;
+};
+
+template <typename T>
+static void check2DArrayNonEmpty(const std::vector<std::vector<T>>& data) {
+  if (data.empty() || data[0].empty()) {
+    throw std::invalid_argument(
+        "Can only construct VectorArrayColumn on non-empty data.");
+  }
+}
+
 }  // namespace thirdai::dataset