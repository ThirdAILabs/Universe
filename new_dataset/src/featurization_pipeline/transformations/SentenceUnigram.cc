#include "SentenceUnigram.h"
#include <cereal/archives/binary.hpp>
#include <cereal/archives/portable_binary.hpp>
#include <cereal/types/optional.hpp>
#include <cereal/types/polymorphic.hpp>
#include <cereal/types/string.hpp>

namespace thirdai::data {

SentenceUnigram::SentenceUnigram(
    std::string input_column_name, std::string output_column_name,
    bool deduplicate, std::optional<uint32_t> output_range /* = std::nullopt*/)
    : _input_column_name(std::move(input_column_name)),
      _output_column_name(std::move(output_column_name)),
      _deduplicate(deduplicate),
      _output_range(output_range) {}

void SentenceUnigram::apply(ColumnMap& column_map) {
  auto input_column = column_map.getStringColumn(_input_column_name);
  uint32_t num_rows = column_map.numRows();

  columns::ColumnPtr output_column;
  if (_deduplicate) {
    output_column = deduplicatedUnigramColumn(input_column, num_rows);
  } else {
    output_column = rawUnigramColumn(input_column, num_rows);
  }
  column_map.setColumn(_output_column_name, output_column);
}

columns::SparseArrayColumnPtr SentenceUnigram::deduplicatedUnigramColumn(
    const columns::StringColumnPtr& input_column, uint32_t num_rows) {
  std::vector<std::vector<std::pair<uint32_t, float>>> column_values(num_rows);
#pragma omp parallel for default(none) \
    shared(num_rows, column_values, input_column)
  for (uint32_t row_idx = 0; row_idx < num_rows; row_idx++) {
    std::string text = (*input_column)[row_idx];
    std::vector<uint32_t> unigrams = computeUnigrams(text);

    column_values[row_idx] =
        dataset::token_encoding::sumRepeatedIndices(unigrams);
  }

  return std::make_shared<columns::CppSparseArrayColumn>(
      std::move(column_values), _output_range);
}

columns::TokenArrayColumnPtr SentenceUnigram::rawUnigramColumn(
    const columns::StringColumnPtr& input_column, uint32_t num_rows) {
  std::vector<std::vector<uint32_t>> column_values(num_rows);
#pragma omp parallel for default(none) \
    shared(num_rows, column_values, input_column)
  for (uint32_t row_idx = 0; row_idx < num_rows; row_idx++) {
    std::string text = (*input_column)[row_idx];
    column_values[row_idx] = computeUnigrams(text);
  }

  return std::make_shared<columns::CppTokenArrayColumn>(
      std::move(column_values), _output_range);
}

std::vector<uint32_t> SentenceUnigram::computeUnigrams(
    const std::string& text) {
<<<<<<< HEAD
  std::vector<uint32_t> unigrams = dataset::token_encoding::unigrams(text);
=======
  std::vector<uint32_t> unigrams =
      dataset::token_encoding::ngrams(text, /* n= */ 1);
>>>>>>> 8b96cff5
  if (_output_range) {
    dataset::token_encoding::mod(unigrams, *_output_range);
  }
  return unigrams;
}

// Private constructor for cereal.
SentenceUnigram::SentenceUnigram()
    : _input_column_name(),
      _output_column_name(),
      _deduplicate(false),
      _output_range(std::nullopt) {}

template <class Archive>
void SentenceUnigram::serialize(Archive& archive) {
  archive(cereal::base_class<Transformation>(this), _input_column_name,
          _output_column_name, _deduplicate, _output_range);
}

template void SentenceUnigram::serialize<cereal::BinaryInputArchive>(
    cereal::BinaryInputArchive&);

template void SentenceUnigram::serialize<cereal::BinaryOutputArchive>(
    cereal::BinaryOutputArchive&);

template void SentenceUnigram::serialize<cereal::PortableBinaryInputArchive>(
    cereal::PortableBinaryInputArchive&);

template void SentenceUnigram::serialize<cereal::PortableBinaryOutputArchive>(
    cereal::PortableBinaryOutputArchive&);

}  // namespace thirdai::data

CEREAL_REGISTER_TYPE(thirdai::data::SentenceUnigram)<|MERGE_RESOLUTION|>--- conflicted
+++ resolved
@@ -61,12 +61,8 @@
 
 std::vector<uint32_t> SentenceUnigram::computeUnigrams(
     const std::string& text) {
-<<<<<<< HEAD
-  std::vector<uint32_t> unigrams = dataset::token_encoding::unigrams(text);
-=======
   std::vector<uint32_t> unigrams =
       dataset::token_encoding::ngrams(text, /* n= */ 1);
->>>>>>> 8b96cff5
   if (_output_range) {
     dataset::token_encoding::mod(unigrams, *_output_range);
   }
