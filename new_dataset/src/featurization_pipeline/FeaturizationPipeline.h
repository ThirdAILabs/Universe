--- conflicted
+++ resolved
@@ -26,7 +26,6 @@
     return columns;
   }
 
-<<<<<<< HEAD
   ContributionColumnMap explain(ColumnMap columns,
                                 ContributionColumnMap contribution_columns) {
     for (auto& transformation : _transformations) {
@@ -35,14 +34,7 @@
     return contribution_columns;
   }
 
-  void save(const std::string& filename) const {
-    std::ofstream filestream =
-        dataset::SafeFileIO::ofstream(filename, std::ios::binary);
-    save_stream(filestream);
-  }
-=======
   void save(const std::string& filename) const;
->>>>>>> e220db6a
 
   void save_stream(std::ostream& output_stream) const;
 
