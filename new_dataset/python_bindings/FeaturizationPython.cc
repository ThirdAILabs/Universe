#include "FeaturizationPython.h"
#include <new_dataset/src/featurization_pipeline/FeaturizationPipeline.h>
#include <new_dataset/src/featurization_pipeline/Transformation.h>
#include <new_dataset/src/featurization_pipeline/columns/NumpyColumns.h>
#include <new_dataset/src/featurization_pipeline/transformations/Binning.h>
#include <new_dataset/src/featurization_pipeline/transformations/StringHash.h>
#include <pybind11/stl.h>
#include <string>

namespace thirdai::dataset::python {

namespace py = pybind11;

void createFeaturizationSubmodule(py::module_& dataset_submodule) {
  auto columns_submodule = dataset_submodule.def_submodule("columns");

  py::class_<Column, ColumnPtr>(columns_submodule, "Column")
      .def("dimension_info", &Column::dimension);

  py::class_<DimensionInfo>(columns_submodule, "DimensionInfo")
      .def_readonly("dim", &DimensionInfo::dim)
      .def_readonly("is_dense", &DimensionInfo::is_dense);

  py::class_<NumpyValueColumn<uint32_t>, Column,
             std::shared_ptr<NumpyValueColumn<uint32_t>>>(
      columns_submodule, "NumpySparseValueColumn")
      .def(py::init<const NumpyArray<uint32_t>&, uint32_t>(), py::arg("array"),
           py::arg("dim"));

  py::class_<NumpyValueColumn<float>, Column,
             std::shared_ptr<NumpyValueColumn<float>>>(columns_submodule,
                                                       "NumpyDenseValueColumn")
      .def(py::init<const NumpyArray<float>&>(), py::arg("array"));

  py::class_<VectorValueColumn<std::string>, Column,
             std::shared_ptr<VectorValueColumn<std::string>>>(columns_submodule,
                                                              "StringColumn")
      .def(py::init<std::vector<std::string>>(), py::arg("array"));

  py::class_<NumpyArrayColumn<uint32_t>, Column,
             std::shared_ptr<NumpyArrayColumn<uint32_t>>>(
      columns_submodule, "NumpySparseArrayColumn")
      .def(py::init<const NumpyArray<uint32_t>&, uint32_t>(), py::arg("array"),
           py::arg("dim"));

  py::class_<NumpyArrayColumn<float>, Column,
             std::shared_ptr<NumpyArrayColumn<float>>>(columns_submodule,
                                                       "NumpyDenseArrayColumn")
      .def(py::init<const NumpyArray<float>&>(), py::arg("array"));

  auto transformations_submodule =
      dataset_submodule.def_submodule("transformations");

  py::class_<Transformation, std::shared_ptr<Transformation>>(  // NOLINT
      transformations_submodule, "Transformation");

  py::class_<BinningTransformation, Transformation,
             std::shared_ptr<BinningTransformation>>(transformations_submodule,
                                                     "Binning")
      .def(py::init<std::string, std::string, float, float, uint32_t>(),
           py::arg("input_column"), py::arg("output_column"),
           py::arg("inclusive_min"), py::arg("exclusive_max"),
           py::arg("num_bins"));

  py::class_<StringHash, Transformation, std::shared_ptr<StringHash>>(
      transformations_submodule, "StringHash")
      .def(py::init<std::string, std::string, uint32_t, uint32_t>(),
           py::arg("input_column"), py::arg("output_column"),
<<<<<<< HEAD
           py::arg("output_range"), py::arg("seed") = time(nullptr));
=======
           py::arg("output_range"), py::arg("seed") = 42);
>>>>>>> 10f7c9c2

  py::class_<ColumnMap>(dataset_submodule, "ColumnMap")
      .def(py::init<std::unordered_map<std::string, ColumnPtr>>(),
           py::arg("columns"))
      .def("convert_to_dataset", &ColumnMap::convertToDataset,
           py::arg("columns"), py::arg("batch_size"))
      .def("__getitem__", &ColumnMap::getColumn);

  py::class_<FeaturizationPipeline>(dataset_submodule, "FeaturizationPipeline")
      .def(py::init<std::vector<TransformationPtr>>(),
           py::arg("transformations"))
      .def("featurize", &FeaturizationPipeline::featurize, py::arg("columns"));
}

}  // namespace thirdai::dataset::python<|MERGE_RESOLUTION|>--- conflicted
+++ resolved
@@ -66,11 +66,7 @@
       transformations_submodule, "StringHash")
       .def(py::init<std::string, std::string, uint32_t, uint32_t>(),
            py::arg("input_column"), py::arg("output_column"),
-<<<<<<< HEAD
-           py::arg("output_range"), py::arg("seed") = time(nullptr));
-=======
            py::arg("output_range"), py::arg("seed") = 42);
->>>>>>> 10f7c9c2
 
   py::class_<ColumnMap>(dataset_submodule, "ColumnMap")
       .def(py::init<std::unordered_map<std::string, ColumnPtr>>(),
