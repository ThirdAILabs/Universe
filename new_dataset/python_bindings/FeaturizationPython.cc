--- conflicted
+++ resolved
@@ -90,11 +90,8 @@
                                                      "TabularHashedFeatures")
       .def(py::init<std::vector<std::string>, std::string, uint32_t, bool>(),
            py::arg("input_columns"), py::arg("output_column"),
-<<<<<<< HEAD
-           py::arg("output_range"), py::arg("use_pairgrams") = false);
-=======
-           py::arg("output_range"), docs::COLUMN_PAIRGRAM);
->>>>>>> f26122e9
+           py::arg("output_range"), py::arg("use_pairgrams") = false,
+           docs::COLUMN_PAIRGRAM);
 
   py::class_<SentenceUnigram, Transformation, std::shared_ptr<SentenceUnigram>>(
       transformations_submodule, "SentenceUnigram")
