--- conflicted
+++ resolved
@@ -8,10 +8,7 @@
 SHELL ["/bin/bash", "-c"]
 
 RUN apt update && DEBIAN_FRONTEND=noninteractive apt -y --no-install-recommends install \
-<<<<<<< HEAD
-=======
     # Install tools neccesary for building, writing, and running code
->>>>>>> 7bfd0e79
     build-essential \
     git \
     curl \
@@ -28,10 +25,7 @@
     python3 \
     python3-dev \
     pip \
-<<<<<<< HEAD
-=======
     # Install sudo
->>>>>>> 7bfd0e79
     && apt-get update && apt-get -y install sudo
   
 # Split this into a different RUN command for clarity, and also so if you want
@@ -49,17 +43,11 @@
     pandas
 
 # The exit 0 means these commands will still continue even if the install fails, 
-<<<<<<< HEAD
-# this is because tensorflow (and possibly pytorch) won't work on arm64
-RUN pip3 install tensorflow tensorflow-datasets ; exit 0
-RUN pip3 install torch torchvision ; exit 0
-=======
 # this is because tensorflow, perf, and possibly pytorch won't work on arm64
 RUN pip3 install tensorflow tensorflow-datasets ; exit 0
 RUN pip3 install torch torchvision ; exit 0
 RUN apt-get install linux-tools-common linux-tools-generic linux-tools-`uname -r` ; exit 0
 
->>>>>>> 7bfd0e79
 
 RUN echo "export PYTHONPATH=/Universe/build:/Universe/benchmarks:\$PYTHONPATH" >> $HOME/.bashrc \
     ; ln -s /usr/bin/clang-tidy-12 /usr/bin/clang-tidy \
