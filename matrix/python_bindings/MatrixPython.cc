#include "MatrixPython.h"
#include <matrix/src/EigenOps.h>
#include <pybind11/eigen.h>
#include <pybind11/eigen/tensor.h>
#include <pybind11/stl.h>
#include <unsupported/Eigen/CXX11/src/Tensor/TensorTraits.h>

namespace thirdai::matrix::python {

void createMatrixSubmodule(py::module_& module) {
  auto matrix_submodule = module.def_submodule("matrix");

  matrix_submodule.def("eigen_mult", &eigenMult, py::arg("x"), py::arg("y"));

  matrix_submodule.def("eigen_2dconv", &eigenConv, py::arg("image"),
                       py::arg("filters"));

<<<<<<< HEAD
  matrix_submodule.def(
      "eigen_2dconv_tf", &tfEigenConv, py::arg("image"), py::arg("filters"),
      py::arg("row_stride") = 1, py::arg("col_stride") = 1,
      py::arg("padding_type") = 2, py::arg("row_in_stride") = 1,
      py::arg("col_in_stride") = 1, py::arg("padding_top") = 0,
      py::arg("padding_bottom") = 0, py::arg("padding_left") = 0,
      py::arg("padding_right") = 0);
=======
  // matrix_submodule.def(
  //     "eigen_2dconv_tf", &tfEigenConv, py::arg("image"), py::arg("filters"),
  //     py::arg("row_stride") = 1, py::arg("col_stride") = 1,
  //     py::arg("padding_type") = 2, py::arg("row_in_stride") = 1,
  //     py::arg("col_in_stride") = 1, py::arg("padding_top") = 0,
  //     py::arg("padding_bottom") = 0, py::arg("padding_left") = 0,
  //     py::arg("padding_right") = 0);
>>>>>>> ef68e21f
}

}  // namespace thirdai::matrix::python<|MERGE_RESOLUTION|>--- conflicted
+++ resolved
@@ -15,15 +15,6 @@
   matrix_submodule.def("eigen_2dconv", &eigenConv, py::arg("image"),
                        py::arg("filters"));
 
-<<<<<<< HEAD
-  matrix_submodule.def(
-      "eigen_2dconv_tf", &tfEigenConv, py::arg("image"), py::arg("filters"),
-      py::arg("row_stride") = 1, py::arg("col_stride") = 1,
-      py::arg("padding_type") = 2, py::arg("row_in_stride") = 1,
-      py::arg("col_in_stride") = 1, py::arg("padding_top") = 0,
-      py::arg("padding_bottom") = 0, py::arg("padding_left") = 0,
-      py::arg("padding_right") = 0);
-=======
   // matrix_submodule.def(
   //     "eigen_2dconv_tf", &tfEigenConv, py::arg("image"), py::arg("filters"),
   //     py::arg("row_stride") = 1, py::arg("col_stride") = 1,
@@ -31,7 +22,6 @@
   //     py::arg("col_in_stride") = 1, py::arg("padding_top") = 0,
   //     py::arg("padding_bottom") = 0, py::arg("padding_left") = 0,
   //     py::arg("padding_right") = 0);
->>>>>>> ef68e21f
 }
 
 }  // namespace thirdai::matrix::python