--- conflicted
+++ resolved
@@ -1,9 +1,6 @@
 #include "wrappers/src/EigenDenseWrapper.h"
-<<<<<<< HEAD
-=======
 #include <Eigen/src/Core/util/Constants.h>
 #include <Eigen/src/Core/util/Macros.h>
->>>>>>> ef68e21f
 #include <unsupported/Eigen/CXX11/src/Tensor/TensorTraits.h>
 #include <stdexcept>
 #include <string>
@@ -19,98 +16,6 @@
   return m1 * m2;
 }
 
-<<<<<<< HEAD
-// This method uses Eigen to extract the patches and then contraction
-inline RowTensor3DFloat eigenConv(const RowTensor3DFloat& input,
-                                  const RowTensor4DFloat& kernels) {
-  int32_t kern_filters = kernels.dimension(0);
-  int32_t kern_channels = kernels.dimension(1);
-  int32_t kern_width = kernels.dimension(2);
-  int32_t kern_height = kernels.dimension(3);
-
-  int32_t image_channels = input.dimension(0);
-  int32_t image_width = input.dimension(1);
-  int32_t image_height = input.dimension(2);
-
-  if (image_channels != kern_channels) {
-    throw std::invalid_argument(
-        "Number of channels in input must equal number of channels in kernels "
-        "(found " +
-        std::to_string(image_channels) + " image channels and " +
-        std::to_string(kern_channels) + " kernel channels).");
-  }
-
-  int32_t stride_w = 1;
-  int32_t stride_h = 1;
-  int32_t dilation_w = 1;
-  int32_t dilation_h = 1;
-
-  int32_t padding_top = 0;
-  int32_t padding_bottom = 0;
-  int32_t padding_left = 0;
-  int32_t padding_right = 0;
-
-  // Only works for strides = 1
-  int32_t output_w =
-      image_width + padding_left + padding_right - kern_width + 1;
-  int32_t output_h =
-      image_height + padding_bottom + padding_top - kern_height + 1;
-
-  Eigen::array<int, 2> pre_contract_dims(
-      {output_w * output_h, kern_width * kern_height * kern_channels});
-  Eigen::array<int, 2> kernel_dims(
-      {kern_channels * kern_width * kern_height, kern_filters});
-  Eigen::array<int, 3> post_contract_dims({output_w, output_h, kern_filters});
-
-  Eigen::array<Eigen::IndexPair<int>, 1> normal_matrix_multiplication;
-  normal_matrix_multiplication[0] = Eigen::IndexPair<int>(1, 0);
-
-  RowTensor3DFloat outputTensor =
-      input
-          .extract_image_patches(
-              /* patch_rows = */ kern_width, /* patch_cols = */ kern_height,
-              /* row_stride = */ stride_w, /* col_stride = */ stride_h,
-              /* in_row_stride = */ dilation_w,
-              /* in_col_stride = */ dilation_h,
-              /*row_inflate_stride = */ 1, /*col_inflate_stride = */ 1,
-              /* padding_top = */ padding_top,
-              /* padding_bottom = */ padding_bottom,
-              /* padding_left = */ padding_left,
-              /* padding_right = */ padding_right, /* padding_value = */ 0)
-          .reshape(pre_contract_dims)
-          .contract(kernels.reshape(kernel_dims), normal_matrix_multiplication)
-          .reshape(post_contract_dims);
-  return outputTensor;
-}
-
-inline RowTensor3DFloat tfEigenConv(
-    const RowTensor3DFloat& input, const RowTensor4DFloat& kern,
-    const Eigen::Index row_stride = 1, const Eigen::Index col_stride = 1,
-    const int32_t padding_type_int = 2, const Eigen::Index row_in_stride = 1,
-    const Eigen::Index col_in_stride = 1, Eigen::Index padding_top = 0,
-    Eigen::Index padding_bottom = 0, Eigen::Index padding_left = 0,
-    Eigen::Index padding_right = 0) {
-  Eigen::PaddingType padding_type = padding_type_int == 2
-                                        ? Eigen::PaddingType::PADDING_SAME
-                                        : Eigen::PaddingType::PADDING_VALID;
-
-  typedef typename Eigen::internal::traits<RowTensor3DFloat>::Index TensorIndex;
-  typedef
-      typename Eigen::internal::traits<RowTensor3DFloat>::Scalar InputScalar;
-
-  Eigen::TensorRef<Eigen::Tensor<
-      InputScalar, Eigen::internal::traits<RowTensor3DFloat>::NumDimensions,
-      Eigen::internal::traits<RowTensor3DFloat>::Layout, TensorIndex> >
-      in(input);
-
-  // Number of filters to apply. This is the same as the output depth of the
-  // result
-  const TensorIndex kernelFilters = kern.dimensions()[3];
-  // Number of channels. This is the same as the input depth.
-  const TensorIndex kernelChannels = kern.dimensions()[2];
-  const TensorIndex kernelRows = kern.dimensions()[1];
-  const TensorIndex kernelCols = kern.dimensions()[0];
-=======
 
 
 /** 
@@ -206,7 +111,6 @@
       isColMajor ? kern.dimensions()[2] : kern.dimensions()[1];
   const TensorIndex kernelCols =
       isColMajor ? kern.dimensions()[3] : kern.dimensions()[0];
->>>>>>> ef68e21f
 
   const Eigen::Index kernelRowsEff =
       kernelRows + (kernelRows - 1) * (row_in_stride - 1);
@@ -216,15 +120,10 @@
   Eigen::array<Eigen::IndexPair<TensorIndex>, 1> contract_dims;
   contract_dims[0] = Eigen::IndexPair<TensorIndex>(1, 0);
 
-<<<<<<< HEAD
-  const TensorIndex InputRows = in.dimension(1);
-  const TensorIndex InputCols = in.dimension(0);
-=======
   const TensorIndex InputRows =
       isColMajor ? in.dimension(1) : in.dimension(NumDims - 2);
   const TensorIndex InputCols =
       isColMajor ? in.dimension(2) : in.dimension(NumDims - 3);
->>>>>>> ef68e21f
   const bool padding_explicit =
       (padding_top || padding_bottom || padding_left || padding_right);
 
@@ -248,11 +147,7 @@
       // Initialize unused variables to avoid a compiler warning
       out_height = 0;
       out_width = 0;
-<<<<<<< HEAD
-      eigen_assert(false && "unexpected padding");
-=======
       eigen_assert(false && "unexpected padding"); // NOLINT
->>>>>>> ef68e21f
     }
   }
 
@@ -261,13 +156,6 @@
   // kernels
   // - the second dimension (dims[1]): everything else
   Eigen::DSizes<TensorIndex, 2> pre_contract_dims;
-<<<<<<< HEAD
-  pre_contract_dims[1] = kernelChannels * kernelRows * kernelCols;
-  pre_contract_dims[0] = out_height * out_width;
-
-  // Molds the output of the contraction into the shape expected by the used
-  // (assuming this is ColMajor):
-=======
   if (isColMajor) {
     pre_contract_dims[0] = kernelChannels * kernelRows * kernelCols;
     pre_contract_dims[1] = out_height * out_width;
@@ -284,39 +172,10 @@
 
   // Molds the output of the contraction into the shape expected by the used
   // (assuming this is Eigen::ColMajor):
->>>>>>> ef68e21f
   // - 1st dim: kernel filters
   // - 2nd dim: output height
   // - 3rd dim: output width
   // - 4th dim and beyond: everything else including batch size
-<<<<<<< HEAD
-  Eigen::DSizes<TensorIndex, 3> post_contract_dims;
-  post_contract_dims[2] = kernelFilters;
-  post_contract_dims[1] = out_height;
-  post_contract_dims[0] = out_width;
-
-  Eigen::DSizes<TensorIndex, 2> kernel_dims;
-  kernel_dims[0] = kernelChannels * kernelRows * kernelCols;
-  kernel_dims[1] = kernelFilters;
-  if (padding_explicit) {
-    return input
-        .extract_image_patches(kernelRows, kernelCols, row_stride, col_stride,
-                               row_in_stride, col_in_stride,
-                               /*row_inflate_stride=*/1,
-                               /*col_inflate_stride=*/1, padding_top,
-                               padding_bottom, padding_left, padding_right,
-                               /*padding_value=*/static_cast<InputScalar>(0))
-        .reshape(pre_contract_dims)
-        .contract(kern.reshape(kernel_dims), contract_dims)
-        .reshape(post_contract_dims);
-  }
-  return input
-      .extract_image_patches(kernelRows, kernelCols, row_stride, col_stride,
-                             row_in_stride, col_in_stride, padding_type)
-      .reshape(pre_contract_dims)
-      .contract(kern.reshape(kernel_dims), contract_dims)
-      .reshape(post_contract_dims);
-=======
   Eigen::DSizes<TensorIndex, NumDims> post_contract_dims;
   if (isColMajor) {
     post_contract_dims[0] = kernelFilters;
@@ -400,5 +259,4 @@
 inline ColTensor3DFloat eigenConv(const ColTensor3DFloat& input,
                                   const ColTensor4DFloat& kernels) {
   return SpatialConvolution(input, kernels);
->>>>>>> ef68e21f
 }