--- conflicted
+++ resolved
@@ -38,13 +38,9 @@
         env:
           USERNAME: ${{secrets.MLFLOW_TRACKING_USERNAME}}
           PASSWORD: ${{secrets.MLFLOW_TRACKING_PASSWORD}}
-<<<<<<< HEAD
-        run: bin/docker-benchmarking-run.sh "export MLFLOW_TRACKING_USERNAME=$USERNAME && export MLFLOW_TRACKING_PASSWORD=$PASSWORD && python3 /Universe/bin/benchmark_bolt.py -l /Universe/benchmarks/bolt_configs/amazon_polarity.txt /Universe/benchmarks/bolt_configs/amzn670k.txt /Universe/benchmarks/bolt_configs/criteo_dlrm.txt"
-=======
         run: >- 
           bin/docker-benchmarking-run.sh "export MLFLOW_TRACKING_USERNAME=$USERNAME && export MLFLOW_TRACKING_PASSWORD=$PASSWORD && 
           python3 /Universe/bin/benchmark_bolt.py -l /Universe/benchmarks/bolt_configs/amazon_polarity.txt /Universe/benchmarks/bolt_configs/amzn670k.txt /Universe/benchmarks/bolt_configs/criteo_dlrm.txt"
->>>>>>> d42a10a9
 
       - name: Delete Container
         run: sudo docker system prune -a -f
