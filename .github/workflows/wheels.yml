--- conflicted
+++ resolved
@@ -100,11 +100,8 @@
             yum update -y && yum clean all &&
             yum install openssl11-devel -y &&
             yum install -y libxslt-devel libxml2-devel
-<<<<<<< HEAD
+            
           CIBW_BEFORE_BUILD_MACOS: brew install openssl libomp llvm
-=======
-          CIBW_BEFORE_BUILD_MACOS: brew install openssl
->>>>>>> d6e4020d
 
           # Online compile cpython wheels (pytorch does this too), no big 
           # advantage to JIT compilation of python since most of our processing
