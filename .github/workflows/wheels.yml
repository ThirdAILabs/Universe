--- conflicted
+++ resolved
@@ -14,12 +14,8 @@
 # for more details.
 on: 
   push: 
-<<<<<<< HEAD
     branches: [main,cp311-wheel]
-=======
-    branches: [main]
-
->>>>>>> 16f511a8
+
   release:
     types:
       - published
