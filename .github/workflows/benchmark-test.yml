name: Run Python Benchmark Sanity Check

# Kills old jobs from the same pr if we push a new commit
# See https://stackoverflow.com/questions/66335225/how-to-cancel-previous-runs-in-the-pr-when-you-push-new-commitsupdate-the-curre
concurrency:
  group: ${{ github.workflow }}-${{ github.event.pull_request.number || github.ref }}
  cancel-in-progress: true
  
# Controls when the workflow will run
on:
  # Triggers the workflow on push or pull request events but only for the main branch
  push:
    branches: [main]
  pull_request:
    branches: [main]

  # Allows you to run this workflow manually from the Actions tab
  workflow_dispatch:

# A workflow run is made up of one or more jobs that can run sequentially or in parallel
jobs:
  benchmarks:
    runs-on: self-hosted
    steps:
      # Checks-out your repository under $GITHUB_WORKSPACE, which is the CWD for
      # the rest of the steps

      - name: Open Permissions
        run: sudo chmod -R 777 ${{ github.workspace }}
    
      - uses: actions/checkout@v2
        with:           
          submodules: 'recursive'
          token: ${{ secrets.CICD_REPO_ACCESS_TOKEN }}

      - name: Build docker
        run: bin/docker-benchmarking-build.sh

      - name: Run Benchmark
        env:
          USERNAME: ${{secrets.MLFLOW_TRACKING_USERNAME}}
          PASSWORD: ${{secrets.MLFLOW_TRACKING_PASSWORD}}
<<<<<<< HEAD
        run: bin/docker-benchmarking-run.sh "export MLFLOW_TRACKING_USERNAME=$USERNAME && export MLFLOW_TRACKING_PASSWORD=$PASSWORD && python3 /Universe/bin/benchmark_bolt.py -l /Universe/benchmarks/bolt_configs/mnist_dense.txt"
=======
        run: >-
          bin/docker-benchmarking-run.sh "export MLFLOW_TRACKING_USERNAME=$USERNAME && export MLFLOW_TRACKING_PASSWORD=$PASSWORD && 
          python3 /Universe/bin/benchmark_bolt.py -l /Universe/benchmarks/bolt_configs/mnist_dense.txt --test_run"
>>>>>>> d42a10a9

      - name: Delete Container
        run: sudo docker system prune -a -f<|MERGE_RESOLUTION|>--- conflicted
+++ resolved
@@ -40,13 +40,9 @@
         env:
           USERNAME: ${{secrets.MLFLOW_TRACKING_USERNAME}}
           PASSWORD: ${{secrets.MLFLOW_TRACKING_PASSWORD}}
-<<<<<<< HEAD
-        run: bin/docker-benchmarking-run.sh "export MLFLOW_TRACKING_USERNAME=$USERNAME && export MLFLOW_TRACKING_PASSWORD=$PASSWORD && python3 /Universe/bin/benchmark_bolt.py -l /Universe/benchmarks/bolt_configs/mnist_dense.txt"
-=======
         run: >-
           bin/docker-benchmarking-run.sh "export MLFLOW_TRACKING_USERNAME=$USERNAME && export MLFLOW_TRACKING_PASSWORD=$PASSWORD && 
           python3 /Universe/bin/benchmark_bolt.py -l /Universe/benchmarks/bolt_configs/mnist_dense.txt --test_run"
->>>>>>> d42a10a9
 
       - name: Delete Container
         run: sudo docker system prune -a -f