name: Run UDT Benchmarks 

# Kills old jobs from the same pr if we push a new commit
# See https://stackoverflow.com/questions/66335225/how-to-cancel-previous-runs-in-the-pr-when-you-push-new-commitsupdate-the-curre
concurrency:
  group: ${{ github.workflow }}-${{ github.event.pull_request.number || github.ref }}
  cancel-in-progress: true

# Controls when the workflow will run
on:
  schedule:
      # Sets the workflow to run at 1600 UTC on Sundays and Wednesdays
      # Ref: https://jasonet.co/posts/scheduled-actions/
      - cron: "0 16 * * 0,3" 
  # Allows you to run this workflow manually from the Actions tab
  workflow_dispatch:

# A workflow run is made up of one or more jobs that can run sequentially or in parallel
jobs:
  benchmarks:
    runs-on: self-hosted
    timeout-minutes: 1200  # Github Actions defaults to a timeout of 360 minutes
    steps:
      # Checks-out your repository under $GITHUB_WORKSPACE, which is the CWD for
      # the rest of the steps

      - name: Open Permissions
        run: sudo chmod -R 777 ${{ github.workspace }}
      
      - uses: AutoModality/action-clean@v1
      - uses: actions/checkout@v2
        with:           
          submodules: 'recursive'
          token: ${{ secrets.CICD_REPO_ACCESS_TOKEN }}

      - name: Build docker
        run: bin/docker-benchmarking-build.sh

      - name: Build Package and Run Benchmark
        env:
          USERNAME: ${{secrets.MLFLOW_TRACKING_USERNAME}}
          PASSWORD: ${{secrets.MLFLOW_TRACKING_PASSWORD}}
          UDT_BENCHMARK_SLACK_WEBHOOK: ${{secrets.UDT_BENCHMARK_SLACK_WEBHOOK}}
        run: >- 
          bin/docker-benchmarking-run.sh "export MLFLOW_TRACKING_USERNAME=$USERNAME && export MLFLOW_TRACKING_PASSWORD=$PASSWORD && 
<<<<<<< HEAD
          python3 -m Universe.benchmarks-v2.main --runner udt query_reformulation temporal --run_name udt_bolt_v2_benchmark --mlflow_uri http://ec2-184-73-150-35.compute-1.amazonaws.com
          # python3 -m Universe.benchmarks-v2.slack_benchmark_results --runner udt query_reformulation temporal --official_benchmark --num_runs 5 --mlflow_uri http://ec2-184-73-150-35.compute-1.amazonaws.com --slack_webhook $UDT_BENCHMARK_SLACK_WEBHOOK"
=======
          python3 -m Universe.benchmarks-v2.main --runner udt query_reformulation temporal --run_name udt_benchmark --official_benchmark --mlflow_uri http://ec2-184-73-150-35.compute-1.amazonaws.com --slack_webhook $UDT_BENCHMARK_SLACK_WEBHOOK &&
          python3 -m Universe.benchmarks-v2.slack_benchmark_results --runner udt query_reformulation temporal --official_benchmark --num_runs 5 --mlflow_uri http://ec2-184-73-150-35.compute-1.amazonaws.com --slack_webhook $UDT_BENCHMARK_SLACK_WEBHOOK"
>>>>>>> 0ca3aa7f
      - name: Delete Container
        run: sudo docker system prune -a -f

      # - name: Notify slack fail  # Ref: https://github.com/marketplace/actions/slack-notify-build
      #   if: failure()
      #   env:
      #     SLACK_BOT_TOKEN: ${{ secrets.SLACK_BOT_TOKEN }}
      #   uses: voxmedia/github-action-slack-notify-build@v1
      #   with:
      #     channel_id: daily_udt_benchmarks
      #     status: FAILED
      #     color: danger<|MERGE_RESOLUTION|>--- conflicted
+++ resolved
@@ -43,13 +43,8 @@
           UDT_BENCHMARK_SLACK_WEBHOOK: ${{secrets.UDT_BENCHMARK_SLACK_WEBHOOK}}
         run: >- 
           bin/docker-benchmarking-run.sh "export MLFLOW_TRACKING_USERNAME=$USERNAME && export MLFLOW_TRACKING_PASSWORD=$PASSWORD && 
-<<<<<<< HEAD
-          python3 -m Universe.benchmarks-v2.main --runner udt query_reformulation temporal --run_name udt_bolt_v2_benchmark --mlflow_uri http://ec2-184-73-150-35.compute-1.amazonaws.com
-          # python3 -m Universe.benchmarks-v2.slack_benchmark_results --runner udt query_reformulation temporal --official_benchmark --num_runs 5 --mlflow_uri http://ec2-184-73-150-35.compute-1.amazonaws.com --slack_webhook $UDT_BENCHMARK_SLACK_WEBHOOK"
-=======
           python3 -m Universe.benchmarks-v2.main --runner udt query_reformulation temporal --run_name udt_benchmark --official_benchmark --mlflow_uri http://ec2-184-73-150-35.compute-1.amazonaws.com --slack_webhook $UDT_BENCHMARK_SLACK_WEBHOOK &&
           python3 -m Universe.benchmarks-v2.slack_benchmark_results --runner udt query_reformulation temporal --official_benchmark --num_runs 5 --mlflow_uri http://ec2-184-73-150-35.compute-1.amazonaws.com --slack_webhook $UDT_BENCHMARK_SLACK_WEBHOOK"
->>>>>>> 0ca3aa7f
       - name: Delete Container
         run: sudo docker system prune -a -f
 
