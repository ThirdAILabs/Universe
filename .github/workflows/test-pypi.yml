--- conflicted
+++ resolved
@@ -27,7 +27,6 @@
       fail-fast: false
       matrix:
         os: [windows-2019, ubuntu-20.04]
-<<<<<<< HEAD
         include:
           - name: macos-x86_64
             os: macos-12
@@ -41,8 +40,6 @@
 
     name: Build wheels on ${{ matrix.os }}
     runs-on: ${{ matrix.os }}
-=======
->>>>>>> 63551119
 
     steps:
       - uses: actions/checkout@v2
