name: Lint C++ Code

# Kills old jobs from the same pr if we push a new commit
# See https://stackoverflow.com/questions/66335225/how-to-cancel-previous-runs-in-the-pr-when-you-push-new-commitsupdate-the-curre
concurrency: 
  group: lint-${{ github.head_ref }}
  cancel-in-progress: true

# Controls when the workflow will run
on:
  # Triggers the workflow on push or pull request events but only for the main branch
  push:
    branches: [main]
  pull_request:
    branches: [main]

  # Allows you to run this workflow manually from the Actions tab
  workflow_dispatch:

jobs:
  clang-tidy:
    runs-on: ubuntu-latest

    steps:
      - uses: actions/checkout@v2
        with:           
          submodules: 'recursive'
<<<<<<< HEAD
          token: ${{ secrets.CICD_REPO_ACCESS_TOKEN }}

=======
          token: ${{ secrets.CICD_REPO_ACCESS_TOKEN }}          
>>>>>>> a726e12b
      - name: Run clang-tidy linting on all files
        run: |
          bin/lint.sh<|MERGE_RESOLUTION|>--- conflicted
+++ resolved
@@ -25,12 +25,7 @@
       - uses: actions/checkout@v2
         with:           
           submodules: 'recursive'
-<<<<<<< HEAD
-          token: ${{ secrets.CICD_REPO_ACCESS_TOKEN }}
-
-=======
           token: ${{ secrets.CICD_REPO_ACCESS_TOKEN }}          
->>>>>>> a726e12b
       - name: Run clang-tidy linting on all files
         run: |
           bin/lint.sh