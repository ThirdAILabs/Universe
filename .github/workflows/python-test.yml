--- conflicted
+++ resolved
@@ -32,19 +32,14 @@
   #     - name: Build python package and install test dependencies
   #       run: bin/build.py --extras test
 
-<<<<<<< HEAD
+  #     # Install go (necessary for running go unit tests)
+  #     - name: Set up Go
+  #       uses: actions/setup-go@v3
+  #       with:
+  #         go-version: 1.19
+
   #     - name: Run python unit tests
   #       run: bin/python-test.sh -m unit
-=======
-      # Install go (necessary for running go unit tests)
-      - name: Set up Go
-        uses: actions/setup-go@v3
-        with:
-          go-version: 1.19
-
-      - name: Run python unit tests
-        run: bin/python-test.sh -m unit
->>>>>>> 809307b1
 
   #     - name: Run python integration tests
   #       run: bin/python-test.sh -m integration
