import os
from pathlib import Path
<<<<<<< HEAD
from typing import Dict, List, Optional, Tuple
from requests.models import Response
=======
from typing import Dict, List, Tuple, Callable
>>>>>>> 5001b892

import pandas as pd
from .parsing_utils import doc_parse, pdf_parse, url_parse
from .qa import ContextArgs
from .utils import hash_string, hash_file
from thirdai.dataset.data_source import PyDataSource


class Reference:
<<<<<<< HEAD
    def __init__(
        self, element_id: int, text: str, source: str, metadata: dict, show_fn
    ):
        self._element_id = element_id
        self._text = text
        self._source = source
        self._metadata = metadata
        self._show_fn = show_fn

    def element_id(self):
        return self._element_id

    def text(self):
        return self._text

    def source(self):
        return self._source

    def metadata(self):
        return self._metadata

    def show(self):
        return self._show_fn(
            text=self._text,
            source=self._source,
            **self._metadata,
        )
=======
    pass
>>>>>>> 5001b892


class Document:
    def hash(self) -> str:
        raise NotImplementedError()

    def size(self) -> int:
        raise NotImplementedError()

    def name(self) -> str:
        raise NotImplementedError()

    def strong_text(self, element_id: int) -> str:
        raise NotImplementedError()

    def weak_text(self, element_id: int) -> str:
        raise NotImplementedError()

    def reference(self, element_id: int) -> Reference:
        raise NotImplementedError()

    def context(self, element_id: int, context_args: ContextArgs) -> str:
        raise NotImplementedError()

    def save_meta(self, directory: Path):
        raise NotImplementedError()

    def load_meta(self, directory: Path):
        raise NotImplementedError()


class Reference:
    def __init__(
        self, 
        document: Document,
        element_id: int, 
        text: str, 
        source: str, 
        metadata: dict, 
        show_fn: Callable = lambda *args, **kwargs: None,
    ):
        self._id = element_id
        self._text = text
        self._source = source
        self._metadata = metadata
        self._show_fn = show_fn
        self._context_fn = lambda radius: document.context(element_id, radius)

    def id(self):
        return self._id

    def text(self):
        return self._text
    
    def context(self, radius: int):
        return self._context_fn(radius)

    def source(self):
        return self._source

    def metadata(self):
        return self._metadata

    def show(self):
        return self._show_fn(
            text=self._text,
            source=self._source,
            **self._metadata,
        )


class DocumentRow:
    def __init__(self, element_id: int, strong: str, weak: str):
        self.id = element_id
        self.strong = strong
        self.weak = weak


class DocumentDataSource(PyDataSource):
    def __init__(self, id_column, strong_column, weak_column):
        PyDataSource.__init__(self)
        self.documents: List[Tuple[Document, int]] = []
        self.id_column = id_column
        self.strong_column = strong_column
        self.weak_column = weak_column
        self._size = 0
        self.restart()

    def add(self, document: Document, start_id: int):
        self.documents.append((document, start_id))
        self._size += document.size()

    def row_iterator(self):
        for doc, start_id in self.documents:
            for i in range(doc.size()):
                yield DocumentRow(
                    element_id=start_id + i,
                    strong=doc.strong_text(i),
                    weak=doc.weak_text(i),
                )

    def size(self):
        return self._size

    def _csv_line(self, element_id: str, strong: str, weak: str):
        df = pd.DataFrame(
            {
                self.id_column: [element_id],
                self.strong_column: [strong],
                self.weak_column: [weak],
            }
        )
        return df.to_csv(header=None, index=None).strip("\n")

    def _get_line_iterator(self):
        # First yield the header
        yield self._csv_line(self.id_column, self.strong_column, self.weak_column)
        # Then yield rows
        for row in self.row_iterator():
            yield self._csv_line(element_id=row.id, strong=row.strong, weak=row.weak)

    def resource_name(self) -> str:
        return "Documents:\n" + "\n".join([doc.name() for doc, _ in self.documents])
    

class IntroAndTrainDocuments:
    def __init__(self, intro: DocumentDataSource, train: DocumentDataSource) -> None:
        self.intro = intro
        self.train = train


class DocumentManager:
    def __init__(self, id_column, strong_column, weak_column) -> None:
        self.id_column = id_column
        self.strong_column = strong_column
        self.weak_column = weak_column
        self.registry: Dict[str, Tuple[Document, int]] = {}
        self.id_sorted_docs: List[Tuple[Document, int]] = []

    def _next_id(self):
        if len(self.id_sorted_docs) == 0:
            return 0
        doc, start_id = self.id_sorted_docs[-1]
        return start_id + doc.size()

    def add(self, documents: List[Document]):
        intro_dds = DocumentDataSource(self.id_column, self.strong_column, self.weak_column)
        train_dds = DocumentDataSource(self.id_column, self.strong_column, self.weak_column)
        for doc in documents:
            doc_hash = doc.hash()
            if doc_hash not in self.registry:
                start_id = self._next_id()
                # Adding this tuple to two data structures does not double the
                # memory usage because Python uses references.
                doc_and_id = (doc, start_id)
                self.registry[doc_hash] = doc_and_id
                self.id_sorted_docs.append(doc_and_id)
                intro_dds.add(doc, start_id)
            doc, start_id = self.registry[doc_hash]
            train_dds.add(doc, start_id)
        return IntroAndTrainDocuments(intro=intro_dds, train=train_dds)
    
    def sources(self):
        return [doc.name() for doc, _ in self.id_sorted_docs]

    def clear(self):
        self.registry = {}
        self.id_sorted_docs = []

    def _get_doc_and_start_id(self, element_id: int):
        # check if element_id is valid
        if not self.id_sorted_docs or (not 0 <= element_id < self.id_sorted_docs[-1][1] + self.id_sorted_docs[-1][0].size()):
            raise ValueError(f"Unable to find element that has id {element_id}.")
        # Iterate through docs in reverse order
        for i in range(len(self.id_sorted_docs) - 1, -1, -1):
            doc, start_id = self.id_sorted_docs[i]
            if start_id <= element_id:
                return self.id_sorted_docs[i]

    def reference(self, element_id: int):
        doc, start_id = self._get_doc_and_start_id(element_id)
        doc_ref = doc.reference(element_id - start_id)
        doc_ref._element_id = element_id
        return doc_ref

    def context(self, element_id: int, context_args: ContextArgs):
        doc, start_id = self._get_doc_and_start_id(element_id)
        return doc.context(
            element_id - start_id, context_args
        )

    def save_meta(self, directory: Path):
        for i, (doc, _) in enumerate(self.id_sorted_docs):
            subdir = directory / str(i)
            os.mkdir(subdir)
            doc.save_meta(subdir)

    def load_meta(self, directory: Path):
        for i, (doc, _) in enumerate(self.id_sorted_docs):
            subdir = directory / str(i)
            doc.load_meta(subdir)


# Base class for PDF and DOCX classes because they share the same logic.
class Extracted(Document):
    def __init__(
        self,
        filename: str,
    ):
        
        self.filename = filename
        self.df = self.process_data(filename)
        self.hash_val = hash_file(filename)

    def process_data(
        self,
        filename: str,
    ) -> pd.DataFrame:
        raise NotImplementedError()

    def hash(self) -> str:
        return self.hash_val

    def size(self) -> int:
        return len(self.df)

    def name(self) -> str:
        return self.filename

    def strong_text(self, element_id: int) -> str:
        return self.df["passage"].iloc[element_id]

    def weak_text(self, element_id: int) -> str:
        return self.df["para"].iloc[element_id]
    
    def show_fn(text, source, **kwargs):
        return text

    def reference(self, element_id: int) -> Reference:
        return Reference(
            element_id=element_id,
            text=self.df["display"].iloc[element_id],
            source=self.filename,
            metadata={"page": self.df["page"].iloc[element_id]},
            show_fn=self.show_fn
        )

    def get_context(self, element_id, context_args) -> str:
        if not 0 <= element_id < self.size():
            raise ("Element id not in document.")

        if hasattr(context_args, "chunk_radius"):
            chunk_radius = context_args.chunk_radius

            center_chunk_idx = element_id

            window_start = center_chunk_idx - chunk_radius // 2
            window_end = window_start + chunk_radius

            if window_start < 0:
                window_start = 0
                window_end = min(chunk_radius, self.size())
            elif window_end > self.size():
                window_end = self.size()
                window_start = max(0, self.size() - chunk_radius)

            window_chunks = self.df.iloc[window_start:window_end]["passage"].tolist()
            return "\n".join(window_chunks)

        return ""


class PDF(Extracted):
    def __init__(
        self,
        filename: str,
    ):
        super().__init__(
            filename=filename
        )

    def process_data(
        self,
        filename: str,
    ) -> pd.DataFrame:
        elements, success = pdf_parse.process_pdf_file(filename)

        if not success:
            print(f"Could not read PDF file {filename}")
            return pd.DataFrame()

        elements_df = pdf_parse.create_train_df(elements)

        return elements_df


class DOCX(Extracted):
    def __init__(
        self,
        filename: str,
    ):
        super().__init__(
            filename=filename
        )

    def process_data(
        self,
        filename: str,
    ) -> pd.DataFrame:
        elements, success = doc_parse.get_elements(filename)

        if not success:
            print(f"Could not read DOCX file {filename}")
            return pd.DataFrame()

        elements_df = doc_parse.create_train_df(elements)

        return elements_df


class URL(Document):
    def __init__(
        self,
        url: str,
        url_response: Response = None
    ):
        self.url = url
        self.df = self.process_data(url, url_response)
        self.hash_val = hash_string(url)

    def process_data(self, url, url_response=None) -> pd.DataFrame:
        # Extract elements from each file
        elements, success = url_parse.process_url(url, url_response)

        if not success or not elements:
            return pd.DataFrame()

        elements_df = url_parse.create_train_df(elements)

        return elements_df

    def hash(self) -> str:
        return self.hash_val

    def size(self) -> int:
        return len(self.df)

    def name(self) -> str:
        return self.url

    def strong_text(self, element_id: int) -> str:
        return self.df["text"].iloc[element_id]

    def weak_text(self, element_id: int) -> str:
        return self.df["text"].iloc[element_id]
    
    def show_fn(text, source, **kwargs):
        return text

    def reference(self, element_id: int) -> Reference:
        return Reference(
            element_id=element_id,
            text=self.df["display"].iloc[element_id],
            source=self.url,
            metadata={},
            show_fn=self.show_fn
        )

    def get_context(self, element_id, context_args) -> str:
        if not 0 <= element_id < self.size():
            raise ("Element id not in document.")

        if hasattr(context_args, "chunk_radius"):
            chunk_radius = context_args.chunk_radius

            center_chunk_idx = element_id

            window_start = center_chunk_idx - chunk_radius // 2
            window_end = window_start + chunk_radius

            if window_start < 0:
                window_start = 0
                window_end = min(chunk_radius, self.size())
            elif window_end > self.size():
                window_end = self.size()
                window_start = max(0, self.size() - chunk_radius)

            window_chunks = self.df.iloc[window_start:window_end]["text"].tolist()
            return "\n".join(window_chunks)

        return ""


class CSV(Document):
    def __init__(self, filename, strong_cols, weak_cols):
        self.filename = filename
        self.strong_cols = strong_cols
        self.weak_cols = weak_cols
        self.df = pd.read_csv(self.filename)
        self.hash_val = hash_file(filename)

        for col in strong_cols + weak_cols:
            self.df[col] = self.df[col].fillna("")

    def hash(self) -> str:
        return self.hash_val

    def size(self) -> int:
        return len(self.df)

    def name(self) -> str:
        return self.filename

    def strong_text(self, element_id: int) -> str:
        return " ".join(self.df[self.strong_cols].iloc[element_id].tolist())
       
    def weak_text(self, element_id: int) -> str:
        return " ".join(self.df[self.weak_cols].iloc[element_id].tolist())
    
    def show_fn(text, source, **kwargs):
        return text

    def reference(self, element_id: int) -> Reference:
        return Reference(
            element_id=element_id,
            text=self.weak_text(element_id),
            source=self.filename,
            metadata={},
            show_fn=self.show_fn
        )<|MERGE_RESOLUTION|>--- conflicted
+++ resolved
@@ -1,11 +1,8 @@
 import os
 from pathlib import Path
-<<<<<<< HEAD
 from typing import Dict, List, Optional, Tuple
 from requests.models import Response
-=======
-from typing import Dict, List, Tuple, Callable
->>>>>>> 5001b892
+
 
 import pandas as pd
 from .parsing_utils import doc_parse, pdf_parse, url_parse
@@ -15,7 +12,6 @@
 
 
 class Reference:
-<<<<<<< HEAD
     def __init__(
         self, element_id: int, text: str, source: str, metadata: dict, show_fn
     ):
@@ -43,9 +39,6 @@
             source=self._source,
             **self._metadata,
         )
-=======
-    pass
->>>>>>> 5001b892
 
 
 class Document:
