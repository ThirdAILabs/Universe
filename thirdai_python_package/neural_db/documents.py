import hashlib
import json
import os
import pickle
import shutil
import string
from collections import OrderedDict
from pathlib import Path
from typing import Any, Dict, List, Optional, Tuple, Union

import numpy as np
import pandas as pd
from nltk.tokenize import sent_tokenize
from office365.sharepoint.client_context import (
    ClientContext,
    ClientCredential,
    UserCredential,
)
from pytrie import StringTrie
from requests.models import Response
from simple_salesforce import Salesforce
from sqlalchemy import Integer, String, create_engine
from sqlalchemy.engine.base import Connection as sqlConn
from thirdai import bolt
from thirdai.data import get_udt_col_types
from thirdai.dataset.data_source import PyDataSource

from .connectors import SalesforceConnector, SharePointConnector, SQLConnector
from .constraint_matcher import (
    ConstraintMatcher,
    ConstraintValue,
    Filter,
    TableFilter,
    to_filters,
)
from .parsing_utils import doc_parse, pdf_parse, sliding_pdf_parse, url_parse
from .table import DataFrameTable, SQLiteTable
from .utils import hash_file, hash_string, requires_condition


class Reference:
    pass


def _raise_unknown_doc_error(element_id: int):
    raise ValueError(f"Unable to find document that has id {element_id}.")


class Document:
    @property
    def size(self) -> int:
        raise NotImplementedError()

    @property
    def name(self) -> str:
        raise NotImplementedError()

    @property
    def hash(self) -> str:
        sha1 = hashlib.sha1()
        sha1.update(bytes(self.name, "utf-8"))
        for i in range(self.size):
            sha1.update(bytes(self.reference(i).text, "utf-8"))
        return sha1.hexdigest()

    @property
    def matched_constraints(self) -> Dict[str, ConstraintValue]:
        raise NotImplementedError()

    def all_entity_ids(self) -> List[int]:
        raise NotImplementedError()

    def filter_entity_ids(self, filters: Dict[str, Filter]):
        return self.all_entity_ids()

    def id_map(self) -> Optional[Dict[str, int]]:
        return None

    # This attribute allows certain things to be saved or not saved during
    # the pickling of a savable_state object. For example, if we set this
    # to True for CSV docs, we will save the actual csv file in the pickle.
    # Utilize this property in save_meta and load_meta of document objs.
    @property
    def save_extra_info(self) -> bool:
        return self._save_extra_info

    @save_extra_info.setter
    def save_extra_info(self, value: bool):
        self._save_extra_info = value

    def reference(self, element_id: int) -> Reference:
        raise NotImplementedError()

    def strong_text(self, element_id: int) -> str:
        return self.reference(element_id).text

    def weak_text(self, element_id: int) -> str:
        return self.reference(element_id).text

    def context(self, element_id: int, radius: int) -> str:
        window_start = max(0, element_id - radius)
        window_end = min(self.size, element_id + radius + 1)
        return " \n".join(
            [self.reference(elid).text for elid in range(window_start, window_end)]
        )

    def save_meta(self, directory: Path):
        pass

    def load_meta(self, directory: Path):
        pass

    def row_iterator(self):
        for i in range(self.size):
            yield DocumentRow(
                element_id=i,
                strong=self.strong_text(i),
                weak=self.weak_text(i),
            )

    def save(self, directory: str):
        dirpath = Path(directory)
        if os.path.exists(dirpath):
            shutil.rmtree(dirpath)
        os.mkdir(dirpath)
        with open(dirpath / f"doc.pkl", "wb") as pkl:
            pickle.dump(self, pkl)
        os.mkdir(dirpath / "meta")
        self.save_meta(dirpath / "meta")

    @staticmethod
    def load(directory: str):
        dirpath = Path(directory)
        with open(dirpath / f"doc.pkl", "rb") as pkl:
            obj = pickle.load(pkl)
        obj.load_meta(dirpath / "meta")
        return obj


class Reference:
    def __init__(
        self,
        document: Document,
        element_id: int,
        text: str,
        source: str,
        metadata: dict,
        upvote_ids: List[int] = None,
        retriever: str = None,
    ):
        self._id = element_id
        self._upvote_ids = upvote_ids if upvote_ids is not None else [element_id]
        self._text = text
        self._source = source
        self._metadata = metadata
        self._context_fn = lambda radius: document.context(element_id, radius)
        self._score = 0
        self._document = document
        self._retriever = retriever

    @property
    def id(self):
        return self._id

    @property
    def upvote_ids(self):
        return self._upvote_ids

    @property
    def text(self):
        return self._text

    @property
    def source(self):
        return self._source

    @property
    def metadata(self):
        return self._metadata

    @property
    def score(self):
        return self._score

    @property
    def document(self):
        return self._document

    @property
    def retriever(self):
        return self._retriever

    def context(self, radius: int):
        return self._context_fn(radius)

    def __eq__(self, other):
        if isinstance(other, Reference):
            return (
                self.id == other.id
                and self.text == other.text
                and self.source == other.source
            )
        return False


class DocumentRow:
    def __init__(self, element_id: int, strong: str, weak: str):
        self.id = element_id
        self.strong = strong
        self.weak = weak


DocAndOffset = Tuple[Document, int]


class DocumentDataSource(PyDataSource):
    def __init__(self, id_column, strong_column, weak_column):
        PyDataSource.__init__(self)
        self.documents: List[DocAndOffset] = []
        for col in [id_column, strong_column, weak_column]:
            if '"' in col or "," in col:
                raise RuntimeError(
                    "DocumentDataSource columns cannot contain '\"' or ','"
                )
        self.id_column = id_column
        self.strong_column = strong_column
        self.weak_column = weak_column
        self._size = 0
        self.restart()

    def add(self, document: Document, start_id: int):
        self.documents.append((document, start_id))
        self._size += document.size

    def row_iterator(self):
        for doc, start_id in self.documents:
            for row in doc.row_iterator():
                row.id = row.id + start_id
                yield row

    def indices(self):
        indices = []
        for doc, start_id in self.documents:
            for row in doc.row_iterator():
                indices.append(row.id + start_id)

        return indices

    @property
    def size(self):
        return self._size

    def _csv_line(self, element_id: str, strong: str, weak: str):
        csv_strong = '"' + strong.replace('"', '""') + '"'
        csv_weak = '"' + weak.replace('"', '""') + '"'
        return f"{element_id},{csv_strong},{csv_weak}"

    def _get_line_iterator(self):
        # First yield the header
        yield f"{self.id_column},{self.strong_column},{self.weak_column}"
        # Then yield rows
        for row in self.row_iterator():
            yield self._csv_line(element_id=row.id, strong=row.strong, weak=row.weak)

    def resource_name(self) -> str:
        return "Documents:\n" + "\n".join([doc.name for doc, _ in self.documents])

    def save(self, path: Path, save_interval=100_000):
        """
        DocumentDataSource is agnostic to the documents that are a part of it as the line_iterator is agnostic to the kind of document and returns data in a specific format. Hence, to serialize DocumentDataSource, we do not need to serialize the documents but rather, dump the lines yielded by the line iterator into a CSV. This makes the saving and loading logic simpler.
        """
        path.mkdir(exist_ok=True, parents=True)
        number_lines_in_buffer = 0
        with open(path / "source.csv", "w", encoding="utf-8") as f:
            for line in self._get_line_iterator():
                f.write(line + "\n")
                number_lines_in_buffer += 1
            if number_lines_in_buffer > save_interval:
                f.flush()
                number_lines_in_buffer = 0

        with open(path / "arguments.json", "w") as f:
            json.dump(
                {
                    "id_column": self.id_column,
                    "strong_column": self.strong_column,
                    "weak_column": self.weak_column,
                },
                f,
                indent=4,
            )
        self.restart()

    @staticmethod
    def load(path: Path):
        with open(path / "arguments.json", "r") as f:
            args = json.load(f)

        csv_document = CSV(
            path=path / "source.csv",
            id_column=args["id_column"],
            strong_columns=[args["strong_column"]],
            weak_columns=[args["weak_column"]],
            has_offset=True,
        )
        data_source = DocumentDataSource(**args)
        data_source.add(csv_document, start_id=0)
        return data_source


class IntroAndTrainDocuments:
    def __init__(self, intro: DocumentDataSource, train: DocumentDataSource) -> None:
        self.intro = intro
        self.train = train


class DocumentManager:
    def __init__(self, id_column, strong_column, weak_column) -> None:
        self.id_column = id_column
        self.strong_column = strong_column
        self.weak_column = weak_column

        # After python 3.8, we don't need to use OrderedDict as Dict is ordered by default
        self.registry: OrderedDict[str, DocAndOffset] = OrderedDict()
        self.source_id_prefix_trie = StringTrie()
        self.constraint_matcher = ConstraintMatcher[DocAndOffset]()

    def _next_id(self):
        if len(self.registry) == 0:
            return 0
        doc, start_id = next(reversed(self.registry.values()))
        return start_id + doc.size

    def add(self, documents: List[Document]):
        intro = DocumentDataSource(self.id_column, self.strong_column, self.weak_column)
        train = DocumentDataSource(self.id_column, self.strong_column, self.weak_column)
        for doc in documents:
            doc_hash = doc.hash
            if doc_hash not in self.registry:
                start_id = self._next_id()
                doc_and_id = (doc, start_id)
                self.registry[doc_hash] = doc_and_id
                self.source_id_prefix_trie[doc_hash] = doc_hash
                intro.add(doc, start_id)
                self.constraint_matcher.index(
                    item=(doc, start_id), constraints=doc.matched_constraints
                )
            doc, start_id = self.registry[doc_hash]
            train.add(doc, start_id)

        return IntroAndTrainDocuments(intro=intro, train=train), [
            doc.hash for doc in documents
        ]

    def delete(self, source_ids):
        # TODO(Geordie): Error handling
        all_sources_exist = all(source_id in self.registry for source_id in source_ids)
        if not all_sources_exist:
            raise KeyError("At least one source not found in document manager.")

        deleted_entities = []
        for source_id in source_ids:
            doc, offset = self.registry[source_id]
            deleted_entities += [
                offset + entity_id for entity_id in doc.all_entity_ids()
            ]
            del self.registry[source_id]
            del self.source_id_prefix_trie[source_id]
            self.constraint_matcher.delete((doc, offset), doc.matched_constraints)

        return deleted_entities

    def entity_ids_by_constraints(self, constraints: Dict[str, Any]):
        filters = to_filters(constraints)
        return [
            start_id + entity_id
            for doc, start_id in self.constraint_matcher.match(filters)
            for entity_id in doc.filter_entity_ids(filters)
        ]

    def sources(self):
        return {doc_hash: doc for doc_hash, (doc, _) in self.registry.items()}

    def match_source_id_by_prefix(self, prefix: str) -> Document:
        if prefix in self.registry:
            return [prefix]
        return self.source_id_prefix_trie.values(prefix)

    def source_by_id(self, source_id: str):
        return self.registry[source_id]

    def clear(self):
        self.registry = OrderedDict()
        self.source_id_prefix_trie = StringTrie()
        self.constraint_matcher = ConstraintMatcher[DocAndOffset]()

    def _get_doc_and_start_id(self, element_id: int):
        for doc, start_id in reversed(self.registry.values()):
            if start_id <= element_id:
                return doc, start_id

        _raise_unknown_doc_error(element_id)

    def reference(self, element_id: int):
        doc, start_id = self._get_doc_and_start_id(element_id)
        doc_ref = doc.reference(element_id - start_id)
        doc_ref._id = element_id
        doc_ref._upvote_ids = [start_id + uid for uid in doc_ref._upvote_ids]
        return doc_ref

    def context(self, element_id: int, radius: int):
        doc, start_id = self._get_doc_and_start_id(element_id)
        return doc.context(element_id - start_id, radius)

    def get_data_source(self) -> DocumentDataSource:
        data_source = DocumentDataSource(
            id_column=self.id_column,
            strong_column=self.strong_column,
            weak_column=self.weak_column,
        )

        for doc, start_id in self.registry.values():
            data_source.add(document=doc, start_id=start_id)

        return data_source

    def save_meta(self, directory: Path):
        for i, (doc, _) in enumerate(self.registry.values()):
            subdir = directory / str(i)
            os.mkdir(subdir)
            doc.save_meta(subdir)

    def load_meta(self, directory: Path):
        for i, (doc, _) in enumerate(self.registry.values()):
            subdir = directory / str(i)
            doc.load_meta(subdir)

        if not hasattr(self, "doc_constraints"):
            self.constraint_matcher = ConstraintMatcher[DocAndOffset]()
            for item in self.registry.values():
                self.constraint_matcher.index(item, item[0].matched_constraints)


def safe_has_offset(this):
    """Checks the value of the "has_offset" attribute of a class.
    Defaults to False when the attribute does not exist.
    This function is needed for backwards compatibility reasons.
    """
    if hasattr(this, "has_offset"):
        return this.has_offset
    return False


def create_table(df, on_disk):
    Table = SQLiteTable if on_disk else DataFrameTable
    return Table(df)


def metadata_with_source(metadata, source: str):
    if "source" in metadata:
        raise ValueError(
            "Document metadata cannot contain the key 'source'. 'source' is a reserved key."
        )
    return {**metadata, "source": source}


class CSV(Document):
    """
    A document containing the rows of a csv file.

    Args:
        path (str): The path to the csv file.
        id_column (Optional[str]). Optional, defaults to None. If provided then the
            ids in this column are used to identify the rows in NeuralDB. If not provided
            then ids are assigned.
        strong_columns (Optional[List[str]]): Optional, defaults to None. This argument
            can be used to provide NeuralDB with information about which columns are
            likely to contain the strongest signal in matching with a given query. For
            example this could be something like the name of a product.
        weak_columns (Optional[List[str]]): Optional, defaults to None. This argument
            can be used to provide NeuralDB with information about which columns are
            likely to contain weaker signals in matching with a given query. For
            example this could be something like the description of a product.
        reference_columns (Optional[List[str]]): Optional, defaults to None. If provided
            the specified columns are returned by NeuralDB as responses to queries. If
            not specifed all columns are returned.
        metadata (Dict[str, Any]): Optional, defaults to {}. Specifies metadata to
            associate with entities from this file. Queries to NeuralDB can provide
            constrains to restrict results based on the metadata.
    """

    def valid_id_column(column):
        return (
            (len(column.unique()) == len(column))
            and (column.min() == 0)
            and (column.max() == len(column) - 1)
        )

    def remove_spaces(column_name):
        return column_name.replace(" ", "_")

    def remove_spaces_from_list(column_name_list):
        return [CSV.remove_spaces(col) for col in column_name_list]

    def __init__(
        self,
        path: str,
        id_column: Optional[str] = None,
        strong_columns: Optional[List[str]] = None,
        weak_columns: Optional[List[str]] = None,
        reference_columns: Optional[List[str]] = None,
        save_extra_info=True,
        metadata=None,
        has_offset=False,
        on_disk=False,
    ) -> None:
        df = pd.read_csv(path)

        # Convert spaces in column names to underscores because df.itertuples
        # does not work when there are spaces
        # https://stackoverflow.com/questions/45307376/pandas-df-itertuples-renaming-dataframe-columns-when-printing
        # While it's possible that saved models contain column names that have
        # spaces. We don't convert these columns during deserialization because
        # df.itertuples is only called during CSV construction and during
        # insertion, which would have completed before serialization.
        # Additionally, this document's hash takes column names into account.
        # Consider this scenario:
        # 1. User inserts CSV with spaced column names into an older version of NDB
        # 2. User saves the NDB model
        # 3. User upgrades the ThirdAI package
        # 4. User loads the saved NDB model
        # 5. User inserts the same CSV into the loaded model
        # Here, NeuralDB will actually treat the CSV as a new, unseen document,
        # so it will not invoke df.itertuples on a dataframe that has spaced
        # column names.
        cols_with_spaces = [col for col in df.columns if " " in col]
        self.with_space_to_no_space = {}
        if cols_with_spaces:
            for col in cols_with_spaces:
                self.with_space_to_no_space[col] = col.replace(" ", "_")
                while self.with_space_to_no_space[col] in df.columns:
                    self.with_space_to_no_space[col] += "_"

            def remove_spaces_from_list(cols):
                return [self.with_space_to_no_space.get(col, col) for col in cols]

            df.columns = remove_spaces_from_list(df.columns)
            if id_column:
                id_column = self.with_space_to_no_space.get(id_column, id_column)
            if strong_columns:
                strong_columns = remove_spaces_from_list(strong_columns)
            if weak_columns:
                weak_columns = remove_spaces_from_list(weak_columns)
            if reference_columns:
                reference_columns = remove_spaces_from_list(reference_columns)

        # This variable is used to check whether the id's in the CSV are supposed to start with 0 or with some custom offset. We need the latter when we shard the datasource.
        self.has_offset = has_offset

        if reference_columns is None:
            reference_columns = list(df.columns)

        self.orig_to_assigned_id = None
        self.id_column = id_column
        orig_id_column = id_column
        if self.id_column and (has_offset or CSV.valid_id_column(df[self.id_column])):
            df = df.sort_values(self.id_column)
        else:
            self.id_column = "thirdai_index"
            df[self.id_column] = range(df.shape[0])
            if orig_id_column:
                self.orig_to_assigned_id = {
                    str(getattr(row, orig_id_column)): getattr(row, self.id_column)
                    for row in df.itertuples(index=True)
                }

        if strong_columns is None and weak_columns is None:
            # autotune column types
            text_col_names = []
            try:
                for col_name, udt_col_type in get_udt_col_types(path).items():
                    if type(udt_col_type) == type(bolt.types.text()):
                        text_col_names.append(CSV.remove_spaces(col_name))
            except:
                text_col_names = list(df.columns)
                text_col_names.remove(id_column)
                if orig_id_column:
                    text_col_names.remove(orig_id_column)
                df[text_col_names] = df[text_col_names].astype(str)
            strong_columns = []
            weak_columns = text_col_names
        elif strong_columns is None:
            strong_columns = []
        elif weak_columns is None:
            weak_columns = []

        for col in strong_columns + weak_columns:
            df[col] = df[col].fillna("")

        df = df.set_index(self.id_column)

        self.table = create_table(df, on_disk)

        self.path = Path(path)
        self.strong_columns = strong_columns
        self.weak_columns = weak_columns
        self.reference_columns = [
            col for col in reference_columns if col != self.id_column
        ]
        self._save_extra_info = save_extra_info
        self.doc_metadata = metadata_with_source(metadata or {}, Path(path).name)
        self.doc_metadata_keys = set(self.doc_metadata.keys())
        # Add column names to hash metadata so that CSVs with different
        # hyperparameters are treated as different documents. Otherwise, this
        # may break training.
        self._hash = hash_file(
            path,
            metadata="csv-"
            + str(self.id_column)
            + str(sorted(self.strong_columns))
            + str(sorted(self.weak_columns))
            + str(sorted(self.reference_columns))
            + str(sorted(list(self.doc_metadata.items())))
            + str(sorted(self.table.columns)),
        )

    @property
    def hash(self) -> str:
        return self._hash

    @property
    def size(self) -> int:
        return self.table.size

    @property
    def name(self) -> str:
        return self.path.name

    @requires_condition(
        check_func=lambda self: not safe_has_offset(self),
        method_name="matched_constraints",
        method_class="CSV(Document)",
        condition_unmet_string=" when there is an offset in the CSV document",
    )
    @property
    def matched_constraints(self) -> Dict[str, ConstraintValue]:
        metadata_constraints = {
            key: ConstraintValue(value) for key, value in self.doc_metadata.items()
        }
        no_space_to_space = {
            val: key for key, val in self.with_space_to_no_space.items()
        }
        indexed_column_constraints = {
            no_space_to_space.get(key, key): ConstraintValue(is_any=True)
            for key in self.table.columns
        }
        return {**metadata_constraints, **indexed_column_constraints}

    def all_entity_ids(self) -> List[int]:
        return self.table.ids

    def filter_entity_ids(self, filters: Dict[str, Filter]):
        table_filter = TableFilter(
            {
                self.with_space_to_no_space.get(k, k): v
                for k, v in filters.items()
                if k not in self.doc_metadata_keys
            }
        )
        return self.table.apply_filter(table_filter)

    def id_map(self) -> Optional[Dict[str, int]]:
        return self.orig_to_assigned_id

    def strong_text_from_row(self, row) -> str:
        return " ".join(row[col] for col in self.strong_columns)

    def strong_text(self, element_id: int) -> str:
        row = self.table.row_as_dict(element_id)
        return self.strong_text_from_row(row)

    def weak_text_from_row(self, row) -> str:
        return " ".join(row[col] for col in self.weak_columns)

    def weak_text(self, element_id: int) -> str:
        row = self.table.row_as_dict(element_id)
        return self.weak_text_from_row(row)

    def row_iterator(self):
        for row_id, row in self.table.iter_rows_as_dicts():
            yield DocumentRow(
                element_id=row_id,
                strong=self.strong_text_from_row(row),
                weak=self.weak_text_from_row(row),
            )

    @requires_condition(
        check_func=lambda self: not safe_has_offset(self),
        method_name="reference",
        method_class="CSV(Document)",
        condition_unmet_string=" when there is an offset in the CSV document",
    )
    def reference(self, element_id: int) -> Reference:
        if element_id >= self.table.size:
            _raise_unknown_doc_error(element_id)
        row = self.table.row_as_dict(element_id)
        text = "\n\n".join([f"{col}: {row[col]}" for col in self.reference_columns])
        return Reference(
            document=self,
            element_id=element_id,
            text=text,
            source=str(self.path.absolute()),
            metadata={**row, **self.doc_metadata},
        )

    def context(self, element_id: int, radius) -> str:
        rows = self.table.range_rows_as_dicts(
            from_row_id=max(0, element_id - radius),
            to_row_id=min(self.table.size, element_id + radius + 1),
        )

        return " ".join(
            [
                "\n\n".join([f"{col}: {row[col]}" for col in self.reference_columns])
                for row in rows
            ]
        )

    def __getstate__(self):
        state = self.__dict__.copy()

        # Save the filename so we can load it with the same name
        state["doc_name"] = self.name

        state["path"] = str(self.path)

        # End pickling functionality here to support old directory checkpoint save
        return state

    def __setstate__(self, state):
        # Add new attributes to state for older document object version backward compatibility
        if "_save_extra_info" not in state:
            state["_save_extra_info"] = True

        if "path" in state:
            state["path"] = Path(state["path"])

        self.__dict__.update(state)

    @requires_condition(
        check_func=lambda self: not safe_has_offset(self),
        method_name="save_meta",
        method_class="CSV(Document)",
        condition_unmet_string=" when there is an offset in the CSV document",
    )
    def save_meta(self, directory: Path):
        # Let's copy the original CSV file to the provided directory
        if self.save_extra_info:
            shutil.copy(self.path, directory)
        self.table.save_meta(directory)

    @requires_condition(
        check_func=lambda self: not safe_has_offset(self),
        method_name="load_meta",
        method_class="CSV(Document)",
        condition_unmet_string=" when there is an offset in the CSV document",
    )
    def load_meta(self, directory: Path):
        # Since we've moved the CSV file to the provided directory, let's make
        # sure that we point to this CSV file.
        if hasattr(self, "doc_name"):
            self.path = directory / self.doc_name
        else:
            # this else statement handles the deprecated attribute "path" in self, we can remove this soon
            self.path = directory / self.path.name

        if not hasattr(self, "doc_metadata"):
            self.doc_metadata = {}
        if not hasattr(self, "doc_metadata_keys"):
            self.doc_metadata_keys = set()
        if not hasattr(self, "orig_to_assigned_id"):
            self.orig_to_assigned_id = None
        if not hasattr(self, "has_offset"):
            self.has_offset = False

        if hasattr(self, "df"):
            if self.df.index.name != self.id_column:
                self.reference_columns = [
                    col for col in self.reference_columns if col != self.id_column
                ]
                self.df = self.df.set_index(self.id_column)
            self.table = DataFrameTable(self.df)
            del self.df
        else:
            self.table.load_meta(directory)

        if not hasattr(self, "with_space_to_no_space"):
            self.with_space_to_no_space = {}


# Base class for PDF, DOCX and Unstructured classes because they share the same logic.
class Extracted(Document):
    def __init__(
        self,
        path: str,
        save_extra_info=True,
        metadata=None,
        strong_column=None,
        on_disk=False,
    ):
        path = str(path)
        df = self.process_data(path)
        self.table = create_table(df, on_disk)
        self.hash_val = hash_file(path, metadata="extracted-" + str(metadata))
        self._save_extra_info = save_extra_info

        self.path = Path(path)
        self.doc_metadata = metadata_with_source(metadata or {}, Path(path).name)
        self.strong_column = strong_column
        if self.strong_column and self.strong_column not in self.table.columns:
            raise RuntimeError(
                f"Strong column '{self.strong_column}' not found in the dataframe."
            )

    def process_data(
        self,
        path: str,
    ) -> pd.DataFrame:
        raise NotImplementedError()

    @property
    def hash(self) -> str:
        return self.hash_val

    @property
    def size(self) -> int:
        return self.table.size

    @property
    def name(self) -> str:
        return self.path.name

    @property
    def matched_constraints(self) -> Dict[str, ConstraintValue]:
        return {key: ConstraintValue(value) for key, value in self.doc_metadata.items()}

    def all_entity_ids(self) -> List[int]:
        return list(range(self.size))

    def strong_text(self, element_id: int) -> str:
        return (
            ""
            if not self.strong_column
            else self.table.field(element_id, self.strong_column)
        )

    def weak_text(self, element_id: int) -> str:
        return self.table.field(element_id, "para")

    def show_fn(text, source, **kwargs):
        return text

    def reference(self, element_id: int) -> Reference:
        if element_id >= self.table.size:
            _raise_unknown_doc_error(element_id)
        return Reference(
            document=self,
            element_id=element_id,
            text=self.table.field(element_id, "display"),
            source=str(self.path.absolute()),
            metadata={**self.table.row_as_dict(element_id), **self.doc_metadata},
        )

    def context(self, element_id, radius) -> str:
        if not 0 <= element_id or not element_id < self.size:
            raise ("Element id not in document.")

        rows = self.table.range_rows_as_dicts(
            from_row_id=max(0, element_id - radius),
            to_row_id=min(self.table.size, element_id + radius + 1),
        )
        return "\n".join(row["para"] for row in rows)

    def __getstate__(self):
        state = self.__dict__.copy()

        # Remove filename attribute because this is a deprecated attribute for Extracted
        if "filename" in state:
            del state["filename"]

        # In older versions of neural_db, we accidentally stored Path objects in the df.
        # This changes those objects to a string, because PosixPath can't be loaded in Windows
        def path_to_str(element):
            if isinstance(element, Path):
                return element.name
            return element

        if "df" in state:
            state["df"] = state["df"].applymap(path_to_str)

        # Save the filename so we can load it with the same name
        state["doc_name"] = self.name

        state["path"] = str(self.path)

        return state

    def __setstate__(self, state):
        # Add new attributes to state for older document object version backward compatibility
        if "_save_extra_info" not in state:
            state["_save_extra_info"] = True
        if "filename" in state:
            state["path"] = state["filename"]

        if "path" in state:
            state["path"] = Path(state["path"])

        self.__dict__.update(state)

    def save_meta(self, directory: Path):
        # Let's copy the original file to the provided directory
        if self.save_extra_info:
            shutil.copy(self.path, directory)
        self.table.save_meta(directory)

    def load_meta(self, directory: Path):
        # Since we've moved the file to the provided directory, let's make
        # sure that we point to this file.
        if hasattr(self, "doc_name"):
            self.path = directory / self.doc_name
        else:
            # this else statement handles the deprecated attribute "path" in self, we can remove this soon
            self.path = directory / self.path.name

        if not hasattr(self, "doc_metadata"):
            self.doc_metadata = {}

        if not hasattr(self, "strong_column"):
            self.strong_column = None

        if hasattr(self, "df"):
            self.table = DataFrameTable(self.df)
            del self.df
        elif hasattr(self, "table"):
            self.table.load_meta(directory)


def process_pdf(path: str) -> pd.DataFrame:
    elements, success = pdf_parse.process_pdf_file(path)

    if not success:
        raise ValueError(f"Could not read PDF file: {path}")

    elements_df = pdf_parse.create_train_df(elements)

    return elements_df


def process_docx(path: str) -> pd.DataFrame:
    elements, success = doc_parse.get_elements(path)

    if not success:
        raise ValueError(f"Could not read DOCX file: {path}")

    elements_df = doc_parse.create_train_df(elements)

    return elements_df


class PDF(Extracted):
    """
    Parses a PDF document into chunks of text that can be indexed by NeuralDB.

    Args:
        path (str): path to PDF file
        chunk_size (int): The number of words in each chunk of text. Defaults to 100
        stride (int): The number of words between each chunk of text. When stride <
            chunk_size, the text chunks overlap. When stride = chunk_size, the
            text chunks do not overlap. Defaults to 40 so adjacent chunks have a
            60% overlap.
        emphasize_first_words (int): The number of words at the beginning of the
            document to be passed into NeuralDB as a strong signal. For example,
            if your document starts with a descriptive title that is 3 words long,
            then you can set emphasize_first_words to 3 so that NeuralDB captures
            this strong signal. Defaults to 0.
        ignore_header_footer (bool): whether the parser should remove headers and
            footers. Defaults to True; headers and footers are removed by
            default.
        ignore_nonstandard_orientation (bool): whether the parser should remove lines
            of text that have a nonstandard orientation, such as margins that
            are oriented vertically. Defaults to True; lines with nonstandard
            orientation are removed by default.
        metadata (Dict[str, Any]): Optional, defaults to {}. Specifies metadata to
            associate with entities from this file. Queries to NeuralDB can provide
            constrains to restrict results based on the metadata.
    """

    def __init__(
        self,
        path: str,
        version: str = "v1",
        chunk_size=100,
        stride=40,
        emphasize_first_words=0,
        ignore_header_footer=True,
        ignore_nonstandard_orientation=True,
        doc_keywords="",
        emphasize_section_titles=False,
        metadata=None,
        on_disk=False,
        table_parsing=False,
    ):
        self.version = version

        if version == "v1":
            super().__init__(path=path, metadata=metadata, on_disk=on_disk)
            return

        if version != "v2":
            raise ValueError(
                f"Received invalid version '{version}'. Choose between 'v1' and 'v2'"
            )

        self.chunk_size = chunk_size
        self.stride = stride
        self.emphasize_first_words = emphasize_first_words
        self.ignore_header_footer = ignore_header_footer
        self.ignore_nonstandard_orientation = ignore_nonstandard_orientation
<<<<<<< HEAD
        self.doc_keywords = doc_keywords
        self.emphasize_section_titles = emphasize_section_titles
=======
        self.table_parsing = table_parsing
>>>>>>> fc31a1c8
        # Add pdf version, chunk size, and stride metadata. The metadata will be
        # incorporated in the document hash so that the same PDF inserted with
        # different hyperparameters are treated as different documents.
        # Otherwise, this may break training.
        super().__init__(
            path=path,
            metadata={
                **(metadata or {}),
                "__version__": version,
                "__chunk_size__": chunk_size,
                "__stride__": stride,
            },
            strong_column="emphasis",
            on_disk=on_disk,
        )

    def process_data(
        self,
        path: str,
    ) -> pd.DataFrame:
        if not hasattr(self, "version") or self.version == "v1":
            return process_pdf(path)
        return sliding_pdf_parse.make_df(
            path,
            self.chunk_size,
            self.stride,
            self.emphasize_first_words,
            self.ignore_header_footer,
            self.ignore_nonstandard_orientation,
<<<<<<< HEAD
            self.doc_keywords,
            self.emphasize_section_titles,
=======
            self.table_parsing,
>>>>>>> fc31a1c8
        )

    @staticmethod
    def highlighted_doc(reference: Reference):
        old_highlights = pdf_parse.highlighted_doc(reference.source, reference.metadata)
        if old_highlights:
            return old_highlights
        return sliding_pdf_parse.highlighted_doc(reference.source, reference.metadata)


class DOCX(Extracted):
    def __init__(self, path: str, metadata=None, on_disk=False):
        super().__init__(path=path, metadata=metadata, on_disk=on_disk)

    def process_data(
        self,
        path: str,
    ) -> pd.DataFrame:
        return process_docx(path)


class Unstructured(Extracted):
    def __init__(
        self,
        path: Union[str, Path],
        save_extra_info: bool = True,
        metadata=None,
        on_disk=False,
    ):
        super().__init__(
            path=path,
            save_extra_info=save_extra_info,
            metadata=metadata,
            on_disk=on_disk,
        )

    def process_data(
        self,
        path: str,
    ) -> pd.DataFrame:
        if path.endswith(".pdf") or path.endswith(".docx"):
            raise NotImplementedError(
                "For PDF and DOCX FileTypes, use neuraldb.PDF and neuraldb.DOCX "
            )
        elif path.endswith(".pptx"):
            from .parsing_utils.unstructured_parse import PptxParse

            self.parser = PptxParse(path)

        elif path.endswith(".txt"):
            from .parsing_utils.unstructured_parse import TxtParse

            self.parser = TxtParse(path)

        elif path.endswith(".eml"):
            from .parsing_utils.unstructured_parse import EmlParse

            self.parser = EmlParse(path)

        else:
            raise Exception(f"File type is not yet supported")

        elements, success = self.parser.process_elements()

        if not success:
            raise ValueError(f"Could not read file: {path}")

        return self.parser.create_train_df(elements)


class URL(Document):
    """
    A URL document takes the data found at the provided URL (or in the provided reponse)
    and creates entities that can be inserted into NeuralDB.

    Args:
        url (str): The URL where the data is located.
        url_response (Reponse): Optional, defaults to None. If provided then the
            data in the response is used to create the entities, otherwise a get request
            is sent to the url.
        title_is_strong (bool): Optional, defaults to False. If true then the title is
            used as a strong signal for NeuralDB.
        metadata (Dict[str, Any]): Optional, defaults to {}. Specifies metadata to
            associate with entities from this file. Queries to NeuralDB can provide
            constrains to restrict results based on the metadata.
    """

    def __init__(
        self,
        url: str,
        url_response: Response = None,
        save_extra_info: bool = True,
        title_is_strong: bool = False,
        metadata=None,
        on_disk=False,
    ):
        self.url = url
        df = self.process_data(url, url_response)
        self.table = create_table(df, on_disk)
        self.hash_val = hash_string(url + str(metadata))
        self._save_extra_info = save_extra_info
        self._strong_column = "title" if title_is_strong else "text"
        self.doc_metadata = metadata_with_source(metadata or {}, url)

    def process_data(self, url, url_response=None) -> pd.DataFrame:
        # Extract elements from each file
        elements, success = url_parse.process_url(url, url_response)

        if not success or not elements:
            raise ValueError(f"Could not retrieve data from URL: {url}")

        elements_df = url_parse.create_train_df(elements)

        return elements_df

    @property
    def hash(self) -> str:
        return self.hash_val

    @property
    def size(self) -> int:
        return self.table.size

    @property
    def name(self) -> str:
        return self.url

    @property
    def matched_constraints(self) -> Dict[str, ConstraintValue]:
        return {key: ConstraintValue(value) for key, value in self.doc_metadata.items()}

    def all_entity_ids(self) -> List[int]:
        return list(range(self.size))

    def strong_text(self, element_id: int) -> str:
        return self.table.field(
            row_id=element_id,
            column=self._strong_column if self._strong_column else "text",
        )

    def weak_text(self, element_id: int) -> str:
        return self.table.field(element_id, "text")

    def reference(self, element_id: int) -> Reference:
        if element_id >= self.table.size:
            _raise_unknown_doc_error(element_id)
        return Reference(
            document=self,
            element_id=element_id,
            text=self.table.field(element_id, "display"),
            source=self.url,
            metadata=(
                {"title": self.table.field(element_id, "title"), **self.doc_metadata}
                if "title" in self.table.columns
                else self.doc_metadata
            ),
        )

    def context(self, element_id, radius) -> str:
        if not 0 <= element_id or not element_id < self.size:
            raise ("Element id not in document.")
        rows = self.table.range_rows_as_dicts(
            from_row_id=max(0, element_id - radius),
            to_row_id=min(self.table.size, element_id + radius + 1),
        )
        return "\n".join(row["text"] for row in rows)

    def save_meta(self, directory: Path):
        self.table.save_meta(directory)

    def load_meta(self, directory: Path):
        if not hasattr(self, "doc_metadata"):
            self.doc_metadata = {}
        if hasattr(self, "df"):
            self.table = DataFrameTable(self.df)
            del self.df
        elif hasattr(self, "table"):
            self.table.load_meta(directory)


class DocumentConnector(Document):
    @property
    def hash(self) -> str:
        raise NotImplementedError()

    @property
    def meta_table(self) -> Optional[pd.DataFrame]:
        """
        It stores the mapping from id_in_document to meta_data of the document. It could be used to fetch the minimal document result if the connection is lost.
        """
        raise NotImplementedError()

    @property
    def meta_table_id_col(self) -> str:
        return "id_in_document"

    def _get_connector_object_name(self):
        raise NotImplementedError()

    def get_strong_columns(self):
        raise NotImplementedError()

    def get_weak_columns(self):
        raise NotImplementedError()

    def row_iterator(self):
        id_in_document = 0
        for current_chunk in self.chunk_iterator():
            for idx in range(len(current_chunk)):
                yield DocumentRow(
                    element_id=id_in_document,
                    strong=self.strong_text_from_chunk(
                        id_in_chunk=idx, chunk=current_chunk
                    ),  # Strong text from (idx)th row of the current_chunk
                    weak=self.weak_text_from_chunk(
                        id_in_chunk=idx, chunk=current_chunk
                    ),  # Weak text from (idx)th row of the current_chunk
                )
                id_in_document += 1

    def chunk_iterator(self) -> pd.DataFrame:
        raise NotImplementedError()

    def strong_text_from_chunk(self, id_in_chunk: int, chunk: pd.DataFrame) -> str:
        try:
            row = chunk.iloc[id_in_chunk]
            return " ".join([str(row[col]) for col in self.get_strong_columns()])
        except Exception as e:
            return ""

    def weak_text_from_chunk(self, id_in_chunk: int, chunk: pd.DataFrame) -> str:
        try:
            row = chunk.iloc[id_in_chunk]
            return " ".join([str(row[col]) for col in self.get_weak_columns()])
        except Exception as e:
            return ""

    def reference(self, element_id: int) -> Reference:
        raise NotImplementedError()

    def context(self, element_id, radius) -> str:
        if not 0 <= element_id or not element_id < self.size:
            raise ("Element id not in document.")

        reference_texts = [
            self.reference(i).text
            for i in range(
                max(0, element_id - radius), min(self.size, element_id + radius + 1)
            )
        ]
        return "\n".join(reference_texts)

    def save_meta(self, directory: Path):
        # Save the index table
        if self.save_extra_info and self.meta_table is not None:
            self.meta_table.to_csv(
                path_or_buf=directory / (self.name + ".csv"), index=False
            )

    def __getstate__(self):
        # Document Connectors are expected to remove their connector(s) object
        state = self.__dict__.copy()

        del state[self._get_connector_object_name()]

        return state


class SQLDatabase(DocumentConnector):
    """
    class for handling SQL database connections and data retrieval for training the neural_db model

    This class encapsulates functionality for connecting to an SQL database, executing SQL queries, and retrieving
    data for use in training the model.

    NOTE: It is being expected that the table will remain static in terms of both rows and columns.
    """

    def __init__(
        self,
        engine: sqlConn,
        table_name: str,
        id_col: str,
        strong_columns: Optional[List[str]] = None,
        weak_columns: Optional[List[str]] = None,
        reference_columns: Optional[List[str]] = None,
        chunk_size: int = 10_000,
        save_extra_info: bool = False,
        metadata: dict = {},
    ) -> None:
        self.table_name = table_name
        self.id_col = id_col
        self.strong_columns = strong_columns
        self.weak_columns = weak_columns
        self.reference_columns = reference_columns
        self.chunk_size = chunk_size
        self._save_extra_info = save_extra_info
        self.doc_metadata = metadata

        self._connector = SQLConnector(
            engine=engine,
            table_name=self.table_name,
            id_col=self.id_col,
            chunk_size=self.chunk_size,
        )
        self.total_rows = self._connector.total_rows()
        if not self.total_rows > 0:
            raise FileNotFoundError("Empty table")

        self.database_name = engine.url.database
        self.url = str(engine.url)
        self.engine_uq = self.url + f"/{self.table_name}"
        self._hash = hash_string(string=self.engine_uq)

        # Integrity checks
        self.assert_valid_id()
        self.assert_valid_columns()

        # setting the columns in the conector object
        self._connector.columns = list(set(self.strong_columns + self.weak_columns))

    @property
    def name(self):
        return self.database_name + "-" + self.table_name

    @property
    def hash(self):
        return self._hash

    @property
    def size(self) -> int:
        # It is verfied by the uniqueness assertion of the id column.
        return self.total_rows

    def setup_connection(self, engine: sqlConn):
        """
        This is a helper function to re-establish the connection upon loading the
        saved ndb model containing this SQLDatabase document.

        Args:
            engine: SQLAlchemy Connection object
                    NOTE: Provide the same connection object.

        NOTE: Same table would be used to establish connection
        """
        try:
            # The idea is to check for the connector object existence
            print(
                "Connector object already exists with url:"
                f" {self._connector.get_engine_url()}"
            )
        except AttributeError as e:
            assert engine.url.database == self.database_name
            assert str(engine.url) == self.url
            self._connector = SQLConnector(
                engine=engine,
                table_name=self.table_name,
                id_col=self.id_col,
                columns=list(set(self.strong_columns + self.weak_columns)),
                chunk_size=self.chunk_size,
            )

    def _get_connector_object_name(self):
        return "_connector"

    def get_strong_columns(self):
        return self.strong_columns

    def get_weak_columns(self):
        return self.weak_columns

    def get_engine(self):
        try:
            return self._connector._engine
        except AttributeError as e:
            raise AttributeError("engine is not available")

    @property
    def meta_table(self) -> Optional[pd.DataFrame]:
        return None

    def strong_text_from_chunk(self, id_in_chunk: int, chunk: pd.DataFrame) -> str:
        try:
            row = chunk.iloc[id_in_chunk]
            return " ".join([str(row[col]) for col in self.get_strong_columns()])
        except Exception as e:
            return ""

    def weak_text_from_chunk(self, id_in_chunk: int, chunk: pd.DataFrame) -> str:
        try:
            row = chunk.iloc[id_in_chunk]
            return " ".join([str(row[col]) for col in self.get_weak_columns()])
        except Exception as e:
            return ""

    def chunk_iterator(self) -> pd.DataFrame:
        return self._connector.chunk_iterator()

    def all_entity_ids(self) -> List[int]:
        return list(range(self.size))

    def reference(self, element_id: int) -> Reference:
        if element_id >= self.size:
            _raise_unknown_doc_error(element_id)

        try:
            reference_texts = self._connector.execute(
                query=(
                    f"SELECT {','.join(self.reference_columns)} FROM"
                    f" {self.table_name} WHERE {self.id_col} = {element_id}"
                )
            ).fetchone()

            text = "\n\n".join(
                [
                    f"{col_name}: {col_text}"
                    for col_name, col_text in zip(
                        self.reference_columns, reference_texts
                    )
                ]
            )

        except Exception as e:
            text = (
                f"Unable to connect to database, Referenced row with {self.id_col}:"
                f" {element_id} "
            )

        return Reference(
            document=self,
            element_id=element_id,
            text=text,
            source=str(self.engine_uq),
            metadata={
                "Database": self.database_name,
                "Table": self.table_name,
                **self.doc_metadata,
            },
        )

    @property
    def matched_constraints(self) -> Dict[str, ConstraintValue]:
        """
        This method is called when the document is being added to a DocumentManager in order to build an index for constrained search.
        """
        return {key: ConstraintValue(value) for key, value in self.doc_metadata.items()}

    def assert_valid_id(self):
        all_cols = self._connector.cols_metadata()

        id_col_meta = list(filter(lambda col: col["name"] == self.id_col, all_cols))
        if len(id_col_meta) == 0:
            raise AttributeError("id column not present in the table")
        elif not isinstance(id_col_meta[0]["type"], Integer):
            raise AttributeError("id column needs to be of type Integer")

        primary_keys = self._connector.get_primary_keys()
        if len(primary_keys) > 1:
            raise AttributeError("Composite primary key is not allowed")
        elif len(primary_keys) == 0 or primary_keys[0] != self.id_col:
            raise AttributeError(f"{self.id_col} needs to be a primary key")

        min_id = self._connector.execute(
            query=f"SELECT MIN({self.id_col}) FROM {self.table_name}"
        ).fetchone()[0]

        max_id = self._connector.execute(
            query=f"SELECT MAX({self.id_col}) FROM {self.table_name}"
        ).fetchone()[0]

        if min_id != 0 or max_id != self.size - 1:
            raise AttributeError(
                f"id column needs to be unique from 0 to {self.size - 1}"
            )

    def assert_valid_columns(self):
        all_cols = self._connector.cols_metadata()

        columns_set = set([col["name"] for col in all_cols])

        # Checking for strong, weak and reference columns (if provided) to be present in column list of the table
        if (self.strong_columns is not None) and (
            not set(self.strong_columns).issubset(columns_set)
        ):
            raise AttributeError(
                f"Strong column(s) doesn't exists in the table '{self.table_name}'"
            )
        if (self.weak_columns is not None) and (
            not set(self.weak_columns).issubset(columns_set)
        ):
            raise AttributeError(
                f"Weak column(s) doesn't exists in the table '{self.table_name}'"
            )
        if (self.reference_columns is not None) and (
            not set(self.reference_columns).issubset(columns_set)
        ):
            raise AttributeError(
                f"Reference column(s) doesn't exists in the table '{self.table_name}'"
            )

        # Checking for strong and weak column to have the correct column type
        for col in all_cols:
            if (
                self.strong_columns is not None
                and col["name"] in self.strong_columns
                and not isinstance(col["type"], String)
            ):
                raise AttributeError(
                    f"strong column '{col['name']}' needs to be of type String"
                )
            elif (
                self.weak_columns is not None
                and col["name"] in self.weak_columns
                and not isinstance(col["type"], String)
            ):
                raise AttributeError(
                    f"weak column '{col['name']}' needs to be of type String"
                )

        if self.strong_columns is None and self.weak_columns is None:
            self.strong_columns = []
            self.weak_columns = []
            for col in all_cols:
                if isinstance(col["type"], String):
                    self.weak_columns.append(col["name"])
        elif self.strong_columns is None:
            self.strong_columns = []
        elif self.weak_columns is None:
            self.weak_columns = []

        if self.reference_columns is None:
            self.reference_columns = list(columns_set)


class SharePoint(DocumentConnector):
    """
    Class for handling sharepoint connection, retrieving documents, processing and training the neural_db model

    Args:
        ctx (ClientContext): A ClientContext object for SharePoint connection.
        library_path (str): The server-relative directory path where documents
            are stored. Default: 'Shared Documents'
        chunk_size (int): The maximum amount of data (in bytes) that can be fetched
            at a time. (This limit may not apply if there are no files within this
            range.) Default: 10MB
        metadata (Dict[str, Any]): Optional, defaults to {}. Specifies metadata to
            associate with entities from this file. Queries to NeuralDB can provide
            constrains to restrict results based on the metadata.
    """

    def __init__(
        self,
        ctx: ClientContext,
        library_path: str = "Shared Documents",
        chunk_size: int = 10485760,
        save_extra_info: bool = False,
        metadata: dict = {},
    ) -> None:
        # Executing a dummy query to check for the authentication for the ctx object
        try:
            SharePoint.dummy_query(ctx=ctx)
        except Exception as e:
            raise Exception("Invalid ClientContext Object. Error: " + str(e))

        self._connector = SharePointConnector(
            ctx=ctx, library_path=library_path, chunk_size=chunk_size
        )
        self.library_path = library_path
        self.chunk_size = chunk_size
        self._save_extra_info = save_extra_info
        self.doc_metadata = metadata

        self.strong_column = "strong_text"
        self.weak_column = "weak_text"
        self.build_meta_table()
        self._name = (
            self._connector.site_name + "-" + (self.library_path).replace(" ", "_")
        )
        self.url = self._connector.url
        self._source = self.url + "/" + library_path
        self._hash = hash_string(self._source)

    @property
    def size(self) -> int:
        return len(self.meta_table)

    @property
    def name(self) -> str:
        return self._name

    @property
    def hash(self) -> str:
        return self._hash

    def setup_connection(self, ctx: ClientContext):
        """
        This is a helper function to re-establish the connection upon loading the saved ndb model containing this Sharepoint document.

        Args:
            engine: SQLAlchemy Connection object. NOTE: Provide the same connection object.
        NOTE: Same library path would be used
        """
        try:
            # The idea is to check for the connector object existence
            print(f"Connector object already exists with url: {self._connector.url}")
        except AttributeError as e:
            assert self.url == ctx.web.get().execute_query().url
            self._connector = SharePointConnector(
                ctx=ctx, library_path=self.library_path, chunk_size=self.chunk_size
            )

    def get_strong_columns(self):
        return [self.strong_column]

    def get_weak_columns(self):
        return [self.weak_column]

    def build_meta_table(self):
        num_files = self._connector.num_files()

        print(f"Found {num_files} supported files")
        self._meta_table = pd.DataFrame(
            columns=[
                "internal_doc_id",
                "server_relative_url",
                "page",
            ]
        )
        self._meta_table = pd.concat(
            [
                current_chunk.drop(
                    columns=self.get_strong_columns() + self.get_weak_columns()
                )
                for current_chunk in self.chunk_iterator()
            ],
            ignore_index=True,
        )

        self._meta_table[self.meta_table_id_col] = range(len(self._meta_table))
        self._meta_table.set_index(keys=self.meta_table_id_col, inplace=True)

    @property
    def matched_constraints(self) -> Dict[str, ConstraintValue]:
        """
        Each constraint will get applied to each supported document on the sharepoint. This method is called when the document is being added to a DocumentManager in order to build an index for constrained search.
        """
        return {key: ConstraintValue(value) for key, value in self.doc_metadata.items()}

    def all_entity_ids(self) -> List[int]:
        return list(range(self.size))

    def reference(self, element_id: int) -> Reference:
        if element_id >= self.size:
            _raise_unknown_doc_error(element_id)

        filename = self.meta_table.iloc[element_id]["server_relative_url"].split(
            sep="/"
        )[-1]
        return Reference(
            document=self,
            element_id=element_id,
            text=f"filename: {filename}"
            + (
                f", page no: {self.meta_table.iloc[element_id]['page']}"
                if self.meta_table.iloc[element_id]["page"] is not None
                else ""
            ),
            source=self._source + "/" + filename,
            metadata={
                **self.meta_table.loc[element_id].to_dict(),
                **self.doc_metadata,
            },
        )

    @property
    def meta_table(self) -> Optional[pd.DataFrame]:
        return self._meta_table

    def chunk_iterator(self) -> pd.DataFrame:
        chunk_df = pd.DataFrame(
            columns=[
                self.strong_column,
                self.weak_column,
                "internal_doc_id",
                "server_relative_url",
                "page",
            ]
        )

        for file_dict in self._connector.chunk_iterator():
            chunk_df.drop(chunk_df.index, inplace=True)
            temp_dfs = []
            for server_relative_url, filepath in file_dict.items():
                if filepath.endswith(".pdf"):
                    doc = PDF(path=filepath, metadata=self.doc_metadata)
                elif filepath.endswith(".docx"):
                    doc = DOCX(path=filepath, metadata=self.doc_metadata)
                else:
                    doc = Unstructured(
                        path=filepath,
                        save_extra_info=self._save_extra_info,
                        metadata=self.doc_metadata,
                    )

                temp_df = pd.DataFrame(
                    columns=chunk_df.columns.tolist(), index=range(doc.size)
                )
                strong_text, weak_text, internal_doc_id, page = zip(
                    *[
                        (
                            doc.strong_text(i),
                            doc.weak_text(i),
                            i,
                            doc.reference(i).metadata.get("page", None),
                        )
                        for i in range(doc.size)
                    ]
                )
                temp_df[self.strong_column] = strong_text
                temp_df[self.weak_column] = weak_text
                temp_df["internal_doc_id"] = internal_doc_id
                temp_df["server_relative_url"] = [server_relative_url] * doc.size
                temp_df["page"] = page

                temp_dfs.append(temp_df)

            chunk_df = pd.concat(temp_dfs, ignore_index=True)
            yield chunk_df

    def _get_connector_object_name(self):
        return "_connector"

    @staticmethod
    def dummy_query(ctx: ClientContext):
        # Authenticatiion fails if this dummy query execution fails
        ctx.web.get().execute_query()

    @staticmethod
    def setup_clientContext(
        base_url: str, credentials: Dict[str, str]
    ) -> ClientContext:
        """
        Method to create a ClientContext object given base_url and credentials in the form (username, password) OR (client_id, client_secret)
        """
        ctx = None
        try:
            if all([cred in credentials.keys() for cred in ("username", "password")]):
                user_credentials = UserCredential(
                    user_name=credentials["username"], password=credentials["password"]
                )
                ctx = ClientContext(base_url=base_url).with_credentials(
                    user_credentials
                )
            SharePoint.dummy_query(ctx=ctx)
        except Exception as userCredError:
            try:
                if all(
                    [
                        cred in credentials.keys()
                        for cred in ("client_id", "client_secret")
                    ]
                ):
                    client_credentials = ClientCredential(
                        client_id=credentials["client_id"],
                        client_secret=credentials["client_secret"],
                    )
                    ctx = ClientContext(base_url=base_url).with_credentials(
                        client_credentials
                    )
                    SharePoint.dummy_query(ctx=ctx)
            except Exception as clientCredError:
                pass

        if ctx:
            return ctx
        raise AttributeError("Incorrect or insufficient credentials")


class SalesForce(DocumentConnector):
    """
    Class for handling the Salesforce object connections and data retrieval for
    training the neural_db model

    This class encapsulates functionality for connecting to an object, executing
    Salesforce Object Query Language (SOQL) queries, and retrieving

    NOTE: Allow the Bulk API access for the provided object. Also, it is being
    expected that the table will remain static in terms of both rows and columns.
    """

    def __init__(
        self,
        instance: Salesforce,
        object_name: str,
        id_col: str,
        strong_columns: Optional[List[str]] = None,
        weak_columns: Optional[List[str]] = None,
        reference_columns: Optional[List[str]] = None,
        save_extra_info: bool = True,
        metadata: dict = {},
    ) -> None:
        self.object_name = object_name
        self.id_col = id_col
        self.strong_columns = strong_columns
        self.weak_columns = weak_columns
        self.reference_columns = reference_columns
        self._save_extra_info = save_extra_info
        self.doc_metadata = metadata
        self._connector = SalesforceConnector(
            instance=instance, object_name=object_name
        )

        self.total_rows = self._connector.total_rows()
        if not self.total_rows > 0:
            raise FileNotFoundError("Empty Object")
        self._hash = hash_string(self._connector.sf_instance + self._connector.base_url)
        self._source = self._connector.sf_instance + self.object_name

        # Integrity_checks
        self.assert_valid_id()
        self.assert_valid_fields()

        # setting the columns in the connector object
        self._connector._fields = [self.id_col] + list(
            set(self.strong_columns + self.weak_columns)
        )

    @property
    def name(self) -> str:
        return self.object_name

    @property
    def hash(self) -> str:
        return self._hash

    @property
    def size(self) -> int:
        return self.total_rows

    def setup_connection(self, instance: Salesforce):
        """
        This is a helper function to re-establish the connection upon loading a saved ndb model containing this SalesForce document.

        Args:
            instance: Salesforce instance. NOTE: Provide the same connection object.

        NOTE: Same object name would be used to establish connection
        """
        try:
            # The idea is to check for the connector object existence
            print(
                f"Connector object already exists with url: {self._connector.base_url}"
            )
        except AttributeError as e:
            assert self.hash == hash_string(instance.sf_instance + instance.base_url)
            self._connector = SalesforceConnector(
                instance=instance,
                object_name=self.object_name,
                fields=[self.id_col]
                + list(set(self.strong_columns + self.weak_columns)),
            )

    def _get_connector_object_name(self):
        return "_connector"

    def row_iterator(self):
        for current_chunk in self.chunk_iterator():
            for idx in range(len(current_chunk)):
                """
                * Since we are not able to retrieve the rows in sorted order, we have to do this so that (id, strong_text, weak_text) gets mapped correctly.
                * We cannot sort because the id_col needs to be of type 'autoNumber' which is a string. Neither we can do 'SELECT row FROM object_name ORDER BY LEN(id_col), id_col' because there is no LEN function in SOQL (by default). Owner of the object have to create a formula LEN() to use such query.
                """
                yield DocumentRow(
                    element_id=int(current_chunk.iloc[idx][self.id_col]),
                    strong=self.strong_text_from_chunk(
                        id_in_chunk=idx, chunk=current_chunk
                    ),  # Strong text from (idx)th row of the current_chunk
                    weak=self.weak_text_from_chunk(
                        id_in_chunk=idx, chunk=current_chunk
                    ),  # Weak text from (idx)th row of the current_chunk
                )

    def get_strong_columns(self):
        return self.strong_columns

    def get_weak_columns(self):
        return self.weak_columns

    @property
    def meta_table(self) -> Optional[pd.DataFrame]:
        return None

    def strong_text_from_chunk(self, id_in_chunk: int, chunk: pd.DataFrame) -> str:
        try:
            row = chunk.iloc[id_in_chunk]
            return " ".join([str(row[col]) for col in self.get_strong_columns()])
        except Exception as e:
            return ""

    def weak_text_from_chunk(self, id_in_chunk: int, chunk: pd.DataFrame) -> str:
        try:
            row = chunk.iloc[id_in_chunk]
            return " ".join([str(row[col]) for col in self.get_weak_columns()])
        except Exception as e:
            return ""

    def chunk_iterator(self) -> pd.DataFrame:
        return self._connector.chunk_iterator()

    def all_entity_ids(self) -> List[int]:
        return list(range(self.size))

    def reference(self, element_id: int) -> Reference:
        if element_id >= self.size:
            _raise_unknown_doc_error(element_id)

        try:
            result = self._connector.execute(
                query=(
                    f"SELECT {','.join(self.reference_columns)} FROM"
                    f" {self.object_name} WHERE {self.id_col} = '{element_id}'"
                )
            )["records"][0]
            del result["attributes"]
            text = "\n\n".join(
                [f"{col_name}: {col_text}" for col_name, col_text in result.items()]
            )

        except Exception as e:
            text = (
                "Unable to connect to the object instance, Referenced row with"
                f" {self.id_col}: {element_id} "
            )

        return Reference(
            document=self,
            element_id=element_id,
            text=text,
            source=self._source,
            metadata={
                "object_name": self.object_name,
                **self.doc_metadata,
            },
        )

    @property
    def matched_constraints(self) -> Dict[str, ConstraintValue]:
        """
        This method is called when the document is being added to a DocumentManager in order to build an index for constrained search.
        """
        return {key: ConstraintValue(value) for key, value in self.doc_metadata.items()}

    def assert_valid_id(self):
        all_fields = self._connector.field_metadata()

        all_field_name = [field["name"] for field in all_fields]

        if self.id_col not in all_field_name:
            raise AttributeError("Id Columns is not present in the object")

        # Uniqueness or primary constraint
        id_field_meta = list(
            filter(lambda field: field["name"] == self.id_col, all_fields)
        )
        if len(id_field_meta) == 0:
            raise AttributeError("id col not present in the object")
        id_field_meta = id_field_meta[0]

        """
        Reason behinds using AutoNumber as the id column type:

            1. Salesforce doesn't have typical table constraints. Object in a salesforce (or table in conventional sense) uses an alpha-numeric string as a primary key.
            2. Salesforce doesn't have a pure integer field. It have one in which we can set the decimal field of the double data-type to 0 but it is only for display purpose.
            3. Only option left is one Auto-number field that can be used but it limits some options.
        """
        if not id_field_meta["autoNumber"]:
            raise AttributeError("id col must be of type Auto-Number")
        else:
            # id field is auto-incremented string. Have to check for the form of A-{0}

            result = self._connector.execute(
                query=f"SELECT {self.id_col} FROM {self.object_name} LIMIT 1"
            )
            value: str = result["records"][0][self.id_col]
            if not value.isdigit():
                raise AttributeError("id column needs to be of the form \{0\}")

        expected_min_row_id = 0
        min_id = self._connector.execute(
            query=(
                f"SELECT {self.id_col} FROM {self.object_name} WHERE {self.id_col} ="
                f" '{expected_min_row_id}'"
            )
        )

        # This one is not required probably because user can't put the auto-number field mannually.
        # User just can provide the start of the auto-number so if the min_id is 0, then max_id should be size - 1
        expected_max_row_id = self.size - 1
        max_id = self._connector.execute(
            query=(
                f"SELECT {self.id_col} FROM {self.object_name} WHERE {self.id_col} ="
                f" '{expected_max_row_id}'"
            )
        )

        if not (min_id["totalSize"] == 1 and max_id["totalSize"] == 1):
            raise AttributeError(
                f"id column needs to be unique from 0 to {self.size - 1}"
            )

    def assert_valid_fields(
        self, supported_text_types: Tuple[str] = ("string", "textarea")
    ):
        all_fields = self._connector.field_metadata()
        self.assert_field_inclusion(all_fields)
        self.assert_field_type(all_fields, supported_text_types)
        self.default_fields(all_fields, supported_text_types)

    def assert_field_inclusion(self, all_fields: List[OrderedDict]):
        fields_set = set([field["name"] for field in all_fields])

        # Checking for strong, weak and reference columns (if provided) to be present in column list of the table
        column_name_error = (
            "Remember if it is a custom column, salesforce requires it to be appended"
            " with __c."
        )
        if (self.strong_columns is not None) and (
            not set(self.strong_columns).issubset(fields_set)
        ):
            raise AttributeError(
                f"Strong column(s) doesn't exists in the object. {column_name_error}"
            )
        if (self.weak_columns is not None) and (
            not set(self.weak_columns).issubset(fields_set)
        ):
            raise AttributeError(
                f"Weak column(s) doesn't exists in the object. {column_name_error}"
            )
        if (self.reference_columns is not None) and (
            not set(self.reference_columns).issubset(fields_set)
        ):
            raise AttributeError(
                f"Reference column(s) doesn't exists in the object. {column_name_error}"
            )

    def assert_field_type(
        self, all_fields: List[OrderedDict], supported_text_types: Tuple[str]
    ):
        # Checking for strong and weak column to have the correct column type
        for field in all_fields:
            if (
                self.strong_columns is not None
                and field["name"] in self.strong_columns
                and field["type"] not in supported_text_types
            ):
                raise AttributeError(
                    f"Strong column '{field['name']}' needs to be type from"
                    f" {supported_text_types}"
                )
            if (
                self.weak_columns is not None
                and field["name"] in self.weak_columns
                and field["type"] not in supported_text_types
            ):
                raise AttributeError(
                    f"Weak column '{field['name']}' needs to be type"
                    f" {supported_text_types}"
                )

    def default_fields(
        self, all_fields: List[OrderedDict], supported_text_types: Tuple[str]
    ):
        if self.strong_columns is None and self.weak_columns is None:
            self.strong_columns = []
            self.weak_columns = []
            for field in all_fields:
                if field["type"] in supported_text_types:
                    self.weak_columns.append(field["name"])
        elif self.strong_columns is None:
            self.strong_columns = []
        elif self.weak_columns is None:
            self.weak_columns = []

        if self.reference_columns is None:
            self.reference_columns = [self.id_col]
            for field in all_fields:
                if field["type"] in supported_text_types:
                    self.reference_columns.append(field["name"])


class SentenceLevelExtracted(Extracted):
    """Parses a document into sentences and creates a NeuralDB entry for each
    sentence. The strong column of the entry is the sentence itself while the
    weak column is the paragraph from which the sentence came. A NeuralDB
    reference produced by this object displays the paragraph instead of the
    sentence to increase recall.
    """

    def __init__(
        self, path: str, save_extra_info: bool = True, metadata=None, on_disk=False
    ):
        self.path = Path(path)
        self.hash_val = hash_file(
            path, metadata="sentence-level-extracted-" + str(metadata)
        )
        df = self.parse_sentences(self.process_data(path))
        self.table = create_table(df, on_disk)
        para_df = pd.DataFrame({"para": df["para"].unique()})
        self.para_table = create_table(para_df, on_disk)
        self._save_extra_info = save_extra_info
        self.doc_metadata = metadata_with_source(metadata or {}, Path(path).name)

    def not_just_punctuation(sentence: str):
        for character in sentence:
            if character not in string.punctuation and not character.isspace():
                return True
        return False

    def get_sentences(paragraph: str):
        return [
            sentence
            for sentence in sent_tokenize(paragraph)
            if SentenceLevelExtracted.not_just_punctuation(sentence)
        ]

    def parse_sentences(
        self,
        df: pd.DataFrame,
    ) -> pd.DataFrame:
        df["sentences"] = df["para"].apply(SentenceLevelExtracted.get_sentences)

        num_sents_cum_sum = np.cumsum(df["sentences"].apply(lambda sents: len(sents)))
        df["id_offsets"] = np.zeros(len(df))
        df["id_offsets"][1:] = num_sents_cum_sum[:-1]
        df["id_offsets"] = df["id_offsets"].astype(int)

        def get_ids(record):
            id_offset = record["id_offsets"]
            n_sents = len(record["sentences"])
            return list(range(id_offset, id_offset + n_sents))

        df = pd.DataFrame.from_records(
            [
                {
                    "sentence": sentence,
                    "para_id": para_id,
                    "sentence_id": i + record["id_offsets"],
                    "sentence_ids_in_para": str(get_ids(record)),
                    **record,
                }
                for para_id, record in enumerate(df.to_dict(orient="records"))
                for i, sentence in enumerate(record["sentences"])
            ]
        )

        df.drop("sentences", axis=1, inplace=True)
        df.drop("id_offsets", axis=1, inplace=True)
        return df

    def process_data(
        self,
        path: str,
    ) -> pd.DataFrame:
        raise NotImplementedError()

    @property
    def hash(self) -> str:
        return self.hash_val

    @property
    def size(self) -> int:
        return self.table.size

    def get_strong_columns(self):
        return ["sentence"]

    @property
    def name(self) -> str:
        return self.path.name if self.path else None

    def strong_text(self, element_id: int) -> str:
        return self.table.field(element_id, "sentence")

    def weak_text(self, element_id: int) -> str:
        return self.table.field(element_id, "para")

    def show_fn(text, source, **kwargs):
        return text

    def reference(self, element_id: int) -> Reference:
        if element_id >= self.table.size:
            _raise_unknown_doc_error(element_id)
        return Reference(
            document=self,
            element_id=element_id,
            text=self.table.field(element_id, "display"),
            source=str(self.path.absolute()),
            metadata={**self.table.row_as_dict(element_id), **self.doc_metadata},
            upvote_ids=eval(self.table.field(element_id, "sentence_ids_in_para")),
        )

    def context(self, element_id, radius) -> str:
        if not 0 <= element_id or not element_id < self.size:
            raise ("Element id not in document.")

        # Cast to int because the actual return type is numpy.int64, which
        # causes problems in the self.para_table.range_rows_as_dicts line.
        para_id = int(self.table.field(element_id, "para_id"))

        rows = self.para_table.range_rows_as_dicts(
            from_row_id=max(0, para_id - radius),
            to_row_id=min(self.para_table.size, para_id + radius + 1),
        )
        return "\n\n".join(row["para"] for row in rows)

    def save_meta(self, directory: Path):
        # Let's copy the original file to the provided directory
        if self.save_extra_info:
            shutil.copy(self.path, directory)
        self.table.save_meta(directory)

    def load_meta(self, directory: Path):
        # Since we've moved the file to the provided directory, let's make
        # sure that we point to this file.
        if hasattr(self, "doc_name"):
            self.path = directory / self.doc_name
        else:
            # deprecated, self.path should not be in self
            self.path = directory / self.path.name

        if not hasattr(self, "doc_metadata"):
            self.doc_metadata = {}

        if hasattr(self, "df"):
            self.df["sentence_ids_in_para"] = self.df["sentence_ids_in_para"].apply(str)
            self.table = DataFrameTable(self.df)
            self.para_table = DataFrameTable(pd.DataFrame({"para": self.para_df}))
            del self.df
            del self.para_df
        elif hasattr(self, "table"):
            self.table.load_meta(directory)
            self.para_table.load_meta(directory)


class SentenceLevelPDF(SentenceLevelExtracted):
    """
    Parses a document into sentences and creates a NeuralDB entry for each
    sentence. The strong column of the entry is the sentence itself while the
    weak column is the paragraph from which the sentence came. A NeuralDB
    reference produced by this object displays the paragraph instead of the
    sentence to increase recall.

    Args:
        path (str): The path to the pdf file.
        metadata (Dict[str, Any]): Optional, defaults to {}. Specifies metadata to
            associate with entities from this file. Queries to NeuralDB can provide
            constrains to restrict results based on the metadata.
    """

    def __init__(self, path: str, metadata=None, on_disk=False):
        super().__init__(path=path, metadata=metadata, on_disk=on_disk)

    def process_data(
        self,
        path: str,
    ) -> pd.DataFrame:
        return process_pdf(path)


class SentenceLevelDOCX(SentenceLevelExtracted):
    """
    Parses a document into sentences and creates a NeuralDB entry for each
    sentence. The strong column of the entry is the sentence itself while the
    weak column is the paragraph from which the sentence came. A NeuralDB
    reference produced by this object displays the paragraph instead of the
    sentence to increase recall.

    Args:
        path (str): The path to the docx file.
        metadata (Dict[str, Any]): Optional, defaults to {}. Specifies metadata to
            associate with entities from this file. Queries to NeuralDB can provide
            constrains to restrict results based on the metadata.
    """

    def __init__(self, path: str, metadata=None, on_disk=False):
        super().__init__(path=path, metadata=metadata, on_disk=on_disk)

    def process_data(
        self,
        path: str,
    ) -> pd.DataFrame:
        return process_docx(path)


class InMemoryText(Document):
    """
    A wrapper around a batch of texts and their metadata to fit it in the
    NeuralDB Document framework.

    Args:
        name (str): A name for the batch of texts.
        texts (List[str]): A batch of texts.
        metadatas (List[Dict[str, Any]]): Optional. Metadata for each text.
        global_metadata (Dict[str, Any]): Optional. Metadata for the whole batch
        of texts.
    """

    def __init__(
        self,
        name: str,
        texts: List[str],
        metadatas: Optional[List[dict]] = None,
        global_metadata=None,
        on_disk=False,
    ):
        self._name = name
        df = pd.DataFrame({"texts": texts})
        self.metadata_columns = []
        if metadatas:
            metadata_df = pd.DataFrame.from_records(metadatas)
            df = pd.concat([df, metadata_df], axis=1)
            self.metadata_columns = metadata_df.columns
        self.table = create_table(df, on_disk)
        self.hash_val = hash_string(str(texts) + str(metadatas))
        self.global_metadata = global_metadata or {}

    @property
    def hash(self) -> str:
        return self.hash_val

    @property
    def size(self) -> int:
        return self.table.size

    @property
    def name(self) -> str:
        return self._name

    @property
    def matched_constraints(self) -> Dict[str, ConstraintValue]:
        metadata_constraints = {
            key: ConstraintValue(value) for key, value in self.global_metadata.items()
        }
        indexed_column_constraints = {
            key: ConstraintValue(is_any=True) for key in self.metadata_columns
        }
        return {**metadata_constraints, **indexed_column_constraints}

    def all_entity_ids(self) -> List[int]:
        return list(range(self.size))

    def filter_entity_ids(self, filters: Dict[str, Filter]):
        table_filter = TableFilter(
            {k: v for k, v in filters.items() if k not in self.global_metadata.keys()}
        )
        return self.table.apply_filter(table_filter)

    def strong_text(self, element_id: int) -> str:
        return ""

    def weak_text(self, element_id: int) -> str:
        return self.table.field(element_id, "texts")

    def reference(self, element_id: int) -> Reference:
        if element_id >= self.table.size:
            _raise_unknown_doc_error(element_id)
        return Reference(
            document=self,
            element_id=element_id,
            text=self.table.field(element_id, "texts"),
            source=self._name,
            metadata={**self.table.row_as_dict(element_id), **self.global_metadata},
        )

    def context(self, element_id, radius) -> str:
        # We don't return neighboring texts because they are not necessarily
        # related.
        return self.table.field(element_id, "texts")

    def save_meta(self, directory: Path):
        self.table.save_meta(directory)

    def load_meta(self, directory: Path):
        self.table.load_meta(directory)<|MERGE_RESOLUTION|>--- conflicted
+++ resolved
@@ -1006,9 +1006,9 @@
         ignore_nonstandard_orientation=True,
         doc_keywords="",
         emphasize_section_titles=False,
+        table_parsing=False,
         metadata=None,
         on_disk=False,
-        table_parsing=False,
     ):
         self.version = version
 
@@ -1026,12 +1026,9 @@
         self.emphasize_first_words = emphasize_first_words
         self.ignore_header_footer = ignore_header_footer
         self.ignore_nonstandard_orientation = ignore_nonstandard_orientation
-<<<<<<< HEAD
         self.doc_keywords = doc_keywords
         self.emphasize_section_titles = emphasize_section_titles
-=======
         self.table_parsing = table_parsing
->>>>>>> fc31a1c8
         # Add pdf version, chunk size, and stride metadata. The metadata will be
         # incorporated in the document hash so that the same PDF inserted with
         # different hyperparameters are treated as different documents.
@@ -1061,12 +1058,9 @@
             self.emphasize_first_words,
             self.ignore_header_footer,
             self.ignore_nonstandard_orientation,
-<<<<<<< HEAD
             self.doc_keywords,
             self.emphasize_section_titles,
-=======
             self.table_parsing,
->>>>>>> fc31a1c8
         )
 
     @staticmethod
