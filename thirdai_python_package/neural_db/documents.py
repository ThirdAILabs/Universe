import hashlib
import os
import pickle
import shutil
import string
from collections import OrderedDict
from pathlib import Path
from typing import Any, Dict, List, Optional, Tuple, Type, Union, final

import numpy as np
import pandas as pd
from nltk.tokenize import sent_tokenize
from office365.sharepoint.client_context import (
    ClientContext,
    ClientCredential,
    UserCredential,
)
from pytrie import StringTrie
from requests.models import Response
<<<<<<< HEAD
from simple_salesforce import Salesforce
=======
>>>>>>> 1eb26cfa
from sqlalchemy import Integer, String, create_engine
from sqlalchemy.engine.base import Connection as sqlConn
from thirdai import bolt
from thirdai.data import get_udt_col_types
from thirdai.dataset.data_source import PyDataSource

<<<<<<< HEAD
from .connectors import SalesforceConnector, SharePointConnector, SQLConnector
=======
from .connectors import Connector, SharePointConnector, SQLConnector
>>>>>>> 1eb26cfa
from .constraint_matcher import ConstraintMatcher, ConstraintValue, Filter, to_filters
from .parsing_utils import doc_parse, pdf_parse, url_parse
from .parsing_utils.unstructured_parse import EmlParse, PptxParse, TxtParse
from .utils import hash_file, hash_string


class Reference:
    pass


def _raise_unknown_doc_error(element_id: int):
    raise ValueError(f"Unable to find document that has id {element_id}.")


class Document:
    @property
    def size(self) -> int:
        raise NotImplementedError()

    @property
    def name(self) -> str:
        raise NotImplementedError()

    @property
    def hash(self) -> str:
        sha1 = hashlib.sha1()
        sha1.update(bytes(self.name, "utf-8"))
        for i in range(self.size):
            sha1.update(bytes(self.reference(i).text, "utf-8"))
        return sha1.hexdigest()

    @property
    def matched_constraints(self) -> Dict[str, ConstraintValue]:
        raise NotImplementedError()

    def all_entity_ids(self) -> List[int]:
        raise NotImplementedError()

    def filter_entity_ids(self, filters: Dict[str, Filter]):
        return self.all_entity_ids()

    # This attribute allows certain things to be saved or not saved during
    # the pickling of a savable_state object. For example, if we set this
    # to True for CSV docs, we will save the actual csv file in the pickle.
    # Utilize this property in save_meta and load_meta of document objs.
    @property
    def save_extra_info(self) -> bool:
        return self._save_extra_info

    @save_extra_info.setter
    def save_extra_info(self, value: bool):
        self._save_extra_info = value

    def reference(self, element_id: int) -> Reference:
        raise NotImplementedError()

    def strong_text(self, element_id: int) -> str:
        return self.reference(element_id).text

    def weak_text(self, element_id: int) -> str:
        return self.reference(element_id).text

    def context(self, element_id: int, radius: int) -> str:
        window_start = max(0, element_id - radius)
        window_end = min(self.size, element_id + radius + 1)
        return " \n".join(
            [self.reference(elid).text for elid in range(window_start, window_end)]
        )

    def save_meta(self, directory: Path):
        pass

    def load_meta(self, directory: Path):
        pass

    def row_iterator(self):
        for i in range(self.size):
            yield DocumentRow(
                element_id=i,
                strong=self.strong_text(i),
                weak=self.weak_text(i),
            )

    def save(self, directory: str):
        dirpath = Path(directory)
        if os.path.exists(dirpath):
            shutil.rmtree(dirpath)
        os.mkdir(dirpath)
        with open(dirpath / f"doc.pkl", "wb") as pkl:
            pickle.dump(self, pkl)
        os.mkdir(dirpath / "meta")
        self.save_meta(dirpath / "meta")

    @staticmethod
    def load(directory: str):
        dirpath = Path(directory)
        with open(dirpath / f"doc.pkl", "rb") as pkl:
            obj = pickle.load(pkl)
        obj.load_meta(dirpath / "meta")
        return obj


class Reference:
    def __init__(
        self,
        document: Document,
        element_id: int,
        text: str,
        source: str,
        metadata: dict,
        upvote_ids: List[int] = None,
    ):
        self._id = element_id
        self._upvote_ids = upvote_ids if upvote_ids is not None else [element_id]
        self._text = text
        self._source = source
        self._metadata = metadata
        self._context_fn = lambda radius: document.context(element_id, radius)
        self._score = 0

    @property
    def id(self):
        return self._id

    @property
    def upvote_ids(self):
        return self._upvote_ids

    @property
    def text(self):
        return self._text

    @property
    def source(self):
        return self._source

    @property
    def metadata(self):
        return self._metadata

    @property
    def score(self):
        return self._score

    def context(self, radius: int):
        return self._context_fn(radius)


class DocumentRow:
    def __init__(self, element_id: int, strong: str, weak: str):
        self.id = element_id
        self.strong = strong
        self.weak = weak


DocAndOffset = Tuple[Document, int]


class DocumentDataSource(PyDataSource):
    def __init__(self, id_column, strong_column, weak_column):
        PyDataSource.__init__(self)
        self.documents: List[DocAndOffset] = []
        self.id_column = id_column
        self.strong_column = strong_column
        self.weak_column = weak_column
        self._size = 0
        self.restart()

    def add(self, document: Document, start_id: int):
        self.documents.append((document, start_id))
        self._size += document.size

    def row_iterator(self):
        for doc, start_id in self.documents:
            for row in doc.row_iterator():
                row.id = row.id + start_id
                yield row

    @property
    def size(self):
        return self._size

    def _csv_line(self, element_id: str, strong: str, weak: str):
        df = pd.DataFrame(
            {
                self.id_column: [element_id],
                self.strong_column: [strong],
                self.weak_column: [weak],
            }
        )

        return df.to_csv(header=None, index=None).strip("\n")

    def _get_line_iterator(self):
        # First yield the header
        yield self._csv_line(self.id_column, self.strong_column, self.weak_column)
        # Then yield rows
        for row in self.row_iterator():
            yield self._csv_line(element_id=row.id, strong=row.strong, weak=row.weak)

    def resource_name(self) -> str:
        return "Documents:\n" + "\n".join([doc.name for doc, _ in self.documents])


class IntroAndTrainDocuments:
    def __init__(self, intro: DocumentDataSource, train: DocumentDataSource) -> None:
        self.intro = intro
        self.train = train


class DocumentManager:
    def __init__(self, id_column, strong_column, weak_column) -> None:
        self.id_column = id_column
        self.strong_column = strong_column
        self.weak_column = weak_column

        # After python 3.8, we don't need to use OrderedDict as Dict is ordered by default
        self.registry: OrderedDict[str, DocAndOffset] = OrderedDict()
        self.source_id_prefix_trie = StringTrie()
        self.constraint_matcher = ConstraintMatcher[DocAndOffset]()

    def _next_id(self):
        if len(self.registry) == 0:
            return 0
        doc, start_id = next(reversed(self.registry.values()))
        return start_id + doc.size

    def add(self, documents: List[Document]):
        intro = DocumentDataSource(self.id_column, self.strong_column, self.weak_column)
        train = DocumentDataSource(self.id_column, self.strong_column, self.weak_column)
        for doc in documents:
            doc_hash = doc.hash
            if doc_hash not in self.registry:
                start_id = self._next_id()
                doc_and_id = (doc, start_id)
                self.registry[doc_hash] = doc_and_id
                self.source_id_prefix_trie[doc_hash] = doc_hash
                intro.add(doc, start_id)
                self.constraint_matcher.index(
                    item=(doc, start_id), constraints=doc.matched_constraints
                )
            doc, start_id = self.registry[doc_hash]
            train.add(doc, start_id)

        return IntroAndTrainDocuments(intro=intro, train=train), [
            doc.hash for doc in documents
        ]

    def delete(self, source_id):
        # TODO(Geordie): Error handling
        doc, offset = self.registry[source_id]
        deleted_entities = [offset + entity_id for entity_id in doc.all_entity_ids()]
        del self.registry[source_id]
        del self.source_id_prefix_trie[source_id]
        self.constraint_matcher.delete((doc, offset), doc.matched_constraints)
        return deleted_entities

    def entity_ids_by_constraints(self, constraints: Dict[str, Any]):
        filters = to_filters(constraints)
        return [
            start_id + entity_id
            for doc, start_id in self.constraint_matcher.match(filters)
            for entity_id in doc.filter_entity_ids(filters)
        ]

    def sources(self):
        return {doc_hash: doc for doc_hash, (doc, _) in self.registry.items()}

    def match_source_id_by_prefix(self, prefix: str) -> Document:
        if prefix in self.registry:
            return [prefix]
        return self.source_id_prefix_trie.values(prefix)

    def source_by_id(self, source_id: str):
        return self.registry[source_id]

    def clear(self):
        self.registry = OrderedDict()
        self.source_id_prefix_trie = StringTrie()

    def _get_doc_and_start_id(self, element_id: int):
        for doc, start_id in reversed(self.registry.values()):
            if start_id <= element_id:
                return doc, start_id

        _raise_unknown_doc_error(element_id)

    def reference(self, element_id: int):
        doc, start_id = self._get_doc_and_start_id(element_id)
        doc_ref = doc.reference(element_id - start_id)
        doc_ref._id = element_id
        doc_ref._upvote_ids = [start_id + uid for uid in doc_ref._upvote_ids]
        return doc_ref

    def context(self, element_id: int, radius: int):
        doc, start_id = self._get_doc_and_start_id(element_id)
        return doc.context(element_id - start_id, radius)

    def get_data_source(self) -> DocumentDataSource:
        data_source = DocumentDataSource(
            id_column=self.id_column,
            strong_column=self.strong_column,
            weak_column=self.weak_column,
        )

        for doc, start_id in self.registry.values():
            data_source.add(document=doc, start_id=start_id)

        return data_source

    def save_meta(self, directory: Path):
        for i, (doc, _) in enumerate(self.registry.values()):
            subdir = directory / str(i)
            os.mkdir(subdir)
            doc.save_meta(subdir)

    def load_meta(self, directory: Path):
        for i, (doc, _) in enumerate(self.registry.values()):
            subdir = directory / str(i)
            doc.load_meta(subdir)

        if not hasattr(self, "doc_constraints"):
            self.constraint_matcher = ConstraintMatcher[DocAndOffset]()
            for item in self.registry.values():
                self.constraint_matcher.index(item, item[0].matched_constraints)


class CSV(Document):
    def __init__(
        self,
        path: str,
        id_column: Optional[str] = None,
        strong_columns: Optional[List[str]] = None,
        weak_columns: Optional[List[str]] = None,
        reference_columns: Optional[List[str]] = None,
        save_extra_info=True,
        metadata={},
        index_columns=[],
    ) -> None:
        self.df = pd.read_csv(path)

        if reference_columns is None:
            reference_columns = list(self.df.columns)

        if id_column is None:
            id_column = "thirdai_index"
            self.df[id_column] = range(self.df.shape[0])

        if strong_columns is None and weak_columns is None:
            # autotune column types
            text_col_names = []
            try:
                for col_name, udt_col_type in get_udt_col_types(path).items():
                    if type(udt_col_type) == type(bolt.types.text()):
                        text_col_names.append(col_name)
            except:
                text_col_names = list(self.df.columns)
                text_col_names.remove(id_column)
                self.df[text_col_names] = self.df[text_col_names].astype(str)
            strong_columns = []
            weak_columns = text_col_names
        elif strong_columns is None:
            strong_columns = []
        elif weak_columns is None:
            weak_columns = []

        self.df = self.df.sort_values(id_column)
        assert len(self.df[id_column].unique()) == len(self.df[id_column])
        assert self.df[id_column].min() == 0
        assert self.df[id_column].max() == len(self.df[id_column]) - 1

        for col in strong_columns + weak_columns:
            self.df[col] = self.df[col].fillna("")

        self.path = Path(path)
        self._hash = hash_file(path, metadata="csv-" + str(metadata))
        self.id_column = id_column
        self.strong_columns = strong_columns
        self.weak_columns = weak_columns
        self.reference_columns = reference_columns
        self._save_extra_info = save_extra_info
        self.doc_metadata = metadata
        self.doc_metadata_keys = set(self.doc_metadata.keys())
        self.indexed_columns = index_columns

    @property
    def hash(self) -> str:
        return self._hash

    @property
    def size(self) -> int:
        return len(self.df)

    @property
    def name(self) -> str:
        return self.path.name

    @property
    def matched_constraints(self) -> Dict[str, ConstraintValue]:
        metadata_constraints = {
            key: ConstraintValue(value) for key, value in self.doc_metadata.items()
        }
        indexed_column_constraints = {
            key: ConstraintValue(is_any=True) for key in self.indexed_columns
        }
        return {**metadata_constraints, **indexed_column_constraints}

    def all_entity_ids(self) -> List[int]:
        return self.df[self.id_column].to_list()

    def filter_entity_ids(self, filters: Dict[str, Filter]):
        df = self.df
        row_filters = {
            k: v for k, v in filters.items() if k not in self.doc_metadata_keys
        }
        for column_name, filterer in row_filters.items():
            if column_name not in self.df.columns:
                return []
            df = filterer.filter_df_column(df, column_name)
        return df[self.id_column].to_list()

    def strong_text(self, element_id: int) -> str:
        row = self.df.iloc[element_id]
        return " ".join([str(row[col]).replace(",", "") for col in self.strong_columns])

    def weak_text(self, element_id: int) -> str:
        row = self.df.iloc[element_id]
        return " ".join([str(row[col]).replace(",", "") for col in self.weak_columns])

    def reference(self, element_id: int) -> Reference:
        if element_id >= len(self.df):
            _raise_unknown_doc_error(element_id)
        row = self.df.iloc[element_id]
        text = "\n\n".join([f"{col}: {row[col]}" for col in self.reference_columns])
        return Reference(
            document=self,
            element_id=element_id,
            text=text,
            source=str(self.path.absolute()),
            metadata={**row.to_dict(), **self.doc_metadata},
        )

    def context(self, element_id: int, radius) -> str:
        rows = self.df.iloc[
            max(0, element_id - radius) : min(len(self.df), element_id + radius + 1)
        ]

        return " ".join(
            [
                "\n\n".join([f"{col}: {row[col]}" for col in self.reference_columns])
                for _, row in rows.iterrows()
            ]
        )

    def __getstate__(self):
        state = self.__dict__.copy()

        # Remove the path attribute because it is not cross platform compatible
        del state["path"]

        # Save the filename so we can load it with the same name
        state["doc_name"] = self.name

        # End pickling functionality here to support old directory checkpoint save
        return state

    def __setstate__(self, state):
        # Add new attributes to state for older document object version backward compatibility
        if "_save_extra_info" not in state:
            state["_save_extra_info"] = True

        self.__dict__.update(state)

    def save_meta(self, directory: Path):
        # Let's copy the original CSV file to the provided directory
        if self.save_extra_info:
            shutil.copy(self.path, directory)

    def load_meta(self, directory: Path):
        # Since we've moved the CSV file to the provided directory, let's make
        # sure that we point to this CSV file.
        if hasattr(self, "doc_name"):
            self.path = directory / self.doc_name
        else:
            # this else statement handles the deprecated attribute "path" in self, we can remove this soon
            self.path = directory / self.path.name

        if not hasattr(self, "doc_metadata"):
            self.doc_metadata = {}
        if not hasattr(self, "doc_metadata_keys"):
            self.doc_metadata_keys = set()
        if not hasattr(self, "indexed_columns"):
            self.indexed_columns = []


# Base class for PDF, DOCX and Unstructured classes because they share the same logic.
class Extracted(Document):
    def __init__(self, path: str, save_extra_info=True, metadata={}):
        path = str(path)
        self.df = self.process_data(path)
        self.hash_val = hash_file(path, metadata="extracted-" + str(metadata))
        self._save_extra_info = save_extra_info

        self.path = Path(path)
        self.doc_metadata = metadata

    def process_data(
        self,
        path: str,
    ) -> pd.DataFrame:
        raise NotImplementedError()

    @property
    def hash(self) -> str:
        return self.hash_val

    @property
    def size(self) -> int:
        return len(self.df)

    @property
    def name(self) -> str:
        return self.path.name

    @property
    def matched_constraints(self) -> Dict[str, ConstraintValue]:
        return {key: ConstraintValue(value) for key, value in self.doc_metadata.items()}

    def all_entity_ids(self) -> List[int]:
        return list(range(self.size))

    def strong_text(self, element_id: int) -> str:
        return ""

    def weak_text(self, element_id: int) -> str:
        return self.df["para"].iloc[element_id]

    def show_fn(text, source, **kwargs):
        return text

    def reference(self, element_id: int) -> Reference:
        if element_id >= len(self.df):
            _raise_unknown_doc_error(element_id)
        return Reference(
            document=self,
            element_id=element_id,
            text=self.df["display"].iloc[element_id],
            source=str(self.path.absolute()),
            metadata={**self.df.iloc[element_id].to_dict(), **self.doc_metadata},
        )

    def context(self, element_id, radius) -> str:
        if not 0 <= element_id or not element_id < self.size:
            raise ("Element id not in document.")

        rows = self.df.iloc[
            max(0, element_id - radius) : min(len(self.df), element_id + radius + 1)
        ]
        return "\n".join(rows["para"])

    def __getstate__(self):
        state = self.__dict__.copy()

        # Remove filename attribute because this is a deprecated attribute for Extracted
        if "filename" in state:
            del state["filename"]

        # In older versions of neural_db, we accidentally stored Path objects in the df.
        # This changes those objects to a string, because PosixPath can't be loaded in Windows
        def path_to_str(element):
            if isinstance(element, Path):
                return element.name
            return element

        state["df"] = state["df"].applymap(path_to_str)

        # Remove the path attribute because it is not cross platform compatible
        del state["path"]

        # Save the filename so we can load it with the same name
        state["doc_name"] = self.name

        return state

    def __setstate__(self, state):
        # Add new attributes to state for older document object version backward compatibility
        if "_save_extra_info" not in state:
            state["_save_extra_info"] = True
        if "filename" in state:
            state["path"] = state["filename"]

        self.__dict__.update(state)

    def save_meta(self, directory: Path):
        # Let's copy the original file to the provided directory
        if self.save_extra_info:
            shutil.copy(self.path, directory)

    def load_meta(self, directory: Path):
        # Since we've moved the file to the provided directory, let's make
        # sure that we point to this file.
        if hasattr(self, "doc_name"):
            self.path = directory / self.doc_name
        else:
            # this else statement handles the deprecated attribute "path" in self, we can remove this soon
            self.path = directory / self.path.name

        if not hasattr(self, "doc_metadata"):
            self.doc_metadata = {}


def process_pdf(path: str) -> pd.DataFrame:
    elements, success = pdf_parse.process_pdf_file(path)

    if not success:
        raise ValueError(f"Could not read PDF file: {path}")

    elements_df = pdf_parse.create_train_df(elements)

    return elements_df


def process_docx(path: str) -> pd.DataFrame:
    elements, success = doc_parse.get_elements(path)

    if not success:
        raise ValueError(f"Could not read DOCX file: {path}")

    elements_df = doc_parse.create_train_df(elements)

    return elements_df


class PDF(Extracted):
    def __init__(self, path: str, metadata={}):
        super().__init__(path=path, metadata=metadata)

    def process_data(
        self,
        path: str,
    ) -> pd.DataFrame:
        return process_pdf(path)


class DOCX(Extracted):
    def __init__(self, path: str, metadata={}):
        super().__init__(path=path, metadata=metadata)

    def process_data(
        self,
        path: str,
    ) -> pd.DataFrame:
        return process_docx(path)


class Unstructured(Extracted):
    def __init__(
        self, path: Union[str, Path], save_extra_info: bool = True, metadata={}
    ):
        super().__init__(path=path, save_extra_info=save_extra_info, metadata=metadata)

    def process_data(
        self,
        path: str,
    ) -> pd.DataFrame:
        if path.endswith(".pdf") or path.endswith(".docx"):
            raise NotImplementedError(
                "For PDF and DOCX FileTypes, use neuraldb.PDF and neuraldb.DOCX "
            )
        elif path.endswith(".pptx"):
            self.parser = PptxParse(path)

        elif path.endswith(".txt"):
            self.parser = TxtParse(path)

        elif path.endswith(".eml"):
            self.parser = EmlParse(path)

        else:
            raise Exception(f"File type is not yet supported")

        elements, success = self.parser.process_elements()

        if not success:
            raise ValueError(f"Could not read file: {path}")

        return self.parser.create_train_df(elements)


class URL(Document):
    def __init__(
        self,
        url: str,
        url_response: Response = None,
        save_extra_info: bool = True,
        title_is_strong: bool = False,
        metadata={},
    ):
        self.url = url
        self.df = self.process_data(url, url_response)
        self.hash_val = hash_string(url + str(metadata))
        self._save_extra_info = save_extra_info
        self._strong_column = "title" if title_is_strong else "text"
        self.doc_metadata = metadata

    def process_data(self, url, url_response=None) -> pd.DataFrame:
        # Extract elements from each file
        elements, success = url_parse.process_url(url, url_response)

        if not success or not elements:
            raise ValueError(f"Could not retrieve data from URL: {url}")

        elements_df = url_parse.create_train_df(elements)

        return elements_df

    @property
    def hash(self) -> str:
        return self.hash_val

    @property
    def size(self) -> int:
        return len(self.df)

    @property
    def name(self) -> str:
        return self.url

    @property
    def matched_constraints(self) -> Dict[str, ConstraintValue]:
        return {key: ConstraintValue(value) for key, value in self.doc_metadata.items()}

    def all_entity_ids(self) -> List[int]:
        return list(range(self.size))

    def strong_text(self, element_id: int) -> str:
        return self.df[self._strong_column if self._strong_column else "text"].iloc[
            element_id
        ]

    def weak_text(self, element_id: int) -> str:
        return self.df["text"].iloc[element_id]

    def reference(self, element_id: int) -> Reference:
        if element_id >= len(self.df):
            _raise_unknown_doc_error(element_id)
        return Reference(
            document=self,
            element_id=element_id,
            text=self.df["display"].iloc[element_id],
            source=self.url,
            metadata={"title": self.df["title"].iloc[element_id], **self.doc_metadata}
            if "title" in self.df.columns
            else self.doc_metadata,
        )

    def context(self, element_id, radius) -> str:
        if not 0 <= element_id or not element_id < self.size:
            raise ("Element id not in document.")
        rows = self.df.iloc[
            max(0, element_id - radius) : min(len(self.df), element_id + radius + 1)
        ]
        return "\n".join(rows["text"])

    def load_meta(self, directory: Path):
        if not hasattr(self, "doc_metadata"):
            self.doc_metadata = {}


class DocumentConnector(Document):
    @property
    def hash(self) -> str:
        raise NotImplementedError()

    @property
    def meta_table(self) -> Optional[pd.DataFrame]:
        """
        It stores the mapping from id_in_document to meta_data of the document. It could be used to fetch the minimal document result if the connection is lost.
        """
        raise NotImplementedError()

    @property
    def meta_table_id_col(self) -> str:
        return "id_in_document"

    def _get_connector_object_name(self):
        raise NotImplementedError()

    def get_strong_columns(self):
        raise NotImplementedError()

    def get_weak_columns(self):
        raise NotImplementedError()

    def row_iterator(self):
        id_in_document = 0
        for current_chunk in self.chunk_iterator():
            for idx in range(len(current_chunk)):
                yield DocumentRow(
                    element_id=id_in_document,
                    strong=self.strong_text_from_chunk(
                        id_in_chunk=idx, chunk=current_chunk
                    ),  # Strong text from (idx)th row of the current_batch
                    weak=self.weak_text_from_chunk(
                        id_in_chunk=idx, chunk=current_chunk
                    ),  # Weak text from (idx)th row of the current_batch
                )
                id_in_document += 1

    def chunk_iterator(self) -> pd.DataFrame:
        raise NotImplementedError()

    def strong_text_from_chunk(self, id_in_chunk: int, chunk: pd.DataFrame) -> str:
        try:
            row = chunk.iloc[id_in_chunk]
            return " ".join([str(row[col]) for col in self.get_strong_columns()])
        except Exception as e:
            return ""

    def weak_text_from_chunk(self, id_in_chunk: int, chunk: pd.DataFrame) -> str:
        try:
            row = chunk.iloc[id_in_chunk]
            return " ".join([str(row[col]) for col in self.get_weak_columns()])
        except Exception as e:
            return ""

    def reference(self, element_id: int) -> Reference:
        raise NotImplementedError()

    def context(self, element_id, radius) -> str:
        if not 0 <= element_id or not element_id < self.size:
            raise ("Element id not in document.")

        reference_texts = [
            self.reference(i).text
            for i in range(
                max(0, element_id - radius), min(self.size, element_id + radius + 1)
            )
        ]
        return "\n".join(reference_texts)

    def save_meta(self, directory: Path):
        # Save the index table
        if self.save_extra_info and self.meta_table is not None:
            self.meta_table.to_csv(
                path_or_buf=directory / (self.name + ".csv"), index=False
            )

    def __getstate__(self):
        # Document Connectors are expected to remove their connector(s) object
        state = self.__dict__.copy()

        del state[self._get_connector_object_name()]

        return state


class SQLDatabase(DocumentConnector):
    """
    class for handling SQL database connections and data retrieval for training the neural_db model

    This class encapsulates functionality for connecting to an SQL database, executing SQL queries, and retrieving
    data for use in training the model.

    NOTE: It is being expected that the table will remain static in terms of both rows and columns.
    """

    def __init__(
        self,
        engine: sqlConn,
        table_name: str,
        id_col: str,
        strong_columns: Optional[List[str]] = None,
        weak_columns: Optional[List[str]] = None,
        reference_columns: Optional[List[str]] = None,
        chunk_size: int = 10_000,
        save_extra_info: bool = False,
        metadata: dict = {},
    ) -> None:
        self.table_name = table_name
        self.id_col = id_col
        self.strong_columns = strong_columns
        self.weak_columns = weak_columns
        self.reference_columns = reference_columns
        self.chunk_size = chunk_size
        self._save_extra_info = save_extra_info
        self.doc_metadata = metadata

        self._connector = SQLConnector(
            engine=engine,
            table_name=self.table_name,
            id_col=self.id_col,
            chunk_size=self.chunk_size,
        )
        self.total_rows = self._connector.total_rows()
        if not self.total_rows > 0:
            raise FileNotFoundError("Empty table")

        self.database_name = engine.url.database
        self.url = str(engine.url)
        self.engine_uq = self.url + f"/{self.table_name}"
        self._hash = hash_string(string=self.engine_uq)

        # Integrity checks
        self.assert_valid_id()
        self.assert_valid_columns()

        # setting the columns in the conector object
        self._connector.columns = list(set(self.strong_columns + self.weak_columns))

    @property
    def name(self):
        return self.database_name + "_" + self.table_name

    @property
    def hash(self):
        return self._hash

    @property
    def size(self) -> int:
        # It is verfied by the uniqueness assertion of the id column.
        return self.total_rows

    def setup_connection(self, engine: sqlConn):
        """
        This is a helper function to re-establish the connection upon loading the saved ndb model containing this SQLDatabase document.
        Args:
            engine: SQLAlchemy Connection object
                    NOTE: Provide the same connection object.
        NOTE: Same table would be used to establish connection
        """
        try:
            # The idea is to check for the connector object existence
            print(
                f"Connector object already exists with url: {self._connector.get_engine_url()}"
            )
        except AttributeError as e:
            assert engine.url.database == self.database_name
            assert str(engine.url) == self.url
            self._connector = SQLConnector(
                engine=engine,
                table_name=self.table_name,
                id_col=self.id_col,
                columns=list(set(self.strong_columns + self.weak_columns)),
                chunk_size=self.chunk_size,
            )

    def _get_connector_object_name(self):
        return "_connector"

    def get_strong_columns(self):
        return self.strong_columns

    def get_weak_columns(self):
        return self.weak_columns

    def get_engine(self):
        try:
            return self._connector._engine
        except AttributeError as e:
            raise AttributeError("engine is not available")

    @property
    def meta_table(self) -> Optional[pd.DataFrame]:
        return None

    def strong_text_from_chunk(self, id_in_chunk: int, chunk: pd.DataFrame) -> str:
        try:
            row = chunk.iloc[id_in_chunk]
            return " ".join(
                [str(row[col]).replace(",", "") for col in self.get_strong_columns()]
            )
        except Exception as e:
            return ""

    def weak_text_from_chunk(self, id_in_chunk: int, chunk: pd.DataFrame) -> str:
        try:
            row = chunk.iloc[id_in_chunk]
            return " ".join(
                [str(row[col]).replace(",", "") for col in self.get_weak_columns()]
            )
        except Exception as e:
            return ""

    def chunk_iterator(self) -> pd.DataFrame:
        return self._connector.chunk_iterator()

    def all_entity_ids(self) -> List[int]:
        return list(range(self.size))

    def reference(self, element_id: int) -> Reference:
        if element_id >= self.size:
            _raise_unknown_doc_error(element_id)

        try:
            reference_texts = self._connector.execute(
                query=f"SELECT {','.join(self.reference_columns)} FROM {self.table_name} WHERE {self.id_col} = {element_id}"
            ).fetchone()

            text = "\n\n".join(
                [
                    f"{col_name}: {col_text}"
                    for col_name, col_text in zip(
                        self.reference_columns, reference_texts
                    )
                ]
            )

        except Exception as e:
            text = f"Unable to connect to database, Referenced row with {self.id_col}: {element_id} "

        return Reference(
            document=self,
            element_id=element_id,
            text=text,
            source=str(self.engine_uq),
            metadata={
                "Database": self.database_name,
                "Table": self.table_name,
                **self.doc_metadata,
            },
        )

    @property
    def matched_constraints(self) -> Dict[str, ConstraintValue]:
        """
        This method is used by DocumentManager while adding this document. Also it is being used in saving the model during pickling.
        """
        return {key: ConstraintValue(value) for key, value in self.doc_metadata.items()}

    def assert_valid_id(self):
        all_cols = self._connector.cols_metadata()

        id_col_meta = list(filter(lambda col: col["name"] == self.id_col, all_cols))
        if len(id_col_meta) == 0:
            raise AttributeError("id column not present in the table")
        elif not isinstance(id_col_meta[0]["type"], Integer):
            raise AttributeError("id column needs to be of type Integer")

        primary_keys = self._connector.get_primary_keys()
        if len(primary_keys) > 1:
            raise AttributeError("Composite primary key is not allowed")
        elif len(primary_keys) == 0 or primary_keys[0] != self.id_col:
            raise AttributeError(f"{self.id_col} needs to be a primary key")

        min_id = self._connector.execute(
            query=f"SELECT MIN({self.id_col}) FROM {self.table_name}"
        ).fetchone()[0]

        max_id = self._connector.execute(
            query=f"SELECT MAX({self.id_col}) FROM {self.table_name}"
        ).fetchone()[0]

        if min_id != 0 or max_id != self.size - 1:
            raise AttributeError(
                f"id column needs to be unique from 0 to {self.size - 1}"
            )

<<<<<<< HEAD
        min_id = self._connector.execute(
            query=f"SELECT MIN({self.id_col}) FROM {self.table_name}"
        ).fetchone()[0]

        max_id = self._connector.execute(
            query=f"SELECT MAX({self.id_col}) FROM {self.table_name}"
        ).fetchone()[0]

        if min_id != 0 or max_id != self.size - 1:
            raise AttributeError(
                f"id column needs to be unique from 0 to {self.size - 1}"
            )

=======
>>>>>>> 1eb26cfa
    def assert_valid_columns(self):
        all_cols = self._connector.cols_metadata()

        columns_set = set([col["name"] for col in all_cols])
        if (self.strong_columns is not None) and (
            not set(self.strong_columns).issubset(columns_set)
        ):
            raise AttributeError(
                f"Strong column(s) doesn't exists in the table '{self.table_name}'"
            )
        if (self.weak_columns is not None) and (
            not set(self.weak_columns).issubset(columns_set)
        ):
            raise AttributeError(
                f"Weak column(s) doesn't exists in the table '{self.table_name}'"
            )
        if (self.reference_columns is not None) and (
            not set(self.reference_columns).issubset(columns_set)
        ):
            raise AttributeError(
                f"Reference column(s) doesn't exists in the table '{self.table_name}'"
            )

        for col in all_cols:
            if (
                self.strong_columns is not None
                and col["name"] in self.strong_columns
                and not isinstance(col["type"], String)
            ):
                raise AttributeError(
                    f"strong column '{col['name']}' needs to be of type String"
                )
            elif (
                self.weak_columns is not None
                and col["name"] in self.weak_columns
                and not isinstance(col["type"], String)
            ):
                raise AttributeError(
                    f"weak column '{col['name']}' needs to be of type String"
                )

        if self.strong_columns is None and self.weak_columns is None:
            self.strong_columns = []
            self.weak_columns = []
            for col in all_cols:
                if isinstance(col["type"], String):
                    self.weak_columns.append(col["name"])
        elif self.strong_columns is None:
            self.strong_columns = []
        elif self.weak_columns is None:
            self.weak_columns = []


class SharePoint(DocumentConnector):
    """
    Class for handling sharepoint connection, retrieving documents, processing and training the neural_db model
    Args:
        - ctx (ClientContext): A ClientContext object for SharePoint connection.
        - library_path (str): The server-relative directory path where documents are stored. Default: 'Shared Documents'
        - chunk_size (int): The maximum amount of data (in bytes) that can be fetched at a time. (This limit may not apply if there are no files within this range.) Default: 10MB
    """

    def __init__(
        self,
        ctx: ClientContext,
        library_path: str = "Shared Documents",
        chunk_size: int = 10485760,
        save_extra_info: bool = False,
        metadata: dict = {},
    ) -> None:
        # Executing a dummy query to check for the authentication for the ctx object
        try:
            SharePoint.dummy_query(ctx=ctx)
        except Exception as e:
            raise Exception("Invalid ClientContext Object. Error: " + str(e))

        self._connector = SharePointConnector(
            ctx=ctx, library_path=library_path, chunk_size=chunk_size
        )
        self.library_path = library_path
        self.chunk_size = chunk_size
        self._save_extra_info = save_extra_info
        self.doc_metadata = metadata

        self.strong_column = "strong_text"
        self.weak_column = "weak_text"
        self.build_meta_table()
<<<<<<< HEAD
        self._name = self._connector.site_name + "_" + self.library_path
=======
        self._name = (
            self._connector.site_name + "-" + (self.library_path).replace(" ", "_")
        )
>>>>>>> 1eb26cfa
        self.url = self._connector.url
        self._source = self.url + "/" + library_path
        self._hash = hash_string(self._source)

    @property
    def size(self) -> int:
        return len(self.meta_table)

    @property
    def name(self) -> str:
        return self._name

    @property
    def hash(self) -> str:
        return self._hash

    def setup_connection(self, ctx: ClientContext):
        """
        This is a helper function to re-establish the connection upon loading the saved ndb model containing this Sharepoint document.
        Args:
            engine: SQLAlchemy Connection object
                    NOTE: Provide the same connection object.
        NOTE: Same library path would be used
        """
        try:
            # The idea is to check for the connector object existence
            print(f"Connector object already exists with url: {self._connector.url}")
        except AttributeError as e:
            assert self.url == ctx.web.get().execute_query().url
            self._connector = SharePointConnector(
                ctx=ctx, library_path=self.library_path, chunk_size=self.chunk_size
            )

    def get_strong_columns(self):
        return [self.strong_column]

    def get_weak_columns(self):
        return [self.weak_column]

    def build_meta_table(self):
        num_files = self._connector.num_files()

        print(f"Found {num_files} supported files")
        self._meta_table = pd.DataFrame(
            columns=[
                "internal_doc_id",
                "server_relative_url",
                "page",
            ]
        )
        self._meta_table = pd.concat(
            [
                current_chunk.drop(
                    columns=self.get_strong_columns() + self.get_weak_columns()
                )
                for current_chunk in self.chunk_iterator()
            ],
            ignore_index=True,
        )

        self._meta_table[self.meta_table_id_col] = range(len(self._meta_table))
        self._meta_table.set_index(keys=self.meta_table_id_col, inplace=True)

    @property
    def matched_constraints(self) -> Dict[str, ConstraintValue]:
        """
        Each constraint will get applied to each supported document on the sharepoint
        """
        return {key: ConstraintValue(value) for key, value in self.doc_metadata.items()}

    def all_entity_ids(self) -> List[int]:
        return list(range(self.size))

    def reference(self, element_id: int) -> Reference:
        if element_id >= self.size:
            _raise_unknown_doc_error(element_id)

        filename = self.meta_table.iloc[element_id]["server_relative_url"].split(
            sep="/"
        )[-1]
        return Reference(
            document=self,
            element_id=element_id,
            text=f"filename: {filename}"
            + (
                f", page no: {self.meta_table.iloc[element_id]['page']}"
                if self.meta_table.iloc[element_id]["page"] is not None
                else ""
            ),
            source=self._source + "/" + filename,
            metadata={
                **self.meta_table.loc[element_id].to_dict(),
                **self.doc_metadata,
            },
        )

    @property
    def meta_table(self) -> Optional[pd.DataFrame]:
        return self._meta_table

    def chunk_iterator(self) -> pd.DataFrame:
        chunk_df = pd.DataFrame(
            columns=[
                self.strong_column,
                self.weak_column,
                "internal_doc_id",
                "server_relative_url",
                "page",
            ]
        )

        for file_dict in self._connector.chunk_iterator():
            chunk_df.drop(chunk_df.index, inplace=True)
            temp_dfs = []
            for server_relative_url, filepath in file_dict.items():
                if filepath.endswith(".pdf"):
                    doc = PDF(path=filepath, metadata=self.doc_metadata)
                elif filepath.endswith(".docx"):
                    doc = DOCX(path=filepath, metadata=self.doc_metadata)
                else:
                    doc = Unstructured(
                        path=filepath,
                        save_extra_info=self._save_extra_info,
                        metadata=self.doc_metadata,
                    )

                df = doc.df
                temp_df = pd.DataFrame(
                    columns=chunk_df.columns.tolist(), index=range(doc.size)
                )
                strong_text, weak_text, internal_doc_id, page = zip(
                    *[
                        (
                            doc.strong_text(i),
                            doc.weak_text(i),
                            i,
                            doc.reference(i).metadata.get("page", None),
                        )
                        for i in range(doc.size)
                    ]
                )
                temp_df[self.strong_column] = strong_text
                temp_df[self.weak_column] = weak_text
                temp_df["internal_doc_id"] = internal_doc_id
                temp_df["server_relative_url"] = [server_relative_url] * len(df)
                temp_df["page"] = page

                temp_dfs.append(temp_df)

            chunk_df = pd.concat(temp_dfs, ignore_index=True)
            yield chunk_df

    def _get_connector_object_name(self):
        return "_connector"

    @staticmethod
    def dummy_query(ctx: ClientContext):
        # Authenticatiion fails if this dummy query execution fails
        ctx.web.get().execute_query()

    @staticmethod
    def setup_clientContext(
        base_url: str, credentials: Dict[str, str]
    ) -> ClientContext:
        """
        Method to create a ClientContext object given base_url and credentials in the form (username, password) OR (client_id, client_secret)
        """
        ctx = None
        try:
            if all([cred in credentials.keys() for cred in ("username", "password")]):
                user_credentials = UserCredential(
                    user_name=credentials["username"], password=credentials["password"]
                )
                ctx = ClientContext(base_url=base_url).with_credentials(
                    user_credentials
                )
            SharePoint.dummy_query(ctx=ctx)
        except Exception as userCredError:
            try:
                if all(
                    [
                        cred in credentials.keys()
                        for cred in ("client_id", "client_secret")
                    ]
                ):
                    client_credentials = ClientCredential(
                        client_id=credentials["client_id"],
                        client_secret=credentials["client_secret"],
                    )
                    ctx = ClientContext(base_url=base_url).with_credentials(
                        client_credentials
                    )
                    SharePoint.dummy_query(ctx=ctx)
            except Exception as clientCredError:
                pass

        if ctx:
            return ctx
        raise AttributeError("Incorrect or insufficient credentials")


<<<<<<< HEAD
class SalesForce(DocumentConnector):
    """
    Class for handling the Salesforce object connections and data retrieval for training the neural_db model

    This class encapsulates functionality for connecting to an SQL database, executing SQL queries, and retrieving

    NOTE: It is being expected that the table will remain static in terms of both rows and columns.
    """

    def __init__(
        self,
        instance: Salesforce,
        object_name: str,
        id_col: str,
        strong_columns: Optional[List[str]] = None,
        weak_columns: Optional[List[str]] = None,
        reference_columns: Optional[List[str]] = None,
        save_extra_info: bool = True,
        metadata: dict = {},
    ) -> None:
        self.object_name = object_name
        self.id_col = id_col
        self.strong_columns = strong_columns
        self.weak_columns = weak_columns
        self.reference_columns = reference_columns
        self._save_extra_info = save_extra_info
        self.doc_metadata = metadata
        self._connector = SalesforceConnector(
            instance=instance, object_name=object_name, id_col=self.id_col, fields=None
        )

        self.total_rows = self._connector.total_rows()
        assert self.total_rows > 0
        # self.sf_instance = self._connector.sf_instances
        self._hash = hash_string(self._connector.session_id + self._connector.base_url)
        self._source = self._connector.sf_instance + self.object_name

        # Integrity_checks
        self.assert_valid_id()
        self.assert_valid_fields()

        # setting the columns in the connector object
        self._connector._fields = list(set(self.strong_columns + self.weak_columns))

    @property
    def size(self) -> int:
        return self.total_rows

    @property
    def name(self) -> str:
        return self.object_name

    @property
    def hash(self) -> str:
        return self._hash

    def _get_connector_object_name(self):
        return "_connector"

    def setup_connection(self, instance: Salesforce):
        """
        This is a helper function to re-establish the connection upon loading the saved ndb model containing this SalesForce document.
        Args:
            instance: Salesforce instance
                    NOTE: Provide the same connection object.
        NOTE: Same object would be used to establish connection
        """
        try:
            # The idea is to check for the connector object existence
            print(
                f"Connector object already exists with url: {self._connector.get_engine_url()}"
            )
        except AttributeError as e:
            assert self.hash == hash_string(instance.session_id + instance.base_url)
            self._connector = SalesforceConnector(
                instance=instance,
                object_name=self.object_name,
                id_col=self.id_col,
                fields=list(set(self.strong_columns + self.weak_columns)),
            )

    def reference(self, element_id: int) -> Reference:
        if element_id >= self.size:
            _raise_unknown_doc_error(element_id)

        try:
            result = self._connector.execute(
                query=f"SELECT {','.join(self.reference_columns)} FROM {self.object_name} WHERE {self.id_col} = '{element_id}'"
            )["records"][0]
            del result["attributes"]
            text = "\n\n".join(
                [f"{col_name}: {col_text}" for col_name, col_text in result.items()]
            )

        except Exception as e:
            text = f"Unable to connect to the object instance, Referenced row with {self.id_col}: {element_id} "

        return Reference(
            document=self,
            element_id=element_id,
            text=text,
            source=self._source,
            metadata={
                "object_name": self.object_name,
                **self.doc_metadata,
            },
        )

    def chunk_iterator(self) -> pd.DataFrame:
        return self._connector.chunk_iterator()

    def chunk_iterator(self) -> pd.DataFrame:
        if not hasattr(self, "_connector"):
            raise AttributeError("Connector not found")
        return self._connector.chunk_iterator()

    def get_strong_columns(self):
        return self.strong_columns

    def get_weak_columns(self):
        return self.weak_columns

    def all_entity_ids(self) -> List[int]:
        return list(range(self.size))

    def strong_text_from_chunk(self, id_in_chunk: int, chunk: pd.DataFrame) -> str:
        try:
            row = chunk.iloc[id_in_chunk]
            return " ".join(
                [str(row[col]).replace(",", "") for col in self.get_strong_columns()]
            )
        except Exception as e:
            return ""

    def weak_text_from_chunk(self, id_in_chunk: int, chunk: pd.DataFrame) -> str:
        try:
            row = chunk.iloc[id_in_chunk]
            return " ".join(
                [str(row[col]).replace(",", "") for col in self.get_weak_columns()]
            )
        except Exception as e:
            return ""

    @property
    def matched_constraints(self) -> Dict[str, ConstraintValue]:
        """
        This method is used by DocumentManager while adding this document. Also it is being used in saving the model during pickling.
        """
        return {key: ConstraintValue(value) for key, value in self.doc_metadata.items()}

    @property
    def meta_table(self) -> Optional[pd.DataFrame]:
        return self._meta_table

    def assert_valid_id(self):
        all_fields = self._connector.field_metadata()

        all_field_name = [field["name"] for field in all_fields]

        if self.id_col not in all_field_name:
            raise AttributeError("Id Columns is not present in the object")

        # Uniqueness or primary constraint
        id_field_meta = list(
            filter(lambda field: field["name"] == self.id_col, all_fields)
        )
        if len(id_field_meta) == 0:
            raise AttributeError("id col not present in the object")
        id_field_meta = id_field_meta[0]

        if not id_field_meta["autoNumber"]:
            raise AttributeError("id col must be of type Auto-Number")
        else:
            # id field is auto-incremented string. Have to check for the form of A-{0}

            result = self._connector.execute(
                query=f"SELECT {self.id_col} FROM {self.object_name} LIMIT 1"
            )
            value: str = result["records"][0][self.id_col]
            if not value.isdigit():
                raise AttributeError("id column needs to be of the form \{0\}")

        expected_min_row_id = 0
        min_id = self._connector.execute(
            query=f"SELECT {self.id_col} FROM {self.object_name} WHERE {self.id_col} = '{expected_min_row_id}'"
        )

        # This one is not required probably because user can't put the auto-number field mannually.
        # User just can provide the start of the auto-number so if the min_id is 0, then max_id should be size - 1
        expected_max_row_id = self.size - 1
        max_id = self._connector.execute(
            query=f"SELECT {self.id_col} FROM {self.object_name} WHERE {self.id_col} = '{expected_max_row_id}'"
        )

        if not (min_id["totalSize"] == 1 and max_id["totalSize"] == 1):
            raise AttributeError(
                f"id column needs to be unique from 0 to {self.size - 1}"
            )

    def assert_valid_fields(self):
        all_fields = self._connector.field_metadata()

        fields_set = set([field["name"] for field in all_fields])
        if (self.strong_columns is not None) and (
            not set(self.strong_columns).issubset(fields_set)
        ):
            raise AttributeError("Strong column(s) doesn't exists in the object")
        if (self.weak_columns is not None) and (
            not set(self.weak_columns).issubset(fields_set)
        ):
            raise AttributeError("Weak column(s) doesn't exists in the object")
        if (self.reference_columns is not None) and (
            not set(self.reference_columns).issubset(fields_set)
        ):
            raise AttributeError("Reference column(s) doesn't exists in the object")

        supported_text_type = ("string", "textarea")
        for field in all_fields:
            if (
                self.strong_columns is not None
                and field["name"] in self.strong_columns
                and field["type"] not in supported_text_type
            ):
                raise AttributeError(
                    f"Strong column '{field['name']}' needs to be type string"
                )
            if (
                self.weak_columns is not None
                and field["name"] in self.weak_columns
                and field["type"] not in supported_text_type
            ):
                raise AttributeError(
                    f"Weak column '{field['name']}' needs to be type string"
                )

        if self.strong_columns is None and self.weak_columns is None:
            self.strong_columns = []
            self.weak_columns = []
            for field in all_fields:
                if field["name"] != self.id_col and field["type"] in supported_text_type:
                    self.weak_columns.append(field["name"])
        elif self.strong_columns is None:
            self.strong_columns = []
        elif self.weak_columns is None:
            self.weak_columns = []

        if self.reference_columns is None:
            self.reference_columns = []
            for field in all_fields:
                if field["name"] != self.id_col and field["type"] in supported_text_type:
                    self.reference_columns.append(field["name"])


=======
>>>>>>> 1eb26cfa
class SentenceLevelExtracted(Extracted):
    """Parses a document into sentences and creates a NeuralDB entry for each
    sentence. The strong column of the entry is the sentence itself while the
    weak column is the paragraph from which the sentence came. A NeuralDB
    reference produced by this object displays the paragraph instead of the
    sentence to increase recall.
    """

    def __init__(self, path: str, save_extra_info: bool = True, metadata={}):
        self.path = Path(path)
        self.df = self.parse_sentences(self.process_data(path))
        self.hash_val = hash_file(
            path, metadata="sentence-level-extracted-" + str(metadata)
        )
        self.para_df = self.df["para"].unique()
        self._save_extra_info = save_extra_info
        self.doc_metadata = metadata

    def not_just_punctuation(sentence: str):
        for character in sentence:
            if character not in string.punctuation and not character.isspace():
                return True
        return False

    def get_sentences(paragraph: str):
        return [
            sentence
            for sentence in sent_tokenize(paragraph)
            if SentenceLevelExtracted.not_just_punctuation(sentence)
        ]

    def parse_sentences(
        self,
        df: pd.DataFrame,
    ) -> pd.DataFrame:
        df["sentences"] = df["para"].apply(SentenceLevelExtracted.get_sentences)

        num_sents_cum_sum = np.cumsum(df["sentences"].apply(lambda sents: len(sents)))
        df["id_offsets"] = np.zeros(len(df))
        df["id_offsets"][1:] = num_sents_cum_sum[:-1]
        df["id_offsets"] = df["id_offsets"].astype(int)

        def get_ids(record):
            id_offset = record["id_offsets"]
            n_sents = len(record["sentences"])
            return list(range(id_offset, id_offset + n_sents))

        df = pd.DataFrame.from_records(
            [
                {
                    "sentence": sentence,
                    "para_id": para_id,
                    "sentence_id": i + record["id_offsets"],
                    "sentence_ids_in_para": get_ids(record),
                    **record,
                }
                for para_id, record in enumerate(df.to_dict(orient="records"))
                for i, sentence in enumerate(record["sentences"])
            ]
        )

        df.drop("sentences", axis=1, inplace=True)
        df.drop("id_offsets", axis=1, inplace=True)
        return df

    def process_data(
        self,
        path: str,
    ) -> pd.DataFrame:
        raise NotImplementedError()

    @property
    def hash(self) -> str:
        return self.hash_val

    @property
    def size(self) -> int:
        return len(self.df)

    def get_strong_columns(self):
        return ["sentence"]

    @property
    def name(self) -> str:
        return self.path.name if self.path else None

    def strong_text(self, element_id: int) -> str:
        return self.df["sentence"].iloc[element_id]

    def weak_text(self, element_id: int) -> str:
        return self.df["para"].iloc[element_id]

    def show_fn(text, source, **kwargs):
        return text

    def reference(self, element_id: int) -> Reference:
        if element_id >= len(self.df):
            _raise_unknown_doc_error(element_id)
        return Reference(
            document=self,
            element_id=element_id,
            text=self.df["display"].iloc[element_id],
            source=str(self.path.absolute()),
            metadata={**self.df.iloc[element_id].to_dict(), **self.doc_metadata},
            upvote_ids=self.df["sentence_ids_in_para"].iloc[element_id],
        )

    def context(self, element_id, radius) -> str:
        if not 0 <= element_id or not element_id < self.size:
            raise ("Element id not in document.")

        para_id = self.df.iloc[element_id]["para_id"]

        rows = self.para_df[
            max(0, para_id - radius) : min(len(self.para_df), para_id + radius + 1)
        ]
        return "\n\n".join(rows)

    def save_meta(self, directory: Path):
        # Let's copy the original file to the provided directory
        if self.save_extra_info:
            shutil.copy(self.path, directory)

    def load_meta(self, directory: Path):
        # Since we've moved the file to the provided directory, let's make
        # sure that we point to this file.
        if hasattr(self, "doc_name"):
            self.path = directory / self.doc_name
        else:
            # deprecated, self.path should not be in self
            self.path = directory / self.path.name

        if not hasattr(self, "doc_metadata"):
            self.doc_metadata = {}


class SentenceLevelPDF(SentenceLevelExtracted):
    def __init__(self, path: str, metadata={}):
        super().__init__(path=path, metadata=metadata)

    def process_data(
        self,
        path: str,
    ) -> pd.DataFrame:
        return process_pdf(path)


class SentenceLevelDOCX(SentenceLevelExtracted):
    def __init__(self, path: str, metadata={}):
        super().__init__(path=path, metadata=metadata)

    def process_data(
        self,
        path: str,
    ) -> pd.DataFrame:
        return process_docx(path)<|MERGE_RESOLUTION|>--- conflicted
+++ resolved
@@ -17,21 +17,14 @@
 )
 from pytrie import StringTrie
 from requests.models import Response
-<<<<<<< HEAD
 from simple_salesforce import Salesforce
-=======
->>>>>>> 1eb26cfa
 from sqlalchemy import Integer, String, create_engine
 from sqlalchemy.engine.base import Connection as sqlConn
 from thirdai import bolt
 from thirdai.data import get_udt_col_types
 from thirdai.dataset.data_source import PyDataSource
 
-<<<<<<< HEAD
 from .connectors import SalesforceConnector, SharePointConnector, SQLConnector
-=======
-from .connectors import Connector, SharePointConnector, SQLConnector
->>>>>>> 1eb26cfa
 from .constraint_matcher import ConstraintMatcher, ConstraintValue, Filter, to_filters
 from .parsing_utils import doc_parse, pdf_parse, url_parse
 from .parsing_utils.unstructured_parse import EmlParse, PptxParse, TxtParse
@@ -1090,22 +1083,6 @@
                 f"id column needs to be unique from 0 to {self.size - 1}"
             )
 
-<<<<<<< HEAD
-        min_id = self._connector.execute(
-            query=f"SELECT MIN({self.id_col}) FROM {self.table_name}"
-        ).fetchone()[0]
-
-        max_id = self._connector.execute(
-            query=f"SELECT MAX({self.id_col}) FROM {self.table_name}"
-        ).fetchone()[0]
-
-        if min_id != 0 or max_id != self.size - 1:
-            raise AttributeError(
-                f"id column needs to be unique from 0 to {self.size - 1}"
-            )
-
-=======
->>>>>>> 1eb26cfa
     def assert_valid_columns(self):
         all_cols = self._connector.cols_metadata()
 
@@ -1193,13 +1170,9 @@
         self.strong_column = "strong_text"
         self.weak_column = "weak_text"
         self.build_meta_table()
-<<<<<<< HEAD
-        self._name = self._connector.site_name + "_" + self.library_path
-=======
         self._name = (
             self._connector.site_name + "-" + (self.library_path).replace(" ", "_")
         )
->>>>>>> 1eb26cfa
         self.url = self._connector.url
         self._source = self.url + "/" + library_path
         self._hash = hash_string(self._source)
@@ -1401,7 +1374,6 @@
         raise AttributeError("Incorrect or insufficient credentials")
 
 
-<<<<<<< HEAD
 class SalesForce(DocumentConnector):
     """
     Class for handling the Salesforce object connections and data retrieval for training the neural_db model
@@ -1655,8 +1627,6 @@
                     self.reference_columns.append(field["name"])
 
 
-=======
->>>>>>> 1eb26cfa
 class SentenceLevelExtracted(Extracted):
     """Parses a document into sentences and creates a NeuralDB entry for each
     sentence. The strong column of the entry is the sentence itself while the
