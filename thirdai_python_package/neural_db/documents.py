--- conflicted
+++ resolved
@@ -378,7 +378,6 @@
         if reference_columns is None:
             reference_columns = list(self.df.columns)
 
-<<<<<<< HEAD
         self.orig_to_assigned_id = None
         self.id_column = id_column
         orig_id_column = id_column
@@ -392,11 +391,6 @@
                     row[orig_id_column]: row[self.id_column]
                     for _, row in self.df.iterrows()
                 }
-=======
-        if id_column is None:
-            id_column = "thirdai_index"
-            self.df[id_column] = range(self.df.shape[0])
->>>>>>> 3e8f9e26
 
         if strong_columns is None and weak_columns is None:
             # autotune column types
