--- conflicted
+++ resolved
@@ -9,15 +9,10 @@
 
 
 class Reference:
-<<<<<<< HEAD
-    def __init__(self, id: int, text: str, source: str, metadata: dict, show_fn):
-        self._id = id
-=======
     def __init__(
         self, element_id: int, text: str, source: str, metadata: dict, show_fn
     ):
         self._id = element_id
->>>>>>> 1b9dc2c3
         self._text = text
         self._source = source
         self._metadata = metadata
@@ -34,24 +29,13 @@
 
     def metadata(self):
         return self._metadata
-<<<<<<< HEAD
-    
+
     def show(self):
         return self._show_fn(
-            id=self._id,
-=======
-
-    def show(self):
-        return self._show_fn(
->>>>>>> 1b9dc2c3
             text=self._text,
             source=self._source,
             **self._metadata,
         )
-<<<<<<< HEAD
-
-=======
->>>>>>> 1b9dc2c3
 
 
 class Document:
@@ -84,13 +68,8 @@
 
 
 class DocumentRow:
-<<<<<<< HEAD
-    def __init__(self, id: str, strong: str, weak: str):
-        self.id = id
-=======
     def __init__(self, element_id: int, strong: str, weak: str):
         self.id = element_id
->>>>>>> 1b9dc2c3
         self.strong = strong
         self.weak = weak
 
@@ -103,28 +82,11 @@
         self.strong_column = strong_column
         self.weak_column = weak_column
         self._size = 0
-<<<<<<< HEAD
-=======
         self.restart()
->>>>>>> 1b9dc2c3
 
     def add(self, document: Document, start_id: int):
         self.documents.append((document, start_id))
         self._size += document.size()
-<<<<<<< HEAD
-
-    def row_iterator(self):
-        for doc, start_id in self.documents:
-            for i in range(doc.size()):
-                yield DocumentRow(
-                    id=start_id + i, 
-                    strong=doc.strong_text(i), 
-                    weak=doc.weak_text(i))
-                
-    def size(self):
-        return self._size
-=======
->>>>>>> 1b9dc2c3
 
     def row_iterator(self):
         for doc, start_id in self.documents:
@@ -153,11 +115,7 @@
         yield self._csv_line(self.id_column, self.strong_column, self.weak_column)
         # Then yield rows
         for row in self.row_iterator():
-<<<<<<< HEAD
-            yield self._csv_line(id=row.id, strong=row.strong, weak=row.weak)
-=======
             yield self._csv_line(element_id=row.id, strong=row.strong, weak=row.weak)
->>>>>>> 1b9dc2c3
 
     def resource_name(self) -> str:
         return "Documents:\n" + "\n".join([doc.name() for doc, _ in self.documents])
@@ -219,20 +177,6 @@
                 return self.id_sorted_docs[i]
         raise ValueError(f"Unable to find document that has id {id}.")
 
-<<<<<<< HEAD
-    def reference(self, id: int):
-        doc, start_id = self._get_doc_and_start_id(id)
-        doc_ref = doc.reference(id - start_id)
-        doc_ref.id = id
-        return doc_ref
-        
-    def context(self, id: int, radius: int):
-        doc, start_id = self._get_doc_and_start_id(id)
-        return doc.context(
-            id - start_id,
-        )
-    
-=======
     def reference(self, element_id: int):
         doc, start_id = self._get_doc_and_start_id(element_id)
         print("ELEM ID", element_id, "START ID", start_id)
@@ -244,7 +188,6 @@
         doc, start_id = self._get_doc_and_start_id(element_id)
         return doc.context(element_id - start_id, radius)
 
->>>>>>> 1b9dc2c3
     def save_meta(self, directory: Path):
         for i, (doc, _) in enumerate(self.id_sorted_docs):
             subdir = directory / str(i)
