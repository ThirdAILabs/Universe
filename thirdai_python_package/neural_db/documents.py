import hashlib
import os
import pickle
import shutil
import string
from collections import OrderedDict
from pathlib import Path
from typing import Any, Dict, List, Optional, Set, Tuple, Union

import numpy as np
import pandas as pd
from nltk.tokenize import sent_tokenize
from pytrie import StringTrie
from requests.models import Response
from thirdai import bolt
from thirdai.data import get_udt_col_types
from thirdai.dataset.data_source import PyDataSource

from sqlalchemy import text
from .constraint_matcher import ConstraintMatcher, ConstraintValue, Filter, to_filters
from .parsing_utils import doc_parse, pdf_parse, url_parse
<<<<<<< HEAD
from .utils import hash_file, hash_string, ClientCredentials
from .connectors import SQLConnector, SharePointConnector
=======
from .parsing_utils.unstructured_parse import EmlParse, PptxParse, TxtParse
from .utils import hash_file, hash_string

>>>>>>> f2150cf4

class Reference:
    pass


def _raise_unknown_doc_error(element_id: int):
    raise ValueError(f"Unable to find document that has id {element_id}.")


class Document:
    @property
    def size(self) -> int:
        raise NotImplementedError()

    @property
    def name(self) -> str:
        raise NotImplementedError()

    @property
    def hash(self) -> str:
        sha1 = hashlib.sha1()
        sha1.update(bytes(self.name, "utf-8"))
        for i in range(self.size):
            sha1.update(bytes(self.reference(i).text, "utf-8"))
        return sha1.hexdigest()

    @property
    def matched_constraints(self) -> Dict[str, ConstraintValue]:
        raise NotImplementedError()

    def all_entity_ids(self) -> List[int]:
        raise NotImplementedError()

    # This attribute allows certain things to be saved or not saved during
    # the pickling of a savable_state object. For example, if we set this
    # to True for CSV docs, we will save the actual csv file in the pickle.
    # Utilize this property in save_meta and load_meta of document objs.
    @property
    def save_extra_info(self) -> bool:
        return self._save_extra_info

    @save_extra_info.setter
    def save_extra_info(self, value: bool):
        self._save_extra_info = value

    def reference(self, element_id: int) -> Reference:
        raise NotImplementedError()

    def strong_text(self, element_id: int) -> str:
        return self.reference(element_id).text

    def weak_text(self, element_id: int) -> str:
        return self.reference(element_id).text

    def context(self, element_id: int, radius: int) -> str:
        window_start = max(0, element_id - radius)
        window_end = min(self.size, element_id + radius + 1)
        return " \n".join(
            [self.reference(elid).text for elid in range(window_start, window_end)]
        )

    def save_meta(self, directory: Path):
        pass

    def load_meta(self, directory: Path):
        pass

    def save(self, directory: str):
        dirpath = Path(directory)
        if os.path.exists(dirpath):
            shutil.rmtree(dirpath)
        os.mkdir(dirpath)
        with open(dirpath / f"doc.pkl", "wb") as pkl:
            pickle.dump(self, pkl)
        os.mkdir(dirpath / "meta")
        self.save_meta(dirpath / "meta")

    @staticmethod
    def load(directory: str):
        dirpath = Path(directory)
        with open(dirpath / f"doc.pkl", "rb") as pkl:
            obj = pickle.load(pkl)
        obj.load_meta(dirpath / "meta")
        return obj


class Reference:
    def __init__(
        self,
        document: Document,
        element_id: int,
        text: str,
        source: str,
        metadata: dict,
        upvote_ids: List[int] = None,
    ):
        self._id = element_id
        self._upvote_ids = upvote_ids if upvote_ids is not None else [element_id]
        self._text = text
        self._source = source
        self._metadata = metadata
        self._context_fn = lambda radius: document.context(element_id, radius)
        self._score = 0

    @property
    def id(self):
        return self._id

    @property
    def upvote_ids(self):
        return self._upvote_ids

    @property
    def text(self):
        return self._text

    @property
    def source(self):
        return self._source

    @property
    def metadata(self):
        return self._metadata

    @property
    def score(self):
        return self._score

    def context(self, radius: int):
        return self._context_fn(radius)


class DocumentRow:
    def __init__(self, element_id: int, strong: str, weak: str):
        self.id = element_id
        self.strong = strong
        self.weak = weak


DocAndOffset = Tuple[Document, int]


class DocumentDataSource(PyDataSource):
    def __init__(self, id_column, strong_column, weak_column):
        PyDataSource.__init__(self)
        self.documents: List[DocAndOffset] = []
        self.id_column = id_column
        self.strong_column = strong_column
        self.weak_column = weak_column
        self._size = 0
        self.restart()

    def add(self, document: Document, start_id: int):
        self.documents.append((document, start_id))
        self._size += document.size

    def row_iterator(self):
        for doc, start_id in self.documents:
            for i in range(doc.size):
                yield DocumentRow(
                    element_id=start_id + i,
                    strong=doc.strong_text(i),
                    weak=doc.weak_text(i),
                )

    @property
    def size(self):
        return self._size

    def _csv_line(self, element_id: str, strong: str, weak: str):
        df = pd.DataFrame(
            {
                self.id_column: [element_id],
                self.strong_column: [strong],
                self.weak_column: [weak],
            }
        )

        return df.to_csv(header=None, index=None).strip("\n")

    def _get_line_iterator(self):
        # First yield the header
        yield self._csv_line(self.id_column, self.strong_column, self.weak_column)
        # Then yield rows
        for row in self.row_iterator():
            yield self._csv_line(element_id=row.id, strong=row.strong, weak=row.weak)

    def resource_name(self) -> str:
        return "Documents:\n" + "\n".join([doc.name for doc, _ in self.documents])


class IntroAndTrainDocuments:
    def __init__(self, intro: DocumentDataSource, train: DocumentDataSource) -> None:
        self.intro = intro
        self.train = train


class DocumentManager:
    def __init__(self, id_column, strong_column, weak_column) -> None:
        self.id_column = id_column
        self.strong_column = strong_column
        self.weak_column = weak_column

        # After python 3.8, we don't need to use OrderedDict as Dict is ordered by default
        self.registry: OrderedDict[str, DocAndOffset] = OrderedDict()
        self.source_id_prefix_trie = StringTrie()
        self.constraint_matcher = ConstraintMatcher[DocAndOffset]()

    def _next_id(self):
        if len(self.registry) == 0:
            return 0
        doc, start_id = next(reversed(self.registry.values()))
        return start_id + doc.size

    def add(self, documents: List[Document]):
        intro = DocumentDataSource(self.id_column, self.strong_column, self.weak_column)
        train = DocumentDataSource(self.id_column, self.strong_column, self.weak_column)
        for doc in documents:
            doc_hash = doc.hash
            if doc_hash not in self.registry:
                start_id = self._next_id()
                doc_and_id = (doc, start_id)
                self.registry[doc_hash] = doc_and_id
                self.source_id_prefix_trie[doc_hash] = doc_hash
                intro.add(doc, start_id)
                self.constraint_matcher.index(
                    item=(doc, start_id), constraints=doc.matched_constraints
                )
            doc, start_id = self.registry[doc_hash]
            train.add(doc, start_id)

        return IntroAndTrainDocuments(intro=intro, train=train), [
            doc.hash for doc in documents
        ]

    def entity_ids_by_constraints(self, constraints: Dict[str, Any]):
        filters = to_filters(constraints)
        return [
            start_id + entity_id
            for doc, start_id in self.constraint_matcher.match(filters)
            for entity_id in doc.all_entity_ids()
        ]

    def sources(self):
        return {doc_hash: doc for doc_hash, (doc, _) in self.registry.items()}

    def match_source_id_by_prefix(self, prefix: str) -> Document:
        if prefix in self.registry:
            return [prefix]
        return self.source_id_prefix_trie.values(prefix)

    def source_by_id(self, source_id: str):
        return self.registry[source_id]

    def clear(self):
        self.registry = OrderedDict()
        self.source_id_prefix_trie = StringTrie()

    def _get_doc_and_start_id(self, element_id: int):
        for doc, start_id in reversed(self.registry.values()):
            if start_id <= element_id:
                return doc, start_id

        _raise_unknown_doc_error(element_id)

    def reference(self, element_id: int):
        doc, start_id = self._get_doc_and_start_id(element_id)
        doc_ref = doc.reference(element_id - start_id)
        doc_ref._id = element_id
        doc_ref._upvote_ids = [start_id + uid for uid in doc_ref._upvote_ids]
        return doc_ref

    def context(self, element_id: int, radius: int):
        doc, start_id = self._get_doc_and_start_id(element_id)
        return doc.context(element_id - start_id, radius)

    def get_data_source(self) -> DocumentDataSource:
        data_source = DocumentDataSource(
            id_column=self.id_column,
            strong_column=self.strong_column,
            weak_column=self.weak_column,
        )

        for doc, start_id in self.registry.values():
            data_source.add(document=doc, start_id=start_id)

        return data_source

    def save_meta(self, directory: Path):
        for i, (doc, _) in enumerate(self.registry.values()):
            subdir = directory / str(i)
            os.mkdir(subdir)
            doc.save_meta(subdir)

    def load_meta(self, directory: Path):
        for i, (doc, _) in enumerate(self.registry.values()):
            subdir = directory / str(i)
            doc.load_meta(subdir)

        if not hasattr(self, "doc_constraints"):
            self.constraint_matcher = ConstraintMatcher[DocAndOffset]()
            for item in self.registry.values():
                self.constraint_matcher.index(item, item[0].matched_constraints)


class CSV(Document):
    def __init__(
        self,
        path: str,
        id_column: Optional[str] = None,
        strong_columns: Optional[List[str]] = None,
        weak_columns: Optional[List[str]] = None,
        reference_columns: Optional[List[str]] = None,
        save_extra_info=True,
        metadata={},
    ) -> None:
        self.df = pd.read_csv(path)

        if reference_columns == None:
            reference_columns = list(self.df.columns)

        if id_column == None:
            id_column = "thirdai_index"
            self.df[id_column] = range(self.df.shape[0])

        if strong_columns == None and weak_columns == None:
            # autotune column types
            text_col_names = []
            try:
                for col_name, udt_col_type in get_udt_col_types(path).items():
                    if type(udt_col_type) == type(bolt.types.text()):
                        text_col_names.append(col_name)
            except:
                text_col_names = list(self.df.columns)
                text_col_names.remove(id_column)
                self.df[text_col_names] = self.df[text_col_names].astype(str)
            strong_columns = []
            weak_columns = text_col_names
        elif strong_columns == None:
            strong_columns = []
        elif weak_columns == None:
            weak_columns = []

        self.df = self.df.sort_values(id_column)
        assert len(self.df[id_column].unique()) == len(self.df[id_column])
        assert self.df[id_column].min() == 0
        assert self.df[id_column].max() == len(self.df[id_column]) - 1

        for col in strong_columns + weak_columns:
            self.df[col] = self.df[col].fillna("")

        self.path = Path(path)
        self._hash = hash_file(path, metadata="csv-" + str(metadata))
        self.id_column = id_column
        self.strong_columns = strong_columns
        self.weak_columns = weak_columns
        self.reference_columns = reference_columns
        self._save_extra_info = save_extra_info
        self.doc_metadata = metadata

    @property
    def hash(self) -> str:
        return self._hash

    @property
    def size(self) -> int:
        return len(self.df)

    @property
    def name(self) -> str:
        return self.path.name

    @property
    def matched_constraints(self) -> Dict[str, ConstraintValue]:
        return {key: ConstraintValue(value) for key, value in self.doc_metadata.items()}

    def all_entity_ids(self) -> List[int]:
        return self.df[self.id_column].to_list()

    def strong_text(self, element_id: int) -> str:
        row = self.df.iloc[element_id]
        return " ".join([str(row[col]).replace(",", "") for col in self.strong_columns])

    def weak_text(self, element_id: int) -> str:
        row = self.df.iloc[element_id]
        return " ".join([str(row[col]).replace(",", "") for col in self.weak_columns])

    def reference(self, element_id: int) -> Reference:
        if element_id >= len(self.df):
            _raise_unknown_doc_error(element_id)
        row = self.df.iloc[element_id]
        text = "\n\n".join([f"{col}: {row[col]}" for col in self.reference_columns])
        return Reference(
            document=self,
            element_id=element_id,
            text=text,
            source=str(self.path.absolute()),
            metadata={**row.to_dict(), **self.doc_metadata},
        )

    def context(self, element_id: int, radius) -> str:
        rows = self.df.iloc[
            max(0, element_id - radius) : min(len(self.df), element_id + radius + 1)
        ]

        return " ".join(
            [
                str(row[col])
                for col in self.reference_columns
                for _, row in rows.iterrows()
            ]
        )

    def __getstate__(self):
        state = self.__dict__.copy()

        # Remove the path attribute because it is not cross platform compatible
        del state["path"]

        # Save the filename so we can load it with the same name
        state["doc_name"] = self.name

        # End pickling functionality here to support old directory checkpoint save
        return state

    def __setstate__(self, state):
        # Add new attributes to state for older document object version backward compatibility
        if "_save_extra_info" not in state:
            state["_save_extra_info"] = True

        self.__dict__.update(state)

    def save_meta(self, directory: Path):
        # Let's copy the original CSV file to the provided directory
        if self.save_extra_info:
            shutil.copy(self.path, directory)

    def load_meta(self, directory: Path):
        # Since we've moved the CSV file to the provided directory, let's make
        # sure that we point to this CSV file.
        if hasattr(self, "doc_name"):
            self.path = directory / self.doc_name
        else:
            # this else statement handles the deprecated attribute "path" in self, we can remove this soon
            self.path = directory / self.path.name

        if not hasattr(self, "doc_metadata"):
            self.doc_metadata = {}


# Base class for PDF and DOCX classes because they share the same logic.
class Extracted(Document):
    def __init__(self, path: str, save_extra_info=True, metadata={}):
        path = str(path)
        self.df = self.process_data(path)
        self.hash_val = hash_file(path, metadata="extracted-" + str(metadata))
        self._save_extra_info = save_extra_info

        self.path = Path(path)
        self.doc_metadata = metadata

    def process_data(
        self,
        path: str,
    ) -> pd.DataFrame:
        raise NotImplementedError()

    @property
    def hash(self) -> str:
        return self.hash_val

    @property
    def size(self) -> int:
        return len(self.df)

    @property
    def name(self) -> str:
        return self.path.name

    @property
    def matched_constraints(self) -> Dict[str, ConstraintValue]:
        return {key: ConstraintValue(value) for key, value in self.doc_metadata.items()}

    def all_entity_ids(self) -> List[int]:
        return list(range(self.size))

    def strong_text(self, element_id: int) -> str:
        return ""

    def weak_text(self, element_id: int) -> str:
        return self.df["para"].iloc[element_id]

    def show_fn(text, source, **kwargs):
        return text

    def reference(self, element_id: int) -> Reference:
        if element_id >= len(self.df):
            _raise_unknown_doc_error(element_id)
        return Reference(
            document=self,
            element_id=element_id,
            text=self.df["display"].iloc[element_id],
            source=str(self.path.absolute()),
            metadata={**self.df.iloc[element_id].to_dict(), **self.doc_metadata},
        )

    def context(self, element_id, radius) -> str:
        if not 0 <= element_id or not element_id < self.size:
            raise ("Element id not in document.")

        rows = self.df.iloc[
            max(0, element_id - radius) : min(len(self.df), element_id + radius + 1)
        ]
        return "\n".join(rows["para"])

    def __getstate__(self):
        state = self.__dict__.copy()

        # Remove filename attribute because this is a deprecated attribute for Extracted
        if "filename" in state:
            del state["filename"]

        # In older versions of neural_db, we accidentally stored Path objects in the df.
        # This changes those objects to a string, because PosixPath can't be loaded in Windows
        def path_to_str(element):
            if isinstance(element, Path):
                return element.name
            return element

        state["df"] = state["df"].applymap(path_to_str)

        # Remove the path attribute because it is not cross platform compatible
        del state["path"]

        # Save the filename so we can load it with the same name
        state["doc_name"] = self.name

        return state

    def __setstate__(self, state):
        # Add new attributes to state for older document object version backward compatibility
        if "_save_extra_info" not in state:
            state["_save_extra_info"] = True
        if "filename" in state:
            state["path"] = state["filename"]

        self.__dict__.update(state)

    def save_meta(self, directory: Path):
        # Let's copy the original file to the provided directory
        if self.save_extra_info:
            shutil.copy(self.path, directory)

    def load_meta(self, directory: Path):
        # Since we've moved the file to the provided directory, let's make
        # sure that we point to this file.
        if hasattr(self, "doc_name"):
            self.path = directory / self.doc_name
        else:
            # this else statement handles the deprecated attribute "path" in self, we can remove this soon
            self.path = directory / self.path.name

        if not hasattr(self, "doc_metadata"):
            self.doc_metadata = {}


def process_pdf(path: str) -> pd.DataFrame:
    elements, success = pdf_parse.process_pdf_file(path)

    if not success:
        raise ValueError(f"Could not read PDF file: {path}")

    elements_df = pdf_parse.create_train_df(elements)

    return elements_df


def process_docx(path: str) -> pd.DataFrame:
    elements, success = doc_parse.get_elements(path)

    if not success:
        raise ValueError(f"Could not read DOCX file: {path}")

    elements_df = doc_parse.create_train_df(elements)

    return elements_df


class PDF(Extracted):
    def __init__(self, path: str, metadata={}):
        super().__init__(path=path, metadata=metadata)

    def process_data(
        self,
        path: str,
    ) -> pd.DataFrame:
        return process_pdf(path)


class DOCX(Extracted):
    def __init__(self, path: str, metadata={}):
        super().__init__(path=path, metadata=metadata)

    def process_data(
        self,
        path: str,
    ) -> pd.DataFrame:
        return process_docx(path)


class Unstructured(Extracted):
    def __init__(
        self, path: Union[str, Path], save_extra_info: bool = True, metadata={}
    ):
        super().__init__(path=path, save_extra_info=save_extra_info, metadata=metadata)

    def process_data(
        self,
        path: str,
    ) -> pd.DataFrame:
        if path.endswith(".pdf") or path.endswith(".docx"):
            raise NotImplementedError(
                "For PDF and DOCX FileTypes, use neuraldb.PDF and neuraldb.DOCX "
            )
        elif path.endswith(".pptx"):
            self.parser = PptxParse(path)

        elif path.endswith(".txt"):
            self.parser = TxtParse(path)

        elif path.endswith(".eml"):
            self.parser = EmlParse(path)

        else:
            raise Exception(f"File type is not yet supported")

        elements, success = self.parser.process_elements()

        if not success:
            raise ValueError(f"Could not read file: {path}")

        return self.parser.create_train_df(elements)


class URL(Document):
    def __init__(
        self,
        url: str,
        url_response: Response = None,
        save_extra_info: bool = True,
        title_is_strong: bool = False,
        metadata={},
    ):
        self.url = url
        self.df = self.process_data(url, url_response)
        self.hash_val = hash_string(url + str(metadata))
        self._save_extra_info = save_extra_info
        self._strong_column = "title" if title_is_strong else "text"
        self.doc_metadata = metadata

    def process_data(self, url, url_response=None) -> pd.DataFrame:
        # Extract elements from each file
        elements, success = url_parse.process_url(url, url_response)

        if not success or not elements:
            raise ValueError(f"Could not retrieve data from URL: {url}")

        elements_df = url_parse.create_train_df(elements)

        return elements_df

    @property
    def hash(self) -> str:
        return self.hash_val

    @property
    def size(self) -> int:
        return len(self.df)

    @property
    def name(self) -> str:
        return self.url

    @property
    def matched_constraints(self) -> Dict[str, ConstraintValue]:
        return {key: ConstraintValue(value) for key, value in self.doc_metadata.items()}

    def all_entity_ids(self) -> List[int]:
        return list(range(self.size))

    def strong_text(self, element_id: int) -> str:
        return self.df[self._strong_column if self._strong_column else "text"].iloc[
            element_id
        ]

    def weak_text(self, element_id: int) -> str:
        return self.df["text"].iloc[element_id]

    def reference(self, element_id: int) -> Reference:
        if element_id >= len(self.df):
            _raise_unknown_doc_error(element_id)
        return Reference(
            document=self,
            element_id=element_id,
            text=self.df["display"].iloc[element_id],
            source=self.url,
            metadata={"title": self.df["title"].iloc[element_id], **self.doc_metadata}
            if "title" in self.df.columns
            else self.doc_metadata,
        )

    def context(self, element_id, radius) -> str:
        if not 0 <= element_id or not element_id < self.size:
            raise ("Element id not in document.")
        rows = self.df.iloc[
            max(0, element_id - radius) : min(len(self.df), element_id + radius + 1)
        ]
        return "\n".join(rows["text"])


class DocumentConnector(Document):
    def __init__(self, client_credentials: ClientCredentials, doc_metadata={}) -> None:
        super().__init__()
        self._connector = None
        self._session = None
        self._credentials = client_credentials
        self.doc_metadata = doc_metadata

    @property
    def matched_constraints(self) -> Dict[str, ConstraintValue]:
        return {key: ConstraintValue(value) for key, value in self.doc_metadata.items()}

    def next_batch(**kwargs) -> pd.DataFrame:
        raise NotImplementedError()

    def get_session(self):
        return self._session


class SQLDocument(DocumentConnector):
    def __init__(self, client_credentials: ClientCredentials, table_name: str, id_col: str, strong_columns: List[str], weak_columns: List[str], doc_metadata={}) -> None:
        super().__init__(client_credentials, doc_metadata)
        self._connector = SQLConnector(client_credentials, table_name, id_col, strong_columns, weak_columns)
        self.total_rows = self._connector.connection.execute(text(f'select count(*) from {table_name}')).fetchone()[0]
        self.table_name = table_name
        
    def next_batch(self, **kwargs) -> pd.DataFrame:
        return self._connector.next_batch()

    def size(self) -> int:
        return self.total_rows

    @property
    def name(self) -> str:
        return self.table_name

    @property
    def hash(self) -> str:
        pass

    @property
    def matched_constraints(self) -> Dict[str, ConstraintValue]:
        raise NotImplementedError()

    def all_entity_ids(self) -> List[int]:
        raise NotImplementedError()

    def reference(self, element_id: int) -> Reference:
        raise NotImplementedError()


class SharePointDocument(DocumentConnector):
    def __init__(self, client_credentials: ClientCredentials, doc_metadata={}) -> None:
        super().__init__(client_credentials, doc_metadata)
        self._connector = SharePointConnector(client_credentials)
        
    def next_batch(**kwargs) -> pd.DataFrame:
        raise NotImplementedError()

    def size(self) -> int:
        raise NotImplementedError()

    @property
    def name(self) -> str:
        raise NotImplementedError()

    @property
    def hash(self) -> str:
        pass

    @property
    def matched_constraints(self) -> Dict[str, ConstraintValue]:
        raise NotImplementedError()

    def all_entity_ids(self) -> List[int]:
        raise NotImplementedError()

    def reference(self, element_id: int) -> Reference:
        raise NotImplementedError()


class SentenceLevelExtracted(Extracted):
    """Parses a document into sentences and creates a NeuralDB entry for each
    sentence. The strong column of the entry is the sentence itself while the
    weak column is the paragraph from which the sentence came. A NeuralDB
    reference produced by this object displays the paragraph instead of the
    sentence to increase recall.
    """

    def __init__(self, path: str, save_extra_info: bool = True, metadata={}):
        self.path = Path(path)
        self.df = self.parse_sentences(self.process_data(path))
        self.hash_val = hash_file(
            path, metadata="sentence-level-extracted-" + str(metadata)
        )
        self.para_df = self.df["para"].unique()
        self._save_extra_info = save_extra_info
        self.doc_metadata = metadata

    def not_just_punctuation(sentence: str):
        for character in sentence:
            if character not in string.punctuation and not character.isspace():
                return True
        return False

    def get_sentences(paragraph: str):
        return [
            sentence
            for sentence in sent_tokenize(paragraph)
            if SentenceLevelExtracted.not_just_punctuation(sentence)
        ]

    def parse_sentences(
        self,
        df: pd.DataFrame,
    ) -> pd.DataFrame:
        df["sentences"] = df["para"].apply(SentenceLevelExtracted.get_sentences)

        num_sents_cum_sum = np.cumsum(df["sentences"].apply(lambda sents: len(sents)))
        df["id_offsets"] = np.zeros(len(df))
        df["id_offsets"][1:] = num_sents_cum_sum[:-1]
        df["id_offsets"] = df["id_offsets"].astype(int)

        def get_ids(record):
            id_offset = record["id_offsets"]
            n_sents = len(record["sentences"])
            return list(range(id_offset, id_offset + n_sents))

        df = pd.DataFrame.from_records(
            [
                {
                    "sentence": sentence,
                    "para_id": para_id,
                    "sentence_id": i + record["id_offsets"],
                    "sentence_ids_in_para": get_ids(record),
                    **record,
                }
                for para_id, record in enumerate(df.to_dict(orient="records"))
                for i, sentence in enumerate(record["sentences"])
            ]
        )

        df.drop("sentences", axis=1, inplace=True)
        df.drop("id_offsets", axis=1, inplace=True)
        return df

    def process_data(
        self,
        path: str,
    ) -> pd.DataFrame:
        raise NotImplementedError()

    @property
    def hash(self) -> str:
        return self.hash_val

    @property
    def size(self) -> int:
        return len(self.df)

    @property
    def name(self) -> str:
        return self.path.name if self.path else None

    def strong_text(self, element_id: int) -> str:
        return self.df["sentence"].iloc[element_id]

    def weak_text(self, element_id: int) -> str:
        return self.df["para"].iloc[element_id]

    def show_fn(text, source, **kwargs):
        return text

    def reference(self, element_id: int) -> Reference:
        if element_id >= len(self.df):
            _raise_unknown_doc_error(element_id)
        return Reference(
            document=self,
            element_id=element_id,
            text=self.df["display"].iloc[element_id],
            source=str(self.path.absolute()),
            metadata={**self.df.iloc[element_id].to_dict(), **self.doc_metadata},
            upvote_ids=self.df["sentence_ids_in_para"].iloc[element_id],
        )

    def context(self, element_id, radius) -> str:
        if not 0 <= element_id or not element_id < self.size:
            raise ("Element id not in document.")

        para_id = self.df.iloc[element_id]["para_id"]

        rows = self.para_df[
            max(0, para_id - radius) : min(len(self.para_df), para_id + radius + 1)
        ]
        return "\n\n".join(rows)

    def save_meta(self, directory: Path):
        # Let's copy the original file to the provided directory
        if self.save_extra_info:
            shutil.copy(self.path, directory)

    def load_meta(self, directory: Path):
        # Since we've moved the file to the provided directory, let's make
        # sure that we point to this file.
        if hasattr(self, "doc_name"):
            self.path = directory / self.doc_name
        else:
            # deprecated, self.path should not be in self
            self.path = directory / self.path.name

        if not hasattr(self, "doc_metadata"):
            self.doc_metadata = {}


class SentenceLevelPDF(SentenceLevelExtracted):
    def __init__(self, path: str, metadata={}):
        super().__init__(path=path, metadata=metadata)

    def process_data(
        self,
        path: str,
    ) -> pd.DataFrame:
        return process_pdf(path)


class SentenceLevelDOCX(SentenceLevelExtracted):
    def __init__(self, path: str, metadata={}):
        super().__init__(path=path, metadata=metadata)

    def process_data(
        self,
        path: str,
    ) -> pd.DataFrame:
        return process_docx(path)<|MERGE_RESOLUTION|>--- conflicted
+++ resolved
@@ -19,14 +19,11 @@
 from sqlalchemy import text
 from .constraint_matcher import ConstraintMatcher, ConstraintValue, Filter, to_filters
 from .parsing_utils import doc_parse, pdf_parse, url_parse
-<<<<<<< HEAD
 from .utils import hash_file, hash_string, ClientCredentials
 from .connectors import SQLConnector, SharePointConnector
-=======
 from .parsing_utils.unstructured_parse import EmlParse, PptxParse, TxtParse
 from .utils import hash_file, hash_string
 
->>>>>>> f2150cf4
 
 class Reference:
     pass
