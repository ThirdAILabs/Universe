import hashlib
import os
import pickle
import shutil
import string
from collections import OrderedDict
from pathlib import Path
<<<<<<< HEAD
from typing import List, Optional, Tuple, Union
=======
from typing import Any, Dict, List, Optional, Set, Tuple
>>>>>>> c95487b5

import numpy as np
import pandas as pd
from nltk.tokenize import sent_tokenize
from pytrie import StringTrie
from requests.models import Response
from thirdai import bolt
from thirdai.data import get_udt_col_types
from thirdai.dataset.data_source import PyDataSource

from .constraint_matcher import ConstraintMatcher, ConstraintValue, Filter, to_filters
from .parsing_utils import doc_parse, pdf_parse, url_parse
from .parsing_utils.unstructured_parse import EmlParse, PptxParse, TxtParse
from .utils import hash_file, hash_string


class Reference:
    pass


def _raise_unknown_doc_error(element_id: int):
    raise ValueError(f"Unable to find document that has id {element_id}.")


class Document:
    @property
    def size(self) -> int:
        raise NotImplementedError()

    @property
    def name(self) -> str:
        raise NotImplementedError()

    @property
    def hash(self) -> str:
        sha1 = hashlib.sha1()
        sha1.update(bytes(self.name, "utf-8"))
        for i in range(self.size):
            sha1.update(bytes(self.reference(i).text, "utf-8"))
        return sha1.hexdigest()

    @property
    def matched_constraints(self) -> Dict[str, ConstraintValue]:
        raise NotImplementedError()

    def all_entity_ids(self) -> List[int]:
        raise NotImplementedError()

    # This attribute allows certain things to be saved or not saved during
    # the pickling of a savable_state object. For example, if we set this
    # to True for CSV docs, we will save the actual csv file in the pickle.
    # Utilize this property in save_meta and load_meta of document objs.
    @property
    def save_extra_info(self) -> bool:
        return self._save_extra_info

    @save_extra_info.setter
    def save_extra_info(self, value: bool):
        self._save_extra_info = value

    def reference(self, element_id: int) -> Reference:
        raise NotImplementedError()

    def strong_text(self, element_id: int) -> str:
        return self.reference(element_id).text

    def weak_text(self, element_id: int) -> str:
        return self.reference(element_id).text

    def context(self, element_id: int, radius: int) -> str:
        window_start = max(0, element_id - radius)
        window_end = min(self.size, element_id + radius + 1)
        return " \n".join(
            [self.reference(elid).text for elid in range(window_start, window_end)]
        )

    def save_meta(self, directory: Path):
        pass

    def load_meta(self, directory: Path):
        pass

    def save(self, directory: str):
        dirpath = Path(directory)
        if os.path.exists(dirpath):
            shutil.rmtree(dirpath)
        os.mkdir(dirpath)
        with open(dirpath / f"doc.pkl", "wb") as pkl:
            pickle.dump(self, pkl)
        os.mkdir(dirpath / "meta")
        self.save_meta(dirpath / "meta")

    @staticmethod
    def load(directory: str):
        dirpath = Path(directory)
        with open(dirpath / f"doc.pkl", "rb") as pkl:
            obj = pickle.load(pkl)
        obj.load_meta(dirpath / "meta")
        return obj


class Reference:
    def __init__(
        self,
        document: Document,
        element_id: int,
        text: str,
        source: str,
        metadata: dict,
        upvote_ids: List[int] = None,
    ):
        self._id = element_id
        self._upvote_ids = upvote_ids if upvote_ids is not None else [element_id]
        self._text = text
        self._source = source
        self._metadata = metadata
        self._context_fn = lambda radius: document.context(element_id, radius)
        self._score = 0

    @property
    def id(self):
        return self._id

    @property
    def upvote_ids(self):
        return self._upvote_ids

    @property
    def text(self):
        return self._text

    @property
    def source(self):
        return self._source

    @property
    def metadata(self):
        return self._metadata

    @property
    def score(self):
        return self._score

    def context(self, radius: int):
        return self._context_fn(radius)


class DocumentRow:
    def __init__(self, element_id: int, strong: str, weak: str):
        self.id = element_id
        self.strong = strong
        self.weak = weak


DocAndOffset = Tuple[Document, int]


class DocumentDataSource(PyDataSource):
    def __init__(self, id_column, strong_column, weak_column):
        PyDataSource.__init__(self)
        self.documents: List[DocAndOffset] = []
        self.id_column = id_column
        self.strong_column = strong_column
        self.weak_column = weak_column
        self._size = 0
        self.restart()

    def add(self, document: Document, start_id: int):
        self.documents.append((document, start_id))
        self._size += document.size

    def row_iterator(self):
        for doc, start_id in self.documents:
            for i in range(doc.size):
                yield DocumentRow(
                    element_id=start_id + i,
                    strong=doc.strong_text(i),
                    weak=doc.weak_text(i),
                )

    @property
    def size(self):
        return self._size

    def _csv_line(self, element_id: str, strong: str, weak: str):
        df = pd.DataFrame(
            {
                self.id_column: [element_id],
                self.strong_column: [strong],
                self.weak_column: [weak],
            }
        )

        return df.to_csv(header=None, index=None).strip("\n")

    def _get_line_iterator(self):
        # First yield the header
        yield self._csv_line(self.id_column, self.strong_column, self.weak_column)
        # Then yield rows
        for row in self.row_iterator():
            yield self._csv_line(element_id=row.id, strong=row.strong, weak=row.weak)

    def resource_name(self) -> str:
        return "Documents:\n" + "\n".join([doc.name for doc, _ in self.documents])


class IntroAndTrainDocuments:
    def __init__(self, intro: DocumentDataSource, train: DocumentDataSource) -> None:
        self.intro = intro
        self.train = train


class DocumentManager:
    def __init__(self, id_column, strong_column, weak_column) -> None:
        self.id_column = id_column
        self.strong_column = strong_column
        self.weak_column = weak_column

        # After python 3.8, we don't need to use OrderedDict as Dict is ordered by default
        self.registry: OrderedDict[str, DocAndOffset] = OrderedDict()
        self.source_id_prefix_trie = StringTrie()
        self.constraint_matcher = ConstraintMatcher[DocAndOffset]()

    def _next_id(self):
        if len(self.registry) == 0:
            return 0
        doc, start_id = next(reversed(self.registry.values()))
        return start_id + doc.size

    def add(self, documents: List[Document]):
        intro = DocumentDataSource(self.id_column, self.strong_column, self.weak_column)
        train = DocumentDataSource(self.id_column, self.strong_column, self.weak_column)
        for doc in documents:
            doc_hash = doc.hash
            if doc_hash not in self.registry:
                start_id = self._next_id()
                doc_and_id = (doc, start_id)
                self.registry[doc_hash] = doc_and_id
                self.source_id_prefix_trie[doc_hash] = doc_hash
                intro.add(doc, start_id)
                self.constraint_matcher.index(
                    item=(doc, start_id), constraints=doc.matched_constraints
                )
            doc, start_id = self.registry[doc_hash]
            train.add(doc, start_id)

        return IntroAndTrainDocuments(intro=intro, train=train), [
            doc.hash for doc in documents
        ]

    def entity_ids_by_constraints(self, constraints: Dict[str, Any]):
        filters = to_filters(constraints)
        return [
            start_id + entity_id
            for doc, start_id in self.constraint_matcher.match(filters)
            for entity_id in doc.all_entity_ids()
        ]

    def sources(self):
        return {doc_hash: doc for doc_hash, (doc, _) in self.registry.items()}

    def match_source_id_by_prefix(self, prefix: str) -> Document:
        if prefix in self.registry:
            return [prefix]
        return self.source_id_prefix_trie.values(prefix)

    def source_by_id(self, source_id: str):
        return self.registry[source_id]

    def clear(self):
        self.registry = OrderedDict()
        self.source_id_prefix_trie = StringTrie()

    def _get_doc_and_start_id(self, element_id: int):
        for doc, start_id in reversed(self.registry.values()):
            if start_id <= element_id:
                return doc, start_id

        _raise_unknown_doc_error(element_id)

    def reference(self, element_id: int):
        doc, start_id = self._get_doc_and_start_id(element_id)
        doc_ref = doc.reference(element_id - start_id)
        doc_ref._id = element_id
        doc_ref._upvote_ids = [start_id + uid for uid in doc_ref._upvote_ids]
        return doc_ref

    def context(self, element_id: int, radius: int):
        doc, start_id = self._get_doc_and_start_id(element_id)
        return doc.context(element_id - start_id, radius)

    def get_data_source(self) -> DocumentDataSource:
        data_source = DocumentDataSource(
            id_column=self.id_column,
            strong_column=self.strong_column,
            weak_column=self.weak_column,
        )

        for doc, start_id in self.registry.values():
            data_source.add(document=doc, start_id=start_id)

        return data_source

    def save_meta(self, directory: Path):
        for i, (doc, _) in enumerate(self.registry.values()):
            subdir = directory / str(i)
            os.mkdir(subdir)
            doc.save_meta(subdir)

    def load_meta(self, directory: Path):
        for i, (doc, _) in enumerate(self.registry.values()):
            subdir = directory / str(i)
            doc.load_meta(subdir)

        if not hasattr(self, "doc_constraints"):
            self.constraint_matcher = ConstraintMatcher[DocAndOffset]()
            for item in self.registry.values():
                self.constraint_matcher.index(item, item[0].matched_constraints)


class CSV(Document):
    def __init__(
        self,
        path: str,
        id_column: Optional[str] = None,
        strong_columns: Optional[List[str]] = None,
        weak_columns: Optional[List[str]] = None,
        reference_columns: Optional[List[str]] = None,
        save_extra_info=True,
        metadata={},
    ) -> None:
        self.df = pd.read_csv(path)

        if reference_columns == None:
            reference_columns = list(self.df.columns)

        if id_column == None:
            id_column = "thirdai_index"
            self.df[id_column] = range(self.df.shape[0])

        if strong_columns == None and weak_columns == None:
            # autotune column types
            text_col_names = []
            try:
                for col_name, udt_col_type in get_udt_col_types(path).items():
                    if type(udt_col_type) == type(bolt.types.text()):
                        text_col_names.append(col_name)
            except:
                text_col_names = list(self.df.columns)
                text_col_names.remove(id_column)
                self.df[text_col_names] = self.df[text_col_names].astype(str)
            strong_columns = []
            weak_columns = text_col_names
        elif strong_columns == None:
            strong_columns = []
        elif weak_columns == None:
            weak_columns = []

        self.df = self.df.sort_values(id_column)
        assert len(self.df[id_column].unique()) == len(self.df[id_column])
        assert self.df[id_column].min() == 0
        assert self.df[id_column].max() == len(self.df[id_column]) - 1

        for col in strong_columns + weak_columns:
            self.df[col] = self.df[col].fillna("")

        self.path = Path(path)
        self._hash = hash_file(path, metadata="csv-" + str(metadata))
        self.id_column = id_column
        self.strong_columns = strong_columns
        self.weak_columns = weak_columns
        self.reference_columns = reference_columns
        self._save_extra_info = save_extra_info
        self.doc_metadata = metadata

    @property
    def hash(self) -> str:
        return self._hash

    @property
    def size(self) -> int:
        return len(self.df)

    @property
    def name(self) -> str:
        return self.path.name

    @property
    def matched_constraints(self) -> Dict[str, ConstraintValue]:
        return {key: ConstraintValue(value) for key, value in self.doc_metadata.items()}

    def all_entity_ids(self) -> List[int]:
        return self.df[self.id_column].to_list()

    def strong_text(self, element_id: int) -> str:
        row = self.df.iloc[element_id]
        return " ".join([str(row[col]).replace(",", "") for col in self.strong_columns])

    def weak_text(self, element_id: int) -> str:
        row = self.df.iloc[element_id]
        return " ".join([str(row[col]).replace(",", "") for col in self.weak_columns])

    def reference(self, element_id: int) -> Reference:
        if element_id >= len(self.df):
            _raise_unknown_doc_error(element_id)
        row = self.df.iloc[element_id]
        text = "\n\n".join([f"{col}: {row[col]}" for col in self.reference_columns])
        return Reference(
            document=self,
            element_id=element_id,
            text=text,
            source=str(self.path.absolute()),
            metadata={**row.to_dict(), **self.doc_metadata},
        )

    def context(self, element_id: int, radius) -> str:
        rows = self.df.iloc[
            max(0, element_id - radius) : min(len(self.df), element_id + radius + 1)
        ]

        return " ".join(
            [
                str(row[col])
                for col in self.reference_columns
                for _, row in rows.iterrows()
            ]
        )

    def __getstate__(self):
        state = self.__dict__.copy()

        # Remove the path attribute because it is not cross platform compatible
        del state["path"]

        # Save the filename so we can load it with the same name
        state["doc_name"] = self.name

        # End pickling functionality here to support old directory checkpoint save
        return state

    def __setstate__(self, state):
        # Add new attributes to state for older document object version backward compatibility
        if "_save_extra_info" not in state:
            state["_save_extra_info"] = True

        self.__dict__.update(state)

    def save_meta(self, directory: Path):
        # Let's copy the original CSV file to the provided directory
        if self.save_extra_info:
            shutil.copy(self.path, directory)

    def load_meta(self, directory: Path):
        # Since we've moved the CSV file to the provided directory, let's make
        # sure that we point to this CSV file.
        if hasattr(self, "doc_name"):
            self.path = directory / self.doc_name
        else:
            # this else statement handles the deprecated attribute "path" in self, we can remove this soon
            self.path = directory / self.path.name

        if not hasattr(self, "doc_metadata"):
            self.doc_metadata = {}


# Base class for PDF and DOCX classes because they share the same logic.
class Extracted(Document):
    def __init__(self, path: str, save_extra_info=True, metadata={}):
        path = str(path)
        self.df = self.process_data(path)
        self.hash_val = hash_file(path, metadata="extracted-" + str(metadata))
        self._save_extra_info = save_extra_info

        self.path = Path(path)
        self.doc_metadata = metadata

    def process_data(
        self,
        path: str,
    ) -> pd.DataFrame:
        raise NotImplementedError()

    @property
    def hash(self) -> str:
        return self.hash_val

    @property
    def size(self) -> int:
        return len(self.df)

    @property
    def name(self) -> str:
        return self.path.name

    @property
    def matched_constraints(self) -> Dict[str, ConstraintValue]:
        return {key: ConstraintValue(value) for key, value in self.doc_metadata.items()}

    def all_entity_ids(self) -> List[int]:
        return list(range(self.size))

    def strong_text(self, element_id: int) -> str:
        return ""

    def weak_text(self, element_id: int) -> str:
        return self.df["para"].iloc[element_id]

    def show_fn(text, source, **kwargs):
        return text

    def reference(self, element_id: int) -> Reference:
        if element_id >= len(self.df):
            _raise_unknown_doc_error(element_id)
        return Reference(
            document=self,
            element_id=element_id,
            text=self.df["display"].iloc[element_id],
            source=str(self.path.absolute()),
            metadata={**self.df.iloc[element_id].to_dict(), **self.doc_metadata},
        )

    def context(self, element_id, radius) -> str:
        if not 0 <= element_id or not element_id < self.size:
            raise ("Element id not in document.")

        rows = self.df.iloc[
            max(0, element_id - radius) : min(len(self.df), element_id + radius + 1)
        ]
        return "\n".join(rows["para"])

    def __getstate__(self):
        state = self.__dict__.copy()

        # Remove filename attribute because this is a deprecated attribute for Extracted
        if "filename" in state:
            del state["filename"]

        # In older versions of neural_db, we accidentally stored Path objects in the df.
        # This changes those objects to a string, because PosixPath can't be loaded in Windows
        def path_to_str(element):
            if isinstance(element, Path):
                return element.name
            return element

        state["df"] = state["df"].applymap(path_to_str)

        # Remove the path attribute because it is not cross platform compatible
        del state["path"]

        # Save the filename so we can load it with the same name
        state["doc_name"] = self.name

        return state

    def __setstate__(self, state):
        # Add new attributes to state for older document object version backward compatibility
        if "_save_extra_info" not in state:
            state["_save_extra_info"] = True
        if "filename" in state:
            state["path"] = state["filename"]

        self.__dict__.update(state)

    def save_meta(self, directory: Path):
        # Let's copy the original file to the provided directory
        if self.save_extra_info:
            shutil.copy(self.path, directory)

    def load_meta(self, directory: Path):
        # Since we've moved the file to the provided directory, let's make
        # sure that we point to this file.
        if hasattr(self, "doc_name"):
            self.path = directory / self.doc_name
        else:
            # this else statement handles the deprecated attribute "path" in self, we can remove this soon
            self.path = directory / self.path.name

        if not hasattr(self, "doc_metadata"):
            self.doc_metadata = {}


def process_pdf(path: str) -> pd.DataFrame:
    elements, success = pdf_parse.process_pdf_file(path)

    if not success:
        raise ValueError(f"Could not read PDF file: {path}")

    elements_df = pdf_parse.create_train_df(elements)

    return elements_df


def process_docx(path: str) -> pd.DataFrame:
    elements, success = doc_parse.get_elements(path)

    if not success:
        raise ValueError(f"Could not read DOCX file: {path}")

    elements_df = doc_parse.create_train_df(elements)

    return elements_df


class PDF(Extracted):
    def __init__(self, path: str, metadata={}):
        super().__init__(path=path, metadata=metadata)

    def process_data(
        self,
        path: str,
    ) -> pd.DataFrame:
        return process_pdf(path)


class DOCX(Extracted):
    def __init__(self, path: str, metadata={}):
        super().__init__(path=path, metadata=metadata)

    def process_data(
        self,
        path: str,
    ) -> pd.DataFrame:
        return process_docx(path)


class Unstructured(Extracted):
    def __init__(
        self,
        path: Union[str, Path],
        save_extra_info: bool = True,
    ):
        super().__init__(path=path)

    def process_data(
        self,
        path: str,
    ) -> pd.DataFrame:
        if path.endswith(".pdf") or path.endswith(".docx"):
            print("For PDF and DOCX FileTypes, use neuraldb.PDF and neuraldb.DOCX ")
            return
        elif path.endswith(".pptx"):
            self.parser = PptxParse(path)

        elif path.endswith(".txt"):
            self.parser = TxtParse(path)

        elif path.endswith(".eml"):
            self.parser = EmlParse(path)

        else:
            raise Exception(f"File type is not yet supported")

        elements, success = self.parser.process_elements()

        if not success:
            raise ValueError(f"Could not read file: {path}")

        return self.parser.create_train_df(elements)


class URL(Document):
    def __init__(
        self,
        url: str,
        url_response: Response = None,
        save_extra_info: bool = True,
        title_is_strong: bool = False,
        metadata={},
    ):
        self.url = url
        self.df = self.process_data(url, url_response)
        self.hash_val = hash_string(url + str(metadata))
        self._save_extra_info = save_extra_info
        self._strong_column = "title" if title_is_strong else "text"
        self.doc_metadata = metadata

    def process_data(self, url, url_response=None) -> pd.DataFrame:
        # Extract elements from each file
        elements, success = url_parse.process_url(url, url_response)

        if not success or not elements:
            raise ValueError(f"Could not retrieve data from URL: {url}")

        elements_df = url_parse.create_train_df(elements)

        return elements_df

    @property
    def hash(self) -> str:
        return self.hash_val

    @property
    def size(self) -> int:
        return len(self.df)

    @property
    def name(self) -> str:
        return self.url

    @property
    def matched_constraints(self) -> Dict[str, ConstraintValue]:
        return {key: ConstraintValue(value) for key, value in self.doc_metadata.items()}

    def all_entity_ids(self) -> List[int]:
        return list(range(self.size))

    def strong_text(self, element_id: int) -> str:
        return self.df[self._strong_column if self._strong_column else "text"].iloc[
            element_id
        ]

    def weak_text(self, element_id: int) -> str:
        return self.df["text"].iloc[element_id]

    def reference(self, element_id: int) -> Reference:
        if element_id >= len(self.df):
            _raise_unknown_doc_error(element_id)
        return Reference(
            document=self,
            element_id=element_id,
            text=self.df["display"].iloc[element_id],
            source=self.url,
            metadata={"title": self.df["title"].iloc[element_id], **self.doc_metadata}
            if "title" in self.df.columns
            else self.doc_metadata,
        )

    def context(self, element_id, radius) -> str:
        if not 0 <= element_id or not element_id < self.size:
            raise ("Element id not in document.")
        rows = self.df.iloc[
            max(0, element_id - radius) : min(len(self.df), element_id + radius + 1)
        ]
        return "\n".join(rows["text"])


class SentenceLevelExtracted(Extracted):
    """Parses a document into sentences and creates a NeuralDB entry for each
    sentence. The strong column of the entry is the sentence itself while the
    weak column is the paragraph from which the sentence came. A NeuralDB
    reference produced by this object displays the paragraph instead of the
    sentence to increase recall.
    """

    def __init__(self, path: str, save_extra_info: bool = True, metadata={}):
        self.path = Path(path)
        self.df = self.parse_sentences(self.process_data(path))
        self.hash_val = hash_file(
            path, metadata="sentence-level-extracted-" + str(metadata)
        )
        self.para_df = self.df["para"].unique()
        self._save_extra_info = save_extra_info
        self.doc_metadata = metadata

    def not_just_punctuation(sentence: str):
        for character in sentence:
            if character not in string.punctuation and not character.isspace():
                return True
        return False

    def get_sentences(paragraph: str):
        return [
            sentence
            for sentence in sent_tokenize(paragraph)
            if SentenceLevelExtracted.not_just_punctuation(sentence)
        ]

    def parse_sentences(
        self,
        df: pd.DataFrame,
    ) -> pd.DataFrame:
        df["sentences"] = df["para"].apply(SentenceLevelExtracted.get_sentences)

        num_sents_cum_sum = np.cumsum(df["sentences"].apply(lambda sents: len(sents)))
        df["id_offsets"] = np.zeros(len(df))
        df["id_offsets"][1:] = num_sents_cum_sum[:-1]
        df["id_offsets"] = df["id_offsets"].astype(int)

        def get_ids(record):
            id_offset = record["id_offsets"]
            n_sents = len(record["sentences"])
            return list(range(id_offset, id_offset + n_sents))

        df = pd.DataFrame.from_records(
            [
                {
                    "sentence": sentence,
                    "para_id": para_id,
                    "sentence_id": i + record["id_offsets"],
                    "sentence_ids_in_para": get_ids(record),
                    **record,
                }
                for para_id, record in enumerate(df.to_dict(orient="records"))
                for i, sentence in enumerate(record["sentences"])
            ]
        )

        df.drop("sentences", axis=1, inplace=True)
        df.drop("id_offsets", axis=1, inplace=True)
        return df

    def process_data(
        self,
        path: str,
    ) -> pd.DataFrame:
        raise NotImplementedError()

    @property
    def hash(self) -> str:
        return self.hash_val

    @property
    def size(self) -> int:
        return len(self.df)

    @property
    def name(self) -> str:
        return self.path.name if self.path else None

    def strong_text(self, element_id: int) -> str:
        return self.df["sentence"].iloc[element_id]

    def weak_text(self, element_id: int) -> str:
        return self.df["para"].iloc[element_id]

    def show_fn(text, source, **kwargs):
        return text

    def reference(self, element_id: int) -> Reference:
        if element_id >= len(self.df):
            _raise_unknown_doc_error(element_id)
        return Reference(
            document=self,
            element_id=element_id,
            text=self.df["display"].iloc[element_id],
            source=str(self.path.absolute()),
            metadata={**self.df.iloc[element_id].to_dict(), **self.doc_metadata},
            upvote_ids=self.df["sentence_ids_in_para"].iloc[element_id],
        )

    def context(self, element_id, radius) -> str:
        if not 0 <= element_id or not element_id < self.size:
            raise ("Element id not in document.")

        para_id = self.df.iloc[element_id]["para_id"]

        rows = self.para_df[
            max(0, para_id - radius) : min(len(self.para_df), para_id + radius + 1)
        ]
        return "\n\n".join(rows)

    def save_meta(self, directory: Path):
        # Let's copy the original file to the provided directory
        if self.save_extra_info:
            shutil.copy(self.path, directory)

    def load_meta(self, directory: Path):
        # Since we've moved the file to the provided directory, let's make
        # sure that we point to this file.
        if hasattr(self, "doc_name"):
            self.path = directory / self.doc_name
        else:
            # deprecated, self.path should not be in self
            self.path = directory / self.path.name

        if not hasattr(self, "doc_metadata"):
            self.doc_metadata = {}


class SentenceLevelPDF(SentenceLevelExtracted):
    def __init__(self, path: str, metadata={}):
        super().__init__(path=path, metadata=metadata)

    def process_data(
        self,
        path: str,
    ) -> pd.DataFrame:
        return process_pdf(path)


class SentenceLevelDOCX(SentenceLevelExtracted):
    def __init__(self, path: str, metadata={}):
        super().__init__(path=path, metadata=metadata)

    def process_data(
        self,
        path: str,
    ) -> pd.DataFrame:
        return process_docx(path)<|MERGE_RESOLUTION|>--- conflicted
+++ resolved
@@ -5,11 +5,7 @@
 import string
 from collections import OrderedDict
 from pathlib import Path
-<<<<<<< HEAD
-from typing import List, Optional, Tuple, Union
-=======
-from typing import Any, Dict, List, Optional, Set, Tuple
->>>>>>> c95487b5
+from typing import Any, Dict, List, Optional, Set, Tuple, Union
 
 import numpy as np
 import pandas as pd
