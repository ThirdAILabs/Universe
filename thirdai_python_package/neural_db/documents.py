--- conflicted
+++ resolved
@@ -1,20 +1,13 @@
 import os
 from pathlib import Path
-<<<<<<< HEAD
-from typing import Callable, Dict, List, Tuple
+from typing import Callable, Dict, List, Optional, Tuple
+from requests.models import Response
 
 import pandas as pd
 from pytrie import StringTrie
-=======
-from typing import Dict, List, Optional, Tuple
-from requests.models import Response
-
-
-import pandas as pd
 from .parsing_utils import doc_parse, pdf_parse, url_parse
 from .qa import ContextArgs
 from .utils import hash_string, hash_file
->>>>>>> d7b09bc8
 from thirdai.dataset.data_source import PyDataSource
 
 
@@ -204,13 +197,12 @@
                 doc_and_id = (doc, start_id)
                 self.registry[doc_hash] = doc_and_id
                 self.id_sorted_docs.append(doc_and_id)
-<<<<<<< HEAD
                 self.source_id_prefix_trie[doc_hash] = doc_hash
-                intro.add(doc, start_id)
+                intro_dds.add(doc, start_id)
             doc, start_id = self.registry[doc_hash]
-            train.add(doc, start_id)
-
-        return IntroAndTrainDocuments(intro=intro, train=train), [
+            train_dds.add(doc, start_id)
+
+        return IntroAndTrainDocuments(intro=intro_dds, train=train_dds), [
             doc.hash() for doc in documents
         ]
 
@@ -225,16 +217,6 @@
     def source_by_id(self, source_id: str):
         return self.registry[source_id]
 
-=======
-                intro_dds.add(doc, start_id)
-            doc, start_id = self.registry[doc_hash]
-            train_dds.add(doc, start_id)
-        return IntroAndTrainDocuments(intro=intro_dds, train=train_dds)
-    
-    def sources(self):
-        return [doc.name() for doc, _ in self.id_sorted_docs]
-
->>>>>>> d7b09bc8
     def clear(self):
         self.registry = {}
         self.id_sorted_docs = []
