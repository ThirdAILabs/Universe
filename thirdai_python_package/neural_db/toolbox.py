import uuid
from pathlib import Path

import pandas as pd
from thirdai._thirdai import bolt

from .constraint_matcher import AnyOf
from .documents import PDF
from .lexical_utils import reformulate as lexical_reformulate
from .lexical_utils import rerank as lexical_rerank
from .model_bazaar import Bazaar
<<<<<<< HEAD
from .neural_db import NeuralDB
=======
from .constraint_matcher import AnyOf
from .lexical_utils import reformulate as lexical_reformulate, rerank as lexical_rerank
import uuid
import os
>>>>>>> 12001eb2


def pdf_file_model(files, in_dim=50_000, emb_dim=2048, num_buckets=50_000):
    dfs = [PDF(file).df for file in files]
    dfs = [
        pd.DataFrame(
            {
                "para": df["para"],
                "doc_id": [i for _ in range(len(df))],
                "file": [Path(files[i]).name for _ in range(len(df))],
            }
        )
        for i, df in enumerate(dfs)
    ]
    file_level_coldstart = f"__file_level_cs_{uuid.uuid4()}__.csv"
    pd.concat(dfs).to_csv(file_level_coldstart, index=False)
    #
    udt = bolt.UniversalDeepTransformer(
        data_types={
            "query": bolt.types.text(tokenizer="char-4"),
            "doc_id": bolt.types.categorical(delimiter=" "),
        },
        target="doc_id",
        n_target_classes=len(files),
        integer_target=True,
        options={
            "extreme_classification": True,
            "extreme_output_dim": num_buckets,
            "fhr": in_dim,
            "embedding_dimension": emb_dim,
            "rlhf": True,
        },
    )
    udt.cold_start(
        file_level_coldstart,
        strong_column_names=[],
        weak_column_names=["para"],
        learning_rate=0.005,
        epochs=10,
    )
    os.remove(file_level_coldstart)
    #
    for df in dfs:
        df["para"].iloc[0] = "\n".join(df["para"])
    one_reference_per_file_df = pd.concat([df.iloc[:1] for df in dfs])
    ndb_reference_file = f"__ndb_reference_file_{uuid.uuid4()}__.csv"
    one_reference_per_file_df.to_csv(ndb_reference_file, index=False)
    return NeuralDB.from_udt(
        udt,
        csv=ndb_reference_file,
        csv_id_column="doc_id",
        csv_strong_columns=[],
        csv_weak_columns=["para"],
        csv_reference_columns=["para"],
    )


def pdf_para_model(files):
    bazaar = Bazaar(cache_dir=Path("bazaar_cache"))
    bazaar.fetch()
    para_db = bazaar.get_model("General QnA")
    docs = [PDF(file, metadata={"file": Path(file).name}) for file in files]
    para_db.insert(docs, train=True)
    return para_db


def hierarchical_search(
    file_db,
    para_db,
    query,
    top_k_returned,
    top_k_files=5,
    top_k_rerank=100,
    rerank=True,
    reformulate=False,
):
    file_results = file_db.search(
        query=query,
        top_k=top_k_files,
    )
    top_k_filenames = [r.metadata["file"] for r in file_results]
    constraints = {"file": AnyOf(top_k_filenames)}
    return rerank_and_reformulate(
        para_db,
        query,
        top_k_returned=top_k_returned,
        top_k_rerank=top_k_rerank,
        rerank=rerank,
        reformulate=reformulate,
        constraints=constraints,
    )


def rerank_and_reformulate(
    db,
    query,
    top_k_returned,
    top_k_rerank=100,
    rerank=True,
    reformulate=False,
    constraints={},
):
    results = db.search(query=query, top_k=top_k_rerank, constraints=constraints)
    if reformulate:
        results = lexical_reformulate(db, query, constraints=constraints)
    if rerank:
        results = lexical_rerank(query, results)
    return results[:top_k_returned]<|MERGE_RESOLUTION|>--- conflicted
+++ resolved
@@ -9,14 +9,10 @@
 from .lexical_utils import reformulate as lexical_reformulate
 from .lexical_utils import rerank as lexical_rerank
 from .model_bazaar import Bazaar
-<<<<<<< HEAD
-from .neural_db import NeuralDB
-=======
 from .constraint_matcher import AnyOf
 from .lexical_utils import reformulate as lexical_reformulate, rerank as lexical_rerank
 import uuid
 import os
->>>>>>> 12001eb2
 
 
 def pdf_file_model(files, in_dim=50_000, emb_dim=2048, num_buckets=50_000):
