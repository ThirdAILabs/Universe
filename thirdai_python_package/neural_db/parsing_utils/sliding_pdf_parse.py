from collections import Counter, defaultdict

import fitz
import numpy as np
import pandas as pd
import pdfplumber
import unidecode
from sklearn.cluster import DBSCAN


def get_fitz_blocks(filename):
    doc = fitz.open(filename)
    blocks = [
        {**block, "page_num": num}
        for num, page in enumerate(doc)
        for block in page.get_text("dict")["blocks"]
    ]
    doc.close()
    return blocks


def remove_images(blocks):
    return [block for block in blocks if block["type"] == 0]


def get_text_len(block):
    return sum(len(span["text"]) for line in block["lines"] for span in line["spans"])


def remove_header_footer(blocks):
    # Inspired by
    # https://github.com/pymupdf/PyMuPDF/discussions/2259#discussioncomment-6669190
    # TL;DR:
    # 1. Vectorize each block by their rectangle coordinates + length of text
    # 2. Use DBSCAN to cheaply cluster these vectors
    # 3. Only headers and footers are repetitive enough to form its own
    # cluster, so they will have a unique label while the majority of blocks are
    # classified as clusterless.
    # 4. Remove blocks that belong to minority clusters.
    dbscan = DBSCAN()
    samples = np.array([(*block["bbox"], get_text_len(block)) for block in blocks])
    dbscan.fit(samples)
    labels = dbscan.labels_
    label_counter = Counter(labels)
    most_common_label = label_counter.most_common(1)[0][0]
    return [block for block, label in zip(blocks, labels) if label == most_common_label]


def remove_nonstandard_orientation(blocks):
    orient_to_count = defaultdict(lambda: 0)
    for block in blocks:
        for line in block["lines"]:
            orient_to_count[line["dir"]] += 1
    #
    sorted_count_orient_pairs = sorted(
        [(count, orient) for orient, count in orient_to_count.items()]
    )
    _count, most_frequent_orientation = sorted_count_orient_pairs[-1]
    #
    return [
        {
            **block,
            "lines": [
                line
                for line in block["lines"]
                if line["dir"] == most_frequent_orientation
            ],
        }
        for block in blocks
    ]


def strip_spaces(blocks):
    return [
        {
            **block,
            "lines": [
                {
                    **line,
                    "spans": [
                        {**span, "text": span["text"].strip()} for span in line["spans"]
                    ],
                }
                for line in block["lines"]
            ],
        }
        for block in blocks
    ]


def remove_empty_spans(blocks):
    return [
        {
            **block,
            "lines": [
                {
                    **line,
                    "spans": [span for span in line["spans"] if len(span["text"]) > 0],
                }
                for line in block["lines"]
            ],
        }
        for block in blocks
    ]


def remove_empty_lines(blocks):
    return [
        {**block, "lines": [line for line in block["lines"] if len(line["spans"]) > 0]}
        for block in blocks
    ]


def remove_empty_blocks(blocks):
    blocks = strip_spaces(blocks)
    blocks = remove_empty_spans(blocks)
    blocks = remove_empty_lines(blocks)
    return [block for block in blocks if len(block["lines"]) > 0]


def get_lines(blocks):
    return [
        {**line, "page_num": block["page_num"]}
        for block in blocks
        for line in block["lines"]
    ]


def set_line_text(lines):
    """Assumes span texts are stripped of leading and trailing whitespaces."""
    return [
        {**line, "text": " ".join(span["text"] for span in line["spans"])}
        for line in lines
    ]


def set_line_word_counts(lines):
    """Assumes line texts are set"""
    return [{**line, "word_count": line["text"].count(" ") + 1} for line in lines]


def get_lines_with_first_n_words(lines, n):
    total_len = 0
    end = 0
    while total_len < n:
        total_len += lines[end]["word_count"]
        end += 1
    return " ".join(line["text"] for line in lines[:end])


<<<<<<< HEAD
def estimate_section_titles(lines):
    text_size_freq = defaultdict(int)
    for line in lines:
        for span in line["spans"]:
            text_size_freq[int(span["size"])] += 1
    most_common_text_size = sorted(text_size_freq.items(), key=lambda x: x[1])[-1][0]
    current_section_title = ""
    for i in range(len(lines)):
        if lines[i]["spans"][0]["size"] > most_common_text_size:
            current_section_title = lines[i]["text"]
        lines[i]["section_title"] = current_section_title
    return lines


=======
>>>>>>> 3903e688
def process_tables(filename, lines):
    pdf = pdfplumber.open(filename)
    tables_by_page = [page.find_tables() for page in pdf.pages]

    def within_by_bbox(a, b):
        ax1, ay1, ax2, ay2 = a
        bx1, by1, bx2, by2 = b

        def within(val, lower, upper):
            return lower < val and val < upper

        return (
            within(ax1, bx1, bx2)
            and within(ax2, bx1, bx2)
            and within(ay1, by1, by2)
            and within(ay2, by1, by2)
        )

    new_lines = []
    seen = defaultdict(bool)
    for line in lines:
        is_contained_by_table = False
        for table in tables_by_page[line["page_num"]]:
            if within_by_bbox(line["bbox"], table.bbox):
                is_contained_by_table = True
                if not seen[table]:
                    # The format we want the table in for cold_start is different
                    # than the format we'd like to display so we modify the "text"
                    # field and we include some display metadata in the line
                    # Chunking of text within tables is left for future work
                    extracted_rows = table.extract()
                    table_as_text = " ".join(
                        [item or "" for row in extracted_rows for item in row]
                    )
                    new_lines.append(
                        {
                            "text": table_as_text,
                            "page_num": line["page_num"],
                            "bbox": table.bbox,
                            "table": extracted_rows,
                        }
                    )
                    seen[table] = True
        if not is_contained_by_table:
            new_lines.append(line)

    return new_lines


def get_chunks_from_lines(lines, chunk_words, stride_words):
    chunk_start = 0
    chunks = []
    chunk_boxes = []
<<<<<<< HEAD
    section_titles = []
=======
>>>>>>> 3903e688
    display = []
    while chunk_start < len(lines):
        chunk_end = chunk_start
        chunk_size = 0
        while chunk_size < chunk_words and chunk_end < len(lines):
            chunk_size += lines[chunk_end]["word_count"]
            chunk_end += 1
        stride_end = chunk_start
        stride_size = 0
        while stride_size < stride_words and stride_end < len(lines):
            stride_size += lines[stride_end]["word_count"]
            stride_end += 1
        # combine the chunks
        chunks.append(" ".join(line["text"] for line in lines[chunk_start:chunk_end]))
        # metadata for highlighting
        chunk_boxes.append(
            [(line["page_num"], line["bbox"]) for line in lines[chunk_start:chunk_end]]
        )
<<<<<<< HEAD
        # combine unique section titles
        if "section_title" in lines[0]:
            unique_section_titles = set(
                [line["section_title"] for line in lines[chunk_start:chunk_end]]
            )
            section_titles.append(" ".join(unique_section_titles))
        # formulate display text (separating out tables)
=======
>>>>>>> 3903e688
        display.append(
            " ".join(
                [
                    str(line["table"]) if "table" in line else line["text"]
                    for line in lines[chunk_start:chunk_end]
                ]
            )
        )
        chunk_start = stride_end
<<<<<<< HEAD
    return chunks, chunk_boxes, display, section_titles
=======
    return chunks, chunk_boxes, display
>>>>>>> 3903e688


def clean_encoding(text):
    return unidecode.unidecode(text.encode("utf-8", "replace").decode("utf-8"))


def get_chunks(
    filename,
    chunk_words,
    stride_words,
    emphasize_first_n_words,
    ignore_header_footer,
    ignore_nonstandard_orientation,
<<<<<<< HEAD
    emphasize_section_titles,
=======
>>>>>>> 3903e688
    table_parsing,
):
    blocks = get_fitz_blocks(filename)
    blocks = remove_images(blocks)
    if ignore_header_footer:
        blocks = remove_header_footer(blocks)
    if ignore_nonstandard_orientation:
        blocks = remove_nonstandard_orientation(blocks)
    blocks = remove_empty_blocks(blocks)
    lines = get_lines(blocks)
    lines = set_line_text(lines)
    if table_parsing:
        lines = process_tables(filename, lines)
    lines = set_line_word_counts(lines)
<<<<<<< HEAD
    first_n_words = get_lines_with_first_n_words(lines, emphasize_first_n_words)
    if emphasize_section_titles:
        lines = estimate_section_titles(lines)
    chunks, chunk_boxes, display, section_titles = get_chunks_from_lines(
        lines, chunk_words, stride_words
    )
    chunks = [clean_encoding(text) for text in chunks]
    section_titles = [clean_encoding(section_title) for section_title in section_titles]
    return chunks, chunk_boxes, display, first_n_words, section_titles
=======
    emphasis = get_lines_with_first_n_words(lines, emphasize_first_n_words)
    chunks, chunk_boxes, display = get_chunks_from_lines(
        lines, chunk_words, stride_words
    )
    chunks = [clean_encoding(text) for text in chunks]
    return chunks, chunk_boxes, display, emphasis
>>>>>>> 3903e688


def make_df(
    filename,
    chunk_words,
    stride_words,
    emphasize_first_n_words,
    ignore_header_footer,
    ignore_nonstandard_orientation,
<<<<<<< HEAD
    doc_keywords,
    emphasize_section_titles,
=======
>>>>>>> 3903e688
    table_parsing,
):
    """Arguments:
    chunk_size: number of words in each chunk of text.
    stride: number of words between each chunk of text.
    emphasize_first_words: number of words at the beginning of the file
        that will be used as strong column for all rows of the resulting
        dataframe. We do this so that every row can capture important signals
        like file titles or introductory paragraphs.
    table_parsing: Whether to enable separate parsing of tables
    """
<<<<<<< HEAD
    chunks, chunk_boxes, display, first_n_words, section_titles = get_chunks(
=======
    chunks, chunk_boxes, display, emphasis = get_chunks(
>>>>>>> 3903e688
        filename,
        chunk_words,
        stride_words,
        emphasize_first_n_words,
        ignore_header_footer,
        ignore_nonstandard_orientation,
<<<<<<< HEAD
        emphasize_section_titles,
=======
>>>>>>> 3903e688
        table_parsing,
    )

    emphasis = [
        (
            first_n_words
            + " "
            + doc_keywords
            + " "
            + (section_titles[i] if emphasize_section_titles else "")
        )
        for i in range(len(chunks))
    ]

    return pd.DataFrame(
        {
            "para": [c.lower() for c in chunks],
<<<<<<< HEAD
            "display": chunks,
            "emphasis": emphasis,
=======
            "display": display,
            "emphasis": [emphasis for _ in chunks],
>>>>>>> 3903e688
            # chunk_boxes is a list of lists of (page_num, bbox) pairs
            "chunk_boxes": [str(chunk_box) for chunk_box in chunk_boxes],
            # get the first element of the first pair in the list of
            # (page_num, bbox) pairs for each chunk.
            "page": [chunk_box[0][0] for chunk_box in chunk_boxes],
        }
    )


def highlighted_doc(source, columns):
    if not "chunk_boxes" in columns:
        return None
    doc = fitz.open(source)
    for page, box in eval(columns["chunk_boxes"]):
        doc[page].add_highlight_annot(fitz.Rect(box))
    return doc<|MERGE_RESOLUTION|>--- conflicted
+++ resolved
@@ -148,7 +148,6 @@
     return " ".join(line["text"] for line in lines[:end])
 
 
-<<<<<<< HEAD
 def estimate_section_titles(lines):
     text_size_freq = defaultdict(int)
     for line in lines:
@@ -163,8 +162,6 @@
     return lines
 
 
-=======
->>>>>>> 3903e688
 def process_tables(filename, lines):
     pdf = pdfplumber.open(filename)
     tables_by_page = [page.find_tables() for page in pdf.pages]
@@ -218,10 +215,7 @@
     chunk_start = 0
     chunks = []
     chunk_boxes = []
-<<<<<<< HEAD
     section_titles = []
-=======
->>>>>>> 3903e688
     display = []
     while chunk_start < len(lines):
         chunk_end = chunk_start
@@ -240,7 +234,6 @@
         chunk_boxes.append(
             [(line["page_num"], line["bbox"]) for line in lines[chunk_start:chunk_end]]
         )
-<<<<<<< HEAD
         # combine unique section titles
         if "section_title" in lines[0]:
             unique_section_titles = set(
@@ -248,8 +241,6 @@
             )
             section_titles.append(" ".join(unique_section_titles))
         # formulate display text (separating out tables)
-=======
->>>>>>> 3903e688
         display.append(
             " ".join(
                 [
@@ -259,11 +250,7 @@
             )
         )
         chunk_start = stride_end
-<<<<<<< HEAD
     return chunks, chunk_boxes, display, section_titles
-=======
-    return chunks, chunk_boxes, display
->>>>>>> 3903e688
 
 
 def clean_encoding(text):
@@ -277,10 +264,7 @@
     emphasize_first_n_words,
     ignore_header_footer,
     ignore_nonstandard_orientation,
-<<<<<<< HEAD
     emphasize_section_titles,
-=======
->>>>>>> 3903e688
     table_parsing,
 ):
     blocks = get_fitz_blocks(filename)
@@ -295,7 +279,6 @@
     if table_parsing:
         lines = process_tables(filename, lines)
     lines = set_line_word_counts(lines)
-<<<<<<< HEAD
     first_n_words = get_lines_with_first_n_words(lines, emphasize_first_n_words)
     if emphasize_section_titles:
         lines = estimate_section_titles(lines)
@@ -305,14 +288,6 @@
     chunks = [clean_encoding(text) for text in chunks]
     section_titles = [clean_encoding(section_title) for section_title in section_titles]
     return chunks, chunk_boxes, display, first_n_words, section_titles
-=======
-    emphasis = get_lines_with_first_n_words(lines, emphasize_first_n_words)
-    chunks, chunk_boxes, display = get_chunks_from_lines(
-        lines, chunk_words, stride_words
-    )
-    chunks = [clean_encoding(text) for text in chunks]
-    return chunks, chunk_boxes, display, emphasis
->>>>>>> 3903e688
 
 
 def make_df(
@@ -322,11 +297,8 @@
     emphasize_first_n_words,
     ignore_header_footer,
     ignore_nonstandard_orientation,
-<<<<<<< HEAD
     doc_keywords,
     emphasize_section_titles,
-=======
->>>>>>> 3903e688
     table_parsing,
 ):
     """Arguments:
@@ -338,21 +310,14 @@
         like file titles or introductory paragraphs.
     table_parsing: Whether to enable separate parsing of tables
     """
-<<<<<<< HEAD
     chunks, chunk_boxes, display, first_n_words, section_titles = get_chunks(
-=======
-    chunks, chunk_boxes, display, emphasis = get_chunks(
->>>>>>> 3903e688
         filename,
         chunk_words,
         stride_words,
         emphasize_first_n_words,
         ignore_header_footer,
         ignore_nonstandard_orientation,
-<<<<<<< HEAD
         emphasize_section_titles,
-=======
->>>>>>> 3903e688
         table_parsing,
     )
 
@@ -370,13 +335,8 @@
     return pd.DataFrame(
         {
             "para": [c.lower() for c in chunks],
-<<<<<<< HEAD
-            "display": chunks,
+            "display": display,
             "emphasis": emphasis,
-=======
-            "display": display,
-            "emphasis": [emphasis for _ in chunks],
->>>>>>> 3903e688
             # chunk_boxes is a list of lists of (page_num, bbox) pairs
             "chunk_boxes": [str(chunk_box) for chunk_box in chunk_boxes],
             # get the first element of the first pair in the list of
