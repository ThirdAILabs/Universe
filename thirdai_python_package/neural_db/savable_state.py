import datetime
import os
from pathlib import Path
from typing import Callable, List

from .documents import DocumentManager
from .loggers import Logger
from .models.model_interface import Model
from .trainer.checkpoint_config import CheckpointConfig
from .utils import delete_file, delete_folder, pickle_to, unpickle_from


def default_checkpoint_name():
    return Path(f"checkpoint_{datetime.datetime.now()}.ndb")


class State:
    def __init__(self, model: Model, logger: Logger) -> None:
        self.model = model
        self.logger = logger
        self.documents = DocumentManager(
            id_column=model.get_id_col(),
            strong_column="strong",
            weak_column="weak",
        )

    def ready(self) -> bool:
        return (
            self.model is not None
            and self.logger is not None
            and self.documents is not None
            and self.model.searchable
        )

    @staticmethod
    def model_pkl_path(directory: Path) -> Path:
        return directory / "model.pkl"

    @staticmethod
    def model_meta_path(directory: Path) -> Path:
        return directory / "model"

    @staticmethod
    def logger_pkl_path(directory: Path) -> Path:
        return directory / "logger.pkl"

    @staticmethod
    def logger_meta_path(directory: Path) -> Path:
        return directory / "logger"

    @staticmethod
    def documents_pkl_path(directory: Path) -> Path:
        return directory / "documents.pkl"

    @staticmethod
    def documents_meta_path(directory: Path) -> Path:
        return directory / "documents"

    def save(
        self,
        location=default_checkpoint_name(),
        with_optimizer: bool = False,
        on_progress: Callable = lambda *args, **kwargs: None,
    ) -> str:
        total_steps = 7

        # make directory
        directory = Path(location)
        os.makedirs(directory)
        on_progress(1 / total_steps)

        # pickle model
<<<<<<< HEAD
        self.model.save_optimizer(with_optimizer)
=======
        self.model.saves_optimizer(with_optimizer)
>>>>>>> 8e1b0492
        pickle_to(self.model, State.model_pkl_path(directory))
        on_progress(2 / total_steps)
        # save model meta
        os.mkdir(State.model_meta_path(directory))
        self.model.save_meta(State.model_meta_path(directory))
        on_progress(3 / total_steps)

        # pickle logger
        pickle_to(self.logger, State.logger_pkl_path(directory))
        on_progress(4 / total_steps)
        # save logger meta
        os.mkdir(State.logger_meta_path(directory))
        self.logger.save_meta(State.logger_meta_path(directory))
        on_progress(5 / total_steps)

        # pickle documents
        pickle_to(self.documents, State.documents_pkl_path(directory))
        on_progress(6 / total_steps)
        # save documents meta
        os.mkdir(State.documents_meta_path(directory))
        self.documents.save_meta(State.documents_meta_path(directory))
        on_progress(7 / total_steps)

        return str(directory)

    @staticmethod
    def load(location: Path, on_progress: Callable = lambda *args, **kwargs: None):
        total_steps = 6

        # load model
        model = unpickle_from(State.model_pkl_path(location))
        on_progress(1 / total_steps)
        model.load_meta(State.model_meta_path(location))
        on_progress(2 / total_steps)

        # load logger
        logger = unpickle_from(State.logger_pkl_path(location))
        on_progress(3 / total_steps)
        logger.load_meta(State.logger_meta_path(location))
        on_progress(4 / total_steps)

        state = State(model=model, logger=logger)

        # load documents
        state.documents = unpickle_from(State.documents_pkl_path(location))
        on_progress(5 / total_steps)
        state.documents.load_meta(State.documents_meta_path(location))
        on_progress(6 / total_steps)

        return state


def load_checkpoint(checkpoint_config: CheckpointConfig):
    try:
        documents, ids, resource_name = unpickle_from(
            checkpoint_config.pickled_documents_ids_resource_name_path
        )
        return documents, ids, resource_name
    except:
        raise Exception(
            "Failed to load"
            f" '{checkpoint_config.pickled_documents_ids_resource_name_path}'."
            " Please verify it's a valid document manager checkpoint and the training is"
            " incomplete."
        )


def make_preinsertion_checkpoint(
    savable_state: State,
    ids: List[str],
    resource_name: str,
    checkpoint_config: CheckpointConfig,
):
    checkpoint_config.checkpoint_dir.mkdir(exist_ok=True, parents=True)
    # saving the state of the document manager
    pickle_to(
        (savable_state.documents, ids, resource_name),
        checkpoint_config.pickled_documents_ids_resource_name_path,
    )


def make_training_checkpoint(savable_state: State, checkpoint_config: CheckpointConfig):
    # removing last trained ndb
    delete_folder(checkpoint_config.ndb_trained_path)
    savable_state.save(location=checkpoint_config.ndb_trained_path)
    delete_file(checkpoint_config.pickled_documents_ids_resource_name_path)<|MERGE_RESOLUTION|>--- conflicted
+++ resolved
@@ -70,11 +70,7 @@
         on_progress(1 / total_steps)
 
         # pickle model
-<<<<<<< HEAD
-        self.model.save_optimizer(with_optimizer)
-=======
         self.model.saves_optimizer(with_optimizer)
->>>>>>> 8e1b0492
         pickle_to(self.model, State.model_pkl_path(directory))
         on_progress(2 / total_steps)
         # save model meta
