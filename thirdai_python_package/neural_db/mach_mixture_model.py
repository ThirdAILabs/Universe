--- conflicted
+++ resolved
@@ -6,14 +6,9 @@
 
 from .documents import DocumentDataSource
 from .models import CancelState, Mach, Model
-<<<<<<< HEAD
 from .sharded_documents import shard_data_source
 from .supervised_datasource import SupDataSource
-from .utils import requires_condition
-=======
-from .sharded_documents import ShardedDataSource
-from .utils import clean_text, requires_condition
->>>>>>> 0269fac4
+from .utils import requires_condition, clean_text
 
 InferSamples = List
 Predictions = Sequence
