from collections import defaultdict
from pathlib import Path
from typing import Callable, List, Optional, Sequence, Tuple

from thirdai import bolt, data

from .documents import DocumentDataSource
from .models import CancelState, Mach, Model
<<<<<<< HEAD
from .sharded_documents import ShardedDataSource
from .training_state.checkpoint_config import NDBCheckpointConfig
from .training_state.training_callback import TrainingProgressManager
from .training_state.training_manager_factory import TrainingProgressManagerFactory
=======
from .sharded_documents import shard_data_source
from .supervised_datasource import SupDataSource
>>>>>>> 4798647d
from .utils import clean_text, requires_condition

InferSamples = List
Predictions = Sequence
TrainLabels = List
TrainSamples = List


class MachMixture(Model):
    def __init__(
        self,
        number_models: int,
        id_col: str = "DOC_ID",
        id_delimiter: str = " ",
        query_col: str = "QUERY",
        fhr: int = 50_000,
        embedding_dimension: int = 2048,
        extreme_output_dim: int = 10_000,  # for Mach Mixture, we use default dim of 10k
        extreme_num_hashes: int = 8,
        model_config=None,
        label_to_segment_map: defaultdict = None,
        seed_for_sharding: int = 0,
    ):
        self.id_col = id_col
        self.id_delimiter = id_delimiter
        self.query_col = query_col
        self.fhr = fhr
        self.embedding_dimension = embedding_dimension
        self.extreme_output_dim = extreme_output_dim
<<<<<<< HEAD
=======
        self.extreme_num_hashes = extreme_num_hashes
        self.n_ids = 0
>>>>>>> 4798647d
        self.model_config = model_config

        # These parameters are specific to Mach Mixture
        self.number_models = number_models

        if label_to_segment_map == None:
            self.label_to_segment_map = defaultdict(list)
        else:
            self.label_to_segment_map = label_to_segment_map

        self.seed_for_sharding = seed_for_sharding

        self.models: List[Mach] = [
            Mach(
                id_col=self.id_col,
                id_delimiter=self.id_delimiter,
                query_col=self.query_col,
                fhr=self.fhr,
                embedding_dimension=self.embedding_dimension,
                extreme_output_dim=self.extreme_output_dim,
                extreme_num_hashes=self.extreme_num_hashes,
                model_config=self.model_config,
            )
            for _ in range(self.number_models)
        ]

    @property
    def n_ids(self):
        # We assume that the label spaces of underlying models are disjoint (True as of now.)
        n_ids = 0
        for model in self.models:
            n_ids += model.n_ids
        return n_ids

    def set_mach_sampling_threshold(self, threshold: float):
        if self.models is None:
            raise Exception(
                "Cannot set Sampling Threshold for a model that has not been"
                " initialized"
            )

        for model in self.models:
            model.set_mach_sampling_threshold(threshold)

    def get_model(self) -> List[bolt.UniversalDeepTransformer]:
        for model in self.models:
            if not model.get_model():
                return None
        return self.models

    def set_model(self, models):
        self.models = models

    def save_meta(self, directory: Path):
        if self.models is not None:
            for model in self.models:
                model.save_meta(directory)

    def load_meta(self, directory: Path):
        if self.models is not None:
            for model in self.models:
                model.load_meta(directory)

    def get_query_col(self) -> str:
        return self.query_col

    def get_id_col(self) -> str:
        return self.id_col

    def get_id_delimiter(self) -> str:
        return self.id_delimiter

    def index_documents_impl(
        self,
        training_progress_managers: List[TrainingProgressManager],
        on_progress: Callable,
        cancel_state: CancelState,
    ):
        # This function is the entrypoint to underlying mach models in the mixture. The training progress manager becomes the absolute source of truth in this routine and holds all the data needed to index documents into a model irrespective of whether we are checkpointing or not.
        for progress_manager, model in zip(training_progress_managers, self.models):
            model.index_documents_impl(
                training_progress_manager=progress_manager,
                on_progress=on_progress,
                cancel_state=cancel_state,
            )

    def resume(
        self,
        on_progress: Callable,
        cancel_state: CancelState,
        checkpoint_config: NDBCheckpointConfig,
    ):
        # If checkpoint_dir in checkpoint_config is /john/doe and number of models is 2, the underlying mach models will make checkpoint at /john/doe/0 and /john/doe/1 depending on model ids.
        modelwise_checkpoint_configs = (
            TrainingProgressManagerFactory.generate_model_specific_checkpoint_configs(
                config=checkpoint_config, number_models=self.number_models
            )
        )

        # The training manager corresponding to a model loads all the needed to complete the training such as model, document sources, tracker, etc.
        training_managers = []
        for _, (model, config) in enumerate(
            zip(
                self.models,
                modelwise_checkpoint_configs,
            )
        ):
            modelwise_training_manager = (
                TrainingProgressManagerFactory.make_resumed_training_progress_manager(
                    original_mach_model=model,
                    checkpoint_config=config,
                )
            )
            training_managers.append(modelwise_training_manager)

        self.index_documents_impl(
            training_progress_managers=training_managers,
            on_progress=on_progress,
            cancel_state=cancel_state,
        )

    def index_from_start(
        self,
        intro_documents: DocumentDataSource,
        train_documents: DocumentDataSource,
        should_train: bool,
        fast_approximation: bool = True,
        num_buckets_to_sample: Optional[int] = None,
        on_progress: Callable = lambda **kwargs: None,
        cancel_state: CancelState = None,
        max_in_memory_batches: int = None,
        variable_length: Optional[
            data.transformations.VariableLengthConfig
        ] = data.transformations.VariableLengthConfig(),
        checkpoint_config: NDBCheckpointConfig = None,
        **kwargs,
    ) -> None:
        # We need the original number of classes from the original data source so that we can initialize the Mach models this mixture will have
        number_classes = intro_documents.size

        # Make a sharded data source with introduce documents. When we call shard_data_source, this will shard the introduce data source, return a list of data sources, and modify the label index to keep track of what label goes to what shard
        introduce_data_sources = shard_data_source(
            data_source=intro_documents,
            label_to_segment_map=self.label_to_segment_map,
            number_shards=self.number_models,
            update_segment_map=True,
        )

        # Once the introduce datasource has been sharded, we can use the update label index to shard the training data source ( We do not want training samples to go to a Mach model that does not contain their labels)
        train_data_sources = shard_data_source(
            train_documents,
            label_to_segment_map=self.label_to_segment_map,
            number_shards=self.number_models,
            update_segment_map=False,
        )

        modelwise_checkpoint_configs = (
            TrainingProgressManagerFactory.generate_model_specific_checkpoint_configs(
                config=checkpoint_config, number_models=self.number_models
            )
        )

        training_managers = []
        for _, (intro_shard, train_shard, model, config) in enumerate(
            zip(
                introduce_data_sources,
                train_data_sources,
                self.models,
                modelwise_checkpoint_configs,
            )
        ):
            modelwise_training_manager = (
                TrainingProgressManagerFactory.make_training_manager_scratch(
                    model=model,
                    intro_documents=intro_shard,
                    train_documents=train_shard,
                    should_train=should_train,
                    fast_approximation=fast_approximation,
                    num_buckets_to_sample=num_buckets_to_sample,
                    max_in_memory_batches=max_in_memory_batches,
                    override_number_classes=number_classes,
                    variable_length=variable_length,
                    checkpoint_config=config,
                    **kwargs,
                )
            )
            training_managers.append(modelwise_training_manager)
            # When we want to start from scratch, we will have to checkpoint the intro, train sources, the model, tracker,etc. so that the training can be resumed from the checkpoint.
            modelwise_training_manager.make_preindexing_checkpoint()  # no-op when checkpoint_config is None.

        self.index_documents_impl(
            training_progress_managers=training_managers,
            on_progress=on_progress,
            cancel_state=cancel_state,
        )

    def delete_entities(self, entities) -> None:
        for model in self.models:
            model.delete_entities(entities)

    def forget_documents(self) -> None:
        for model in self.models:
            model.forget_documents()

    @property
    def searchable(self) -> bool:
        return self.n_ids != 0

    def infer_labels(
        self, samples: InferSamples, n_results: int, **kwargs
    ) -> Predictions:
        for model in self.models:
            model.model.set_decode_params(
                min(self.n_ids, n_results), min(self.n_ids, 100)
            )

        per_model_results = bolt.UniversalDeepTransformer.parallel_inference(
            models=[model.model for model in self.models],
            batch=[{self.query_col: clean_text(text)} for text in samples],
        )

        results = []
        for index in range(len(samples)):
            sample_results = []
            for y in per_model_results:
                sample_results.extend(y[index])
            sample_results.sort(key=lambda x: x[1], reverse=True)
            results.append(sample_results[:n_results])
        return results

    @requires_condition(
        check_func=lambda x: False,
        method_name="score",
        method_class="MachMixture",
        condition_unmet_string="when multiple models are initialized",
    )
    def score(
        self, samples: InferSamples, entities: List[List[int]], n_results: int = None
    ) -> Predictions:
        pass

    @requires_condition(
        check_func=lambda x: False,
        method_name="score",
        method_class="MachMixture",
        condition_unmet_string="when multiple models are initialized",
    )
    def infer_buckets(
        self, samples: InferSamples, n_results: int, **kwargs
    ) -> Predictions:
        pass

    def associate(
        self,
        pairs: List[Tuple[str, str]],
        n_buckets: int,
        n_association_samples: int = 16,
        n_balancing_samples: int = 50,
        learning_rate: float = 0.001,
        epochs: int = 3,
    ):
        for model in self.models:
            model.associate(
                pairs=pairs,
                n_buckets=n_buckets,
                n_association_samples=n_association_samples,
                n_balancing_samples=n_balancing_samples,
                learning_rate=learning_rate,
                epochs=epochs,
            )

    def _shard_upvote_pairs(
        self, source_target_pairs: List[Tuple[str, int]]
    ) -> List[List[Tuple[str, int]]]:
        shards = [[] for _ in range(self.number_models)]
        for pair in source_target_pairs:
            model_ids = self.label_to_segment_map.get(pair[1])
            if model_ids is None:
                raise Exception(f"The Label {pair[1]} is not a part of Label Index")
            for model_id in model_ids:
                shards[model_id].append(pair)
        return shards

    def upvote(
        self,
        pairs: List[Tuple[str, int]],
        n_upvote_samples: int = 16,
        n_balancing_samples: int = 50,
        learning_rate: float = 0.001,
        epochs: int = 3,
    ):
        sharded_pairs = self._shard_upvote_pairs(pairs)

        for model, shard in zip(self.models, sharded_pairs):
            if len(shard) == 0:
                continue
            model.upvote(
                pairs=shard,
                n_upvote_samples=n_upvote_samples,
                n_balancing_samples=n_balancing_samples,
                learning_rate=learning_rate,
                epochs=epochs,
            )

    def retrain(
        self,
        balancing_data: DocumentDataSource,
        source_target_pairs: List[Tuple[str, str]],
        n_buckets: int,
        learning_rate: float,
        epochs: int,
    ):
        balancing_data_shards = shard_data_source(
            data_source=balancing_data,
            number_shards=self.number_models,
            label_to_segment_map=self.label_to_segment_map,
            update_segment_map=False,
        )
        for model, shard in zip(self.models, balancing_data_shards):
            model.retrain(
                balancing_data=shard,
                source_target_pairs=source_target_pairs,
                n_buckets=n_buckets,
                learning_rate=learning_rate,
                epochs=epochs,
            )

    def __setstate__(self, state):
        if "model_config" not in state:
            # Add model_config field if an older model is being loaded.
            state["model_config"] = None
        self.__dict__.update(state)

    def train_on_supervised_data_source(
        self,
        supervised_data_source: SupDataSource,
        learning_rate: float,
        epochs: int,
        batch_size: Optional[int],
        max_in_memory_batches: Optional[int],
        metrics: List[str],
        callbacks: List[bolt.train.callbacks.Callback],
    ):
        supervised_data_source_shards = shard_data_source(
            data_source=supervised_data_source,
            number_shards=self.number_models,
            label_to_segment_map=self.label_to_segment_map,
            update_segment_map=False,
        )

        for shard, model in zip(supervised_data_source_shards, self.models):
            if shard.size == 0:
                continue
            model.train_on_supervised_data_source(
                supervised_data_source=shard,
                learning_rate=learning_rate,
                epochs=epochs,
                batch_size=batch_size,
                max_in_memory_batches=max_in_memory_batches,
                metrics=metrics,
                callbacks=callbacks,
            )<|MERGE_RESOLUTION|>--- conflicted
+++ resolved
@@ -6,15 +6,11 @@
 
 from .documents import DocumentDataSource
 from .models import CancelState, Mach, Model
-<<<<<<< HEAD
-from .sharded_documents import ShardedDataSource
+from .sharded_documents import shard_data_source
+from .supervised_datasource import SupDataSource
 from .training_state.checkpoint_config import NDBCheckpointConfig
 from .training_state.training_callback import TrainingProgressManager
 from .training_state.training_manager_factory import TrainingProgressManagerFactory
-=======
-from .sharded_documents import shard_data_source
-from .supervised_datasource import SupDataSource
->>>>>>> 4798647d
 from .utils import clean_text, requires_condition
 
 InferSamples = List
@@ -44,11 +40,8 @@
         self.fhr = fhr
         self.embedding_dimension = embedding_dimension
         self.extreme_output_dim = extreme_output_dim
-<<<<<<< HEAD
-=======
         self.extreme_num_hashes = extreme_num_hashes
         self.n_ids = 0
->>>>>>> 4798647d
         self.model_config = model_config
 
         # These parameters are specific to Mach Mixture
@@ -235,6 +228,7 @@
                     **kwargs,
                 )
             )
+
             training_managers.append(modelwise_training_manager)
             # When we want to start from scratch, we will have to checkpoint the intro, train sources, the model, tracker,etc. so that the training can be resumed from the checkpoint.
             modelwise_training_manager.make_preindexing_checkpoint()  # no-op when checkpoint_config is None.
