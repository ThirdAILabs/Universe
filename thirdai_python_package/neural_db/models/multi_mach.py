--- conflicted
+++ resolved
@@ -39,14 +39,8 @@
         extreme_num_hashes: int,
         tokenizer: int,
         hidden_bias: bool,
-<<<<<<< HEAD
-        use_inverted_index: bool,
-        optimizer: str,
-        optimizer_params: dict,
-=======
         optimizer: str,
         hybrid: bool,
->>>>>>> 8e1b0492
         model_config,
         mach_index_seed_offset: int,
         **kwargs,
@@ -69,17 +63,9 @@
                 hidden_bias=hidden_bias,
                 optimizer=optimizer,
                 model_config=model_config,
-<<<<<<< HEAD
-                use_inverted_index=(
-                    use_inverted_index if j == 0 else False
-                ),  # inverted index will be the same for all models in the ensemble
-                optimizer = optimizer,
-                optimizer_params = optimizer_params,
-=======
                 hybrid=(
                     hybrid if j == 0 else False
                 ),  # retriever will be the same for all models in the ensemble
->>>>>>> 8e1b0492
                 mach_index_seed=(mach_index_seed_offset + j * 17),
                 kwargs=kwargs,
             )
