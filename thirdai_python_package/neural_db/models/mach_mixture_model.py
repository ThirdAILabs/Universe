--- conflicted
+++ resolved
@@ -39,18 +39,10 @@
         hidden_bias=False,
         optimizer: str = "adam",
         model_config=None,
-<<<<<<< HEAD
-        use_inverted_index=True,
-        optimizer : str = "adam",
-        label_to_segment_map: defaultdict = None,
-        seed_for_sharding: int = 0,
-        **kwargs
-=======
         hybrid=True,
         label_to_segment_map: defaultdict = None,
         seed_for_sharding: int = 0,
         **kwargs,
->>>>>>> 8e1b0492
     ):
         self.id_col = id_col
         self.id_delimiter = id_delimiter
@@ -81,14 +73,8 @@
                 extreme_num_hashes=extreme_num_hashes,
                 tokenizer=tokenizer,
                 hidden_bias=hidden_bias,
-<<<<<<< HEAD
-                use_inverted_index=use_inverted_index,
-                optimizer = optimizer,
-                optimizer_params = kwargs.get("optimizer_params", {}),
-=======
                 optimizer=optimizer,
                 hybrid=hybrid,
->>>>>>> 8e1b0492
                 model_config=model_config,
                 mach_index_seed_offset=j * 341,
                 kwargs=kwargs,
