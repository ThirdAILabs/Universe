<<<<<<< HEAD
from __future__ import annotations

import math
import os
import random
from pathlib import Path
from typing import Callable, List, Optional, Sequence, Tuple

import numpy as np
import requests
import tqdm
from thirdai import bolt, data, demos

from ..documents import DocumentDataSource
from ..inverted_index import InvertedIndex
from ..supervised_datasource import SupDataSource
from ..trainer.checkpoint_config import CheckpointConfig
from ..trainer.training_progress_manager import (
    TrainingProgressCallback,
    TrainingProgressManager,
)
from ..utils import clean_text, pickle_to
from .mach_defaults import acc_to_stop, metric_to_track

InferSamples = List
Predictions = Sequence
TrainLabels = List
TrainSamples = List


# This class can be constructed by clients that use neural_db.
# The object can then be passed into Model.index_documents(), and if
# the client calls CancelState.cancel() on the object, training will halt.
class CancelState:
    def __init__(self, canceled=False):
        self.canceled = canceled

    def cancel(self):
        self.canceled = True

    def uncancel(self):
        self.canceled = False

    def is_canceled(self):
        return self.canceled


class Model:
    def get_model(self) -> bolt.UniversalDeepTransformer:
        raise NotImplementedError()

    def index_documents(
        self,
        intro_documents: DocumentDataSource,
        train_documents: DocumentDataSource,
        should_train: bool,
        fast_approximation: bool = True,
        num_buckets_to_sample: Optional[int] = None,
        on_progress: Callable = lambda **kwargs: None,
        cancel_state: CancelState = None,
        max_in_memory_batches: int = None,
        override_number_classes: int = None,
        variable_length: Optional[
            data.transformations.VariableLengthConfig
        ] = data.transformations.VariableLengthConfig(),
        checkpoint_config: CheckpointConfig = None,
        **kwargs,
    ) -> None:
        raise NotImplementedError()

    def forget_documents(self) -> None:
        raise NotImplementedError()

    def delete_entities(self, entities) -> None:
        raise NotImplementedError()

    @property
    def searchable(self) -> bool:
        raise NotImplementedError()

    def get_query_col(self) -> str:
        raise NotImplementedError()

    def set_n_ids(self, n_ids: int):
        raise NotImplementedError()

    def get_id_col(self) -> str:
        raise NotImplementedError()

    def get_id_delimiter(self) -> str:
        raise NotImplementedError()

    def infer_samples_to_infer_batch(self, samples: InferSamples):
        query_col = self.get_query_col()
        return [{query_col: clean_text(text)} for text in samples]

    def infer_labels(
        self,
        samples: InferSamples,
        n_results: int,
        retriever: Optional[str] = None,
        **kwargs,
    ) -> Predictions:
        raise NotImplementedError()

    def score(
        self, samples: InferSamples, entities: List[List[int]], n_results: int = None
    ) -> Predictions:
        raise NotImplementedError()

    def save_meta(self, directory: Path) -> None:
        raise NotImplementedError()

    def load_meta(self, directory: Path):
        raise NotImplementedError()

    def associate(
        self,
        pairs: List[Tuple[str, str]],
        n_buckets: int,
        n_association_samples: int = 16,
        n_balancing_samples: int = 50,
        learning_rate: float = 0.001,
        epochs: int = 3,
        **kwargs,
    ):
        raise NotImplementedError()

    def upvote(
        self,
        pairs: List[Tuple[str, int]],
        n_upvote_samples: int = 16,
        n_balancing_samples: int = 50,
        learning_rate: float = 0.001,
        epochs: int = 3,
    ):
        raise NotImplementedError()

    def retrain(
        self,
        balancing_data: DocumentDataSource,
        source_target_pairs: List[Tuple[str, str]],
        n_buckets: int,
        learning_rate: float,
        epochs: int,
    ):
        raise NotImplementedError()

    def train_on_supervised_data_source(
        self,
        supervised_data_source: SupDataSource,
        learning_rate: float,
        epochs: int,
        batch_size: Optional[int],
        max_in_memory_batches: Optional[int],
        metrics: List[str],
        callbacks: List[bolt.train.callbacks.Callback],
        disable_inverted_index: bool,
    ):
        raise NotImplementedError()

    def save_optimizer(self, with_optimizer: bool):
        raise NotImplementedError()

    @staticmethod
    def supported_optimizers():
        return ["sgd", "adam"]


class EarlyStopWithMinEpochs(bolt.train.callbacks.Callback):
    def __init__(self, min_epochs, tracked_metric, metric_threshold):
        super().__init__()

        self.epoch_count = 0
        self.min_epochs = min_epochs
        self.tracked_metric = tracked_metric
        self.metric_threshold = metric_threshold

    def on_epoch_end(self):
        self.epoch_count += 1

        if (
            self.epoch_count > self.min_epochs
            and self.history[f"train_{self.tracked_metric}"][-1] > self.metric_threshold
        ):
            self.train_state.stop_training()


class ProgressUpdate(bolt.train.callbacks.Callback):
    def __init__(
        self,
        max_epochs,
        progress_callback_fn,
        total_num_batches,
    ):
        super().__init__()

        self.batch_count = 0
        self.max_epochs = max_epochs
        self.progress_callback_fn = progress_callback_fn
        self.total_num_batches = total_num_batches

    def on_batch_end(self):
        self.batch_count += 1

        # We update progress every other batch because otherwise the updates are
        # too fast for frontend components to display these changes.
        if self.batch_count % 2:
            batch_progress = self.batch_count / self.total_num_batches
            progress = batch_progress / self.max_epochs

            # TODO revisit this progress bar update
            # This function (sqrt) increases faster at the beginning
            progress = progress ** (1.0 / 2)
            self.progress_callback_fn(progress)


class FreezeHashTable(bolt.train.callbacks.Callback):
    def __init__(
        self, freeze_before_train, freeze_after_epoch, tracked_metric, metric_threshold
    ):
        super().__init__()

        self.epoch_count = 0
        self.freeze_after_epoch = freeze_after_epoch
        self.tracked_metric = tracked_metric
        self.metric_threshold = metric_threshold
        self.freeze_before_train = freeze_before_train

    def on_train_start(self):
        if self.freeze_before_train:
            self.model.freeze_hash_tables()

    def on_epoch_end(self):
        self.epoch_count += 1
        if self.freeze_before_train:
            return
        if (self.epoch_count == self.freeze_after_epoch) or (
            self.history[f"train_{self.tracked_metric}"][-1] > self.metric_threshold
        ):
            self.model.freeze_hash_tables()


class CancelTraining(bolt.train.callbacks.Callback):
    def __init__(self, cancel_state):
        super().__init__()
        self.cancel_state = cancel_state

    def on_batch_end(self):
        if self.cancel_state is not None and self.cancel_state.is_canceled():
            self.train_state.stop_training()


def download_semantic_enhancement_model(cache_dir, model_name="bolt-splade-medium"):
    if not os.path.exists(cache_dir):
        os.makedirs(cache_dir)

    semantic_model_path = os.path.join(cache_dir, model_name)
    if not os.path.exists(semantic_model_path):
        response = requests.get(
            "https://modelzoo-cdn.azureedge.net/test-models/bolt-splade-medium",
            stream=True,
        )
        total_size_in_bytes = int(response.headers.get("content-length", 0))
        block_size = 4096  # 4 Kibibyte

        progress_bar = tqdm.tqdm(total=total_size_in_bytes, unit="iB", unit_scale=True)
        with open(semantic_model_path, "wb") as f:
            for data_chunk in response.iter_content(block_size):
                progress_bar.update(len(data_chunk))
                f.write(data_chunk)
        progress_bar.close()

    vocab_path = os.path.join(cache_dir, "bert-base-uncased.vocab")
    if not os.path.exists(vocab_path):
        demos.bert_base_uncased(dirname=cache_dir)

    return data.transformations.SpladeConfig(
        model_checkpoint=semantic_model_path, tokenizer_vocab=vocab_path
    )


def unsupervised_train_on_docs(
    model,
    documents: DocumentDataSource,
    min_epochs: int,
    max_epochs: int,
    metric: str,
    learning_rate: float,
    batch_size: int,
    acc_to_stop: float,
    on_progress: Callable,
    freeze_before_train: bool,
    freeze_after_epoch: int,
    freeze_after_acc: float,
    cancel_state: CancelState,
    max_in_memory_batches: int,
    variable_length: Optional[data.transformations.VariableLengthConfig],
    training_progress_callback: Optional[TrainingProgressCallback],
    balancing_samples=False,
    semantic_enhancement=False,
    semantic_model_cache_dir=".cache/neural_db_semantic_model",
    coldstart_callbacks: List[bolt.train.callbacks.Callback] = None,
    **kwargs,
):
    documents.restart()

    early_stop_callback = EarlyStopWithMinEpochs(
        min_epochs=min_epochs, tracked_metric=metric, metric_threshold=acc_to_stop
    )

    progress_callback = ProgressUpdate(
        max_epochs=max_epochs,
        progress_callback_fn=on_progress,
        total_num_batches=(
            math.ceil(documents.size / batch_size)
            if batch_size
            else math.ceil(documents.size / 2048)  # default batch size we use in UDT.
        ),
    )

    cancel_training_callback = CancelTraining(cancel_state=cancel_state)

    freeze_hashtable_callback = FreezeHashTable(
        freeze_before_train=freeze_before_train,
        freeze_after_epoch=freeze_after_epoch,
        tracked_metric=metric,
        metric_threshold=freeze_after_acc,
    )

    callbacks = [
        early_stop_callback,
        progress_callback,
        cancel_training_callback,
        freeze_hashtable_callback,
    ]

    if coldstart_callbacks:
        callbacks.extend(coldstart_callbacks)

    if training_progress_callback:
        callbacks.append(training_progress_callback)

    splade_config = None
    if semantic_enhancement:
        splade_config = download_semantic_enhancement_model(semantic_model_cache_dir)

    if balancing_samples:
        model.cold_start_with_balancing_samples(
            data=documents,
            strong_column_names=[documents.strong_column],
            weak_column_names=[documents.weak_column],
            batch_size=batch_size,
            learning_rate=learning_rate,
            epochs=max_epochs,
            train_metrics=[metric],
            callbacks=callbacks,
            variable_length=variable_length,
        )
    else:
        model.cold_start_on_data_source(
            data_source=documents,
            strong_column_names=[documents.strong_column],
            weak_column_names=[documents.weak_column],
            batch_size=batch_size,
            learning_rate=learning_rate,
            epochs=max_epochs,
            metrics=[metric],
            callbacks=callbacks,
            max_in_memory_batches=max_in_memory_batches,
            variable_length=variable_length,
            splade_config=splade_config,
        )


def make_balancing_samples(documents: DocumentDataSource):
    samples = [
        (". ".join([row.strong, row.weak]), [row.id])
        for row in documents.row_iterator()
    ]
    if len(samples) > 25000:
        samples = random.sample(samples, k=25000)
    return samples


def normalize_scores(results):
    if len(results) == 0:
        return results
    if len(results) == 1:
        return [(results[0][0], 1.0, results[0][2])]
    ids, scores, retriever = zip(*results)
    scores = np.array(scores)
    scores -= np.min(scores)
    scores /= np.max(scores)
    return list(zip(ids, scores, retriever))


def merge_results(results_a, results_b, k):
    results_a = normalize_scores(results_a)
    results_b = normalize_scores(results_b)
    results = []
    cache = set()

    min_len = min(len(results_a), len(results_b))
    for a, b in zip(results_a, results_b):
        if a[0] not in cache:
            results.append(a)
            cache.add(a[0])
        if b[0] not in cache:
            results.append(b)
            cache.add(b[0])

    if len(results) < k:
        for i in range(min_len, len(results_a)):
            if results_a[i][0] not in cache:
                results.append(results_a[i])
        for i in range(min_len, len(results_b)):
            if results_b[i][0] not in cache:
                results.append(results_b[i])

    return results[:k]


def add_retriever_tag(results, tag):
    return [[(id, score, tag) for id, score in result] for result in results]


class Mach(Model):
    def __init__(
        self,
        id_col="DOC_ID",
        id_delimiter=" ",
        query_col="QUERY",
        fhr=50_000,
        embedding_dimension=2048,
        extreme_output_dim=50_000,
        extreme_num_hashes=8,
        tokenizer="char-4",
        hidden_bias=False,
        model_config=None,
        use_inverted_index=True,
        optimizer="adam",
        mach_index_seed: int = 341,
        index_max_shard_size=8_000_000,
        **kwargs,
    ):
        self.id_col = id_col
        self.id_delimiter = id_delimiter
        self.tokenizer = tokenizer
        self.query_col = query_col
        self.fhr = fhr
        self.embedding_dimension = embedding_dimension
        self.extreme_output_dim = extreme_output_dim
        self.extreme_num_hashes = extreme_num_hashes
        self.hidden_bias = hidden_bias
        self.n_ids = 0
        self.model = None
        self.balancing_samples = []
        self.model_config = model_config
        self.inverted_index = InvertedIndex() if use_inverted_index else None
        self.optimizer = optimizer
        if self.optimizer not in Model.supported_optimizers():
            raise AttributeError(
                f"Unsupported Optimizer: {self.optimizer}. Supported Optimizers: {Model.supported_optimizers()}"
            )
        self.optimizer_params = kwargs.get("optimizer_params", {})
        self.mach_index_seed = mach_index_seed
        self.inverted_index = (
            InvertedIndex(max_shard_size=index_max_shard_size)
            if use_inverted_index
            else None
        )

    def set_mach_sampling_threshold(self, threshold: float):
        if self.model is None:
            raise Exception(
                "Cannot set Sampling Threshold for a model that has not been"
                " initialized"
            )
        self.model.set_mach_sampling_threshold(threshold)

    def reset_model(self, new_model: Mach):
        self.id_col = new_model.id_col
        self.id_delimiter = new_model.id_delimiter
        self.tokenizer = new_model.tokenizer
        self.query_col = new_model.query_col
        self.fhr = new_model.fhr
        self.embedding_dimension = new_model.embedding_dimension
        self.extreme_output_dim = new_model.extreme_output_dim
        self.extreme_num_hashes = new_model.extreme_num_hashes
        self.hidden_bias = new_model.hidden_bias
        self.n_ids = new_model.n_ids
        self.model = new_model.model
        self.balancing_samples = new_model.balancing_samples
        self.model_config = new_model.model_config
        self.inverted_index = new_model.inverted_index

    def save(self, path: Path):
        pickle_to(self, filepath=path)

    def get_model(self) -> bolt.UniversalDeepTransformer:
        return self.model

    def set_model(self, model):
        self.model = model

    def save_meta(self, directory: Path):
        pass

    def load_meta(self, directory: Path):
        pass

    def set_n_ids(self, n_ids: int):
        self.n_ids = n_ids

    def get_query_col(self) -> str:
        return self.query_col

    def get_id_col(self) -> str:
        return self.id_col

    def get_id_delimiter(self) -> str:
        return self.id_delimiter

    def introduce_documents(
        self,
        intro_documents: DocumentDataSource,
        fast_approximation: bool,
        num_buckets_to_sample: Optional[int],
        override_number_classes: int,
    ):
        if intro_documents.id_column != self.id_col:
            raise ValueError(
                f"Model configured to use id_col={self.id_col}, received document with"
                f" id_col={intro_documents.id_column}"
            )

        if self.model is None:
            self.id_col = intro_documents.id_column
            self.model = self.model_from_scratch(
                intro_documents, number_classes=override_number_classes
            )
        else:
            if intro_documents.size > 0:
                doc_id = intro_documents.id_column
                if doc_id != self.id_col:
                    raise ValueError(
                        f"Document has a different id column ({doc_id}) than the model"
                        f" configuration ({self.id_col})."
                    )

                num_buckets_to_sample = num_buckets_to_sample or int(
                    self.model.get_index().num_hashes() * 2.0
                )

                self.model.introduce_documents_on_data_source(
                    data_source=intro_documents,
                    strong_column_names=[intro_documents.strong_column],
                    weak_column_names=[intro_documents.weak_column],
                    fast_approximation=fast_approximation,
                    num_buckets_to_sample=num_buckets_to_sample,
                )

        if self.inverted_index:
            intro_documents.restart()
            self.inverted_index.insert(intro_documents)

        self.n_ids += intro_documents.size

    def index_documents_impl(
        self,
        training_progress_manager: TrainingProgressManager,
        on_progress: Callable = lambda **kwargs: None,
        cancel_state: CancelState = None,
        callbacks: List[bolt.train.callbacks.Callback] = None,
    ):
        intro_documents = training_progress_manager.intro_source
        train_documents = training_progress_manager.train_source

        if not training_progress_manager.is_insert_completed:
            self.introduce_documents(
                intro_documents=intro_documents,
                **training_progress_manager.introduce_arguments(),
            )
            training_progress_manager.insert_complete()

        if not training_progress_manager.is_training_completed:
            train_arguments = training_progress_manager.training_arguments()
            unsupervised_train_on_docs(
                model=self.model,
                documents=train_documents,
                metric=metric_to_track,
                acc_to_stop=acc_to_stop,
                on_progress=on_progress,
                cancel_state=cancel_state,
                training_progress_callback=TrainingProgressCallback(
                    training_progress_manager=training_progress_manager
                ),
                coldstart_callbacks=callbacks,
                **train_arguments,
            )
            training_progress_manager.training_complete()

    def resume(
        self,
        on_progress: Callable,
        cancel_state: CancelState,
        checkpoint_config: CheckpointConfig,
        callbacks: List[bolt.train.callbacks.Callback] = None,
    ):
        # This will load the datasources, model, training config and upload the current model with the loaded one. This updates the underlying UDT MACH of the current model with the one from the checkpoint along with other class attributes.
        training_progress_manager = TrainingProgressManager.from_checkpoint(
            self, checkpoint_config=checkpoint_config, for_supervised=False
        )

        self.index_documents_impl(
            training_progress_manager=training_progress_manager,
            on_progress=on_progress,
            cancel_state=cancel_state,
            callbacks=callbacks,
        )

    def index_from_start(
        self,
        intro_documents: DocumentDataSource,
        train_documents: DocumentDataSource,
        should_train: bool,
        fast_approximation: bool = True,
        num_buckets_to_sample: Optional[int] = None,
        on_progress: Callable = lambda **kwargs: None,
        cancel_state: CancelState = None,
        max_in_memory_batches: int = None,
        override_number_classes: int = None,
        variable_length: Optional[
            data.transformations.VariableLengthConfig
        ] = data.transformations.VariableLengthConfig(),
        checkpoint_config: CheckpointConfig = None,
        callbacks: List[bolt.train.callbacks.Callback] = None,
        **kwargs,
    ):
        """
        override_number_classes : The number of classes for the Mach model

        Note: Given the datasources for introduction and training, we initialize a Mach model that has number_classes set to the size of introduce documents. But if we want to use this Mach model in our mixture of Models, this will not work because each Mach will be initialized with number of classes equal to the size of the datasource shard. Hence, we add override_number_classes parameters which if set, will initialize Mach Model with number of classes passed by the Mach Mixture.
        """

        training_progress_manager = (
            TrainingProgressManager.from_scratch_for_unsupervised(
                model=self,
                intro_documents=intro_documents,
                train_documents=train_documents,
                should_train=should_train,
                fast_approximation=fast_approximation,
                num_buckets_to_sample=num_buckets_to_sample,
                max_in_memory_batches=max_in_memory_batches,
                override_number_classes=override_number_classes,
                variable_length=variable_length,
                checkpoint_config=checkpoint_config,
                **kwargs,
            )
        )

        training_progress_manager.make_preindexing_checkpoint()
        self.index_documents_impl(
            training_progress_manager=training_progress_manager,
            on_progress=on_progress,
            cancel_state=cancel_state,
            callbacks=callbacks,
        )

    def add_balancing_samples(self, documents: DocumentDataSource):
        samples = make_balancing_samples(documents)
        self.balancing_samples += samples
        if len(self.balancing_samples) > 25000:
            self.balancing_samples = random.sample(self.balancing_samples, k=25000)

    def delete_entities(self, entities) -> None:
        for entity in entities:
            self.get_model().forget(entity)

        if self.inverted_index:
            self.inverted_index.forget(entities)

    def model_from_scratch(
        self, documents: DocumentDataSource, number_classes: int = None
    ):
        model = bolt.UniversalDeepTransformer(
            data_types={
                self.query_col: bolt.types.text(tokenizer=self.tokenizer),
                self.id_col: bolt.types.categorical(delimiter=self.id_delimiter),
            },
            target=self.id_col,
            n_target_classes=(
                documents.size if number_classes is None else number_classes
            ),
            integer_target=True,
            options={
                "extreme_classification": True,
                "extreme_output_dim": self.extreme_output_dim,
                "fhr": self.fhr,
                "embedding_dimension": self.embedding_dimension,
                "extreme_num_hashes": self.extreme_num_hashes,
                "hidden_bias": self.hidden_bias,
                "rlhf": True,
                "mach_index_seed": self.mach_index_seed,
            },
            model_config=self.model_config,
        )

        if self.optimizer == "adam":
            model_optimizer = bolt.nn.optimizers.Adam(**self.optimizer_params)
        else:
            model_optimizer = bolt.nn.optimizers.SGD(**self.optimizer_params)
        model._get_model().change_optimizer(model_optimizer)
        model.insert_new_doc_ids(documents)
        return model

    def forget_documents(self) -> None:
        if self.model is not None:
            self.model.clear_index()
        self.n_ids = 0
        self.balancing_samples = []

        if self.inverted_index:
            self.inverted_index.clear()

    @property
    def searchable(self) -> bool:
        return self.n_ids != 0

    def query_mach(self, samples, n_results):
        self.model.set_decode_params(min(self.n_ids, n_results), min(self.n_ids, 100))
        infer_batch = self.infer_samples_to_infer_batch(samples)
        return add_retriever_tag(
            results=self.model.predict_batch(infer_batch), tag="mach"
        )

    def query_inverted_index(self, samples, n_results):
        return add_retriever_tag(
            results=self.inverted_index.query(
                queries=samples, k=min(self.n_ids, n_results)
            ),
            tag="inverted_index",
        )

    def infer_labels(
        self, samples: InferSamples, n_results: int, retriever=None, **kwargs
    ) -> Predictions:
        if not retriever:
            if not self.inverted_index:
                retriever = "mach"
            else:
                mach_results = self.query_mach(samples=samples, n_results=n_results)
                index_results = self.query_inverted_index(
                    samples=samples, n_results=n_results
                )
                return [
                    merge_results(mach_res, index_res, n_results)
                    for mach_res, index_res in zip(mach_results, index_results)
                ]

        if retriever == "mach":
            return self.query_mach(samples=samples, n_results=n_results)

        if retriever == "inverted_index":
            if not self.inverted_index:
                raise ValueError(
                    "Cannot use retriever 'inverted_index' since the index is None. "
                    "Call 'db.build_inverted_index()' to enable this method."
                )
            return self.query_inverted_index(samples=samples, n_results=n_results)

        raise ValueError(
            f"Invalid retriever '{retriever}'. Please use 'mach', 'inverted_index', "
            "or pass None to allow the model to autotune which is used."
        )

    def score(
        self, samples: InferSamples, entities: List[List[int]], n_results: int = None
    ) -> Predictions:
        infer_batch = self.infer_samples_to_infer_batch(samples)
        results = self.model.score_batch(infer_batch, classes=entities, top_k=n_results)
        return add_retriever_tag(results=results, tag="mach")

    def _format_associate_samples(self, pairs: List[Tuple[str, str]]):
        return [(clean_text(source), clean_text(target)) for source, target in pairs]

    def associate(
        self,
        pairs: List[Tuple[str, str]],
        n_buckets: int,
        n_association_samples: int = 16,
        n_balancing_samples: int = 50,
        learning_rate: float = 0.001,
        epochs: int = 3,
        **kwargs,
    ):
        self.model.associate(
            source_target_samples=self._format_associate_samples(pairs),
            n_buckets=n_buckets,
            n_association_samples=n_association_samples,
            n_balancing_samples=n_balancing_samples,
            learning_rate=learning_rate,
            epochs=epochs,
            force_non_empty=kwargs.get("force_non_empty", True),
        )

        if self.inverted_index:
            self.inverted_index.associate(pairs)

    def upvote(
        self,
        pairs: List[Tuple[str, int]],
        n_upvote_samples: int = 16,
        n_balancing_samples: int = 50,
        learning_rate: float = 0.001,
        epochs: int = 3,
    ):
        samples = [(clean_text(text), label) for text, label in pairs]

        self.model.upvote(
            source_target_samples=samples,
            n_upvote_samples=n_upvote_samples,
            n_balancing_samples=n_balancing_samples,
            learning_rate=learning_rate,
            epochs=epochs,
        )

        if self.inverted_index:
            self.inverted_index.upvote(pairs)

    def retrain(
        self,
        balancing_data: DocumentDataSource,
        source_target_pairs: List[Tuple[str, str]],
        n_buckets: int,
        learning_rate: float,
        epochs: int,
    ):
        self.model.associate_cold_start_data_source(
            balancing_data=balancing_data,
            strong_column_names=[balancing_data.strong_column],
            weak_column_names=[balancing_data.weak_column],
            source_target_samples=self._format_associate_samples(source_target_pairs),
            n_buckets=n_buckets,
            n_association_samples=1,
            learning_rate=learning_rate,
            epochs=epochs,
            metrics=["hash_precision@5"],
            options=bolt.TrainOptions(),
        )

    def __setstate__(self, state):
        if "model_config" not in state:
            # Add model_config field if an older model is being loaded.
            state["model_config"] = None
        if "inverted_index" not in state:
            state["inverted_index"] = None
        self.__dict__.update(state)

    def supervised_training_impl(
        self,
        supervised_progress_manager: TrainingProgressManager,
        callbacks: List[bolt.train.callbacks.Callback],
    ):
        if not supervised_progress_manager.is_training_completed:
            train_args = supervised_progress_manager.training_arguments()
            self.model.train_on_data_source(
                data_source=supervised_progress_manager.train_source,
                callbacks=callbacks
                + [
                    TrainingProgressCallback(
                        training_progress_manager=supervised_progress_manager
                    )
                ],
                **train_args,
            )

            if supervised_progress_manager.tracker._train_state.disable_inverted_index:
                self.inverted_index = None
            elif self.inverted_index:
                supervised_progress_manager.train_source.restart()
                self.inverted_index.supervised_train(
                    supervised_progress_manager.train_source
                )

            supervised_progress_manager.training_complete()

    def train_on_supervised_data_source(
        self,
        supervised_data_source: SupDataSource,
        learning_rate: float,
        epochs: int,
        batch_size: Optional[int],
        max_in_memory_batches: Optional[int],
        metrics: List[str],
        callbacks: List[bolt.train.callbacks.Callback],
        disable_inverted_index: bool,
        checkpoint_config: Optional[CheckpointConfig] = None,
    ):
        if (
            checkpoint_config is None
            or checkpoint_config.resume_from_checkpoint is False
        ):
            training_manager = TrainingProgressManager.from_scratch_for_supervised(
                model=self,
                supervised_datasource=supervised_data_source,
                learning_rate=learning_rate,
                epochs=epochs,
                batch_size=batch_size,
                max_in_memory_batches=max_in_memory_batches,
                metrics=metrics,
                disable_inverted_index=disable_inverted_index,
                checkpoint_config=checkpoint_config,
            )
            training_manager.make_preindexing_checkpoint(save_datasource=True)
        else:
            training_manager = TrainingProgressManager.from_checkpoint(
                self, checkpoint_config, for_supervised=True
            )

        self.supervised_training_impl(training_manager, callbacks=callbacks)

    def build_inverted_index(self, documents):
        if self.inverted_index:
            return

        self.inverted_index = InvertedIndex()
        self.inverted_index.insert(documents)

    def save_optimizer(self, with_optimizer: bool):
        if self.model:
            self.model.save_optimizer = with_optimizer
=======
"""
models.py used to contain Mach and the Model interface. Mach was moved to mach.py 
to resolve a circular import issue since Mach needed to import FinetunableRetriever
which in turn needed to import the Model interface class. However this caused issues
when loading models becuase pickle was looking for the import models.models.Mach, 
however it was changed to either models.mach.Mach or models.Mach. This adds back 
the classes that were originally in models.py so that any older imports still work.
"""

from .mach import Mach
from .model_interface import *
>>>>>>> 8e1b0492
<|MERGE_RESOLUTION|>--- conflicted
+++ resolved
@@ -1,938 +1,3 @@
-<<<<<<< HEAD
-from __future__ import annotations
-
-import math
-import os
-import random
-from pathlib import Path
-from typing import Callable, List, Optional, Sequence, Tuple
-
-import numpy as np
-import requests
-import tqdm
-from thirdai import bolt, data, demos
-
-from ..documents import DocumentDataSource
-from ..inverted_index import InvertedIndex
-from ..supervised_datasource import SupDataSource
-from ..trainer.checkpoint_config import CheckpointConfig
-from ..trainer.training_progress_manager import (
-    TrainingProgressCallback,
-    TrainingProgressManager,
-)
-from ..utils import clean_text, pickle_to
-from .mach_defaults import acc_to_stop, metric_to_track
-
-InferSamples = List
-Predictions = Sequence
-TrainLabels = List
-TrainSamples = List
-
-
-# This class can be constructed by clients that use neural_db.
-# The object can then be passed into Model.index_documents(), and if
-# the client calls CancelState.cancel() on the object, training will halt.
-class CancelState:
-    def __init__(self, canceled=False):
-        self.canceled = canceled
-
-    def cancel(self):
-        self.canceled = True
-
-    def uncancel(self):
-        self.canceled = False
-
-    def is_canceled(self):
-        return self.canceled
-
-
-class Model:
-    def get_model(self) -> bolt.UniversalDeepTransformer:
-        raise NotImplementedError()
-
-    def index_documents(
-        self,
-        intro_documents: DocumentDataSource,
-        train_documents: DocumentDataSource,
-        should_train: bool,
-        fast_approximation: bool = True,
-        num_buckets_to_sample: Optional[int] = None,
-        on_progress: Callable = lambda **kwargs: None,
-        cancel_state: CancelState = None,
-        max_in_memory_batches: int = None,
-        override_number_classes: int = None,
-        variable_length: Optional[
-            data.transformations.VariableLengthConfig
-        ] = data.transformations.VariableLengthConfig(),
-        checkpoint_config: CheckpointConfig = None,
-        **kwargs,
-    ) -> None:
-        raise NotImplementedError()
-
-    def forget_documents(self) -> None:
-        raise NotImplementedError()
-
-    def delete_entities(self, entities) -> None:
-        raise NotImplementedError()
-
-    @property
-    def searchable(self) -> bool:
-        raise NotImplementedError()
-
-    def get_query_col(self) -> str:
-        raise NotImplementedError()
-
-    def set_n_ids(self, n_ids: int):
-        raise NotImplementedError()
-
-    def get_id_col(self) -> str:
-        raise NotImplementedError()
-
-    def get_id_delimiter(self) -> str:
-        raise NotImplementedError()
-
-    def infer_samples_to_infer_batch(self, samples: InferSamples):
-        query_col = self.get_query_col()
-        return [{query_col: clean_text(text)} for text in samples]
-
-    def infer_labels(
-        self,
-        samples: InferSamples,
-        n_results: int,
-        retriever: Optional[str] = None,
-        **kwargs,
-    ) -> Predictions:
-        raise NotImplementedError()
-
-    def score(
-        self, samples: InferSamples, entities: List[List[int]], n_results: int = None
-    ) -> Predictions:
-        raise NotImplementedError()
-
-    def save_meta(self, directory: Path) -> None:
-        raise NotImplementedError()
-
-    def load_meta(self, directory: Path):
-        raise NotImplementedError()
-
-    def associate(
-        self,
-        pairs: List[Tuple[str, str]],
-        n_buckets: int,
-        n_association_samples: int = 16,
-        n_balancing_samples: int = 50,
-        learning_rate: float = 0.001,
-        epochs: int = 3,
-        **kwargs,
-    ):
-        raise NotImplementedError()
-
-    def upvote(
-        self,
-        pairs: List[Tuple[str, int]],
-        n_upvote_samples: int = 16,
-        n_balancing_samples: int = 50,
-        learning_rate: float = 0.001,
-        epochs: int = 3,
-    ):
-        raise NotImplementedError()
-
-    def retrain(
-        self,
-        balancing_data: DocumentDataSource,
-        source_target_pairs: List[Tuple[str, str]],
-        n_buckets: int,
-        learning_rate: float,
-        epochs: int,
-    ):
-        raise NotImplementedError()
-
-    def train_on_supervised_data_source(
-        self,
-        supervised_data_source: SupDataSource,
-        learning_rate: float,
-        epochs: int,
-        batch_size: Optional[int],
-        max_in_memory_batches: Optional[int],
-        metrics: List[str],
-        callbacks: List[bolt.train.callbacks.Callback],
-        disable_inverted_index: bool,
-    ):
-        raise NotImplementedError()
-
-    def save_optimizer(self, with_optimizer: bool):
-        raise NotImplementedError()
-
-    @staticmethod
-    def supported_optimizers():
-        return ["sgd", "adam"]
-
-
-class EarlyStopWithMinEpochs(bolt.train.callbacks.Callback):
-    def __init__(self, min_epochs, tracked_metric, metric_threshold):
-        super().__init__()
-
-        self.epoch_count = 0
-        self.min_epochs = min_epochs
-        self.tracked_metric = tracked_metric
-        self.metric_threshold = metric_threshold
-
-    def on_epoch_end(self):
-        self.epoch_count += 1
-
-        if (
-            self.epoch_count > self.min_epochs
-            and self.history[f"train_{self.tracked_metric}"][-1] > self.metric_threshold
-        ):
-            self.train_state.stop_training()
-
-
-class ProgressUpdate(bolt.train.callbacks.Callback):
-    def __init__(
-        self,
-        max_epochs,
-        progress_callback_fn,
-        total_num_batches,
-    ):
-        super().__init__()
-
-        self.batch_count = 0
-        self.max_epochs = max_epochs
-        self.progress_callback_fn = progress_callback_fn
-        self.total_num_batches = total_num_batches
-
-    def on_batch_end(self):
-        self.batch_count += 1
-
-        # We update progress every other batch because otherwise the updates are
-        # too fast for frontend components to display these changes.
-        if self.batch_count % 2:
-            batch_progress = self.batch_count / self.total_num_batches
-            progress = batch_progress / self.max_epochs
-
-            # TODO revisit this progress bar update
-            # This function (sqrt) increases faster at the beginning
-            progress = progress ** (1.0 / 2)
-            self.progress_callback_fn(progress)
-
-
-class FreezeHashTable(bolt.train.callbacks.Callback):
-    def __init__(
-        self, freeze_before_train, freeze_after_epoch, tracked_metric, metric_threshold
-    ):
-        super().__init__()
-
-        self.epoch_count = 0
-        self.freeze_after_epoch = freeze_after_epoch
-        self.tracked_metric = tracked_metric
-        self.metric_threshold = metric_threshold
-        self.freeze_before_train = freeze_before_train
-
-    def on_train_start(self):
-        if self.freeze_before_train:
-            self.model.freeze_hash_tables()
-
-    def on_epoch_end(self):
-        self.epoch_count += 1
-        if self.freeze_before_train:
-            return
-        if (self.epoch_count == self.freeze_after_epoch) or (
-            self.history[f"train_{self.tracked_metric}"][-1] > self.metric_threshold
-        ):
-            self.model.freeze_hash_tables()
-
-
-class CancelTraining(bolt.train.callbacks.Callback):
-    def __init__(self, cancel_state):
-        super().__init__()
-        self.cancel_state = cancel_state
-
-    def on_batch_end(self):
-        if self.cancel_state is not None and self.cancel_state.is_canceled():
-            self.train_state.stop_training()
-
-
-def download_semantic_enhancement_model(cache_dir, model_name="bolt-splade-medium"):
-    if not os.path.exists(cache_dir):
-        os.makedirs(cache_dir)
-
-    semantic_model_path = os.path.join(cache_dir, model_name)
-    if not os.path.exists(semantic_model_path):
-        response = requests.get(
-            "https://modelzoo-cdn.azureedge.net/test-models/bolt-splade-medium",
-            stream=True,
-        )
-        total_size_in_bytes = int(response.headers.get("content-length", 0))
-        block_size = 4096  # 4 Kibibyte
-
-        progress_bar = tqdm.tqdm(total=total_size_in_bytes, unit="iB", unit_scale=True)
-        with open(semantic_model_path, "wb") as f:
-            for data_chunk in response.iter_content(block_size):
-                progress_bar.update(len(data_chunk))
-                f.write(data_chunk)
-        progress_bar.close()
-
-    vocab_path = os.path.join(cache_dir, "bert-base-uncased.vocab")
-    if not os.path.exists(vocab_path):
-        demos.bert_base_uncased(dirname=cache_dir)
-
-    return data.transformations.SpladeConfig(
-        model_checkpoint=semantic_model_path, tokenizer_vocab=vocab_path
-    )
-
-
-def unsupervised_train_on_docs(
-    model,
-    documents: DocumentDataSource,
-    min_epochs: int,
-    max_epochs: int,
-    metric: str,
-    learning_rate: float,
-    batch_size: int,
-    acc_to_stop: float,
-    on_progress: Callable,
-    freeze_before_train: bool,
-    freeze_after_epoch: int,
-    freeze_after_acc: float,
-    cancel_state: CancelState,
-    max_in_memory_batches: int,
-    variable_length: Optional[data.transformations.VariableLengthConfig],
-    training_progress_callback: Optional[TrainingProgressCallback],
-    balancing_samples=False,
-    semantic_enhancement=False,
-    semantic_model_cache_dir=".cache/neural_db_semantic_model",
-    coldstart_callbacks: List[bolt.train.callbacks.Callback] = None,
-    **kwargs,
-):
-    documents.restart()
-
-    early_stop_callback = EarlyStopWithMinEpochs(
-        min_epochs=min_epochs, tracked_metric=metric, metric_threshold=acc_to_stop
-    )
-
-    progress_callback = ProgressUpdate(
-        max_epochs=max_epochs,
-        progress_callback_fn=on_progress,
-        total_num_batches=(
-            math.ceil(documents.size / batch_size)
-            if batch_size
-            else math.ceil(documents.size / 2048)  # default batch size we use in UDT.
-        ),
-    )
-
-    cancel_training_callback = CancelTraining(cancel_state=cancel_state)
-
-    freeze_hashtable_callback = FreezeHashTable(
-        freeze_before_train=freeze_before_train,
-        freeze_after_epoch=freeze_after_epoch,
-        tracked_metric=metric,
-        metric_threshold=freeze_after_acc,
-    )
-
-    callbacks = [
-        early_stop_callback,
-        progress_callback,
-        cancel_training_callback,
-        freeze_hashtable_callback,
-    ]
-
-    if coldstart_callbacks:
-        callbacks.extend(coldstart_callbacks)
-
-    if training_progress_callback:
-        callbacks.append(training_progress_callback)
-
-    splade_config = None
-    if semantic_enhancement:
-        splade_config = download_semantic_enhancement_model(semantic_model_cache_dir)
-
-    if balancing_samples:
-        model.cold_start_with_balancing_samples(
-            data=documents,
-            strong_column_names=[documents.strong_column],
-            weak_column_names=[documents.weak_column],
-            batch_size=batch_size,
-            learning_rate=learning_rate,
-            epochs=max_epochs,
-            train_metrics=[metric],
-            callbacks=callbacks,
-            variable_length=variable_length,
-        )
-    else:
-        model.cold_start_on_data_source(
-            data_source=documents,
-            strong_column_names=[documents.strong_column],
-            weak_column_names=[documents.weak_column],
-            batch_size=batch_size,
-            learning_rate=learning_rate,
-            epochs=max_epochs,
-            metrics=[metric],
-            callbacks=callbacks,
-            max_in_memory_batches=max_in_memory_batches,
-            variable_length=variable_length,
-            splade_config=splade_config,
-        )
-
-
-def make_balancing_samples(documents: DocumentDataSource):
-    samples = [
-        (". ".join([row.strong, row.weak]), [row.id])
-        for row in documents.row_iterator()
-    ]
-    if len(samples) > 25000:
-        samples = random.sample(samples, k=25000)
-    return samples
-
-
-def normalize_scores(results):
-    if len(results) == 0:
-        return results
-    if len(results) == 1:
-        return [(results[0][0], 1.0, results[0][2])]
-    ids, scores, retriever = zip(*results)
-    scores = np.array(scores)
-    scores -= np.min(scores)
-    scores /= np.max(scores)
-    return list(zip(ids, scores, retriever))
-
-
-def merge_results(results_a, results_b, k):
-    results_a = normalize_scores(results_a)
-    results_b = normalize_scores(results_b)
-    results = []
-    cache = set()
-
-    min_len = min(len(results_a), len(results_b))
-    for a, b in zip(results_a, results_b):
-        if a[0] not in cache:
-            results.append(a)
-            cache.add(a[0])
-        if b[0] not in cache:
-            results.append(b)
-            cache.add(b[0])
-
-    if len(results) < k:
-        for i in range(min_len, len(results_a)):
-            if results_a[i][0] not in cache:
-                results.append(results_a[i])
-        for i in range(min_len, len(results_b)):
-            if results_b[i][0] not in cache:
-                results.append(results_b[i])
-
-    return results[:k]
-
-
-def add_retriever_tag(results, tag):
-    return [[(id, score, tag) for id, score in result] for result in results]
-
-
-class Mach(Model):
-    def __init__(
-        self,
-        id_col="DOC_ID",
-        id_delimiter=" ",
-        query_col="QUERY",
-        fhr=50_000,
-        embedding_dimension=2048,
-        extreme_output_dim=50_000,
-        extreme_num_hashes=8,
-        tokenizer="char-4",
-        hidden_bias=False,
-        model_config=None,
-        use_inverted_index=True,
-        optimizer="adam",
-        mach_index_seed: int = 341,
-        index_max_shard_size=8_000_000,
-        **kwargs,
-    ):
-        self.id_col = id_col
-        self.id_delimiter = id_delimiter
-        self.tokenizer = tokenizer
-        self.query_col = query_col
-        self.fhr = fhr
-        self.embedding_dimension = embedding_dimension
-        self.extreme_output_dim = extreme_output_dim
-        self.extreme_num_hashes = extreme_num_hashes
-        self.hidden_bias = hidden_bias
-        self.n_ids = 0
-        self.model = None
-        self.balancing_samples = []
-        self.model_config = model_config
-        self.inverted_index = InvertedIndex() if use_inverted_index else None
-        self.optimizer = optimizer
-        if self.optimizer not in Model.supported_optimizers():
-            raise AttributeError(
-                f"Unsupported Optimizer: {self.optimizer}. Supported Optimizers: {Model.supported_optimizers()}"
-            )
-        self.optimizer_params = kwargs.get("optimizer_params", {})
-        self.mach_index_seed = mach_index_seed
-        self.inverted_index = (
-            InvertedIndex(max_shard_size=index_max_shard_size)
-            if use_inverted_index
-            else None
-        )
-
-    def set_mach_sampling_threshold(self, threshold: float):
-        if self.model is None:
-            raise Exception(
-                "Cannot set Sampling Threshold for a model that has not been"
-                " initialized"
-            )
-        self.model.set_mach_sampling_threshold(threshold)
-
-    def reset_model(self, new_model: Mach):
-        self.id_col = new_model.id_col
-        self.id_delimiter = new_model.id_delimiter
-        self.tokenizer = new_model.tokenizer
-        self.query_col = new_model.query_col
-        self.fhr = new_model.fhr
-        self.embedding_dimension = new_model.embedding_dimension
-        self.extreme_output_dim = new_model.extreme_output_dim
-        self.extreme_num_hashes = new_model.extreme_num_hashes
-        self.hidden_bias = new_model.hidden_bias
-        self.n_ids = new_model.n_ids
-        self.model = new_model.model
-        self.balancing_samples = new_model.balancing_samples
-        self.model_config = new_model.model_config
-        self.inverted_index = new_model.inverted_index
-
-    def save(self, path: Path):
-        pickle_to(self, filepath=path)
-
-    def get_model(self) -> bolt.UniversalDeepTransformer:
-        return self.model
-
-    def set_model(self, model):
-        self.model = model
-
-    def save_meta(self, directory: Path):
-        pass
-
-    def load_meta(self, directory: Path):
-        pass
-
-    def set_n_ids(self, n_ids: int):
-        self.n_ids = n_ids
-
-    def get_query_col(self) -> str:
-        return self.query_col
-
-    def get_id_col(self) -> str:
-        return self.id_col
-
-    def get_id_delimiter(self) -> str:
-        return self.id_delimiter
-
-    def introduce_documents(
-        self,
-        intro_documents: DocumentDataSource,
-        fast_approximation: bool,
-        num_buckets_to_sample: Optional[int],
-        override_number_classes: int,
-    ):
-        if intro_documents.id_column != self.id_col:
-            raise ValueError(
-                f"Model configured to use id_col={self.id_col}, received document with"
-                f" id_col={intro_documents.id_column}"
-            )
-
-        if self.model is None:
-            self.id_col = intro_documents.id_column
-            self.model = self.model_from_scratch(
-                intro_documents, number_classes=override_number_classes
-            )
-        else:
-            if intro_documents.size > 0:
-                doc_id = intro_documents.id_column
-                if doc_id != self.id_col:
-                    raise ValueError(
-                        f"Document has a different id column ({doc_id}) than the model"
-                        f" configuration ({self.id_col})."
-                    )
-
-                num_buckets_to_sample = num_buckets_to_sample or int(
-                    self.model.get_index().num_hashes() * 2.0
-                )
-
-                self.model.introduce_documents_on_data_source(
-                    data_source=intro_documents,
-                    strong_column_names=[intro_documents.strong_column],
-                    weak_column_names=[intro_documents.weak_column],
-                    fast_approximation=fast_approximation,
-                    num_buckets_to_sample=num_buckets_to_sample,
-                )
-
-        if self.inverted_index:
-            intro_documents.restart()
-            self.inverted_index.insert(intro_documents)
-
-        self.n_ids += intro_documents.size
-
-    def index_documents_impl(
-        self,
-        training_progress_manager: TrainingProgressManager,
-        on_progress: Callable = lambda **kwargs: None,
-        cancel_state: CancelState = None,
-        callbacks: List[bolt.train.callbacks.Callback] = None,
-    ):
-        intro_documents = training_progress_manager.intro_source
-        train_documents = training_progress_manager.train_source
-
-        if not training_progress_manager.is_insert_completed:
-            self.introduce_documents(
-                intro_documents=intro_documents,
-                **training_progress_manager.introduce_arguments(),
-            )
-            training_progress_manager.insert_complete()
-
-        if not training_progress_manager.is_training_completed:
-            train_arguments = training_progress_manager.training_arguments()
-            unsupervised_train_on_docs(
-                model=self.model,
-                documents=train_documents,
-                metric=metric_to_track,
-                acc_to_stop=acc_to_stop,
-                on_progress=on_progress,
-                cancel_state=cancel_state,
-                training_progress_callback=TrainingProgressCallback(
-                    training_progress_manager=training_progress_manager
-                ),
-                coldstart_callbacks=callbacks,
-                **train_arguments,
-            )
-            training_progress_manager.training_complete()
-
-    def resume(
-        self,
-        on_progress: Callable,
-        cancel_state: CancelState,
-        checkpoint_config: CheckpointConfig,
-        callbacks: List[bolt.train.callbacks.Callback] = None,
-    ):
-        # This will load the datasources, model, training config and upload the current model with the loaded one. This updates the underlying UDT MACH of the current model with the one from the checkpoint along with other class attributes.
-        training_progress_manager = TrainingProgressManager.from_checkpoint(
-            self, checkpoint_config=checkpoint_config, for_supervised=False
-        )
-
-        self.index_documents_impl(
-            training_progress_manager=training_progress_manager,
-            on_progress=on_progress,
-            cancel_state=cancel_state,
-            callbacks=callbacks,
-        )
-
-    def index_from_start(
-        self,
-        intro_documents: DocumentDataSource,
-        train_documents: DocumentDataSource,
-        should_train: bool,
-        fast_approximation: bool = True,
-        num_buckets_to_sample: Optional[int] = None,
-        on_progress: Callable = lambda **kwargs: None,
-        cancel_state: CancelState = None,
-        max_in_memory_batches: int = None,
-        override_number_classes: int = None,
-        variable_length: Optional[
-            data.transformations.VariableLengthConfig
-        ] = data.transformations.VariableLengthConfig(),
-        checkpoint_config: CheckpointConfig = None,
-        callbacks: List[bolt.train.callbacks.Callback] = None,
-        **kwargs,
-    ):
-        """
-        override_number_classes : The number of classes for the Mach model
-
-        Note: Given the datasources for introduction and training, we initialize a Mach model that has number_classes set to the size of introduce documents. But if we want to use this Mach model in our mixture of Models, this will not work because each Mach will be initialized with number of classes equal to the size of the datasource shard. Hence, we add override_number_classes parameters which if set, will initialize Mach Model with number of classes passed by the Mach Mixture.
-        """
-
-        training_progress_manager = (
-            TrainingProgressManager.from_scratch_for_unsupervised(
-                model=self,
-                intro_documents=intro_documents,
-                train_documents=train_documents,
-                should_train=should_train,
-                fast_approximation=fast_approximation,
-                num_buckets_to_sample=num_buckets_to_sample,
-                max_in_memory_batches=max_in_memory_batches,
-                override_number_classes=override_number_classes,
-                variable_length=variable_length,
-                checkpoint_config=checkpoint_config,
-                **kwargs,
-            )
-        )
-
-        training_progress_manager.make_preindexing_checkpoint()
-        self.index_documents_impl(
-            training_progress_manager=training_progress_manager,
-            on_progress=on_progress,
-            cancel_state=cancel_state,
-            callbacks=callbacks,
-        )
-
-    def add_balancing_samples(self, documents: DocumentDataSource):
-        samples = make_balancing_samples(documents)
-        self.balancing_samples += samples
-        if len(self.balancing_samples) > 25000:
-            self.balancing_samples = random.sample(self.balancing_samples, k=25000)
-
-    def delete_entities(self, entities) -> None:
-        for entity in entities:
-            self.get_model().forget(entity)
-
-        if self.inverted_index:
-            self.inverted_index.forget(entities)
-
-    def model_from_scratch(
-        self, documents: DocumentDataSource, number_classes: int = None
-    ):
-        model = bolt.UniversalDeepTransformer(
-            data_types={
-                self.query_col: bolt.types.text(tokenizer=self.tokenizer),
-                self.id_col: bolt.types.categorical(delimiter=self.id_delimiter),
-            },
-            target=self.id_col,
-            n_target_classes=(
-                documents.size if number_classes is None else number_classes
-            ),
-            integer_target=True,
-            options={
-                "extreme_classification": True,
-                "extreme_output_dim": self.extreme_output_dim,
-                "fhr": self.fhr,
-                "embedding_dimension": self.embedding_dimension,
-                "extreme_num_hashes": self.extreme_num_hashes,
-                "hidden_bias": self.hidden_bias,
-                "rlhf": True,
-                "mach_index_seed": self.mach_index_seed,
-            },
-            model_config=self.model_config,
-        )
-
-        if self.optimizer == "adam":
-            model_optimizer = bolt.nn.optimizers.Adam(**self.optimizer_params)
-        else:
-            model_optimizer = bolt.nn.optimizers.SGD(**self.optimizer_params)
-        model._get_model().change_optimizer(model_optimizer)
-        model.insert_new_doc_ids(documents)
-        return model
-
-    def forget_documents(self) -> None:
-        if self.model is not None:
-            self.model.clear_index()
-        self.n_ids = 0
-        self.balancing_samples = []
-
-        if self.inverted_index:
-            self.inverted_index.clear()
-
-    @property
-    def searchable(self) -> bool:
-        return self.n_ids != 0
-
-    def query_mach(self, samples, n_results):
-        self.model.set_decode_params(min(self.n_ids, n_results), min(self.n_ids, 100))
-        infer_batch = self.infer_samples_to_infer_batch(samples)
-        return add_retriever_tag(
-            results=self.model.predict_batch(infer_batch), tag="mach"
-        )
-
-    def query_inverted_index(self, samples, n_results):
-        return add_retriever_tag(
-            results=self.inverted_index.query(
-                queries=samples, k=min(self.n_ids, n_results)
-            ),
-            tag="inverted_index",
-        )
-
-    def infer_labels(
-        self, samples: InferSamples, n_results: int, retriever=None, **kwargs
-    ) -> Predictions:
-        if not retriever:
-            if not self.inverted_index:
-                retriever = "mach"
-            else:
-                mach_results = self.query_mach(samples=samples, n_results=n_results)
-                index_results = self.query_inverted_index(
-                    samples=samples, n_results=n_results
-                )
-                return [
-                    merge_results(mach_res, index_res, n_results)
-                    for mach_res, index_res in zip(mach_results, index_results)
-                ]
-
-        if retriever == "mach":
-            return self.query_mach(samples=samples, n_results=n_results)
-
-        if retriever == "inverted_index":
-            if not self.inverted_index:
-                raise ValueError(
-                    "Cannot use retriever 'inverted_index' since the index is None. "
-                    "Call 'db.build_inverted_index()' to enable this method."
-                )
-            return self.query_inverted_index(samples=samples, n_results=n_results)
-
-        raise ValueError(
-            f"Invalid retriever '{retriever}'. Please use 'mach', 'inverted_index', "
-            "or pass None to allow the model to autotune which is used."
-        )
-
-    def score(
-        self, samples: InferSamples, entities: List[List[int]], n_results: int = None
-    ) -> Predictions:
-        infer_batch = self.infer_samples_to_infer_batch(samples)
-        results = self.model.score_batch(infer_batch, classes=entities, top_k=n_results)
-        return add_retriever_tag(results=results, tag="mach")
-
-    def _format_associate_samples(self, pairs: List[Tuple[str, str]]):
-        return [(clean_text(source), clean_text(target)) for source, target in pairs]
-
-    def associate(
-        self,
-        pairs: List[Tuple[str, str]],
-        n_buckets: int,
-        n_association_samples: int = 16,
-        n_balancing_samples: int = 50,
-        learning_rate: float = 0.001,
-        epochs: int = 3,
-        **kwargs,
-    ):
-        self.model.associate(
-            source_target_samples=self._format_associate_samples(pairs),
-            n_buckets=n_buckets,
-            n_association_samples=n_association_samples,
-            n_balancing_samples=n_balancing_samples,
-            learning_rate=learning_rate,
-            epochs=epochs,
-            force_non_empty=kwargs.get("force_non_empty", True),
-        )
-
-        if self.inverted_index:
-            self.inverted_index.associate(pairs)
-
-    def upvote(
-        self,
-        pairs: List[Tuple[str, int]],
-        n_upvote_samples: int = 16,
-        n_balancing_samples: int = 50,
-        learning_rate: float = 0.001,
-        epochs: int = 3,
-    ):
-        samples = [(clean_text(text), label) for text, label in pairs]
-
-        self.model.upvote(
-            source_target_samples=samples,
-            n_upvote_samples=n_upvote_samples,
-            n_balancing_samples=n_balancing_samples,
-            learning_rate=learning_rate,
-            epochs=epochs,
-        )
-
-        if self.inverted_index:
-            self.inverted_index.upvote(pairs)
-
-    def retrain(
-        self,
-        balancing_data: DocumentDataSource,
-        source_target_pairs: List[Tuple[str, str]],
-        n_buckets: int,
-        learning_rate: float,
-        epochs: int,
-    ):
-        self.model.associate_cold_start_data_source(
-            balancing_data=balancing_data,
-            strong_column_names=[balancing_data.strong_column],
-            weak_column_names=[balancing_data.weak_column],
-            source_target_samples=self._format_associate_samples(source_target_pairs),
-            n_buckets=n_buckets,
-            n_association_samples=1,
-            learning_rate=learning_rate,
-            epochs=epochs,
-            metrics=["hash_precision@5"],
-            options=bolt.TrainOptions(),
-        )
-
-    def __setstate__(self, state):
-        if "model_config" not in state:
-            # Add model_config field if an older model is being loaded.
-            state["model_config"] = None
-        if "inverted_index" not in state:
-            state["inverted_index"] = None
-        self.__dict__.update(state)
-
-    def supervised_training_impl(
-        self,
-        supervised_progress_manager: TrainingProgressManager,
-        callbacks: List[bolt.train.callbacks.Callback],
-    ):
-        if not supervised_progress_manager.is_training_completed:
-            train_args = supervised_progress_manager.training_arguments()
-            self.model.train_on_data_source(
-                data_source=supervised_progress_manager.train_source,
-                callbacks=callbacks
-                + [
-                    TrainingProgressCallback(
-                        training_progress_manager=supervised_progress_manager
-                    )
-                ],
-                **train_args,
-            )
-
-            if supervised_progress_manager.tracker._train_state.disable_inverted_index:
-                self.inverted_index = None
-            elif self.inverted_index:
-                supervised_progress_manager.train_source.restart()
-                self.inverted_index.supervised_train(
-                    supervised_progress_manager.train_source
-                )
-
-            supervised_progress_manager.training_complete()
-
-    def train_on_supervised_data_source(
-        self,
-        supervised_data_source: SupDataSource,
-        learning_rate: float,
-        epochs: int,
-        batch_size: Optional[int],
-        max_in_memory_batches: Optional[int],
-        metrics: List[str],
-        callbacks: List[bolt.train.callbacks.Callback],
-        disable_inverted_index: bool,
-        checkpoint_config: Optional[CheckpointConfig] = None,
-    ):
-        if (
-            checkpoint_config is None
-            or checkpoint_config.resume_from_checkpoint is False
-        ):
-            training_manager = TrainingProgressManager.from_scratch_for_supervised(
-                model=self,
-                supervised_datasource=supervised_data_source,
-                learning_rate=learning_rate,
-                epochs=epochs,
-                batch_size=batch_size,
-                max_in_memory_batches=max_in_memory_batches,
-                metrics=metrics,
-                disable_inverted_index=disable_inverted_index,
-                checkpoint_config=checkpoint_config,
-            )
-            training_manager.make_preindexing_checkpoint(save_datasource=True)
-        else:
-            training_manager = TrainingProgressManager.from_checkpoint(
-                self, checkpoint_config, for_supervised=True
-            )
-
-        self.supervised_training_impl(training_manager, callbacks=callbacks)
-
-    def build_inverted_index(self, documents):
-        if self.inverted_index:
-            return
-
-        self.inverted_index = InvertedIndex()
-        self.inverted_index.insert(documents)
-
-    def save_optimizer(self, with_optimizer: bool):
-        if self.model:
-            self.model.save_optimizer = with_optimizer
-=======
 """
 models.py used to contain Mach and the Model interface. Mach was moved to mach.py 
 to resolve a circular import issue since Mach needed to import FinetunableRetriever
@@ -943,5 +8,4 @@
 """
 
 from .mach import Mach
-from .model_interface import *
->>>>>>> 8e1b0492
+from .model_interface import *