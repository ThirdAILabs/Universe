from __future__ import annotations

import os
import random
from pathlib import Path
from typing import Callable, List, Optional, Sequence, Tuple

import numpy as np
import requests
import tqdm
from thirdai import bolt, data, demos

from ..documents import DocumentDataSource
from ..inverted_index import InvertedIndex
from ..supervised_datasource import SupDataSource
from ..trainer.checkpoint_config import CheckpointConfig
from ..trainer.training_progress_manager import (
    TrainingProgressCallback,
    TrainingProgressManager,
)
from ..utils import clean_text, pickle_to
from .mach_defaults import acc_to_stop, metric_to_track

InferSamples = List
Predictions = Sequence
TrainLabels = List
TrainSamples = List


# This class can be constructed by clients that use neural_db.
# The object can then be passed into Model.index_documents(), and if
# the client calls CancelState.cancel() on the object, training will halt.
class CancelState:
    def __init__(self, canceled=False):
        self.canceled = canceled

    def cancel(self):
        self.canceled = True

    def uncancel(self):
        self.canceled = False

    def is_canceled(self):
        return self.canceled


class Model:
    def get_model(self) -> bolt.UniversalDeepTransformer:
        raise NotImplementedError()

    def index_documents(
        self,
        intro_documents: DocumentDataSource,
        train_documents: DocumentDataSource,
        should_train: bool,
        fast_approximation: bool = True,
        num_buckets_to_sample: Optional[int] = None,
        on_progress: Callable = lambda **kwargs: None,
        cancel_state: CancelState = None,
        max_in_memory_batches: int = None,
        override_number_classes: int = None,
        variable_length: Optional[
            data.transformations.VariableLengthConfig
        ] = data.transformations.VariableLengthConfig(),
        checkpoint_config: CheckpointConfig = None,
        **kwargs,
    ) -> None:
        raise NotImplementedError()

    def forget_documents(self) -> None:
        raise NotImplementedError()

    def delete_entities(self, entities) -> None:
        raise NotImplementedError()

    @property
    def searchable(self) -> bool:
        raise NotImplementedError()

    def get_query_col(self) -> str:
        raise NotImplementedError()

    def set_n_ids(self, n_ids: int):
        raise NotImplementedError()

    def get_id_col(self) -> str:
        raise NotImplementedError()

    def get_id_delimiter(self) -> str:
        raise NotImplementedError()

    def infer_samples_to_infer_batch(self, samples: InferSamples):
        query_col = self.get_query_col()
        return [{query_col: clean_text(text)} for text in samples]

    def infer_labels(
        self,
        samples: InferSamples,
        n_results: int,
        retriever: Optional[str] = None,
        **kwargs,
    ) -> Predictions:
        raise NotImplementedError()

    def score(
        self, samples: InferSamples, entities: List[List[int]], n_results: int = None
    ) -> Predictions:
        raise NotImplementedError()

    def save_meta(self, directory: Path) -> None:
        raise NotImplementedError()

    def load_meta(self, directory: Path):
        raise NotImplementedError()

    def associate(
        self,
        pairs: List[Tuple[str, str]],
        n_buckets: int,
        n_association_samples: int = 16,
        n_balancing_samples: int = 50,
        learning_rate: float = 0.001,
        epochs: int = 3,
        **kwargs,
    ):
        raise NotImplementedError()

    def upvote(
        self,
        pairs: List[Tuple[str, int]],
        n_upvote_samples: int = 16,
        n_balancing_samples: int = 50,
        learning_rate: float = 0.001,
        epochs: int = 3,
    ):
        raise NotImplementedError()

    def retrain(
        self,
        balancing_data: DocumentDataSource,
        source_target_pairs: List[Tuple[str, str]],
        n_buckets: int,
        learning_rate: float,
        epochs: int,
    ):
        raise NotImplementedError()

    def train_on_supervised_data_source(
        self,
        supervised_data_source: SupDataSource,
        learning_rate: float,
        epochs: int,
        batch_size: Optional[int],
        max_in_memory_batches: Optional[int],
        metrics: List[str],
        callbacks: List[bolt.train.callbacks.Callback],
        disable_inverted_index: bool,
    ):
        raise NotImplementedError()


class EarlyStopWithMinEpochs(bolt.train.callbacks.Callback):
    def __init__(self, min_epochs, tracked_metric, metric_threshold):
        super().__init__()

        self.epoch_count = 0
        self.min_epochs = min_epochs
        self.tracked_metric = tracked_metric
        self.metric_threshold = metric_threshold

    def on_epoch_end(self):
        self.epoch_count += 1

        if (
            self.epoch_count > self.min_epochs
            and self.history[f"train_{self.tracked_metric}"][-1] > self.metric_threshold
        ):
            self.train_state.stop_training()


class ProgressUpdate(bolt.train.callbacks.Callback):
    def __init__(self, max_epochs, progress_callback_fn):
        super().__init__()

        self.batch_count = 0
        self.max_epochs = max_epochs
        self.progress_callback_fn = progress_callback_fn

    def on_batch_end(self):
        self.batch_count += 1

        # We update progress every other batch because otherwise the updates are
        # too fast for frontend components to display these changes.
        if self.batch_count % 2:
            batch_progress = self.batch_count / self.train_state.batches_in_dataset()
            progress = batch_progress / self.max_epochs

            # TODO revisit this progress bar update
            # This function (sqrt) increases faster at the beginning
            progress = progress ** (1.0 / 2)
            self.progress_callback_fn(progress)


class FreezeHashTable(bolt.train.callbacks.Callback):
    def __init__(
        self, freeze_before_train, freeze_after_epoch, tracked_metric, metric_threshold
    ):
        super().__init__()

        self.epoch_count = 0
        self.freeze_after_epoch = freeze_after_epoch
        self.tracked_metric = tracked_metric
        self.metric_threshold = metric_threshold
        self.freeze_before_train = freeze_before_train

    def on_train_start(self):
        if self.freeze_before_train:
            self.model.freeze_hash_tables()

    def on_epoch_end(self):
        self.epoch_count += 1
        if self.freeze_before_train:
            return
        if (self.epoch_count == self.freeze_after_epoch) or (
            self.history[f"train_{self.tracked_metric}"][-1] > self.metric_threshold
        ):
            self.model.freeze_hash_tables()


class CancelTraining(bolt.train.callbacks.Callback):
    def __init__(self, cancel_state):
        super().__init__()
        self.cancel_state = cancel_state

    def on_batch_end(self):
        if self.cancel_state is not None and self.cancel_state.is_canceled():
            self.train_state.stop_training()


def download_semantic_enhancement_model(cache_dir, model_name="bolt-splade-medium"):
    if not os.path.exists(cache_dir):
        os.makedirs(cache_dir)

    semantic_model_path = os.path.join(cache_dir, model_name)
    if not os.path.exists(semantic_model_path):
        response = requests.get(
            "https://modelzoo-cdn.azureedge.net/test-models/bolt-splade-medium",
            stream=True,
        )
        total_size_in_bytes = int(response.headers.get("content-length", 0))
        block_size = 4096  # 4 Kibibyte

        progress_bar = tqdm.tqdm(total=total_size_in_bytes, unit="iB", unit_scale=True)
        with open(semantic_model_path, "wb") as f:
            for data_chunk in response.iter_content(block_size):
                progress_bar.update(len(data_chunk))
                f.write(data_chunk)
        progress_bar.close()

    vocab_path = os.path.join(cache_dir, "bert-base-uncased.vocab")
    if not os.path.exists(vocab_path):
        demos.bert_base_uncased(dirname=cache_dir)

    return data.transformations.SpladeConfig(
        model_checkpoint=semantic_model_path, tokenizer_vocab=vocab_path
    )


def unsupervised_train_on_docs(
    model,
    documents: DocumentDataSource,
    min_epochs: int,
    max_epochs: int,
    metric: str,
    learning_rate: float,
    batch_size: int,
    acc_to_stop: float,
    on_progress: Callable,
    freeze_before_train: bool,
    freeze_after_epoch: int,
    freeze_after_acc: float,
    cancel_state: CancelState,
    max_in_memory_batches: int,
    variable_length: Optional[data.transformations.VariableLengthConfig],
    training_progress_callback: Optional[TrainingProgressCallback],
    balancing_samples=False,
    semantic_enhancement=False,
    semantic_model_cache_dir=".cache/neural_db_semantic_model",
    coldstart_callbacks: List[bolt.train.callbacks.Callback] = None,
    **kwargs,
):
    documents.restart()

    early_stop_callback = EarlyStopWithMinEpochs(
        min_epochs=min_epochs, tracked_metric=metric, metric_threshold=acc_to_stop
    )

    progress_callback = ProgressUpdate(
        max_epochs=max_epochs, progress_callback_fn=on_progress
    )

    cancel_training_callback = CancelTraining(cancel_state=cancel_state)

    freeze_hashtable_callback = FreezeHashTable(
        freeze_before_train=freeze_before_train,
        freeze_after_epoch=freeze_after_epoch,
        tracked_metric=metric,
        metric_threshold=freeze_after_acc,
    )

    callbacks = [
        early_stop_callback,
        progress_callback,
        cancel_training_callback,
        freeze_hashtable_callback,
    ]

    if coldstart_callbacks:
        callbacks.extend(coldstart_callbacks)

    if training_progress_callback:
        callbacks.append(training_progress_callback)

    splade_config = None
    if semantic_enhancement:
        splade_config = download_semantic_enhancement_model(semantic_model_cache_dir)

    if balancing_samples:
        model.cold_start_with_balancing_samples(
            data=documents,
            strong_column_names=[documents.strong_column],
            weak_column_names=[documents.weak_column],
            batch_size=batch_size,
            learning_rate=learning_rate,
            epochs=max_epochs,
            train_metrics=[metric],
            callbacks=callbacks,
            variable_length=variable_length,
        )
    else:
        model.cold_start_on_data_source(
            data_source=documents,
            strong_column_names=[documents.strong_column],
            weak_column_names=[documents.weak_column],
            batch_size=batch_size,
            learning_rate=learning_rate,
            epochs=max_epochs,
            metrics=[metric],
            callbacks=callbacks,
            max_in_memory_batches=max_in_memory_batches,
            variable_length=variable_length,
            splade_config=splade_config,
        )


def make_balancing_samples(documents: DocumentDataSource):
    samples = [
        (". ".join([row.strong, row.weak]), [row.id])
        for row in documents.row_iterator()
    ]
    if len(samples) > 25000:
        samples = random.sample(samples, k=25000)
    return samples


def normalize_scores(results):
    if len(results) == 0:
        return results
    if len(results) == 1:
        return [(results[0][0], 1.0, results[0][2])]
    ids, scores, retriever = zip(*results)
    scores = np.array(scores)
    scores -= np.min(scores)
    scores /= np.max(scores)
    return list(zip(ids, scores, retriever))


def merge_results(results_a, results_b, k):
    results_a = normalize_scores(results_a)
    results_b = normalize_scores(results_b)
    results = []
    cache = set()

    min_len = min(len(results_a), len(results_b))
    for a, b in zip(results_a, results_b):
        if a[0] not in cache:
            results.append(a)
            cache.add(a[0])
        if b[0] not in cache:
            results.append(b)
            cache.add(b[0])

    if len(results) < k:
        for i in range(min_len, len(results_a)):
            if results_a[i][0] not in cache:
                results.append(results_a[i])
        for i in range(min_len, len(results_b)):
            if results_b[i][0] not in cache:
                results.append(results_b[i])

    return results[:k]


def add_retriever_tag(results, tag):
    return [[(id, score, tag) for id, score in result] for result in results]


class Mach(Model):
    def __init__(
        self,
        id_col="DOC_ID",
        id_delimiter=" ",
        query_col="QUERY",
        fhr=50_000,
        embedding_dimension=2048,
        extreme_output_dim=50_000,
        extreme_num_hashes=8,
        tokenizer="char-4",
        hidden_bias=False,
        model_config=None,
        use_inverted_index=True,
        mach_index_seed: int = 341,
        index_max_shard_size=8_000_000,
    ):
        self.id_col = id_col
        self.id_delimiter = id_delimiter
        self.tokenizer = tokenizer
        self.query_col = query_col
        self.fhr = fhr
        self.embedding_dimension = embedding_dimension
        self.extreme_output_dim = extreme_output_dim
        self.extreme_num_hashes = extreme_num_hashes
        self.hidden_bias = hidden_bias
        self.n_ids = 0
        self.model = None
        self.balancing_samples = []
        self.model_config = model_config
        self.mach_index_seed = mach_index_seed
        self.inverted_index = (
            InvertedIndex(max_shard_size=index_max_shard_size)
            if use_inverted_index
            else None
        )

    def set_mach_sampling_threshold(self, threshold: float):
        if self.model is None:
            raise Exception(
                "Cannot set Sampling Threshold for a model that has not been"
                " initialized"
            )
        self.model.set_mach_sampling_threshold(threshold)

    def reset_model(self, new_model: Mach):
        self.id_col = new_model.id_col
        self.id_delimiter = new_model.id_delimiter
        self.tokenizer = new_model.tokenizer
        self.query_col = new_model.query_col
        self.fhr = new_model.fhr
        self.embedding_dimension = new_model.embedding_dimension
        self.extreme_output_dim = new_model.extreme_output_dim
        self.extreme_num_hashes = new_model.extreme_num_hashes
        self.hidden_bias = new_model.hidden_bias
        self.n_ids = new_model.n_ids
        self.model = new_model.model
        self.balancing_samples = new_model.balancing_samples
        self.model_config = new_model.model_config
        self.inverted_index = new_model.inverted_index

    def save(self, path: Path):
        pickle_to(self, filepath=path)

    def get_model(self) -> bolt.UniversalDeepTransformer:
        return self.model

    def set_model(self, model):
        self.model = model

    def save_meta(self, directory: Path):
        pass

    def load_meta(self, directory: Path):
        pass

    def set_n_ids(self, n_ids: int):
        self.n_ids = n_ids

    def get_query_col(self) -> str:
        return self.query_col

    def get_id_col(self) -> str:
        return self.id_col

    def get_id_delimiter(self) -> str:
        return self.id_delimiter

    def introduce_documents(
        self,
        intro_documents: DocumentDataSource,
        fast_approximation: bool,
        num_buckets_to_sample: Optional[int],
        override_number_classes: int,
    ):
        if intro_documents.id_column != self.id_col:
            raise ValueError(
                f"Model configured to use id_col={self.id_col}, received document with"
                f" id_col={intro_documents.id_column}"
            )

        if self.model is None:
            self.id_col = intro_documents.id_column
            self.model = self.model_from_scratch(
                intro_documents, number_classes=override_number_classes
            )
        else:
            if intro_documents.size > 0:
                doc_id = intro_documents.id_column
                if doc_id != self.id_col:
                    raise ValueError(
                        f"Document has a different id column ({doc_id}) than the model"
                        f" configuration ({self.id_col})."
                    )

                num_buckets_to_sample = num_buckets_to_sample or int(
                    self.model.get_index().num_hashes() * 2.0
                )

                self.model.introduce_documents_on_data_source(
                    data_source=intro_documents,
                    strong_column_names=[intro_documents.strong_column],
                    weak_column_names=[intro_documents.weak_column],
                    fast_approximation=fast_approximation,
                    num_buckets_to_sample=num_buckets_to_sample,
                )

        if self.inverted_index:
            intro_documents.restart()
            self.inverted_index.insert(intro_documents)

        self.n_ids += intro_documents.size

    def index_documents_impl(
        self,
        training_progress_manager: TrainingProgressManager,
        on_progress: Callable = lambda **kwargs: None,
        cancel_state: CancelState = None,
        callbacks: List[bolt.train.callbacks.Callback] = None,
    ):
        intro_documents = training_progress_manager.intro_source
        train_documents = training_progress_manager.train_source

        if not training_progress_manager.is_insert_completed:
            self.introduce_documents(
                intro_documents=intro_documents,
                **training_progress_manager.introduce_arguments(),
            )
            training_progress_manager.insert_complete()

        if not training_progress_manager.is_training_completed:
            train_arguments = training_progress_manager.training_arguments()
            unsupervised_train_on_docs(
                model=self.model,
                documents=train_documents,
                metric=metric_to_track,
                acc_to_stop=acc_to_stop,
                on_progress=on_progress,
                cancel_state=cancel_state,
                training_progress_callback=TrainingProgressCallback(
                    training_progress_manager=training_progress_manager
                ),
                coldstart_callbacks=callbacks,
                **train_arguments,
            )
            training_progress_manager.training_complete()

    def resume(
        self,
        on_progress: Callable,
        cancel_state: CancelState,
        checkpoint_config: CheckpointConfig,
        callbacks: List[bolt.train.callbacks.Callback] = None,
    ):
        # This will load the datasources, model, training config and upload the current model with the loaded one. This updates the underlying UDT MACH of the current model with the one from the checkpoint along with other class attributes.
        training_progress_manager = TrainingProgressManager.from_checkpoint(
            self, checkpoint_config=checkpoint_config, for_supervised=False
        )

        self.index_documents_impl(
            training_progress_manager=training_progress_manager,
            on_progress=on_progress,
            cancel_state=cancel_state,
            callbacks=callbacks,
        )

    def index_from_start(
        self,
        intro_documents: DocumentDataSource,
        train_documents: DocumentDataSource,
        should_train: bool,
        fast_approximation: bool = True,
        num_buckets_to_sample: Optional[int] = None,
        on_progress: Callable = lambda **kwargs: None,
        cancel_state: CancelState = None,
        max_in_memory_batches: int = None,
        override_number_classes: int = None,
        variable_length: Optional[
            data.transformations.VariableLengthConfig
        ] = data.transformations.VariableLengthConfig(),
        checkpoint_config: CheckpointConfig = None,
        callbacks: List[bolt.train.callbacks.Callback] = None,
        **kwargs,
    ):
        """
        override_number_classes : The number of classes for the Mach model

        Note: Given the datasources for introduction and training, we initialize a Mach model that has number_classes set to the size of introduce documents. But if we want to use this Mach model in our mixture of Models, this will not work because each Mach will be initialized with number of classes equal to the size of the datasource shard. Hence, we add override_number_classes parameters which if set, will initialize Mach Model with number of classes passed by the Mach Mixture.
        """

        training_progress_manager = (
            TrainingProgressManager.from_scratch_for_unsupervised(
                model=self,
                intro_documents=intro_documents,
                train_documents=train_documents,
                should_train=should_train,
                fast_approximation=fast_approximation,
                num_buckets_to_sample=num_buckets_to_sample,
                max_in_memory_batches=max_in_memory_batches,
                override_number_classes=override_number_classes,
                variable_length=variable_length,
                checkpoint_config=checkpoint_config,
                **kwargs,
            )
        )

        training_progress_manager.make_preindexing_checkpoint()
        self.index_documents_impl(
            training_progress_manager=training_progress_manager,
            on_progress=on_progress,
            cancel_state=cancel_state,
            callbacks=callbacks,
        )

    def add_balancing_samples(self, documents: DocumentDataSource):
        samples = make_balancing_samples(documents)
        self.balancing_samples += samples
        if len(self.balancing_samples) > 25000:
            self.balancing_samples = random.sample(self.balancing_samples, k=25000)

    def delete_entities(self, entities) -> None:
        for entity in entities:
            self.get_model().forget(entity)

        if self.inverted_index:
            self.inverted_index.forget(entities)

    def model_from_scratch(
        self, documents: DocumentDataSource, number_classes: int = None
    ):
        model = bolt.UniversalDeepTransformer(
            data_types={
                self.query_col: bolt.types.text(tokenizer=self.tokenizer),
                self.id_col: bolt.types.categorical(delimiter=self.id_delimiter),
            },
            target=self.id_col,
            n_target_classes=(
                documents.size if number_classes is None else number_classes
            ),
            integer_target=True,
            options={
                "extreme_classification": True,
                "extreme_output_dim": self.extreme_output_dim,
                "fhr": self.fhr,
                "embedding_dimension": self.embedding_dimension,
                "extreme_num_hashes": self.extreme_num_hashes,
                "hidden_bias": self.hidden_bias,
                "rlhf": True,
                "mach_index_seed": self.mach_index_seed,
            },
            model_config=self.model_config,
        )
        model.insert_new_doc_ids(documents)
        return model

    def forget_documents(self) -> None:
        if self.model is not None:
            self.model.clear_index()
        self.n_ids = 0
        self.balancing_samples = []

        if self.inverted_index:
            self.inverted_index.clear()

    @property
    def searchable(self) -> bool:
        return self.n_ids != 0

    def query_mach(self, samples, n_results):
        self.model.set_decode_params(min(self.n_ids, n_results), min(self.n_ids, 100))
        infer_batch = self.infer_samples_to_infer_batch(samples)
        return add_retriever_tag(
            results=self.model.predict_batch(infer_batch), tag="mach"
        )

    def query_inverted_index(self, samples, n_results):
        return add_retriever_tag(
            results=self.inverted_index.query(
                queries=samples, k=min(self.n_ids, n_results)
            ),
            tag="inverted_index",
        )

    def infer_labels(
        self, samples: InferSamples, n_results: int, retriever=None, **kwargs
    ) -> Predictions:
        if not retriever:
            if not self.inverted_index:
                retriever = "mach"
            else:
                mach_results = self.query_mach(samples=samples, n_results=n_results)
                index_results = self.query_inverted_index(
                    samples=samples, n_results=n_results
                )
                return [
                    merge_results(mach_res, index_res, n_results)
                    for mach_res, index_res in zip(mach_results, index_results)
                ]

        if retriever == "mach":
            return self.query_mach(samples=samples, n_results=n_results)

        if retriever == "inverted_index":
            if not self.inverted_index:
                raise ValueError(
                    "Cannot use retriever 'inverted_index' since the index is None. "
                    "Call 'db.build_inverted_index()' to enable this method."
                )
            return self.query_inverted_index(samples=samples, n_results=n_results)

        raise ValueError(
            f"Invalid retriever '{retriever}'. Please use 'mach', 'inverted_index', "
            "or pass None to allow the model to autotune which is used."
        )

    def score(
        self, samples: InferSamples, entities: List[List[int]], n_results: int = None
    ) -> Predictions:
        infer_batch = self.infer_samples_to_infer_batch(samples)
        results = self.model.score_batch(infer_batch, classes=entities, top_k=n_results)
        return add_retriever_tag(results=results, tag="mach")

    def _format_associate_samples(self, pairs: List[Tuple[str, str]]):
        return [(clean_text(source), clean_text(target)) for source, target in pairs]

    def associate(
        self,
        pairs: List[Tuple[str, str]],
        n_buckets: int,
        n_association_samples: int = 16,
        n_balancing_samples: int = 50,
        learning_rate: float = 0.001,
        epochs: int = 3,
        **kwargs,
    ):
        self.model.associate(
            source_target_samples=self._format_associate_samples(pairs),
            n_buckets=n_buckets,
            n_association_samples=n_association_samples,
            n_balancing_samples=n_balancing_samples,
            learning_rate=learning_rate,
            epochs=epochs,
            force_non_empty=kwargs.get("force_non_empty", True),
        )

        if self.inverted_index:
            self.inverted_index.associate(pairs)

    def upvote(
        self,
        pairs: List[Tuple[str, int]],
        n_upvote_samples: int = 16,
        n_balancing_samples: int = 50,
        learning_rate: float = 0.001,
        epochs: int = 3,
    ):
        samples = [(clean_text(text), label) for text, label in pairs]

        self.model.upvote(
            source_target_samples=samples,
            n_upvote_samples=n_upvote_samples,
            n_balancing_samples=n_balancing_samples,
            learning_rate=learning_rate,
            epochs=epochs,
        )

        if self.inverted_index:
            self.inverted_index.upvote(pairs)

    def retrain(
        self,
        balancing_data: DocumentDataSource,
        source_target_pairs: List[Tuple[str, str]],
        n_buckets: int,
        learning_rate: float,
        epochs: int,
    ):
        self.model.associate_cold_start_data_source(
            balancing_data=balancing_data,
            strong_column_names=[balancing_data.strong_column],
            weak_column_names=[balancing_data.weak_column],
            source_target_samples=self._format_associate_samples(source_target_pairs),
            n_buckets=n_buckets,
            n_association_samples=1,
            learning_rate=learning_rate,
            epochs=epochs,
            metrics=["hash_precision@5"],
            options=bolt.TrainOptions(),
        )

    def __setstate__(self, state):
        if "model_config" not in state:
            # Add model_config field if an older model is being loaded.
            state["model_config"] = None
        if "inverted_index" not in state:
            state["inverted_index"] = None
        self.__dict__.update(state)

    def supervised_training_impl(
        self,
        supervised_progress_manager: TrainingProgressManager,
        callbacks: List[bolt.train.callbacks.Callback],
    ):
        train_args = supervised_progress_manager.training_arguments()

        if not supervised_progress_manager.is_training_completed:
            self.model.train_on_data_source(
                data_source=supervised_progress_manager.train_source,
                callbacks=callbacks
                + [
                    TrainingProgressCallback(
                        training_progress_manager=supervised_progress_manager
                    )
                ],
                **train_args,
            )

            if supervised_progress_manager.tracker._train_state.disable_inverted_index:
                self.inverted_index = None

            supervised_progress_manager.training_complete()

    def train_on_supervised_data_source(
        self,
        supervised_data_source: SupDataSource,
        learning_rate: float,
        epochs: int,
        batch_size: Optional[int],
        max_in_memory_batches: Optional[int],
        metrics: List[str],
        callbacks: List[bolt.train.callbacks.Callback],
        disable_inverted_index: bool,
        checkpoint_config: Optional[CheckpointConfig] = None,
    ):
<<<<<<< HEAD
        if (
            checkpoint_config is None
            or checkpoint_config.resume_from_checkpoint is False
        ):
            training_manager = TrainingProgressManager.from_scratch_for_supervised(
                model=self,
                supervised_datasource=supervised_data_source,
                learning_rate=learning_rate,
                epochs=epochs,
                batch_size=batch_size,
                max_in_memory_batches=max_in_memory_batches,
                metrics=metrics,
                disable_inverted_index=disable_inverted_index,
                checkpoint_config=checkpoint_config,
            )
            training_manager.make_preindexing_checkpoint(save_datasource=True)
        else:
            training_manager = TrainingProgressManager.from_checkpoint(
                self, checkpoint_config, for_supervised=True
            )

        self.supervised_training_impl(training_manager, callbacks=callbacks)
=======
        self.model.train_on_data_source(
            data_source=supervised_data_source,
            learning_rate=learning_rate,
            epochs=epochs,
            batch_size=batch_size,
            max_in_memory_batches=max_in_memory_batches,
            metrics=metrics,
            callbacks=callbacks,
        )
        if disable_inverted_index:
            # Invalidate inverted index once supervised data is used.
            self.inverted_index = None
        elif self.inverted_index:
            supervised_data_source.restart()
            self.inverted_index.supervised_train(supervised_data_source)
>>>>>>> 5408c8ba

    def build_inverted_index(self, documents):
        if self.inverted_index:
            return

        self.inverted_index = InvertedIndex()
        self.inverted_index.insert(documents)<|MERGE_RESOLUTION|>--- conflicted
+++ resolved
@@ -844,6 +844,11 @@
 
             if supervised_progress_manager.tracker._train_state.disable_inverted_index:
                 self.inverted_index = None
+            elif self.inverted_index:
+                supervised_progress_manager.train_source.restart()
+                self.inverted_index.supervised_train(
+                    supervised_progress_manager.train_source
+                )
 
             supervised_progress_manager.training_complete()
 
@@ -859,7 +864,6 @@
         disable_inverted_index: bool,
         checkpoint_config: Optional[CheckpointConfig] = None,
     ):
-<<<<<<< HEAD
         if (
             checkpoint_config is None
             or checkpoint_config.resume_from_checkpoint is False
@@ -882,23 +886,6 @@
             )
 
         self.supervised_training_impl(training_manager, callbacks=callbacks)
-=======
-        self.model.train_on_data_source(
-            data_source=supervised_data_source,
-            learning_rate=learning_rate,
-            epochs=epochs,
-            batch_size=batch_size,
-            max_in_memory_batches=max_in_memory_batches,
-            metrics=metrics,
-            callbacks=callbacks,
-        )
-        if disable_inverted_index:
-            # Invalidate inverted index once supervised data is used.
-            self.inverted_index = None
-        elif self.inverted_index:
-            supervised_data_source.restart()
-            self.inverted_index.supervised_train(supervised_data_source)
->>>>>>> 5408c8ba
 
     def build_inverted_index(self, documents):
         if self.inverted_index:
