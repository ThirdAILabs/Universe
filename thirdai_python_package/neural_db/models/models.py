from __future__ import annotations

import math
import os
import random
from pathlib import Path
from typing import Callable, List, Optional, Sequence, Tuple

import numpy as np
import requests
import tqdm
from thirdai import bolt, data, demos

from ..documents import DocumentDataSource
from ..supervised_datasource import SupDataSource
from ..trainer.checkpoint_config import CheckpointConfig
from ..trainer.training_progress_manager import (
    TrainingProgressCallback,
    TrainingProgressManager,
)
<<<<<<< HEAD
from ..utils import add_retriever_tag, clean_text, pickle_to
=======
from ..utils import clean_text, pickle_to, add_retriever_tag
>>>>>>> 240e8414
from .mach_defaults import acc_to_stop, metric_to_track

InferSamples = List
Predictions = Sequence
TrainLabels = List
TrainSamples = List


# This class can be constructed by clients that use neural_db.
# The object can then be passed into Model.index_documents(), and if
# the client calls CancelState.cancel() on the object, training will halt.
class CancelState:
    def __init__(self, canceled=False):
        self.canceled = canceled

    def cancel(self):
        self.canceled = True

    def uncancel(self):
        self.canceled = False

    def is_canceled(self):
        return self.canceled


class Model:
    def get_model(self) -> bolt.UniversalDeepTransformer:
        raise NotImplementedError()

    def index_documents(
        self,
        intro_documents: DocumentDataSource,
        train_documents: DocumentDataSource,
        should_train: bool,
        fast_approximation: bool = True,
        num_buckets_to_sample: Optional[int] = None,
        on_progress: Callable = lambda **kwargs: None,
        cancel_state: CancelState = None,
        max_in_memory_batches: int = None,
        override_number_classes: int = None,
        variable_length: Optional[
            data.transformations.VariableLengthConfig
        ] = data.transformations.VariableLengthConfig(),
        checkpoint_config: CheckpointConfig = None,
        **kwargs,
    ) -> None:
        raise NotImplementedError()

    def forget_documents(self) -> None:
        raise NotImplementedError()

    def delete_entities(self, entities) -> None:
        raise NotImplementedError()

    @property
    def searchable(self) -> bool:
        raise NotImplementedError()

    def get_query_col(self) -> str:
        raise NotImplementedError()

    def set_n_ids(self, n_ids: int):
        raise NotImplementedError()

    def get_id_col(self) -> str:
        raise NotImplementedError()

    def get_id_delimiter(self) -> str:
        raise NotImplementedError()

    def infer_samples_to_infer_batch(self, samples: InferSamples):
        query_col = self.get_query_col()
        return [{query_col: clean_text(text)} for text in samples]

    def infer_labels(
        self,
        samples: InferSamples,
        n_results: int,
        **kwargs,
    ) -> Predictions:
        raise NotImplementedError()

    def score(
        self, samples: InferSamples, entities: List[List[int]], n_results: int = None
    ) -> Predictions:
        raise NotImplementedError()

    def save_meta(self, directory: Path) -> None:
        raise NotImplementedError()

    def load_meta(self, directory: Path):
        raise NotImplementedError()

    def associate(
        self,
        pairs: List[Tuple[str, str]],
        n_buckets: int,
        n_association_samples: int = 16,
        n_balancing_samples: int = 50,
        learning_rate: float = 0.001,
        epochs: int = 3,
        **kwargs,
    ):
        raise NotImplementedError()

    def upvote(
        self,
        pairs: List[Tuple[str, int]],
        n_upvote_samples: int = 16,
        n_balancing_samples: int = 50,
        learning_rate: float = 0.001,
        epochs: int = 3,
    ):
        raise NotImplementedError()

    def retrain(
        self,
        balancing_data: DocumentDataSource,
        source_target_pairs: List[Tuple[str, str]],
        n_buckets: int,
        learning_rate: float,
        epochs: int,
    ):
        raise NotImplementedError()

    def train_on_supervised_data_source(
        self,
        supervised_data_source: SupDataSource,
        learning_rate: float,
        epochs: int,
        batch_size: Optional[int],
        max_in_memory_batches: Optional[int],
        metrics: List[str],
        callbacks: List[bolt.train.callbacks.Callback],
    ):
        raise NotImplementedError()


class EarlyStopWithMinEpochs(bolt.train.callbacks.Callback):
    def __init__(self, min_epochs, tracked_metric, metric_threshold):
        super().__init__()

        self.epoch_count = 0
        self.min_epochs = min_epochs
        self.tracked_metric = tracked_metric
        self.metric_threshold = metric_threshold

    def on_epoch_end(self):
        self.epoch_count += 1

        if (
            self.epoch_count > self.min_epochs
            and self.history[f"train_{self.tracked_metric}"][-1] > self.metric_threshold
        ):
            self.train_state.stop_training()


class ProgressUpdate(bolt.train.callbacks.Callback):
    def __init__(
        self,
        max_epochs,
        progress_callback_fn,
        total_num_batches,
    ):
        super().__init__()

        self.batch_count = 0
        self.max_epochs = max_epochs
        self.progress_callback_fn = progress_callback_fn
        self.total_num_batches = total_num_batches

    def on_batch_end(self):
        self.batch_count += 1

        # We update progress every other batch because otherwise the updates are
        # too fast for frontend components to display these changes.
        if self.batch_count % 2:
            batch_progress = self.batch_count / self.total_num_batches
            progress = batch_progress / self.max_epochs

            # TODO revisit this progress bar update
            # This function (sqrt) increases faster at the beginning
            progress = progress ** (1.0 / 2)
            self.progress_callback_fn(progress)


class FreezeHashTable(bolt.train.callbacks.Callback):
    def __init__(
        self, freeze_before_train, freeze_after_epoch, tracked_metric, metric_threshold
    ):
        super().__init__()

        self.epoch_count = 0
        self.freeze_after_epoch = freeze_after_epoch
        self.tracked_metric = tracked_metric
        self.metric_threshold = metric_threshold
        self.freeze_before_train = freeze_before_train

    def on_train_start(self):
        if self.freeze_before_train:
            self.model.freeze_hash_tables()

    def on_epoch_end(self):
        self.epoch_count += 1
        if self.freeze_before_train:
            return
        if (self.epoch_count == self.freeze_after_epoch) or (
            self.history[f"train_{self.tracked_metric}"][-1] > self.metric_threshold
        ):
            self.model.freeze_hash_tables()


class CancelTraining(bolt.train.callbacks.Callback):
    def __init__(self, cancel_state):
        super().__init__()
        self.cancel_state = cancel_state

    def on_batch_end(self):
        if self.cancel_state is not None and self.cancel_state.is_canceled():
            self.train_state.stop_training()


def download_semantic_enhancement_model(cache_dir, model_name="bolt-splade-medium"):
    if not os.path.exists(cache_dir):
        os.makedirs(cache_dir)

    semantic_model_path = os.path.join(cache_dir, model_name)
    if not os.path.exists(semantic_model_path):
        response = requests.get(
            "https://modelzoo-cdn.azureedge.net/test-models/bolt-splade-medium",
            stream=True,
        )
        total_size_in_bytes = int(response.headers.get("content-length", 0))
        block_size = 4096  # 4 Kibibyte

        progress_bar = tqdm.tqdm(total=total_size_in_bytes, unit="iB", unit_scale=True)
        with open(semantic_model_path, "wb") as f:
            for data_chunk in response.iter_content(block_size):
                progress_bar.update(len(data_chunk))
                f.write(data_chunk)
        progress_bar.close()

    vocab_path = os.path.join(cache_dir, "bert-base-uncased.vocab")
    if not os.path.exists(vocab_path):
        demos.bert_base_uncased(dirname=cache_dir)

    return data.transformations.SpladeConfig(
        model_checkpoint=semantic_model_path, tokenizer_vocab=vocab_path
    )


def unsupervised_train_on_docs(
    model,
    documents: DocumentDataSource,
    min_epochs: int,
    max_epochs: int,
    metric: str,
    learning_rate: float,
    batch_size: int,
    acc_to_stop: float,
    on_progress: Callable,
    freeze_before_train: bool,
    freeze_after_epoch: int,
    freeze_after_acc: float,
    cancel_state: CancelState,
    max_in_memory_batches: int,
    variable_length: Optional[data.transformations.VariableLengthConfig],
    training_progress_callback: Optional[TrainingProgressCallback],
    balancing_samples=False,
    semantic_enhancement=False,
    semantic_model_cache_dir=".cache/neural_db_semantic_model",
    coldstart_callbacks: List[bolt.train.callbacks.Callback] = None,
    **kwargs,
):
    documents.restart()

    early_stop_callback = EarlyStopWithMinEpochs(
        min_epochs=min_epochs, tracked_metric=metric, metric_threshold=acc_to_stop
    )

    progress_callback = ProgressUpdate(
        max_epochs=max_epochs,
        progress_callback_fn=on_progress,
        total_num_batches=(
            math.ceil(documents.size / batch_size)
            if batch_size
            else math.ceil(documents.size / 2048)  # default batch size we use in UDT.
        ),
    )

    cancel_training_callback = CancelTraining(cancel_state=cancel_state)

    freeze_hashtable_callback = FreezeHashTable(
        freeze_before_train=freeze_before_train,
        freeze_after_epoch=freeze_after_epoch,
        tracked_metric=metric,
        metric_threshold=freeze_after_acc,
    )

    callbacks = [
        early_stop_callback,
        progress_callback,
        cancel_training_callback,
        freeze_hashtable_callback,
    ]

    if coldstart_callbacks:
        callbacks.extend(coldstart_callbacks)

    if training_progress_callback:
        callbacks.append(training_progress_callback)

    splade_config = None
    if semantic_enhancement:
        splade_config = download_semantic_enhancement_model(semantic_model_cache_dir)

    if balancing_samples:
        model.cold_start_with_balancing_samples(
            data=documents,
            strong_column_names=[documents.strong_column],
            weak_column_names=[documents.weak_column],
            batch_size=batch_size,
            learning_rate=learning_rate,
            epochs=max_epochs,
            train_metrics=[metric],
            callbacks=callbacks,
            variable_length=variable_length,
        )
    else:
        model.cold_start_on_data_source(
            data_source=documents,
            strong_column_names=[documents.strong_column],
            weak_column_names=[documents.weak_column],
            batch_size=batch_size,
            learning_rate=learning_rate,
            epochs=max_epochs,
            metrics=[metric],
            callbacks=callbacks,
            max_in_memory_batches=max_in_memory_batches,
            variable_length=variable_length,
            splade_config=splade_config,
        )


def make_balancing_samples(documents: DocumentDataSource):
    samples = [
        (". ".join([row.strong, row.weak]), [row.id])
        for row in documents.row_iterator()
    ]
    if len(samples) > 25000:
        samples = random.sample(samples, k=25000)
    return samples

class Mach(Model):
    def __init__(
        self,
        id_col="DOC_ID",
        id_delimiter=" ",
        query_col="QUERY",
        fhr=50_000,
        embedding_dimension=2048,
        extreme_output_dim=50_000,
        extreme_num_hashes=8,
        tokenizer="char-4",
        hidden_bias=False,
        model_config=None,
        mach_index_seed: int = 341,
        **kwargs,
    ):
        self.id_col = id_col
        self.id_delimiter = id_delimiter
        self.tokenizer = tokenizer
        self.query_col = query_col
        self.fhr = fhr
        self.embedding_dimension = embedding_dimension
        self.extreme_output_dim = extreme_output_dim
        self.extreme_num_hashes = extreme_num_hashes
        self.hidden_bias = hidden_bias
        self.n_ids = 0
        self.model = None
        self.balancing_samples = []
        self.model_config = model_config
        self.mach_index_seed = mach_index_seed

    def set_mach_sampling_threshold(self, threshold: float):
        if self.model is None:
            raise Exception(
                "Cannot set Sampling Threshold for a model that has not been"
                " initialized"
            )
        self.model.set_mach_sampling_threshold(threshold)

    def reset_model(self, new_model: Mach):
        self.id_col = new_model.id_col
        self.id_delimiter = new_model.id_delimiter
        self.tokenizer = new_model.tokenizer
        self.query_col = new_model.query_col
        self.fhr = new_model.fhr
        self.embedding_dimension = new_model.embedding_dimension
        self.extreme_output_dim = new_model.extreme_output_dim
        self.extreme_num_hashes = new_model.extreme_num_hashes
        self.hidden_bias = new_model.hidden_bias
        self.n_ids = new_model.n_ids
        self.model = new_model.model
        self.balancing_samples = new_model.balancing_samples
        self.model_config = new_model.model_config

    def save(self, path: Path):
        pickle_to(self, filepath=path)

    def get_model(self) -> bolt.UniversalDeepTransformer:
        return self.model

    def set_model(self, model):
        self.model = model

    def save_meta(self, directory: Path):
        pass

    def load_meta(self, directory: Path):
        pass

    def set_n_ids(self, n_ids: int):
        self.n_ids = n_ids

    def get_query_col(self) -> str:
        return self.query_col

    def get_id_col(self) -> str:
        return self.id_col

    def get_id_delimiter(self) -> str:
        return self.id_delimiter

    def introduce_documents(
        self,
        intro_documents: DocumentDataSource,
        fast_approximation: bool,
        num_buckets_to_sample: Optional[int],
        override_number_classes: int,
    ):
        if intro_documents.id_column != self.id_col:
            raise ValueError(
                f"Model configured to use id_col={self.id_col}, received document with"
                f" id_col={intro_documents.id_column}"
            )

        if self.model is None:
            self.id_col = intro_documents.id_column
            self.model = self.model_from_scratch(
                intro_documents, number_classes=override_number_classes
            )
        else:
            if intro_documents.size > 0:
                doc_id = intro_documents.id_column
                if doc_id != self.id_col:
                    raise ValueError(
                        f"Document has a different id column ({doc_id}) than the model"
                        f" configuration ({self.id_col})."
                    )

                num_buckets_to_sample = num_buckets_to_sample or int(
                    self.model.get_index().num_hashes() * 2.0
                )

                self.model.introduce_documents_on_data_source(
                    data_source=intro_documents,
                    strong_column_names=[intro_documents.strong_column],
                    weak_column_names=[intro_documents.weak_column],
                    fast_approximation=fast_approximation,
                    num_buckets_to_sample=num_buckets_to_sample,
                )

<<<<<<< HEAD
=======
        # if self.inverted_index:
        #     intro_documents.restart()
        #     self.inverted_index.insert(intro_documents)

>>>>>>> 240e8414
        self.n_ids += intro_documents.size

    def index_documents_impl(
        self,
        training_progress_manager: TrainingProgressManager,
        on_progress: Callable = lambda **kwargs: None,
        cancel_state: CancelState = None,
        callbacks: List[bolt.train.callbacks.Callback] = None,
    ):
        intro_documents = training_progress_manager.intro_source
        train_documents = training_progress_manager.train_source

        if not training_progress_manager.is_insert_completed:
            self.introduce_documents(
                intro_documents=intro_documents,
                **training_progress_manager.introduce_arguments(),
            )
            training_progress_manager.insert_complete()

        if not training_progress_manager.is_training_completed:
            train_arguments = training_progress_manager.training_arguments()
            unsupervised_train_on_docs(
                model=self.model,
                documents=train_documents,
                metric=metric_to_track,
                acc_to_stop=acc_to_stop,
                on_progress=on_progress,
                cancel_state=cancel_state,
                training_progress_callback=TrainingProgressCallback(
                    training_progress_manager=training_progress_manager
                ),
                coldstart_callbacks=callbacks,
                **train_arguments,
            )
            training_progress_manager.training_complete()

    def resume(
        self,
        on_progress: Callable,
        cancel_state: CancelState,
        checkpoint_config: CheckpointConfig,
        callbacks: List[bolt.train.callbacks.Callback] = None,
    ):
        # This will load the datasources, model, training config and upload the current model with the loaded one. This updates the underlying UDT MACH of the current model with the one from the checkpoint along with other class attributes.
        training_progress_manager = TrainingProgressManager.from_checkpoint(
            self, checkpoint_config=checkpoint_config, for_supervised=False
        )

        self.index_documents_impl(
            training_progress_manager=training_progress_manager,
            on_progress=on_progress,
            cancel_state=cancel_state,
            callbacks=callbacks,
        )

    def index_from_start(
        self,
        intro_documents: DocumentDataSource,
        train_documents: DocumentDataSource,
        should_train: bool,
        fast_approximation: bool = True,
        num_buckets_to_sample: Optional[int] = None,
        on_progress: Callable = lambda **kwargs: None,
        cancel_state: CancelState = None,
        max_in_memory_batches: int = None,
        override_number_classes: int = None,
        variable_length: Optional[
            data.transformations.VariableLengthConfig
        ] = data.transformations.VariableLengthConfig(),
        checkpoint_config: CheckpointConfig = None,
        callbacks: List[bolt.train.callbacks.Callback] = None,
        **kwargs,
    ):
        """
        override_number_classes : The number of classes for the Mach model

        Note: Given the datasources for introduction and training, we initialize a Mach model that has number_classes set to the size of introduce documents. But if we want to use this Mach model in our mixture of Models, this will not work because each Mach will be initialized with number of classes equal to the size of the datasource shard. Hence, we add override_number_classes parameters which if set, will initialize Mach Model with number of classes passed by the Mach Mixture.
        """

        training_progress_manager = (
            TrainingProgressManager.from_scratch_for_unsupervised(
                model=self,
                intro_documents=intro_documents,
                train_documents=train_documents,
                should_train=should_train,
                fast_approximation=fast_approximation,
                num_buckets_to_sample=num_buckets_to_sample,
                max_in_memory_batches=max_in_memory_batches,
                override_number_classes=override_number_classes,
                variable_length=variable_length,
                checkpoint_config=checkpoint_config,
                **kwargs,
            )
        )

        training_progress_manager.make_preindexing_checkpoint()
        self.index_documents_impl(
            training_progress_manager=training_progress_manager,
            on_progress=on_progress,
            cancel_state=cancel_state,
            callbacks=callbacks,
        )

    def add_balancing_samples(self, documents: DocumentDataSource):
        samples = make_balancing_samples(documents)
        self.balancing_samples += samples
        if len(self.balancing_samples) > 25000:
            self.balancing_samples = random.sample(self.balancing_samples, k=25000)

    def delete_entities(self, entities) -> None:
        for entity in entities:
            self.get_model().forget(entity)

    def model_from_scratch(
        self, documents: DocumentDataSource, number_classes: int = None
    ):
        model = bolt.UniversalDeepTransformer(
            data_types={
                self.query_col: bolt.types.text(tokenizer=self.tokenizer),
                self.id_col: bolt.types.categorical(delimiter=self.id_delimiter),
            },
            target=self.id_col,
            n_target_classes=(
                documents.size if number_classes is None else number_classes
            ),
            integer_target=True,
            options={
                "extreme_classification": True,
                "extreme_output_dim": self.extreme_output_dim,
                "fhr": self.fhr,
                "embedding_dimension": self.embedding_dimension,
                "extreme_num_hashes": self.extreme_num_hashes,
                "hidden_bias": self.hidden_bias,
                "rlhf": True,
                "mach_index_seed": self.mach_index_seed,
            },
            model_config=self.model_config,
        )
        model.insert_new_doc_ids(documents)
        return model

    def forget_documents(self) -> None:
        if self.model is not None:
            self.model.clear_index()
        self.n_ids = 0
        self.balancing_samples = []

    @property
    def searchable(self) -> bool:
        return self.n_ids != 0

    def infer_labels(
        self,
        samples: InferSamples,
        n_results: int,
        **kwargs,
    ) -> Predictions:
        self.model.set_decode_params(min(self.n_ids, n_results), min(self.n_ids, 100))
        infer_batch = self.infer_samples_to_infer_batch(samples)
        return add_retriever_tag(
            results=self.model.predict_batch(infer_batch), tag="mach"
        )

    def score(
        self, samples: InferSamples, entities: List[List[int]], n_results: int = None
    ) -> Predictions:
        infer_batch = self.infer_samples_to_infer_batch(samples)
        results = self.model.score_batch(infer_batch, classes=entities, top_k=n_results)
        return add_retriever_tag(results=results, tag="mach")

    def _format_associate_samples(self, pairs: List[Tuple[str, str]]):
        return [(clean_text(source), clean_text(target)) for source, target in pairs]

    def associate(
        self,
        pairs: List[Tuple[str, str]],
        n_buckets: int,
        n_association_samples: int = 16,
        n_balancing_samples: int = 50,
        learning_rate: float = 0.001,
        epochs: int = 3,
        **kwargs,
    ):
        self.model.associate(
            source_target_samples=self._format_associate_samples(pairs),
            n_buckets=n_buckets,
            n_association_samples=n_association_samples,
            n_balancing_samples=n_balancing_samples,
            learning_rate=learning_rate,
            epochs=epochs,
            force_non_empty=kwargs.get("force_non_empty", True),
        )

    def upvote(
        self,
        pairs: List[Tuple[str, int]],
        n_upvote_samples: int = 16,
        n_balancing_samples: int = 50,
        learning_rate: float = 0.001,
        epochs: int = 3,
    ):
        samples = [(clean_text(text), label) for text, label in pairs]

        self.model.upvote(
            source_target_samples=samples,
            n_upvote_samples=n_upvote_samples,
            n_balancing_samples=n_balancing_samples,
            learning_rate=learning_rate,
            epochs=epochs,
        )

    def retrain(
        self,
        balancing_data: DocumentDataSource,
        source_target_pairs: List[Tuple[str, str]],
        n_buckets: int,
        learning_rate: float,
        epochs: int,
    ):
        self.model.associate_cold_start_data_source(
            balancing_data=balancing_data,
            strong_column_names=[balancing_data.strong_column],
            weak_column_names=[balancing_data.weak_column],
            source_target_samples=self._format_associate_samples(source_target_pairs),
            n_buckets=n_buckets,
            n_association_samples=1,
            learning_rate=learning_rate,
            epochs=epochs,
            metrics=["hash_precision@5"],
            options=bolt.TrainOptions(),
        )

    def __setstate__(self, state):
        if "model_config" not in state:
            # Add model_config field if an older model is being loaded.
            state["model_config"] = None
        self.__dict__.update(state)

    def supervised_training_impl(
        self,
        supervised_progress_manager: TrainingProgressManager,
        callbacks: List[bolt.train.callbacks.Callback],
    ):
        if not supervised_progress_manager.is_training_completed:
            train_args = supervised_progress_manager.training_arguments()
            self.model.train_on_data_source(
                data_source=supervised_progress_manager.train_source,
                callbacks=callbacks
                + [
                    TrainingProgressCallback(
                        training_progress_manager=supervised_progress_manager
                    )
                ],
                **train_args,
            )

            supervised_progress_manager.training_complete()

    def train_on_supervised_data_source(
        self,
        supervised_data_source: SupDataSource,
        learning_rate: float,
        epochs: int,
        batch_size: Optional[int],
        max_in_memory_batches: Optional[int],
        metrics: List[str],
        callbacks: List[bolt.train.callbacks.Callback],
        checkpoint_config: Optional[CheckpointConfig] = None,
    ):
        if (
            checkpoint_config is None
            or checkpoint_config.resume_from_checkpoint is False
        ):
            training_manager = TrainingProgressManager.from_scratch_for_supervised(
                model=self,
                supervised_datasource=supervised_data_source,
                learning_rate=learning_rate,
                epochs=epochs,
                batch_size=batch_size,
                max_in_memory_batches=max_in_memory_batches,
                metrics=metrics,
                checkpoint_config=checkpoint_config,
            )
            training_manager.make_preindexing_checkpoint(save_datasource=True)
        else:
            training_manager = TrainingProgressManager.from_checkpoint(
                self, checkpoint_config, for_supervised=True
            )

        self.supervised_training_impl(training_manager, callbacks=callbacks)<|MERGE_RESOLUTION|>--- conflicted
+++ resolved
@@ -18,11 +18,7 @@
     TrainingProgressCallback,
     TrainingProgressManager,
 )
-<<<<<<< HEAD
-from ..utils import add_retriever_tag, clean_text, pickle_to
-=======
 from ..utils import clean_text, pickle_to, add_retriever_tag
->>>>>>> 240e8414
 from .mach_defaults import acc_to_stop, metric_to_track
 
 InferSamples = List
@@ -496,13 +492,6 @@
                     num_buckets_to_sample=num_buckets_to_sample,
                 )
 
-<<<<<<< HEAD
-=======
-        # if self.inverted_index:
-        #     intro_documents.restart()
-        #     self.inverted_index.insert(intro_documents)
-
->>>>>>> 240e8414
         self.n_ids += intro_documents.size
 
     def index_documents_impl(
