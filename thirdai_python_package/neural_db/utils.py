--- conflicted
+++ resolved
@@ -135,8 +135,6 @@
     return decorator
 
 
-<<<<<<< HEAD
-=======
 def normalize_scores(results):
     if len(results) == 0:
         return results
@@ -175,6 +173,5 @@
     return results[:k]
 
 
->>>>>>> 240e8414
 def add_retriever_tag(results, tag):
     return [[(id, score, tag) for id, score in result] for result in results]