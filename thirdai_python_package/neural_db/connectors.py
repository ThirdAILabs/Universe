from typing import List

import pandas as pd
from sqlalchemy import ColumnCollection, MetaData, create_engine, select, text
from sqlalchemy.sql.base import ReadOnlyColumnCollection
<<<<<<< HEAD
from office365.runtime.auth.user_credential import UserCredential
from office365.sharepoint.client_context import ClientContext
=======
from .utils import ClientCredentials
>>>>>>> 2668a728

BATCH_SIZE = 100_000

class DataConnector:
<<<<<<< HEAD
    def __init__(self, username: str, password: str):
        self._username = username
        self._password = password
=======
    def __init__(self, client_credentials: ClientCredentials):
        self._username = client_credentials.username
        self._password = client_credentials.password
        self._uri = client_credentials.uri
        self._session = None
>>>>>>> 2668a728

    def connect() -> bool:
        raise NotImplementedError()

    def next_batch(self):
        raise NotImplementedError()

    @property
    def username(self):
        return self._username

    @property
    def password(self, new_password):
        self._password = new_password


class SQLConnector(DataConnector):
    def __init__(self, client_credentials: ClientCredentials, table_name: str, id_col: str, strong_columns: List[str], weak_columns: List[str]):
        self.connect(client_credentials)
        self.df_iter = pd.read_sql(sql = table_name, con=self.connection, columns=[id_col] + strong_columns + weak_columns, chunksize=BATCH_SIZE)
            
    def connect(self, client_credentials: ClientCredentials):
        db_url = client_credentials.get_db_url
        engine = create_engine(db_url)
        self.connection = engine.connect()
        
    def next_batch(self):
        for batch in self.df_iter:
            yield batch
    
    def get_session(self):
        return self.connection
        
            
class SharePointConnector(DataConnector):
    def __init__(self, username: str, password: str, site_url: str):
        super().__init__(username, password)
        self._site_url = site_url
        self.connect()

    def connect(self) -> bool:
        creds = UserCredential(user_name = self._username, password = self._password)

        try:
            self._ctx = ClientContext(base_url=self._site_url).with_credentials(credentials = creds)

            #dummy query execute to check authentication
            self._ctx.execute_query()
            
        except Exception as e:
            print(str(e))
            return False

        return True
        

    def next_batch(self):
        raise NotImplementedError()

    def get_session(self):
        return self._session<|MERGE_RESOLUTION|>--- conflicted
+++ resolved
@@ -3,27 +3,18 @@
 import pandas as pd
 from sqlalchemy import ColumnCollection, MetaData, create_engine, select, text
 from sqlalchemy.sql.base import ReadOnlyColumnCollection
-<<<<<<< HEAD
 from office365.runtime.auth.user_credential import UserCredential
 from office365.sharepoint.client_context import ClientContext
-=======
 from .utils import ClientCredentials
->>>>>>> 2668a728
 
 BATCH_SIZE = 100_000
 
 class DataConnector:
-<<<<<<< HEAD
-    def __init__(self, username: str, password: str):
-        self._username = username
-        self._password = password
-=======
     def __init__(self, client_credentials: ClientCredentials):
         self._username = client_credentials.username
         self._password = client_credentials.password
         self._uri = client_credentials.uri
         self._session = None
->>>>>>> 2668a728
 
     def connect() -> bool:
         raise NotImplementedError()
@@ -60,7 +51,7 @@
             
 class SharePointConnector(DataConnector):
     def __init__(self, username: str, password: str, site_url: str):
-        super().__init__(username, password)
+        super().__init__(ClientCredentials(username, password))
         self._site_url = site_url
         self.connect()
 
