import nltk

<<<<<<< HEAD
from . import parsing_utils
from .constraint_matcher import AnyOf, EqualTo, GreaterThan, InRange, LessThan
from .documents import (
    CSV,
    DOCX,
    PDF,
    URL,
    Document,
    InMemoryText,
    Reference,
    SalesForce,
    SentenceLevelDOCX,
    SentenceLevelPDF,
    SharePoint,
    SQLDatabase,
    Unstructured,
)
from .model_bazaar import Login, ModelBazaar
from .neural_db import CancelState, CheckpointConfig, NeuralDB, Strength, Sup
=======
    from . import parsing_utils
    from .constraint_matcher import AnyOf, EqualTo, GreaterThan, InRange, LessThan
    from .documents import (
        CSV,
        DOCX,
        PDF,
        URL,
        Document,
        InMemoryText,
        Reference,
        SalesForce,
        SentenceLevelDOCX,
        SentenceLevelPDF,
        SharePoint,
        SQLDatabase,
        Unstructured,
    )
    from .model_bazaar import Login, ModelBazaar
    from .neural_db import CancelState, CheckpointConfig, NeuralDB, Strength, Sup
    from .trainer import training_data_manager, training_progress_manager
>>>>>>> 910d0a1d

nltk.download("punkt")<|MERGE_RESOLUTION|>--- conflicted
+++ resolved
@@ -1,6 +1,5 @@
 import nltk
 
-<<<<<<< HEAD
 from . import parsing_utils
 from .constraint_matcher import AnyOf, EqualTo, GreaterThan, InRange, LessThan
 from .documents import (
@@ -20,27 +19,6 @@
 )
 from .model_bazaar import Login, ModelBazaar
 from .neural_db import CancelState, CheckpointConfig, NeuralDB, Strength, Sup
-=======
-    from . import parsing_utils
-    from .constraint_matcher import AnyOf, EqualTo, GreaterThan, InRange, LessThan
-    from .documents import (
-        CSV,
-        DOCX,
-        PDF,
-        URL,
-        Document,
-        InMemoryText,
-        Reference,
-        SalesForce,
-        SentenceLevelDOCX,
-        SentenceLevelPDF,
-        SharePoint,
-        SQLDatabase,
-        Unstructured,
-    )
-    from .model_bazaar import Login, ModelBazaar
-    from .neural_db import CancelState, CheckpointConfig, NeuralDB, Strength, Sup
-    from .trainer import training_data_manager, training_progress_manager
->>>>>>> 910d0a1d
+from .trainer import training_data_manager, training_progress_manager
 
 nltk.download("punkt")