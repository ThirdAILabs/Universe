# Python
import shutil
import sqlite3
import uuid
from abc import ABC, abstractmethod
from pathlib import Path
from typing import Generator, List, Tuple

# Libraries
import pandas as pd

# Local
from .constraint_matcher import TableFilter
from .sql_helpers import df_to_sql, select_as_df


def df_with_index_name(df):
    index_name = df.index.name
    if not index_name:
        index_name = "__id__"
        while index_name in df.columns:
            index_name += "_"
        df.index.name = index_name
    return df


class Table(ABC):
    @property
    @abstractmethod
    def columns(self) -> List[str]:
        pass

    @property
    @abstractmethod
    def size(self) -> int:
        pass

    @property
    @abstractmethod
    def ids(self) -> List[int]:
        pass

    @abstractmethod
    def field(self, row_id: int, column: str):
        pass

    @abstractmethod
    def row_as_dict(self, row_id: int) -> dict:
        pass

    @abstractmethod
    def range_rows_as_dicts(self, from_row_id: int, to_row_id: int) -> List[dict]:
        pass

    @abstractmethod
    def iter_rows_as_dicts(self) -> Generator[Tuple[int, dict], None, None]:
        pass

    @abstractmethod
    def apply_filter(self, table_filter: TableFilter, column_name: str):
        pass

    def save_meta(self, directory: Path):
        pass

    def load_meta(self, directory: Path):
        pass


class DataFrameTable(Table):
    def __init__(self, df: pd.DataFrame):
        """The index of the dataframe is assumed to be the ID column.
        In other words, the ID column of a data frame must be set as its index
        before being passed into this constructor.
        """
        self.df = df_with_index_name(df)

    @property
    def columns(self) -> List[str]:
        # Excludes ID column
        return self.df.columns

    @property
    def size(self) -> int:
        return len(self.df)

    @property
    def ids(self) -> List[int]:
        return self.df.index.to_list()

    def field(self, row_id: int, column: str):
        if column == self.df.index.name:
            return row_id
        return self.df[column].loc[row_id]

    def row_as_dict(self, row_id: int) -> dict:
        row = self.df.loc[row_id].to_dict()
        row[self.df.index.name] = row_id
        return row

    def range_rows_as_dicts(self, from_row_id: int, to_row_id: int) -> List[dict]:
        return (
            self.df.loc[from_row_id:to_row_id].reset_index().to_dict(orient="records")
        )

    def iter_rows_as_dicts(self) -> Generator[Tuple[int, dict], None, None]:
        for row in self.df.itertuples(index=True):
            row_id = row.Index
<<<<<<< HEAD
            row_dict = dict(row._asdict())
=======
            row_dict = row._asdict()
>>>>>>> 2352f5fb
            row_dict[self.df.index.name] = row_id
            yield (row_id, row_dict)

    def apply_filter(self, table_filter: TableFilter):
        return table_filter.filter_df_ids(self.df)


class SQLiteTable(Table):
    EVAL_PREFIX = "__eval__"
    TABLE_NAME = "sqlitetable"

    def __init__(self, df: pd.DataFrame):
        # TODO: Reset index first?
        self.db_path = f"{uuid.uuid4()}.db"
        self.db_columns = df.columns
        self.db_size = len(df)

        # We don't save the db connection and instead create a new connection
        # each time to simplify serialization.
        df = df_with_index_name(df)
        self.id_column = df.index.name
        self.sql_table = df_to_sql(self.db_path, df, SQLiteTable.TABLE_NAME)

    @property
    def columns(self) -> List[str]:
        # Excludes ID column
        return self.db_columns

    @property
    def size(self) -> int:
        return self.db_size

    @property
    def ids(self) -> List[int]:
        return select_as_df(
            db_path=self.db_path,
            table=self.sql_table.c[self.id_column],
        )[self.id_column]

    def field(self, row_id: int, column: str):
        return select_as_df(
            db_path=self.db_path,
            table=self.sql_table.c[column],
            constraints=[self.sql_table.c[self.id_column] == row_id],
        )[column][0]

    def row_as_dict(self, row_id: int) -> dict:
        return select_as_df(
            db_path=self.db_path,
            table=self.sql_table,
            constraints=[self.sql_table.c[self.id_column] == row_id],
        ).to_dict("records")[0]

    def range_rows_as_dicts(self, from_row_id: int, to_row_id: int) -> List[dict]:
        return select_as_df(
            db_path=self.db_path,
            table=self.sql_table,
            constraints=[
                self.sql_table.c[self.id_column] >= from_row_id,
                self.sql_table.c[self.id_column] < to_row_id,
            ],
        ).to_dict("records")

    def select_with_constraint(self, column, value) -> List[dict]:
        return select_as_df(
            db_path=self.db_path,
            table=self.sql_table,
            constraints=[
                self.sql_table.c[column] == value,
            ],
        ).to_dict("records")

    def iter_rows_as_dicts(self) -> Generator[Tuple[int, dict], None, None]:
        size = self.size
        chunk_size = 1000  # Hardcoded for now
        # Load in chunks
        for chunk_start in range(0, size, chunk_size):
            chunk_end = min(chunk_start + chunk_size, size)
            for row in self.range_rows_as_dicts(chunk_start, chunk_end):
                yield row[self.id_column], row

    def save_meta(self, directory: Path):
        shutil.copy(self.db_path, directory / Path(self.db_path).name)

    def load_meta(self, directory: Path):
        self.db_path = str(directory / Path(self.db_path).name)

    def apply_filter(self, table_filter: TableFilter):
        return table_filter.filter_sql_ids(
            sqlite3.connect(self.db_path), SQLiteTable.TABLE_NAME
        )<|MERGE_RESOLUTION|>--- conflicted
+++ resolved
@@ -106,11 +106,7 @@
     def iter_rows_as_dicts(self) -> Generator[Tuple[int, dict], None, None]:
         for row in self.df.itertuples(index=True):
             row_id = row.Index
-<<<<<<< HEAD
-            row_dict = dict(row._asdict())
-=======
             row_dict = row._asdict()
->>>>>>> 2352f5fb
             row_dict[self.df.index.name] = row_id
             yield (row_id, row_dict)
 
