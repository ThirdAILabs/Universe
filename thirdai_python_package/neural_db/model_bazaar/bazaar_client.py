from __future__ import annotations

import json
import time
from pathlib import Path
from typing import Dict, List, Optional, Union
from urllib.parse import urljoin

from .bazaar_base import Bazaar, auth_header
from .utils import (
    check_deployment_decorator,
    create_deployment_identifier,
    create_model_identifier,
    http_get_with_error,
    http_post_with_error,
    print_progress_dots,
)


class Model:
    """
    A class representing a model listed on NeuralDB Enterprise.

    Attributes:
        _model_identifier (str): The unique identifier for the model.

    Methods:
        __init__(self, model_identifier: str) -> None:
            Initializes a new instance of the Model class.

            Parameters:
                model_identifier (str): An optional model identifier.

        model_identifier(self) -> str:
            Getter method for accessing the model identifier.

            Returns:
                str: The model identifier, or None if not set.
    """

    def __init__(self, model_identifier) -> None:
        self._model_identifier = model_identifier

    @property
    def model_identifier(self):
        return self._model_identifier


class NeuralDBClient:
    """
    A client for interacting with the deployed NeuralDB model.

    Attributes:
        deployment_identifier (str): The identifier for the deployment.
        base_url (str): The base URL for the deployed NeuralDB model.
        bazaar (thirdai.neural_db.ModelBazaar): The bazaar object corresponding to a NeuralDB Enterprise installation

    Methods:
        __init__(self, deployment_identifier: str, base_url: str) -> None:
            Initializes a new instance of the NeuralDBClient.

        search(self, query: str, top_k: int = 10) -> List[dict]:
            Searches the ndb model for relevant search results.

        insert(self, files: List[str], urls: List[str]) -> None:
            Inserts documents into the ndb model.

        delete(self, source_ids: List[str]) -> None:
            Deletes documents from the ndb model

        associate(self, text_pairs (List[Dict[str, str]])) -> None:
            Associates source and target string pairs in the ndb model.

        upvote(self, text_id_pairs: List[Dict[str, Union[str, int]]]) -> None:
            Upvotes a response in the ndb model.

        downvote(self, text_id_pairs: List[Dict[str, Union[str, int]]]) -> None:
            Downvotes a response in the ndb model.

<<<<<<< HEAD
        chat(self, user_input: str, session_id: str) -> Dict[str, str]:
            Returns a reply given the user_input and the chat history associated with session_id

        get_chat_history(self, session_id: str) -> Dict[List[Dict[str, str]]]:
            Returns chat history associated with session_id
=======
        sources(self) -> List[Dict[str, str]]:
            Gets the source names and ids of documents in the ndb model
>>>>>>> 64641fe9
    """

    def __init__(self, deployment_identifier: str, base_url: str, bazaar: ModelBazaar):
        """
        Initializes a new instance of the NeuralDBClient.

        Args:
            deployment_identifier (str): The identifier for the deployment.
            base_url (str): The base URL for the deployed NeuralDB model.
            bazaar (thirdai.neural_db.ModelBazaar): The bazaar object corresponding to a NeuralDB Enterprise installation
        """
        self.deployment_identifier = deployment_identifier
        self.base_url = base_url
        self.bazaar = bazaar

    @check_deployment_decorator
    def search(self, query, top_k=10):
        """
        Searches the ndb model for similar queries.

        Args:
            query (str): The query to search for.
            top_k (int): The number of top results to retrieve (default is 10).

        Returns:
            Dict: A dict of search results containing keys: `query_text` and `references`.
        """
        response = http_get_with_error(
            urljoin(self.base_url, "predict"),
            params={"query_text": query, "top_k": top_k},
            headers=auth_header(self.bazaar._access_token),
        )

        return json.loads(response.content)["data"]

    @check_deployment_decorator
    def insert(
        self, files: Optional[List[str]] = None, urls: Optional[List[str]] = None
    ):
        """
        Inserts documents into the ndb model.

        Args:
            files (List[str]): A list of file paths to be inserted into the ndb model.
            urls (List[str]): A list of URLs to be inserted into the ndb model.
        """
        if not files and not urls:
            raise ValueError("Files and urls cannot both be empty.")
        if files is not None:
            files = [("files", open(file_path, "rb")) for file_path in files]
        response = http_post_with_error(
            urljoin(self.base_url, "insert"),
            files=files,
            data={"urls": urls},
            headers=auth_header(self.bazaar._access_token),
        )

        print(json.loads(response.content)["message"])

    @check_deployment_decorator
    def delete(self, source_ids: List[str]):
        """
        Deletes documents from the ndb model using source ids.

        Args:
            files (List[str]): A list of source ids to delete from the ndb model.
        """
        response = http_post_with_error(
            urljoin(self.base_url, "delete"),
            json={"source_ids": source_ids},
            headers=auth_header(self.bazaar._access_token),
        )

        print(json.loads(response.content)["message"])

    @check_deployment_decorator
    def associate(self, text_pairs: List[Dict[str, str]]):
        """
        Associates source and target string pairs in the ndb model.

        Args:
            text_pairs (List[Dict[str, str]]): List of dictionaries where each dictionary has 'source' and 'target' keys.
        """
        response = http_post_with_error(
            urljoin(self.base_url, "associate"),
            json={"text_pairs": text_pairs},
            headers=auth_header(self.bazaar._access_token),
        )

    @check_deployment_decorator
    def upvote(self, text_id_pairs: List[Dict[str, Union[str, int]]]):
        """
        Upvote response with 'reference_id' corresponding to 'query_text' in the ndb model.

        Args:
            text_id_pairs: (List[Dict[str, Union[str, int]]]): List of dictionaries where each dictionary has 'query_text' and 'reference_id' keys.
        """
        response = http_post_with_error(
            urljoin(self.base_url, "upvote"),
            json={"text_id_pairs": text_id_pairs},
            headers=auth_header(self.bazaar._access_token),
        )

        print("Successfully upvoted the specified search result.")

    @check_deployment_decorator
    def downvote(self, text_id_pairs: List[Dict[str, Union[str, int]]]):
        """
        Downvote response with 'reference_id' corresponding to 'query_text' in the ndb model.

        Args:
            text_id_pairs: (List[Dict[str, Union[str, int]]]): List of dictionaries where each dictionary has 'query_text' and 'reference_id' keys.
        """
        response = http_post_with_error(
            urljoin(self.base_url, "downvote"),
            json={"text_id_pairs": text_id_pairs},
            headers=auth_header(self.bazaar._access_token),
        )

        print("Successfully downvoted the specified search result.")

    @check_deployment_decorator
<<<<<<< HEAD
    def chat(self, user_input: str, session_id: str) -> Dict[str, str]:
        """
        Returns a reply given the user_input and the chat history associated with session_id

        Args:
            user_input (str): The user input for the chatbot to respond to
            session_id (str): The session id corresponding to a specific chat session
        """
        response = http_post_with_error(
            urljoin(self.base_url, "chat"),
            json={"user_input": user_input, "session_id": session_id},
            headers=auth_header(self.bazaar._access_token),
        )

        return response.json()["data"]

    @check_deployment_decorator
    def get_chat_history(self, session_id: str) -> Dict[List[Dict[str, str]]]:
        """
        Returns chat history associated with session_id

        Args:
            session_id (str): The session id corresponding to a specific chat session
        """
        response = http_post_with_error(
            urljoin(self.base_url, "get-chat-hisory"),
            json={"session_id": session_id},
=======
    def sources(self) -> List[Dict[str, str]]:
        """
        Gets the source names and ids of documents in the ndb model

        """
        response = http_get_with_error(
            urljoin(self.base_url, "sources"),
>>>>>>> 64641fe9
            headers=auth_header(self.bazaar._access_token),
        )

        return response.json()["data"]


class ModelBazaar(Bazaar):
    """
    A class representing ModelBazaar, providing functionality for managing models and deployments.

    Attributes:
        _base_url (str): The base URL for the Model Bazaar.
        _cache_dir (Union[Path, str]): The directory for caching downloads.

    Methods:
        __init__(self, base_url: str, cache_dir: Union[Path, str] = "./bazaar_cache") -> None:
            Initializes a new instance of the ModelBazaar class.

        sign_up(self, email: str, password: str, username: str) -> None:
            Signs up a user and sets the username for the ModelBazaar instance.

        log_in(self, email: str, password: str) -> None:
            Logs in a user and sets user-related attributes for the ModelBazaar instance.

        push_model(self, model_name: str, local_path: str, access_level: str = "public") -> None:
            Pushes a model to the Model Bazaar.

        pull_model(self, model_identifier: str) -> NeuralDBClient:
            Pulls a model from the Model Bazaar and returns a NeuralDBClient instance.

        list_models(self) -> List[dict]:
            Lists available models in the Model Bazaar.

        train(self, model_name: str, docs: List[str], is_async: bool = False, base_model_identifier: str = None) -> Model:
            Initiates training for a model and returns a Model instance.

        await_train(self, model: Model) -> None:
            Waits for the training of a model to complete.

        deploy(self, model_identifier: str, deployment_name: str, is_async: bool = False) -> NeuralDBClient:
            Deploys a model and returns a NeuralDBClient instance.

        await_deploy(self, ndb_client: NeuralDBClient) -> None:
            Waits for the deployment of a model to complete.

        undeploy(self, ndb_client: NeuralDBClient) -> None:
            Undeploys a deployed model.

        list_deployments(self) -> List[dict]:
            Lists the deployments in the Model Bazaar.

        connect(self, deployment_identifier: str) -> NeuralDBClient:
            Connects to a deployed model and returns a NeuralDBClient instance.
    """

    def __init__(
        self,
        base_url: str,
        cache_dir: Union[Path, str] = "./bazaar_cache",
    ):
        """
        Initializes a new instance of the ModelBazaar class.

        Args:
            base_url (str): The base URL for the Model Bazaar.
            cache_dir (Union[Path, str]): The directory for caching downloads.
        """
        super().__init__(base_url, cache_dir)
        self._username = None
        self._user_id = None
        self._access_token = None
        self._doc_types = ["local", "nfs", "s3"]

    def sign_up(self, email, password, username):
        """
        Signs up a user and sets the username for the ModelBazaar instance.

        Args:
            email (str): The email of the user.
            password (str): The password of the user.
            username (str): The desired username.
        """
        self.signup(email=email, password=password, username=username)
        self._username = username

    def log_in(self, email, password):
        """
        Logs in a user and sets user-related attributes for the ModelBazaar instance.

        Args:
            email (str): The email of the user.
            password (str): The password of the user.
        """
        self.login(email=email, password=password)
        self._user_id = self._login_instance.user_id
        self._access_token = self._login_instance.access_token
        self._username = self._login_instance.username

    def push_model(
        self, model_name: str, local_path: str, access_level: str = "public"
    ):
        """
        Pushes a model to the Model Bazaar.

        Args:
            model_name (str): The name of the model.
            local_path (str): The local path of the model.
            access_level (str): The access level for the model (default is "public").
        """
        self.push(
            name=model_name,
            model_path=local_path,
            trained_on="Own Documents",
            access_level=access_level,
            is_indexed=True,
            description="",
        )

    def pull_model(self, model_identifier: str):
        """
        Pulls a model from the Model Bazaar and returns a NeuralDBClient instance.

        Args:
            model_identifier (str): The identifier of the model.

        Returns:
            NeuralDBClient: A NeuralDBClient instance.
        """
        return self.get_neuraldb(model_identifier=model_identifier)

    def list_models(self):
        """
        Lists available models in the Model Bazaar.

        Returns:
            List[dict]: A list of dictionaries containing information about available models.
        """
        return self.fetch()

    def train(
        self,
        model_name: str,
        docs: List[str],
        doc_type: str = "local",
        sharded: bool = False,
        is_async: bool = False,
        base_model_identifier: str = None,
        train_extra_options: dict = {},
    ):
        """
        Initiates training for a model and returns a Model instance.

        Args:
            model_name (str): The name of the model.
            docs (List[str]): A list of document paths for training.
            doc_type (str): Specifies document location type : "local"(default), "nfs" or "s3".
            is_async (bool): Whether training should be asynchronous (default is False).
            base_model_identifier (str): The identifier of the base model (optional).

        Returns:
            Model: A Model instance.
        """
        if doc_type not in self._doc_types:
            raise ValueError(
                f"Invalid doc_type value. Supported doc_type are {self._doc_types}"
            )

        url = urljoin(self._base_url, f"jobs/{self._user_id}/train")
        files = [
            (
                ("files", open(file_path, "rb"))
                if doc_type == "local"
                else ("files", (file_path, "don't care"))
            )
            for file_path in docs
        ]
        if train_extra_options:
            files.append(
                (
                    "extra_options_form",
                    (None, json.dumps(train_extra_options), "application/json"),
                )
            )

        response = http_post_with_error(
            url,
            params={
                "model_name": model_name,
                "doc_type": doc_type,
                "sharded": sharded,
                "base_model_identifier": base_model_identifier,
            },
            files=files,
            headers=auth_header(self._access_token),
        )
        response_data = json.loads(response.content)["data"]
        model = Model(
            model_identifier=create_model_identifier(
                model_name=model_name, author_username=self._username
            ),
        )

        if is_async:
            return model

        self.await_train(model)
        return model

    def train_status(self, model: Model):
        """
        Checks for the status of the model training

        Args:
            model (Model): The Model instance.
        """

        url = urljoin(self._base_url, f"jobs/{self._user_id}/train-status")

        response = http_get_with_error(
            url,
            params={"model_identifier": model.model_identifier},
            headers=auth_header(self._access_token),
        )

        response_data = json.loads(response.content)["data"]

        return response_data

    def await_train(self, model: Model):
        """
        Waits for the training of a model to complete.

        Args:
            model (Model): The Model instance.
        """
        while True:
            response_data = self.train_status(model)

            if response_data["status"] == "complete":
                print("\nTraining completed")
                return

            if response_data["status"] == "failed":
                print("\nTraining Failed")
                raise ValueError(f"Training Failed for {model.model_identifier}")

            print("Training: In progress", end="", flush=True)
            print_progress_dots(duration=10)

    def deploy(self, model_identifier: str, deployment_name: str, is_async=False):
        """
        Deploys a model and returns a NeuralDBClient instance.

        Args:
            model_identifier (str): The identifier of the model.
            deployment_name (str): The name for the deployment.
            is_async (bool): Whether deployment should be asynchronous (default is False).

        Returns:
            NeuralDBClient: A NeuralDBClient instance.
        """
        url = urljoin(self._base_url, f"jobs/{self._user_id}/deploy")
        params = {
            "user_id": self._user_id,
            "model_identifier": model_identifier,
            "deployment_name": deployment_name,
        }
        response = http_post_with_error(
            url, params=params, headers=auth_header(self._access_token)
        )
        response_data = json.loads(response.content)["data"]

        ndb_client = NeuralDBClient(
            deployment_identifier=create_deployment_identifier(
                model_identifier=model_identifier,
                deployment_name=deployment_name,
                deployment_username=self._username,
            ),
            base_url=response_data["endpoint"] + "/",
        )
        if is_async:
            return ndb_client

        time.sleep(5)
        self.await_deploy(ndb_client)
        return ndb_client

    def await_deploy(self, ndb_client: NeuralDBClient):
        """
        Waits for the deployment of a model to complete.

        Args:
            ndb_client (NeuralDBClient): The NeuralDBClient instance.
        """
        url = urljoin(self._base_url, f"jobs/{self._user_id}/deploy-status")

        params = {"deployment_identifier": ndb_client.deployment_identifier}
        while True:
            response = http_get_with_error(
                url, params=params, headers=auth_header(self._access_token)
            )
            response_data = json.loads(response.content)["data"]

            if response_data["status"] == "complete":
                print("\nDeployment completed")
                return

            print("Deployment: In progress", end="", flush=True)
            print_progress_dots(duration=5)

    def undeploy(self, ndb_client: NeuralDBClient):
        """
        Undeploys a deployed model.

        Args:
            ndb_client (NeuralDBClient): The NeuralDBClient instance.
        """
        url = urljoin(self._base_url, f"jobs/{self._user_id}/undeploy")
        params = {
            "deployment_identifier": ndb_client.deployment_identifier,
        }
        response = http_post_with_error(
            url, params=params, headers=auth_header(self._access_token)
        )

        print("Deployment is shutting down.")

    def list_deployments(self):
        """
        Lists the deployments in the Model Bazaar.

        Returns:
            List[dict]: A list of dictionaries containing information about deployments.
        """
        url = urljoin(self._base_url, f"jobs/{self._user_id}/list-deployments")
        response = http_get_with_error(
            url,
            params={
                "user_id": self._user_id,
            },
            headers=auth_header(self._access_token),
        )

        response_data = json.loads(response.content)["data"]
        deployments = []
        for deployment in response_data:
            model_identifier = create_model_identifier(
                model_name=deployment["model_name"],
                author_username=deployment["model_username"],
            )
            deployment_info = {
                "deployment_identifier": create_deployment_identifier(
                    model_identifier=model_identifier,
                    deployment_name=deployment["name"],
                    deployment_username=deployment["deployment_username"],
                ),
                "status": deployment["status"],
            }
            deployments.append(deployment_info)

        return deployments

    def connect(self, deployment_identifier: str):
        """
        Connects to a deployed model and returns a NeuralDBClient instance.

        Args:
            deployment_identifier (str): The identifier of the deployment.

        Returns:
            NeuralDBClient: A NeuralDBClient instance.
        """
        url = urljoin(self._base_url, f"jobs/{self._user_id}/deploy-status")

        response = http_get_with_error(
            url,
            params={"deployment_identifier": deployment_identifier},
            headers=auth_header(self._access_token),
        )

        response_data = json.loads(response.content)["data"]

        if response_data["status"] == "complete":
            print("Connection obtained...")
            return NeuralDBClient(
                deployment_identifier=deployment_identifier,
                base_url=response_data["endpoint"] + "/",
                bazaar=self,
            )

        raise Exception("The model isn't deployed...")<|MERGE_RESOLUTION|>--- conflicted
+++ resolved
@@ -77,16 +77,14 @@
         downvote(self, text_id_pairs: List[Dict[str, Union[str, int]]]) -> None:
             Downvotes a response in the ndb model.
 
-<<<<<<< HEAD
         chat(self, user_input: str, session_id: str) -> Dict[str, str]:
             Returns a reply given the user_input and the chat history associated with session_id
 
         get_chat_history(self, session_id: str) -> Dict[List[Dict[str, str]]]:
             Returns chat history associated with session_id
-=======
+            
         sources(self) -> List[Dict[str, str]]:
             Gets the source names and ids of documents in the ndb model
->>>>>>> 64641fe9
     """
 
     def __init__(self, deployment_identifier: str, base_url: str, bazaar: ModelBazaar):
@@ -209,7 +207,6 @@
         print("Successfully downvoted the specified search result.")
 
     @check_deployment_decorator
-<<<<<<< HEAD
     def chat(self, user_input: str, session_id: str) -> Dict[str, str]:
         """
         Returns a reply given the user_input and the chat history associated with session_id
@@ -237,7 +234,11 @@
         response = http_post_with_error(
             urljoin(self.base_url, "get-chat-hisory"),
             json={"session_id": session_id},
-=======
+            headers=auth_header(self.bazaar._access_token),
+        )
+
+        return response.json()["data"]
+    
     def sources(self) -> List[Dict[str, str]]:
         """
         Gets the source names and ids of documents in the ndb model
@@ -245,7 +246,6 @@
         """
         response = http_get_with_error(
             urljoin(self.base_url, "sources"),
->>>>>>> 64641fe9
             headers=auth_header(self.bazaar._access_token),
         )
 
