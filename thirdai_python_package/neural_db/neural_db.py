import copy
from enum import Enum
from pathlib import Path
from typing import Callable, Dict, List, Optional, Sequence, Tuple

import numpy as np
import pandas as pd
import thirdai
import unidecode
from thirdai._thirdai import bolt, data
from thirdai.dataset.data_source import PyDataSource

from . import loggers, teachers
from .documents import CSV, Document, DocumentManager, Reference
from .mach_mixture_model import MachMixture
from .models import CancelState, Mach
from .savable_state import State

Strength = Enum("Strength", ["Weak", "Medium", "Strong"])


def no_op(*args, **kwargs):
    pass


"""Sup and SupDataSource are classes that manage entity IDs for supervised
training.

Entity = an item that can be retrieved by NeuralDB. If we insert an ndb.CSV
object into NeuralDB, then each row of the CSV file is an entity. If we insert 
an ndb.PDF object, then each paragraph is an entity. If we insert an 
ndb.SentenceLevelDOCX object, then each sentence is an entity.

If this still doesn't make sense, consider a scenario where you insert a CSV 
file into NeuralDB and want to improve the performance of the database by
training it on supervised training samples. That is, you want the model to 
learn from (query, ID) pairs.

Since you only inserted one file, the ID of each entity in NeuralDB's index
is the same as the ID given in the file. Thus, the model can directly ingest
the (query, ID) pairs from your supervised dataset. However, this is not the 
case if you inserted multiple CSV files. For example, suppose you insert file A 
containing entities with IDs 0 through 100 and also insert file B containing 
its own set of entities with IDs 0 through 100. To disambiguate between entities
from different files, NeuralDB automatically offsets the IDs of the second file.
Consequently, you also have to adjust the labels of supervised training samples
corresponding to entities in file B. 

Instead of leaking the abstraction by making the user manually change the labels
of their dataset, we created Sup and SupDataSource to handle this.

If the user would rather use the database-assigned IDs instead of IDs from the 
original document, this can be done by passing uses_db_id = True to Sup(). This
is useful for cases where the user does not know the IDs of the entities in the
original documents. For example, if the original document is a PDF, then it is
NeuralDB that parses it into paragraphs; the user does not know the ID of each
paragraph beforehand. In this scenario, it is much easier for the user to just
use the database-assigned IDs.
"""


class Sup:
    """An object that contains supervised samples. This object is to be passed
    into NeuralDB.supervised_train().

    It can be initialized either with a CSV file, in which case it needs query
    and ID column names, or with sequences of queries and labels. It also needs
    to know which source object (i.e. which inserted CSV or PDF object) contains
    the relevant entities to the supervised samples.

    If uses_db_id is True, then the labels are assumed to use database-assigned
    IDs and will not be converted.
    """

    def __init__(
        self,
        csv: str = None,
        query_column: str = None,
        id_column: str = None,
        id_delimiter: str = None,
        queries: Sequence[str] = None,
        labels: Sequence[Sequence[int]] = None,
        source_id: str = "",
        uses_db_id: bool = False,
    ):
        if csv is not None and query_column is not None and id_column is not None:
            df = pd.read_csv(csv)
            self.queries = df[query_column]
            self.labels = df[id_column]
            for i, label in enumerate(self.labels):
                if label == None or label == "":
                    raise ValueError(
                        "Got a supervised sample with an empty label, query:"
                        f" '{self.queries[i]}'"
                    )
            if id_delimiter:
                self.labels = self.labels.apply(
                    lambda label: list(
                        str(label).strip(id_delimiter).split(id_delimiter)
                    )
                )
            else:
                self.labels = self.labels.apply(lambda label: [str(label)])

        elif queries is not None and labels is not None:
            if len(queries) != len(labels):
                raise ValueError(
                    "Queries and labels sequences must be the same length."
                )
            self.queries = queries
            self.labels = labels
        # elif csv is None and
        else:
            raise ValueError(
                "Sup must be initialized with csv, query_column and id_column, or"
                " queries and labels."
            )
        self.source_id = source_id
        self.uses_db_id = uses_db_id


class SupDataSource(PyDataSource):
    """Combines supervised samples from multiple Sup objects into a single data
    source. This allows NeuralDB's underlying model to train on all provided
    supervised datasets simultaneously.
    """

    def __init__(
        self,
        doc_manager: DocumentManager,
        query_col: str,
        data: List[Sup],
        id_delimiter: Optional[str],
    ):
        PyDataSource.__init__(self)
        self.doc_manager = doc_manager
        self.query_col = query_col
        self.data = data
        self.id_delimiter = id_delimiter
        if not self.id_delimiter:
            print("WARNING: this model does not fully support multi-label datasets.")
        self.restart()

    def _csv_line(self, query: str, label: str):
        df = pd.DataFrame(
            {
                self.query_col: [query],
                self.doc_manager.id_column: [label],
            }
        )
        return df.to_csv(header=None, index=None).strip("\n")

    def _source_for_sup(self, sup: Sup):
        source_ids = self.doc_manager.match_source_id_by_prefix(sup.source_id)
        if len(source_ids) == 0:
            raise ValueError(f"Cannot find source with id {sup.source_id}")
        if len(source_ids) > 1:
            raise ValueError(f"Multiple sources match the prefix {sup.source_id}")
        return self.doc_manager.source_by_id(source_ids[0])

    def _labels(self, sup: Sup):
        if sup.uses_db_id:
            return [map(str, labels) for labels in sup.labels]

        doc, start_id = self._source_for_sup(sup)
        doc_id_map = doc.id_map()
        if doc_id_map:
            mapper = lambda label: str(doc_id_map[label] + start_id)
        else:
            mapper = lambda label: str(int(label) + start_id)

        return [map(mapper, labels) for labels in sup.labels]

    def _get_line_iterator(self):
        # First yield the header
        yield self._csv_line(self.query_col, self.doc_manager.id_column)
        # Then yield rows
        for sup in self.data:
            for query, labels in zip(sup.queries, self._labels(sup)):
                if self.id_delimiter:
                    yield self._csv_line(query, self.id_delimiter.join(labels))
                else:
                    for label in labels:
                        yield self._csv_line(query, label)

    def resource_name(self) -> str:
        return "Supervised training samples"


class NeuralDB:
    """
    NeuralDB is a search and retrieval system that can be used to search over
    knowledge bases and documents. It can also be used in RAG pipelines for the
    search retrieval phase.

    Examples:
        >>> ndb = NeuralDB()
        >>> ndb.insert([CSV(...), PDF(...), DOCX(...)])
        >>> results = ndb.search("how to make chocolate chip cookies")
    """

    def __init__(self, user_id: str = "user", number_models: int = 1, **kwargs) -> None:
        """
        Constructs an empty NeuralDB.

        Args:
            user_id (str): Optional, used to identify user/session in logging.
            number_models (int): Optional, default 1. Used to control model sharding.

        Returns:
            A NeuralDB.
        """
        self._user_id: str = user_id

        # The savable_state kwarg is only used in static constructor methods
        # and should not be used by an external user.
        # We read savable_state from kwargs so that it doesn't appear in the
        # arguments list and confuse users.
        if "savable_state" not in kwargs:
            if number_models <= 0:
                raise Exception(
                    f"Invalid Value Passed for number_models : {number_models}."
                    " NeuralDB can only be initialized with a positive number of"
                    " models."
                )
            if number_models > 1:
                model = MachMixture(
                    number_models=number_models,
                    id_col="id",
                    query_col="query",
                    **kwargs,
                )
            else:
                model = Mach(id_col="id", query_col="query", **kwargs)
            self._savable_state = State(
                model, logger=loggers.LoggerList([loggers.InMemoryLogger()])
            )
        else:
            self._savable_state = kwargs["savable_state"]

    @staticmethod
    def from_checkpoint(
        checkpoint_path: str,
        user_id: str = "user",
        on_progress: Callable = no_op,
    ):
        """
        Constructs a NeuralDB from a checkpoint. This can be used save and reload
        NeuralDBs, it is also used for loading pretrained NeuralDB models.

        Args:
            checkpoint_path (str): The path to the checkpoint directory.
            user_id (str): Optional, used to identify user/session in logging.
            on_progress (Callable): Optional, callback that can be called as loading the checkpoint progresses.

        Returns:
            A NeuralDB.
        """
        checkpoint_path = Path(checkpoint_path)
        savable_state = State.load(checkpoint_path, on_progress)
        if savable_state.model and savable_state.model.get_model():
            savable_state.model.set_mach_sampling_threshold(0.01)
        if not isinstance(savable_state.logger, loggers.LoggerList):
            # TODO(Geordie / Yash): Add DBLogger to LoggerList once ready.
            savable_state.logger = loggers.LoggerList([savable_state.logger])

        return NeuralDB(user_id, savable_state=savable_state)

    @staticmethod
    def from_udt(
        udt: bolt.UniversalDeepTransformer,
        user_id: str = "user",
        csv: Optional[str] = None,
        csv_id_column: Optional[str] = None,
        csv_strong_columns: Optional[List[str]] = None,
        csv_weak_columns: Optional[List[str]] = None,
        csv_reference_columns: Optional[List[str]] = None,
    ):
        """
        Instantiate a NeuralDB, using the given UDT as the underlying model.
        Usually for porting a pretrained model into the NeuralDB format.
        Use the optional csv-related arguments to insert the pretraining dataset
        into the NeuralDB instance.

        Args:
            udt (bolt.UniversalDeepTransformer): The udt model to use in the NeuralDB.
            user_id (str): Optional, used to identify user/session in logging.
            csv (Optional[str]): Optional, default None. The path to the CSV file
                used to train the udt model. If supplied, the CSV file will be
                inserted into NeuralDB.
            csv_id_column (Optional[str]): Optional, default None. The id column
                of the training dataset. Required only if the data is being inserted via
                the `csv` arg.
            csv_strong_columns (Optional[str]): Optional, default None. The strong
                signal columns from the training data. Required only if the data is
                being inserted via the `csv` arg.
            csv_weak_columns (Optional[str]): Optional, default None. The weak signal
                columns from the training data. Required only if the data is being
                inserted via the `csv` arg.
            csv_reference_columns (Optional[str]): Optional, default None. The
                columns whose data should be returned as search results to queries.
                Required only if the data is being inserted via the `csv` arg.

        Returns:
            A NeuralDB.
        """
        if csv is None:
            udt.clear_index()

        udt.enable_rlhf()
        udt.set_mach_sampling_threshold(0.01)
        fhr, emb_dim, out_dim = udt.model_dims()
        data_types = udt.data_types()

        if len(data_types) != 2:
            raise ValueError(
                "Incompatible UDT model. Expected two data types but found"
                f" {len(data_types)}."
            )
        query_col = None
        id_col = None
        id_delimiter = None
        for column, dtype in data_types.items():
            if isinstance(dtype, bolt.types.text):
                query_col = column
            if isinstance(dtype, bolt.types.categorical):
                id_col = column
                id_delimiter = dtype.delimiter
        if query_col is None:
            raise ValueError(f"Incompatible UDT model. Cannot find a query column.")
        if id_col is None:
            raise ValueError(f"Incompatible UDT model. Cannot find an id column.")

        model = Mach(
            id_col=id_col,
            id_delimiter=id_delimiter,
            query_col=query_col,
            fhr=fhr,
            embedding_dimension=emb_dim,
            extreme_output_dim=out_dim,
        )
        model.model = udt
        logger = loggers.LoggerList([loggers.InMemoryLogger()])
        savable_state = State(model=model, logger=logger)

        if csv is not None:
            if (
                csv_id_column is None
                or csv_strong_columns is None
                or csv_weak_columns is None
                or csv_reference_columns is None
            ):
                error_msg = (
                    "If the `csv` arg is provided, then the following args must also be"
                    " provided:\n"
                )
                error_msg += " - `csv_id_column`\n"
                error_msg += " - `csv_strong_columns`\n"
                error_msg += " - `csv_weak_columns`\n"
                error_msg += " - `csv_reference_columns`\n"
                raise ValueError(error_msg)
            csv_doc = CSV(
                path=csv,
                id_column=csv_id_column,
                strong_columns=csv_strong_columns,
                weak_columns=csv_weak_columns,
                reference_columns=csv_reference_columns,
            )
            savable_state.documents.add([csv_doc])
            savable_state.model.set_n_ids(csv_doc.size)

        return NeuralDB(user_id, savable_state=savable_state)

    def pretrain_distributed(
        self,
        documents,
        scaling_config,
        run_config,
        learning_rate: float = 0.001,
        epochs: int = 5,
        batch_size: int = None,
        metrics: List[str] = [],
        max_in_memory_batches: Optional[int] = None,
        communication_backend="gloo",
        log_folder=None,
    ):
        """
        Pretrains a model in a distributed manner using the provided documents.

        Args:
            documents: List of documents for pretraining. All the documents must have the same id column.
            scaling_config: Configuration related to the scaling aspects for Ray trainer. Read
                https://docs.ray.io/en/latest/train/api/doc/ray.train.ScalingConfig.html
            run_config: Configuration related to the runtime aspects for Ray trainer. Read
                https://docs.ray.io/en/latest/train/api/doc/ray.train.RunConfig.html
                ** Note: We need to specify `storage_path` in `RunConfig` which must be a networked **
                ** file system or cloud storage path accessible by all workers. (Ray 2.7.0 onwards) **
            learning_rate (float, optional): Learning rate for the optimizer. Default is 0.001.
            epochs (int, optional): Number of epochs to train. Default is 5.
            batch_size (int, optional): Size of each batch for training. If not provided, will be determined automatically.
            metrics (List[str], optional): List of metrics to evaluate during training. Default is an empty list.
            max_in_memory_batches (Optional[int], optional): Number of batches to load in memory at once. Useful for
                streaming support when dataset is too large to fit in memory. If None, all batches will be loaded.
            communication_backend (str, optional): Bolt Distributed Training uses Torch Communication Backend. This
                refers to backend for inter-worker communication. Default is "gloo".

        Notes:
            - Make sure to pass id_column to neural_db.CSV() making sure the ids are in ascending order starting from 0.
            - The `scaling_config`, `run_config`, and `resume_from_checkpoint` arguments are related to the Ray trainer configuration. Read
                https://docs.ray.io/en/latest/ray-air/trainers.html#trainer-basics
            - Ensure that the communication backend specified is compatible with the hardware and network setup for MPI/Gloo backend.
        """
        if isinstance(self._savable_state.model, MachMixture):
            raise NotImplementedError(
                "Distributed Training is not supported for NeuralDB initialized with a"
                " mixture of experts."
            )
        import warnings
        from distutils.version import LooseVersion

        import ray
        import thirdai.distributed_bolt as dist
        from ray.train.torch import TorchConfig

        ray_version = ray.__version__
        if LooseVersion(ray_version) >= LooseVersion("2.7"):
            warnings.warn(
                """
                Using ray version 2.7 or higher requires specifying a remote or NFS storage path. 
                Support for local checkpoints has been discontinued in these versions. 
                Refer to https://github.com/ray-project/ray/issues/37177 for details.
                """.strip()
            )

        if not isinstance(documents, list) or not all(
            isinstance(doc, CSV) for doc in documents
        ):
            raise ValueError(
                "The pretrain_distributed function currently only supports CSV"
                " documents."
            )

        def training_loop_per_worker(config):
            import os

            import thirdai.distributed_bolt as dist
            from ray import train
            from thirdai.dataset import RayCsvDataSource

            if config["licensing_lambda"]:
                config["licensing_lambda"]()

            strong_column_names = config["strong_column_names"]
            weak_column_names = config["weak_column_names"]
            learning_rate = config["learning_rate"]
            epochs = config["epochs"]
            batch_size = config["batch_size"]
            metrics = config["metrics"]
            max_in_memory_batches = config["max_in_memory_batches"]
            model_ref = config["model_ref"]
            model_target_column = config["model_target_col"]
            document_target_col = config["document_target_col"]
            log_folder = train_loop_config["log_folder"]

            # ray data will automatically split the data if the dataset is passed with key "train"
            # to training loop. Read https://docs.ray.io/en/latest/ray-air/check-ingest.html#splitting-data-across-workers
            stream_split_data_iterator = train.get_dataset_shard("train")

            model = ray.get(model_ref)

            if log_folder:
                if not os.path.exists(log_folder):
                    print(f"Folder '{log_folder}' does not exist. Creating it...")
                    os.makedirs(log_folder)
                    print(f"Folder '{log_folder}' created successfully!")
                thirdai.logging.setup(
                    log_to_stderr=False,
                    path=os.path.join(
                        log_folder, f"worker-{train.get_context().get_world_rank()}.log"
                    ),
                    level="info",
                )

            metrics = model.coldstart_distributed_on_data_source(
                data_source=RayCsvDataSource(
                    stream_split_data_iterator, model_target_column, document_target_col
                ),
                strong_column_names=strong_column_names,
                weak_column_names=weak_column_names,
                learning_rate=learning_rate,
                epochs=epochs,
                batch_size=batch_size,
                metrics=metrics,
                max_in_memory_batches=max_in_memory_batches,
            )

            rank = train.get_context().get_world_rank()
            checkpoint = None
            if rank == 0:
                # Use `with_optimizers=False` to save model without optimizer states
                checkpoint = dist.UDTCheckPoint.from_model(model, with_optimizers=False)

            train.report(metrics=metrics, checkpoint=checkpoint)

        csv_paths = [str(document.path.resolve()) for document in documents]

        train_ray_ds = ray.data.read_csv(csv_paths)

        train_loop_config = {}

        # we cannot pass the model directly to config given config results in OOM very frequently with bigger model.
        model_ref = ray.put(self._savable_state.model.get_model())

        # If this is a file based license, it will assume the license to available at the same location on each of the
        # machine
        licensing_lambda = None
        if hasattr(thirdai._thirdai, "licensing"):
            license_state = thirdai._thirdai.licensing._get_license_state()
            licensing_lambda = lambda: thirdai._thirdai.licensing._set_license_state(
                license_state
            )

        train_loop_config["licensing_lambda"] = licensing_lambda
        train_loop_config["strong_column_names"] = documents[0].strong_columns
        train_loop_config["weak_column_names"] = documents[0].weak_columns
        train_loop_config["learning_rate"] = learning_rate
        train_loop_config["epochs"] = epochs
        train_loop_config["batch_size"] = batch_size
        train_loop_config["metrics"] = metrics
        train_loop_config["max_in_memory_batches"] = max_in_memory_batches
        train_loop_config["model_ref"] = model_ref
        train_loop_config["model_target_col"] = self._savable_state.model.get_id_col()
        # Note(pratik): We are having an assumption here, that each of the document must have the
        # same target column
        train_loop_config["document_target_col"] = documents[0].id_column
        train_loop_config["log_folder"] = log_folder

        trainer = dist.BoltTrainer(
            train_loop_per_worker=training_loop_per_worker,
            train_loop_config=train_loop_config,
            scaling_config=scaling_config,
            backend_config=TorchConfig(backend=communication_backend),
            datasets={"train": train_ray_ds},
            run_config=run_config,
        )

        result_and_checkpoint = trainer.fit()

        # TODO(pratik/mritunjay): This will stop working with ray==2.7 if runconfig doesnt specify s3 storage path.
        # Update: https://github.com/ThirdAILabs/Universe/pull/1784
        # `run_config` is made required argument in `pretrained_distributed` function
        model = dist.UDTCheckPoint.get_model(result_and_checkpoint.checkpoint)

        self._savable_state.model.set_model(model)

    def ready_to_search(self) -> bool:
        """Returns True if documents have been inserted and the model is
        prepared to serve queries, False otherwise.
        """
        return self._savable_state.ready()

    def sources(self) -> Dict[str, Document]:
        """Returns a mapping from source IDs to their corresponding document
        objects. This is useful when you need to know the source ID of a
        document you inserted, e.g. for creating a Sup object for
        supervised_train().
        """
        return self._savable_state.documents.sources()

    def save(self, save_to: str, on_progress: Callable = no_op) -> str:
        return self._savable_state.save(Path(save_to), on_progress)

    def insert(
        self,
        sources: List[Document],
        train: bool = True,
        fast_approximation: bool = True,
        num_buckets_to_sample: Optional[int] = None,
        on_progress: Callable = no_op,
        on_success: Callable = no_op,
        on_error: Callable = None,
        cancel_state: CancelState = None,
        max_in_memory_batches: int = None,
        variable_length: Optional[
            data.transformations.VariableLengthConfig
        ] = data.transformations.VariableLengthConfig(),
    ) -> List[str]:
        """
        Inserts documents/resources into the database.

        Args:
            train (bool): Optional, defaults True. When True this means that the
                underlying model in the NeuralDB will undergo unsupervised pretraining
                on the inserted documents.
            fast_approximation (bool): Optional, default True. Much faster insertion
                with a slight drop in performance.
            num_buckets_to_sample (Optional[int]): Used to control load balacing when
                inserting entities into the NeuralDB.
            on_progress (Callable): Optional, a callback that is called at intervals
                as documents are inserted.
            on_success (Callable): Optional, a callback that is invoked when document
                insertion is finished successfully.
            on_error (Callable): Optional, a callback taht is invoked if an error occurs
                during insertion.
            cancel_state (CancelState): An object that can be used to stop an ongoing
                insertion. Primarily used for PocketLLM.
            max_in_memory_batches (int): Optional, default None. When supplied this limits
                the maximum amount of data that is loaded into memory at once during training.
                Useful for lower memory paradigms or with large datasets.

        Returns:
            A list of the ids assigned to the inserted documents.
        """
        documents_copy = copy.deepcopy(self._savable_state.documents)
        try:
            intro_and_train, ids = self._savable_state.documents.add(sources)
        except Exception as e:
            self._savable_state.documents = documents_copy
            if on_error is not None:
                on_error(error_msg=f"Failed to add files. {e.__str__()}")
                return []
            raise e

        self._savable_state.model.index_documents(
            intro_documents=intro_and_train.intro,
            train_documents=intro_and_train.train,
            num_buckets_to_sample=num_buckets_to_sample,
            fast_approximation=fast_approximation,
            should_train=train,
            on_progress=on_progress,
            cancel_state=cancel_state,
            max_in_memory_batches=max_in_memory_batches,
            variable_length=variable_length,
        )
        self._savable_state.logger.log(
            session_id=self._user_id,
            action="Train",
            args={"files": intro_and_train.intro.resource_name()},
        )

        on_success()
        return ids

<<<<<<< HEAD
    def delete(self, source_ids: List[str]):
        deleted_entities = self._savable_state.documents.delete(source_ids)
=======
    def delete(self, source_id: str):
        """Deletes a document from the NeuralDB."""
        deleted_entities = self._savable_state.documents.delete(source_id)
>>>>>>> b0cd0fb6
        self._savable_state.model.delete_entities(deleted_entities)
        self._savable_state.logger.log(
            session_id=self._user_id, action="delete", args={"source_ids": source_ids}
        )

    def clear_sources(self) -> None:
        """Removes all documents stored in the NeuralDB."""
        self._savable_state.documents.clear()
        self._savable_state.model.forget_documents()

    def _split_references_for_reranking(
        references,
        rerank_threshold,
        average_top_k_scores,
    ):
        if rerank_threshold is None:
            rerank_start = 0
        else:
            scores = np.array([ref.score for ref in references])
            mean_score = np.mean(scores[:average_top_k_scores])
            rerank_start = np.searchsorted(
                -scores, -rerank_threshold * mean_score, side="right"
            )
        return references[:rerank_start], references[rerank_start:]

    def _scale_reranked_scores(
        original: List[float], reranked: List[float], leq: float
    ):
        """The scores returned by the reranker are not in the same scale as
        the original score. To fix this, transform the reranked scores such that
        they are in the same range as the original scores.
        """
        if len(original) == 0:
            return []
        reranked_delta = reranked[0] - reranked[-1]
        if reranked_delta == 0:
            return [original[0] for _ in reranked]
        original_delta = original[0] - original[-1]
        delta_scaler = original_delta / reranked_delta
        return [
            original[-1] + (score - reranked[-1]) * delta_scaler for score in reranked
        ]

    def search(
        self,
        query: str,
        top_k: int,
        constraints=None,
        rerank=False,
        top_k_rerank=100,
        rerank_threshold=1.5,
        top_k_threshold=None,
    ) -> List[Reference]:
        """
        Searches the contents of the NeuralDB for documents relevant to the given query.

        Args:
            query (str): The query to search with.
            top_k (int): The number of results to return.
            constraints (Dict[str, Any]): A dictionary containing constraints to
                apply to the metadata field of each document in the NeuralDB. This
                allows for queries that will only return results with a certain property.
                The constrains are in the form {"metadata_key": <constraint>} where
                <constraint> is either an explicit value for the key in the metadata,
                or a Filter object.
            rerank (bool): Optional, default False. When True an additional reranking
                step is applied to results.
            top_k_rerank (int): Optional, default 100. If rerank=True then this argument
                determines how many candidates are retrieved, before reranking and
                returning the top_k.
            rerank_threshold (float): Optional, default 1.5. In reranking all candidates
                with a score under a certain threshold are reranked. This threshold
                is computed as this argument (`rerank_threshold`) times the average score
                over the first top_k_threshold candidates. Candidates with scores lower
                than this threshold will be reranked. Thus, increasing this value
                causes more candidates to be reranked.
            top_k_threshold (Optional[float]): Optional, default None, which means
                the arg `top_k` will be used. If specified this argument controls
                how many of the top candidates' scores are averaged to obtain the
                mean that is used to determine which candidates are reranked. For
                example passing rerank_threshold=2 and top_k_threshold=4 means that
                the scores of the top 4 elements are averaged, and all elements below
                2x this average are reranked.

        Returns:
            List[Reference]: A list of Reference objects. Each reference object contains text data matching
            the query, along with information about which document contained that text.

        Examples:
            >>> ndb.search("what is ...", top_k=5)
            >>> ndb.search("what is ...", top_k=5, constraints={"file_type": "pdf", "file_created", GreaterThan(10)})
        """
        matching_entities = None
        top_k_to_search = top_k_rerank if rerank else top_k
        if constraints:
            matching_entities = self._savable_state.documents.entity_ids_by_constraints(
                constraints
            )
            result_ids = self._savable_state.model.score(
                samples=[query], entities=[matching_entities], n_results=top_k_to_search
            )[0]
        else:
            result_ids = self._savable_state.model.infer_labels(
                samples=[query], n_results=top_k_to_search
            )[0]

        references = []
        for rid, score in result_ids:
            ref = self._savable_state.documents.reference(rid)
            ref._score = score
            references.append(ref)

        if rerank:
            keep, to_rerank = NeuralDB._split_references_for_reranking(
                references,
                rerank_threshold,
                average_top_k_scores=top_k_threshold if top_k_threshold else top_k,
            )

            ranker = thirdai.dataset.KeywordOverlapRanker()
            reranked_indices, reranked_scores = ranker.rank(
                query, [ref.text for ref in to_rerank]
            )
            reranked_scores = NeuralDB._scale_reranked_scores(
                original=[ref.score for ref in to_rerank],
                reranked=reranked_scores,
                leq=keep[-1].score if len(keep) > 0 else 1.0,
            )

            reranked = [to_rerank[i] for i in reranked_indices]
            for i, ref in enumerate(reranked):
                ref._score = reranked_scores[i]
            references = (keep + reranked)[:top_k]

        return references

    def reference(self, element_id: int):
        """Returns a reference containing the text and other information for a given entity id."""
        return self._savable_state.documents.reference(element_id)

    def _get_text(self, result_id) -> str:
        return self._savable_state.documents.reference(result_id).text

    def text_to_result(self, text: str, result_id: int) -> None:
        """Trains NeuralDB to map the given text to the given entity ID.
        Also known as "upvoting".

        Example:
            >>> ndb.text_to_result("a new query", result_id=4)
        """
        teachers.upvote(
            model=self._savable_state.model,
            logger=self._savable_state.logger,
            user_id=self._user_id,
            query_id_para=[
                (text, upvote_id, self._get_text(result_id))
                for upvote_id in self._savable_state.documents.reference(
                    result_id
                ).upvote_ids
            ],
        )

    def text_to_result_batch(self, text_id_pairs: List[Tuple[str, int]]) -> None:
        """Trains NeuralDB to map the given texts to the given entity IDs.
        Also known as "batch upvoting".
        """
        query_id_para = [
            (query, upvote_id, self._get_text(result_id))
            for query, result_id in text_id_pairs
            for upvote_id in self._savable_state.documents.reference(
                result_id
            ).upvote_ids
        ]
        teachers.upvote(
            model=self._savable_state.model,
            logger=self._savable_state.logger,
            user_id=self._user_id,
            query_id_para=query_id_para,
        )

    def associate(self, source: str, target: str, strength: Strength = Strength.Strong):
        """
        Teaches the underlying model in the NeuralDB that two different texts
        correspond to similar concepts or queries.

        Args:
            source (str): The source is the new text you want to teach the model about.
            target (str): The target is the known text that is provided to the model
                as an example of the type of information or query the source resembles.

        Examples:
            >>> ndb.associate("asap", "as soon as possible")
            >>> ndb.associate("what is a 401k", "explain different types of retirement savings")
        """
        top_k = self._get_associate_top_k(strength)
        teachers.associate(
            model=self._savable_state.model,
            logger=self._savable_state.logger,
            user_id=self._user_id,
            text_pairs=[(source, target)],
            top_k=top_k,
        )

    def associate_batch(
        self, text_pairs: List[Tuple[str, str]], strength: Strength = Strength.Strong
    ):
        """Same as associate, but the process is applied to a batch of (source, target) pairs at once."""
        top_k = self._get_associate_top_k(strength)
        teachers.associate(
            model=self._savable_state.model,
            logger=self._savable_state.logger,
            user_id=self._user_id,
            text_pairs=text_pairs,
            top_k=top_k,
        )

    def _get_associate_top_k(self, strength):
        if strength == Strength.Weak:
            return 3
        elif strength == Strength.Medium:
            return 5
        elif strength == Strength.Strong:
            return 7
        else:
            return 7

    def supervised_train(
        self,
        data: List[Sup],
        learning_rate=0.0001,
        epochs=3,
    ):
        """
        Train on supervised datasets that correspond to specific sources.
        Suppose you inserted a "sports" product catalog and a "furniture"
        product catalog. You also have supervised datasets - pairs of queries
        and correct products - for both categories. You can use this method to
        train NeuralDB on these supervised datasets.

        Args:
            data (List[Sup]): Supervised training samples.
            learning_rate (float): Optional. The learning rate to use for training.
            epochs (int): Optional. The number of epochs to train for.
        """
        if isinstance(self._savable_state.model, MachMixture):
            raise NotImplementedError(
                "Supervised Training is not supported for NeuralDB initialized with a"
                " mixture of experts."
            )
        doc_manager = self._savable_state.documents
        query_col = self._savable_state.model.get_query_col()
        self._savable_state.model.get_model().train_on_data_source(
            data_source=SupDataSource(
                doc_manager=doc_manager,
                query_col=query_col,
                data=data,
                id_delimiter=self._savable_state.model.get_id_delimiter(),
            ),
            learning_rate=learning_rate,
            epochs=epochs,
        )

    def supervised_train_with_ref_ids(
        self,
        csv: str = None,
        query_column: str = None,
        id_column: str = None,
        id_delimiter: str = None,
        queries: Sequence[str] = None,
        labels: Sequence[Sequence[int]] = None,
        learning_rate=0.0001,
        epochs=3,
    ):
        """Train on supervised datasets that correspond to specific sources.
        Suppose you inserted a "sports" product catalog and a "furniture"
        product catalog. You also have supervised datasets - pairs of queries
        and correct products - for both categories. You can use this method to
        train NeuralDB on these supervised datasets. This method must be invoked
        with either A) a csv file with the query and id columns within it, or B) an
        explicit list of queries and expected labels.
        """
        if isinstance(self._savable_state.model, MachMixture):
            raise NotImplementedError(
                "Supervised Training is not supported for NeuralDB initialized with a"
                " mixture of experts."
            )
        doc_manager = self._savable_state.documents
        model_query_col = self._savable_state.model.get_query_col()
        self._savable_state.model.get_model().train_on_data_source(
            data_source=SupDataSource(
                doc_manager=doc_manager,
                query_col=model_query_col,
                data=[
                    Sup(
                        csv=csv,
                        query_column=query_column,
                        id_column=id_column,
                        id_delimiter=id_delimiter,
                        queries=queries,
                        labels=labels,
                        uses_db_id=True,
                    )
                ],
                id_delimiter=self._savable_state.model.get_id_delimiter(),
            ),
            learning_rate=learning_rate,
            epochs=epochs,
        )

    def get_associate_samples(self):
        """Get past associate() and associate_batch() samples from NeuralDB logs."""
        logs = self._savable_state.logger.get_logs()

        associate_logs = logs[logs["action"] == "associate"]
        associate_samples = []
        for _, row in associate_logs.iterrows():
            for source, target in row["args"]["pairs"]:
                associate_samples.append((source, target))

        return associate_samples

    def get_upvote_samples(self):
        """Get past text_to_result() and text_to_result_batch() samples from
        NeuralDB logs.
        """
        logs = self._savable_state.logger.get_logs()

        upvote_associate_samples = []
        upvote_logs = logs[logs["action"] == "upvote"]
        for _, row in upvote_logs.iterrows():
            if "query_id_para" in row["args"]:
                for source, _, target in row["args"]["query_id_para"]:
                    upvote_associate_samples.append((source, target))

        return upvote_associate_samples

    def get_rlhf_samples(self):
        """Get past associate(), associate_batch(), text_to_result(), and
        text_to_result_batch() samples from NeuralDB logs.
        """
        return self.get_associate_samples() + self.get_upvote_samples()

    def retrain(
        self,
        text_pairs: List[Tuple[str, str]] = [],
        learning_rate: float = 0.0001,
        epochs: int = 3,
        strength: Strength = Strength.Strong,
    ):
        """Train NeuralDB on all inserted documents and logged RLHF samples."""
        doc_manager = self._savable_state.documents

        if not text_pairs:
            text_pairs = self.get_rlhf_samples()

        self._savable_state.model.retrain(
            balancing_data=doc_manager.get_data_source(),
            source_target_pairs=text_pairs,
            n_buckets=self._get_associate_top_k(strength),
            learning_rate=learning_rate,
            epochs=epochs,
        )<|MERGE_RESOLUTION|>--- conflicted
+++ resolved
@@ -641,14 +641,9 @@
         on_success()
         return ids
 
-<<<<<<< HEAD
     def delete(self, source_ids: List[str]):
+        """Deletes documents from the NeuralDB."""
         deleted_entities = self._savable_state.documents.delete(source_ids)
-=======
-    def delete(self, source_id: str):
-        """Deletes a document from the NeuralDB."""
-        deleted_entities = self._savable_state.documents.delete(source_id)
->>>>>>> b0cd0fb6
         self._savable_state.model.delete_entities(deleted_entities)
         self._savable_state.logger.log(
             session_id=self._user_id, action="delete", args={"source_ids": source_ids}
