--- conflicted
+++ resolved
@@ -300,11 +300,7 @@
         metrics: List[str] = [],
         max_in_memory_batches: Optional[int] = None,
         communication_backend="gloo",
-<<<<<<< HEAD
-=======
-        run_config=None,
         log_folder=None,
->>>>>>> b1d9dc2e
     ):
         """
         Pretrains a model in a distributed manner using the provided documents.
