--- conflicted
+++ resolved
@@ -922,11 +922,7 @@
             max_in_memory_batches=max_in_memory_batches,
             metrics=metrics,
             callbacks=callbacks,
-<<<<<<< HEAD
-            disable_inverted_index=True,
-=======
             disable_inverted_index=kwargs.get("disable_inverted_index", True),
->>>>>>> 910d0a1d
         )
 
     def supervised_train_with_ref_ids(
@@ -978,11 +974,7 @@
             max_in_memory_batches=max_in_memory_batches,
             metrics=metrics,
             callbacks=callbacks,
-<<<<<<< HEAD
-            disable_inverted_index=True,
-=======
             disable_inverted_index=kwargs.get("disable_inverted_index", True),
->>>>>>> 910d0a1d
         )
 
     def get_associate_samples(self):
