import copy
import shutil
from enum import Enum
from pathlib import Path
from typing import Callable, Dict, List, Optional, Sequence, Tuple, Union

import numpy as np
import pandas as pd
import thirdai
from thirdai._thirdai import bolt, data
from thirdai.dataset.data_source import PyDataSource

from . import loggers, teachers
from .documents import CSV, Document, DocumentManager, Reference
from .mach_mixture_model import MachMixture
from .models import CancelState, Mach
from .savable_state import (
    State,
    checkpoint_state_and_ids,
    delete_checkpoint_state_and_ids,
    load_checkpoint_state_ids_from_config,
)
from .training_state.checkpoint_config import (
    NDBCheckpointConfig,
    convert_ndb_checkpoint_config_to_mach,
)
from .utils import delete_folder

Strength = Enum("Strength", ["Weak", "Medium", "Strong"])


def no_op(*args, **kwargs):
    pass


"""Sup and SupDataSource are classes that manage entity IDs for supervised
training.

Entity = an item that can be retrieved by NeuralDB. If we insert an ndb.CSV
object into NeuralDB, then each row of the CSV file is an entity. If we insert 
an ndb.PDF object, then each paragraph is an entity. If we insert an 
ndb.SentenceLevelDOCX object, then each sentence is an entity.

If this still doesn't make sense, consider a scenario where you insert a CSV 
file into NeuralDB and want to improve the performance of the database by
training it on supervised training samples. That is, you want the model to 
learn from (query, ID) pairs.

Since you only inserted one file, the ID of each entity in NeuralDB's index
is the same as the ID given in the file. Thus, the model can directly ingest
the (query, ID) pairs from your supervised dataset. However, this is not the 
case if you inserted multiple CSV files. For example, suppose you insert file A 
containing entities with IDs 0 through 100 and also insert file B containing 
its own set of entities with IDs 0 through 100. To disambiguate between entities
from different files, NeuralDB automatically offsets the IDs of the second file.
Consequently, you also have to adjust the labels of supervised training samples
corresponding to entities in file B. 

Instead of leaking the abstraction by making the user manually change the labels
of their dataset, we created Sup and SupDataSource to handle this.

If the user would rather use the database-assigned IDs instead of IDs from the 
original document, this can be done by passing uses_db_id = True to Sup(). This
is useful for cases where the user does not know the IDs of the entities in the
original documents. For example, if the original document is a PDF, then it is
NeuralDB that parses it into paragraphs; the user does not know the ID of each
paragraph beforehand. In this scenario, it is much easier for the user to just
use the database-assigned IDs.
"""


class Sup:
    """An object that contains supervised samples. This object is to be passed
    into NeuralDB.supervised_train().

    It can be initialized either with a CSV file, in which case it needs query
    and ID column names, or with sequences of queries and labels. It also needs
    to know which source object (i.e. which inserted CSV or PDF object) contains
    the relevant entities to the supervised samples.

    If uses_db_id is True, then the labels are assumed to use database-assigned
    IDs and will not be converted.
    """

    def __init__(
        self,
        csv: str = None,
        query_column: str = None,
        id_column: str = None,
        id_delimiter: str = None,
        queries: Sequence[str] = None,
        labels: Sequence[Sequence[int]] = None,
        source_id: str = "",
        uses_db_id: bool = False,
    ):
        if csv is not None and query_column is not None and id_column is not None:
            df = pd.read_csv(csv)
            self.queries = df[query_column]
            self.labels = df[id_column]
            for i, label in enumerate(self.labels):
                if label == None or label == "":
                    raise ValueError(
                        "Got a supervised sample with an empty label, query:"
                        f" '{self.queries[i]}'"
                    )
            if id_delimiter:
                self.labels = self.labels.apply(
                    lambda label: list(
                        str(label).strip(id_delimiter).split(id_delimiter)
                    )
                )
            else:
                self.labels = self.labels.apply(lambda label: [str(label)])

        elif queries is not None and labels is not None:
            if len(queries) != len(labels):
                raise ValueError(
                    "Queries and labels sequences must be the same length."
                )
            self.queries = queries
            self.labels = labels
        # elif csv is None and
        else:
            raise ValueError(
                "Sup must be initialized with csv, query_column and id_column, or"
                " queries and labels."
            )
        self.source_id = source_id
        self.uses_db_id = uses_db_id


class SupDataSource(PyDataSource):
    """Combines supervised samples from multiple Sup objects into a single data
    source. This allows NeuralDB's underlying model to train on all provided
    supervised datasets simultaneously.
    """

    def __init__(
        self,
        doc_manager: DocumentManager,
        query_col: str,
        data: List[Sup],
        id_delimiter: Optional[str],
    ):
        PyDataSource.__init__(self)
        self.doc_manager = doc_manager
        self.query_col = query_col
        self.data = data
        self.id_delimiter = id_delimiter
        if not self.id_delimiter:
            print("WARNING: this model does not fully support multi-label datasets.")
        self.restart()

    def _csv_line(self, query: str, label: str):
        df = pd.DataFrame(
            {
                self.query_col: [query],
                self.doc_manager.id_column: [label],
            }
        )
        return df.to_csv(header=None, index=None).strip("\n")

    def _source_for_sup(self, sup: Sup):
        source_ids = self.doc_manager.match_source_id_by_prefix(sup.source_id)
        if len(source_ids) == 0:
            raise ValueError(f"Cannot find source with id {sup.source_id}")
        if len(source_ids) > 1:
            raise ValueError(f"Multiple sources match the prefix {sup.source_id}")
        return self.doc_manager.source_by_id(source_ids[0])

    def _labels(self, sup: Sup):
        if sup.uses_db_id:
            return [map(str, labels) for labels in sup.labels]

        doc, start_id = self._source_for_sup(sup)
        doc_id_map = doc.id_map()
        if doc_id_map:
            mapper = lambda label: str(doc_id_map[label] + start_id)
        else:
            mapper = lambda label: str(int(label) + start_id)

        return [map(mapper, labels) for labels in sup.labels]

    def _get_line_iterator(self):
        # First yield the header
        yield self._csv_line(self.query_col, self.doc_manager.id_column)
        # Then yield rows
        for sup in self.data:
            for query, labels in zip(sup.queries, self._labels(sup)):
                if self.id_delimiter:
                    yield self._csv_line(query, self.id_delimiter.join(labels))
                else:
                    for label in labels:
                        yield self._csv_line(query, label)

    def resource_name(self) -> str:
        return "Supervised training samples"


class NeuralDB:
    """
    NeuralDB is a search and retrieval system that can be used to search over
    knowledge bases and documents. It can also be used in RAG pipelines for the
    search retrieval phase.

    Examples:
        >>> ndb = NeuralDB()
        >>> ndb.insert([CSV(...), PDF(...), DOCX(...)])
        >>> results = ndb.search("how to make chocolate chip cookies")
    """

    def __init__(self, user_id: str = "user", number_models: int = 1, **kwargs) -> None:
        """
        Constructs an empty NeuralDB.

        Args:
            user_id (str): Optional, used to identify user/session in logging.
            number_models (int): Optional, default 1. Used to control model sharding.

        Returns:
            A NeuralDB.
        """
        self._user_id: str = user_id

        # The savable_state kwarg is only used in static constructor methods
        # and should not be used by an external user.
        # We read savable_state from kwargs so that it doesn't appear in the
        # arguments list and confuse users.
        if "savable_state" not in kwargs:
            if number_models <= 0:
                raise Exception(
                    f"Invalid Value Passed for number_models : {number_models}."
                    " NeuralDB can only be initialized with a positive number of"
                    " models."
                )
            if number_models > 1:
                model = MachMixture(
                    number_models=number_models,
                    id_col="id",
                    query_col="query",
                    **kwargs,
                )
            else:
                model = Mach(id_col="id", query_col="query", **kwargs)
            self._savable_state = State(
                model, logger=loggers.LoggerList([loggers.InMemoryLogger()])
            )
        else:
            self._savable_state = kwargs["savable_state"]

    @staticmethod
    def from_checkpoint(
        checkpoint_path: str,
        user_id: str = "user",
        on_progress: Callable = no_op,
    ):
        """
        Constructs a NeuralDB from a checkpoint. This can be used save and reload
        NeuralDBs, it is also used for loading pretrained NeuralDB models.

        Args:
            checkpoint_path (str): The path to the checkpoint directory.
            user_id (str): Optional, used to identify user/session in logging.
            on_progress (Callable): Optional, callback that can be called as loading the checkpoint progresses.

        Returns:
            A NeuralDB.
        """
        checkpoint_path = Path(checkpoint_path)
        savable_state = State.load(checkpoint_path, on_progress)
        if savable_state.model and savable_state.model.get_model():
            savable_state.model.set_mach_sampling_threshold(0.01)
        if not isinstance(savable_state.logger, loggers.LoggerList):
            # TODO(Geordie / Yash): Add DBLogger to LoggerList once ready.
            savable_state.logger = loggers.LoggerList([savable_state.logger])

        return NeuralDB(user_id, savable_state=savable_state)

    @staticmethod
    def from_udt(
        udt: bolt.UniversalDeepTransformer,
        user_id: str = "user",
        csv: Optional[str] = None,
        csv_id_column: Optional[str] = None,
        csv_strong_columns: Optional[List[str]] = None,
        csv_weak_columns: Optional[List[str]] = None,
        csv_reference_columns: Optional[List[str]] = None,
    ):
        """
        Instantiate a NeuralDB, using the given UDT as the underlying model.
        Usually for porting a pretrained model into the NeuralDB format.
        Use the optional csv-related arguments to insert the pretraining dataset
        into the NeuralDB instance.

        Args:
            udt (bolt.UniversalDeepTransformer): The udt model to use in the NeuralDB.
            user_id (str): Optional, used to identify user/session in logging.
            csv (Optional[str]): Optional, default None. The path to the CSV file
                used to train the udt model. If supplied, the CSV file will be
                inserted into NeuralDB.
            csv_id_column (Optional[str]): Optional, default None. The id column
                of the training dataset. Required only if the data is being inserted via
                the `csv` arg.
            csv_strong_columns (Optional[str]): Optional, default None. The strong
                signal columns from the training data. Required only if the data is
                being inserted via the `csv` arg.
            csv_weak_columns (Optional[str]): Optional, default None. The weak signal
                columns from the training data. Required only if the data is being
                inserted via the `csv` arg.
            csv_reference_columns (Optional[str]): Optional, default None. The
                columns whose data should be returned as search results to queries.
                Required only if the data is being inserted via the `csv` arg.

        Returns:
            A NeuralDB.
        """
        if csv is None:
            udt.clear_index()

        udt.enable_rlhf()
        udt.set_mach_sampling_threshold(0.01)
        fhr, emb_dim, out_dim = udt.model_dims()
        data_types = udt.data_types()

        if len(data_types) != 2:
            raise ValueError(
                "Incompatible UDT model. Expected two data types but found"
                f" {len(data_types)}."
            )
        query_col = None
        id_col = None
        id_delimiter = None
        for column, dtype in data_types.items():
            if isinstance(dtype, bolt.types.text):
                query_col = column
            if isinstance(dtype, bolt.types.categorical):
                id_col = column
                id_delimiter = dtype.delimiter
        if query_col is None:
            raise ValueError(f"Incompatible UDT model. Cannot find a query column.")
        if id_col is None:
            raise ValueError(f"Incompatible UDT model. Cannot find an id column.")

        model = Mach(
            id_col=id_col,
            id_delimiter=id_delimiter,
            query_col=query_col,
            fhr=fhr,
            embedding_dimension=emb_dim,
            extreme_output_dim=out_dim,
        )
        model.model = udt
        logger = loggers.LoggerList([loggers.InMemoryLogger()])
        savable_state = State(model=model, logger=logger)

        if csv is not None:
            if (
                csv_id_column is None
                or csv_strong_columns is None
                or csv_weak_columns is None
                or csv_reference_columns is None
            ):
                error_msg = (
                    "If the `csv` arg is provided, then the following args must also be"
                    " provided:\n"
                )
                error_msg += " - `csv_id_column`\n"
                error_msg += " - `csv_strong_columns`\n"
                error_msg += " - `csv_weak_columns`\n"
                error_msg += " - `csv_reference_columns`\n"
                raise ValueError(error_msg)
            csv_doc = CSV(
                path=csv,
                id_column=csv_id_column,
                strong_columns=csv_strong_columns,
                weak_columns=csv_weak_columns,
                reference_columns=csv_reference_columns,
            )
            savable_state.documents.add([csv_doc])
            savable_state.model.set_n_ids(csv_doc.size)

        return NeuralDB(user_id, savable_state=savable_state)

    def pretrain_distributed(
        self,
        documents,
        scaling_config,
        run_config,
        learning_rate: float = 0.001,
        epochs: int = 5,
        batch_size: int = None,
        metrics: List[str] = [],
        max_in_memory_batches: Optional[int] = None,
        communication_backend="gloo",
        log_folder=None,
    ):
        """
        Pretrains a model in a distributed manner using the provided documents.

        Args:
            documents: List of documents for pretraining. All the documents must have the same id column.
            scaling_config: Configuration related to the scaling aspects for Ray trainer. Read
                https://docs.ray.io/en/latest/train/api/doc/ray.train.ScalingConfig.html
            run_config: Configuration related to the runtime aspects for Ray trainer. Read
                https://docs.ray.io/en/latest/train/api/doc/ray.train.RunConfig.html
                ** Note: We need to specify `storage_path` in `RunConfig` which must be a networked **
                ** file system or cloud storage path accessible by all workers. (Ray 2.7.0 onwards) **
            learning_rate (float, optional): Learning rate for the optimizer. Default is 0.001.
            epochs (int, optional): Number of epochs to train. Default is 5.
            batch_size (int, optional): Size of each batch for training. If not provided, will be determined automatically.
            metrics (List[str], optional): List of metrics to evaluate during training. Default is an empty list.
            max_in_memory_batches (Optional[int], optional): Number of batches to load in memory at once. Useful for
                streaming support when dataset is too large to fit in memory. If None, all batches will be loaded.
            communication_backend (str, optional): Bolt Distributed Training uses Torch Communication Backend. This
                refers to backend for inter-worker communication. Default is "gloo".

        Notes:
            - Make sure to pass id_column to neural_db.CSV() making sure the ids are in ascending order starting from 0.
            - The `scaling_config`, `run_config`, and `resume_from_checkpoint` arguments are related to the Ray trainer configuration. Read
                https://docs.ray.io/en/latest/ray-air/trainers.html#trainer-basics
            - Ensure that the communication backend specified is compatible with the hardware and network setup for MPI/Gloo backend.
        """
        if isinstance(self._savable_state.model, MachMixture):
            raise NotImplementedError(
                "Distributed Training is not supported for NeuralDB initialized with a"
                " mixture of experts."
            )
        import warnings
        from distutils.version import LooseVersion

        import ray
        import thirdai.distributed_bolt as dist
        from ray.train.torch import TorchConfig

        ray_version = ray.__version__
        if LooseVersion(ray_version) >= LooseVersion("2.7"):
            warnings.warn(
                """
                Using ray version 2.7 or higher requires specifying a remote or NFS storage path. 
                Support for local checkpoints has been discontinued in these versions. 
                Refer to https://github.com/ray-project/ray/issues/37177 for details.
                """.strip()
            )

        if not isinstance(documents, list) or not all(
            isinstance(doc, CSV) for doc in documents
        ):
            raise ValueError(
                "The pretrain_distributed function currently only supports CSV"
                " documents."
            )

        def training_loop_per_worker(config):
            import os

            import thirdai.distributed_bolt as dist
            from ray import train
            from thirdai.dataset import RayCsvDataSource

            if config["licensing_lambda"]:
                config["licensing_lambda"]()

            strong_column_names = config["strong_column_names"]
            weak_column_names = config["weak_column_names"]
            learning_rate = config["learning_rate"]
            epochs = config["epochs"]
            batch_size = config["batch_size"]
            metrics = config["metrics"]
            max_in_memory_batches = config["max_in_memory_batches"]
            model_ref = config["model_ref"]
            model_target_column = config["model_target_col"]
            document_target_col = config["document_target_col"]
            log_folder = train_loop_config["log_folder"]

            # ray data will automatically split the data if the dataset is passed with key "train"
            # to training loop. Read https://docs.ray.io/en/latest/ray-air/check-ingest.html#splitting-data-across-workers
            stream_split_data_iterator = train.get_dataset_shard("train")

            model = ray.get(model_ref)

            if log_folder:
                if not os.path.exists(log_folder):
                    print(f"Folder '{log_folder}' does not exist. Creating it...")
                    os.makedirs(log_folder)
                    print(f"Folder '{log_folder}' created successfully!")
                thirdai.logging.setup(
                    log_to_stderr=False,
                    path=os.path.join(
                        log_folder, f"worker-{train.get_context().get_world_rank()}.log"
                    ),
                    level="info",
                )

            metrics = model.coldstart_distributed_on_data_source(
                data_source=RayCsvDataSource(
                    stream_split_data_iterator, model_target_column, document_target_col
                ),
                strong_column_names=strong_column_names,
                weak_column_names=weak_column_names,
                learning_rate=learning_rate,
                epochs=epochs,
                batch_size=batch_size,
                metrics=metrics,
                max_in_memory_batches=max_in_memory_batches,
            )

            rank = train.get_context().get_world_rank()
            checkpoint = None
            if rank == 0:
                # Use `with_optimizers=False` to save model without optimizer states
                checkpoint = dist.UDTCheckPoint.from_model(model, with_optimizers=False)

            train.report(metrics=metrics, checkpoint=checkpoint)

        csv_paths = [str(document.path.resolve()) for document in documents]

        train_ray_ds = ray.data.read_csv(csv_paths)

        train_loop_config = {}

        # we cannot pass the model directly to config given config results in OOM very frequently with bigger model.
        model_ref = ray.put(self._savable_state.model.get_model())

        # If this is a file based license, it will assume the license to available at the same location on each of the
        # machine
        licensing_lambda = None
        if hasattr(thirdai._thirdai, "licensing"):
            license_state = thirdai._thirdai.licensing._get_license_state()
            licensing_lambda = lambda: thirdai._thirdai.licensing._set_license_state(
                license_state
            )

        train_loop_config["licensing_lambda"] = licensing_lambda
        train_loop_config["strong_column_names"] = documents[0].strong_columns
        train_loop_config["weak_column_names"] = documents[0].weak_columns
        train_loop_config["learning_rate"] = learning_rate
        train_loop_config["epochs"] = epochs
        train_loop_config["batch_size"] = batch_size
        train_loop_config["metrics"] = metrics
        train_loop_config["max_in_memory_batches"] = max_in_memory_batches
        train_loop_config["model_ref"] = model_ref
        train_loop_config["model_target_col"] = self._savable_state.model.get_id_col()
        # Note(pratik): We are having an assumption here, that each of the document must have the
        # same target column
        train_loop_config["document_target_col"] = documents[0].id_column
        train_loop_config["log_folder"] = log_folder

        trainer = dist.BoltTrainer(
            train_loop_per_worker=training_loop_per_worker,
            train_loop_config=train_loop_config,
            scaling_config=scaling_config,
            backend_config=TorchConfig(backend=communication_backend),
            datasets={"train": train_ray_ds},
            run_config=run_config,
        )

        result_and_checkpoint = trainer.fit()

        # TODO(pratik/mritunjay): This will stop working with ray==2.7 if runconfig doesnt specify s3 storage path.
        # Update: https://github.com/ThirdAILabs/Universe/pull/1784
        # `run_config` is made required argument in `pretrained_distributed` function
        model = dist.UDTCheckPoint.get_model(result_and_checkpoint.checkpoint)

        self._savable_state.model.set_model(model)

    def ready_to_search(self) -> bool:
        """Returns True if documents have been inserted and the model is
        prepared to serve queries, False otherwise.
        """
        return self._savable_state.ready()

    def sources(self) -> Dict[str, Document]:
        """Returns a mapping from source IDs to their corresponding document
        objects. This is useful when you need to know the source ID of a
        document you inserted, e.g. for creating a Sup object for
        supervised_train().
        """
        return self._savable_state.documents.sources()

    def save(self, save_to: Union[str, Path], on_progress: Callable = no_op) -> str:
        return self._savable_state.save(Path(save_to), on_progress)

    def _resume(
        self,
        on_progress: Callable,
        cancel_state: CancelState,
        checkpoint_config: NDBCheckpointConfig,
    ):
        try:
            state, ids, resource_name = load_checkpoint_state_ids_from_config(
                checkpoint_config=checkpoint_config
            )
            self._savable_state = state
        except:
            raise Exception(
                "Failed to load"
                f" '{checkpoint_config.checkpoint_dir / 'checkpoint.ndb'}'."
                " Please verify it's a valid checkpoint and the training is"
                " incomplete."
            )

        self._savable_state.model.resume(
            on_progress=on_progress,
            cancel_state=cancel_state,
            checkpoint_config=convert_ndb_checkpoint_config_to_mach(checkpoint_config),
        )

        return ids, resource_name

    def _insert_from_start(
        self,
        sources: List[Document],
<<<<<<< HEAD
        train: bool,
        fast_approximation: bool,
        num_buckets_to_sample: Optional[int],
        on_progress: Callable,
        on_error: Callable,
        cancel_state: CancelState,
        max_in_memory_batches: int,
        variable_length: Optional[data.transformations.VariableLengthConfig],
        checkpoint_config: NDBCheckpointConfig,
    ):
=======
        train: bool = True,
        fast_approximation: bool = True,
        num_buckets_to_sample: Optional[int] = None,
        on_progress: Callable = no_op,
        on_success: Callable = no_op,
        on_error: Callable = None,
        cancel_state: CancelState = None,
        max_in_memory_batches: int = None,
        variable_length: Optional[
            data.transformations.VariableLengthConfig
        ] = data.transformations.VariableLengthConfig(),
        **kwargs,
    ) -> List[str]:
>>>>>>> 5489162a
        """
        Inserts documents/resources into the database.

        Args:
            train (bool): Optional, defaults True. When True this means that the
                underlying model in the NeuralDB will undergo unsupervised pretraining
                on the inserted documents.
            fast_approximation (bool): Optional, default True. Much faster insertion
                with a slight drop in performance.
            num_buckets_to_sample (Optional[int]): Used to control load balacing when
                inserting entities into the NeuralDB.
            on_progress (Callable): Optional, a callback that is called at intervals
                as documents are inserted.
            on_success (Callable): Optional, a callback that is invoked when document
                insertion is finished successfully.
            on_error (Callable): Optional, a callback taht is invoked if an error occurs
                during insertion.
            cancel_state (CancelState): An object that can be used to stop an ongoing
                insertion. Primarily used for PocketLLM.
            max_in_memory_batches (int): Optional, default None. When supplied this limits
                the maximum amount of data that is loaded into memory at once during training.
                Useful for lower memory paradigms or with large datasets.

        Returns:
            A list of the ids assigned to the inserted documents.
        """
        documents_copy = copy.deepcopy(self._savable_state.documents)
        try:
            intro_and_train, ids = self._savable_state.documents.add(sources)
        except Exception as e:
            self._savable_state.documents = documents_copy
            if on_error is not None:
                on_error(error_msg=f"Failed to add files. {e.__str__()}")
                return []
            raise e

        """
        We need to store the model state so that our label_id -> reference mapping remains consistent on resuming.
        """
        if checkpoint_config:
            # If a checkpoint config is passed, then we delete any pass ndb checkpoints from the folder and save the current neural db object.
            delete_checkpoint_state_and_ids(checkpoint_config, ignore_errors=True)
            checkpoint_state_and_ids(
                self._savable_state,
                ids=ids,
                resource_name=intro_and_train.intro.resource_name(),
                checkpoint_config=checkpoint_config,
            )

        self._savable_state.model.index_from_start(
            intro_documents=intro_and_train.intro,
            train_documents=intro_and_train.train,
            num_buckets_to_sample=num_buckets_to_sample,
            fast_approximation=fast_approximation,
            should_train=train,
            on_progress=on_progress,
            cancel_state=cancel_state,
            max_in_memory_batches=max_in_memory_batches,
            variable_length=variable_length,
<<<<<<< HEAD
            checkpoint_config=convert_ndb_checkpoint_config_to_mach(checkpoint_config),
=======
            **kwargs,
>>>>>>> 5489162a
        )

        return ids, intro_and_train.intro.resource_name()

    def insert(
        self,
        sources: List[Document],
        train: bool = True,
        fast_approximation: bool = True,
        num_buckets_to_sample: Optional[int] = None,
        on_progress: Callable = no_op,
        on_success: Callable = no_op,
        on_error: Callable = None,
        cancel_state: CancelState = None,
        max_in_memory_batches: int = None,
        variable_length: Optional[
            data.transformations.VariableLengthConfig
        ] = data.transformations.VariableLengthConfig(),
        checkpoint_config: NDBCheckpointConfig = None,
    ) -> List[str]:
        if checkpoint_config and checkpoint_config.resume_from_checkpoint:
            ids, resource_name = self._resume(
                on_progress=on_progress,
                cancel_state=cancel_state,
                checkpoint_config=checkpoint_config,
            )
        else:
            ids, resource_name = self._insert_from_start(
                sources=sources,
                train=train,
                fast_approximation=fast_approximation,
                num_buckets_to_sample=num_buckets_to_sample,
                on_progress=on_progress,
                on_error=on_error,
                cancel_state=cancel_state,
                max_in_memory_batches=max_in_memory_batches,
                variable_length=variable_length,
                checkpoint_config=checkpoint_config,
            )

        self._savable_state.logger.log(
            session_id=self._user_id,
            action="Train",
            args={"files": resource_name},
        )

        if checkpoint_config:
            # Once we have saved the model, we will delete the ndb checkpoint and save updated neural db with trained models.
            delete_folder(checkpoint_config.ndb_trained_path, ignore_errors=True)
            self.save(save_to=str(checkpoint_config.ndb_trained_path))
            delete_checkpoint_state_and_ids(checkpoint_config)

        on_success()

        return ids

    def delete(self, source_id: str):
        """Deletes a document from the NeuralDB."""
        deleted_entities = self._savable_state.documents.delete(source_id)
        self._savable_state.model.delete_entities(deleted_entities)
        self._savable_state.logger.log(
            session_id=self._user_id, action="delete", args={"source_id": source_id}
        )

    def clear_sources(self) -> None:
        """Removes all documents stored in the NeuralDB."""
        self._savable_state.documents.clear()
        self._savable_state.model.forget_documents()

    def _get_query_references(
        self,
        query: str,
        result_ids: List[Tuple[int, float]],
        top_k: int,
        rerank: bool,
        rerank_threshold,
        top_k_threshold,
    ):
        references = []
        for rid, score in result_ids:
            ref = self._savable_state.documents.reference(rid)
            ref._score = score
            references.append(ref)

        if rerank:
            keep, to_rerank = NeuralDB._split_references_for_reranking(
                references,
                rerank_threshold,
                average_top_k_scores=top_k_threshold if top_k_threshold else top_k,
            )

            ranker = thirdai.dataset.KeywordOverlapRanker()
            reranked_indices, reranked_scores = ranker.rank(
                query, [ref.text for ref in to_rerank]
            )
            reranked_scores = NeuralDB._scale_reranked_scores(
                original=[ref.score for ref in to_rerank],
                reranked=reranked_scores,
                leq=keep[-1].score if len(keep) > 0 else 1.0,
            )

            reranked = [to_rerank[i] for i in reranked_indices]
            for i, ref in enumerate(reranked):
                ref._score = reranked_scores[i]
            references = (keep + reranked)[:top_k]

        return references

    def _split_references_for_reranking(
        references,
        rerank_threshold,
        average_top_k_scores,
    ):
        if rerank_threshold is None:
            rerank_start = 0
        else:
            scores = np.array([ref.score for ref in references])
            mean_score = np.mean(scores[:average_top_k_scores])
            rerank_start = np.searchsorted(
                -scores, -rerank_threshold * mean_score, side="right"
            )
        return references[:rerank_start], references[rerank_start:]

    def _scale_reranked_scores(
        original: List[float], reranked: List[float], leq: float
    ):
        """The scores returned by the reranker are not in the same scale as
        the original score. To fix this, transform the reranked scores such that
        they are in the same range as the original scores.
        """
        if len(original) == 0:
            return []
        reranked_delta = reranked[0] - reranked[-1]
        if reranked_delta == 0:
            return [original[0] for _ in reranked]
        original_delta = original[0] - original[-1]
        delta_scaler = original_delta / reranked_delta
        return [
            original[-1] + (score - reranked[-1]) * delta_scaler for score in reranked
        ]

    def search(
        self,
        query: str,
        top_k: int,
        constraints=None,
        rerank=False,
        top_k_rerank=100,
        rerank_threshold=1.5,
        top_k_threshold=None,
    ) -> List[Reference]:
        """
        Searches the contents of the NeuralDB for documents relevant to the given query.

        Args:
            query (str): The query to search with.
            top_k (int): The number of results to return.
            constraints (Dict[str, Any]): A dictionary containing constraints to
                apply to the metadata field of each document in the NeuralDB. This
                allows for queries that will only return results with a certain property.
                The constrains are in the form {"metadata_key": <constraint>} where
                <constraint> is either an explicit value for the key in the metadata,
                or a Filter object.
            rerank (bool): Optional, default False. When True an additional reranking
                step is applied to results.
            top_k_rerank (int): Optional, default 100. If rerank=True then this argument
                determines how many candidates are retrieved, before reranking and
                returning the top_k.
            rerank_threshold (float): Optional, default 1.5. In reranking all candidates
                with a score under a certain threshold are reranked. This threshold
                is computed as this argument (`rerank_threshold`) times the average score
                over the first top_k_threshold candidates. Candidates with scores lower
                than this threshold will be reranked. Thus, increasing this value
                causes more candidates to be reranked.
            top_k_threshold (Optional[float]): Optional, default None, which means
                the arg `top_k` will be used. If specified this argument controls
                how many of the top candidates' scores are averaged to obtain the
                mean that is used to determine which candidates are reranked. For
                example passing rerank_threshold=2 and top_k_threshold=4 means that
                the scores of the top 4 elements are averaged, and all elements below
                2x this average are reranked.

        Returns:
            List[Reference]: A list of Reference objects. Each reference object contains text data matching
            the query, along with information about which document contained that text.

        Examples:
            >>> ndb.search("what is ...", top_k=5)
            >>> ndb.search("what is ...", top_k=5, constraints={"file_type": "pdf", "file_created", GreaterThan(10)})
        """
        return self.search_batch(
            queries=[query],
            top_k=top_k,
            constraints=constraints,
            rerank=rerank,
            top_k_rerank=top_k_rerank,
            rerank_threshold=rerank_threshold,
            top_k_threshold=top_k_threshold,
        )[0]

    def search_batch(
        self,
        queries: List[str],
        top_k: int,
        constraints=None,
        rerank=False,
        top_k_rerank=100,
        rerank_threshold=1.5,
        top_k_threshold=None,
    ):
        """
        Runs search on a batch of queries for much faster throughput.

        Args:
            queries (List[str]): The queries to search.

        Returns:
            List[List[Reference]]: Combines each result of db.search into a list.
        """
        matching_entities = None
        top_k_to_search = top_k_rerank if rerank else top_k
        if constraints:
            matching_entities = self._savable_state.documents.entity_ids_by_constraints(
                constraints
            )
            queries_result_ids = self._savable_state.model.score(
                samples=queries, entities=[matching_entities], n_results=top_k_to_search
            )
        else:
            queries_result_ids = self._savable_state.model.infer_labels(
                samples=queries, n_results=top_k_to_search
            )

        return [
            self._get_query_references(
                query, result_ids, top_k, rerank, rerank_threshold, top_k_threshold
            )
            for query, result_ids in zip(queries, queries_result_ids)
        ]

    def reference(self, element_id: int):
        """Returns a reference containing the text and other information for a given entity id."""
        return self._savable_state.documents.reference(element_id)

    def _get_text(self, result_id) -> str:
        return self._savable_state.documents.reference(result_id).text

    def text_to_result(self, text: str, result_id: int) -> None:
        """Trains NeuralDB to map the given text to the given entity ID.
        Also known as "upvoting".

        Example:
            >>> ndb.text_to_result("a new query", result_id=4)
        """
        teachers.upvote(
            model=self._savable_state.model,
            logger=self._savable_state.logger,
            user_id=self._user_id,
            query_id_para=[
                (text, upvote_id, self._get_text(result_id))
                for upvote_id in self._savable_state.documents.reference(
                    result_id
                ).upvote_ids
            ],
        )

    def text_to_result_batch(self, text_id_pairs: List[Tuple[str, int]]) -> None:
        """Trains NeuralDB to map the given texts to the given entity IDs.
        Also known as "batch upvoting".
        """
        query_id_para = [
            (query, upvote_id, self._get_text(result_id))
            for query, result_id in text_id_pairs
            for upvote_id in self._savable_state.documents.reference(
                result_id
            ).upvote_ids
        ]
        teachers.upvote(
            model=self._savable_state.model,
            logger=self._savable_state.logger,
            user_id=self._user_id,
            query_id_para=query_id_para,
        )

    def associate(self, source: str, target: str, strength: Strength = Strength.Strong):
        """
        Teaches the underlying model in the NeuralDB that two different texts
        correspond to similar concepts or queries.

        Args:
            source (str): The source is the new text you want to teach the model about.
            target (str): The target is the known text that is provided to the model
                as an example of the type of information or query the source resembles.

        Examples:
            >>> ndb.associate("asap", "as soon as possible")
            >>> ndb.associate("what is a 401k", "explain different types of retirement savings")
        """
        top_k = self._get_associate_top_k(strength)
        teachers.associate(
            model=self._savable_state.model,
            logger=self._savable_state.logger,
            user_id=self._user_id,
            text_pairs=[(source, target)],
            top_k=top_k,
        )

    def associate_batch(
        self, text_pairs: List[Tuple[str, str]], strength: Strength = Strength.Strong
    ):
        """Same as associate, but the process is applied to a batch of (source, target) pairs at once."""
        top_k = self._get_associate_top_k(strength)
        teachers.associate(
            model=self._savable_state.model,
            logger=self._savable_state.logger,
            user_id=self._user_id,
            text_pairs=text_pairs,
            top_k=top_k,
        )

    def _get_associate_top_k(self, strength):
        if strength == Strength.Weak:
            return 3
        elif strength == Strength.Medium:
            return 5
        elif strength == Strength.Strong:
            return 7
        else:
            return 7

    def supervised_train(
        self,
        data: List[Sup],
        learning_rate=0.0001,
        epochs=3,
    ):
        """
        Train on supervised datasets that correspond to specific sources.
        Suppose you inserted a "sports" product catalog and a "furniture"
        product catalog. You also have supervised datasets - pairs of queries
        and correct products - for both categories. You can use this method to
        train NeuralDB on these supervised datasets.

        Args:
            data (List[Sup]): Supervised training samples.
            learning_rate (float): Optional. The learning rate to use for training.
            epochs (int): Optional. The number of epochs to train for.
        """
        if isinstance(self._savable_state.model, MachMixture):
            raise NotImplementedError(
                "Supervised Training is not supported for NeuralDB initialized with a"
                " mixture of experts."
            )
        doc_manager = self._savable_state.documents
        query_col = self._savable_state.model.get_query_col()
        self._savable_state.model.get_model().train_on_data_source(
            data_source=SupDataSource(
                doc_manager=doc_manager,
                query_col=query_col,
                data=data,
                id_delimiter=self._savable_state.model.get_id_delimiter(),
            ),
            learning_rate=learning_rate,
            epochs=epochs,
        )

    def supervised_train_with_ref_ids(
        self,
        csv: str = None,
        query_column: str = None,
        id_column: str = None,
        id_delimiter: str = None,
        queries: Sequence[str] = None,
        labels: Sequence[Sequence[int]] = None,
        learning_rate=0.0001,
        epochs=3,
    ):
        """Train on supervised datasets that correspond to specific sources.
        Suppose you inserted a "sports" product catalog and a "furniture"
        product catalog. You also have supervised datasets - pairs of queries
        and correct products - for both categories. You can use this method to
        train NeuralDB on these supervised datasets. This method must be invoked
        with either A) a csv file with the query and id columns within it, or B) an
        explicit list of queries and expected labels.
        """
        if isinstance(self._savable_state.model, MachMixture):
            raise NotImplementedError(
                "Supervised Training is not supported for NeuralDB initialized with a"
                " mixture of experts."
            )
        doc_manager = self._savable_state.documents
        model_query_col = self._savable_state.model.get_query_col()
        self._savable_state.model.get_model().train_on_data_source(
            data_source=SupDataSource(
                doc_manager=doc_manager,
                query_col=model_query_col,
                data=[
                    Sup(
                        csv=csv,
                        query_column=query_column,
                        id_column=id_column,
                        id_delimiter=id_delimiter,
                        queries=queries,
                        labels=labels,
                        uses_db_id=True,
                    )
                ],
                id_delimiter=self._savable_state.model.get_id_delimiter(),
            ),
            learning_rate=learning_rate,
            epochs=epochs,
        )

    def get_associate_samples(self):
        """Get past associate() and associate_batch() samples from NeuralDB logs."""
        logs = self._savable_state.logger.get_logs()

        associate_logs = logs[logs["action"] == "associate"]
        associate_samples = []
        for _, row in associate_logs.iterrows():
            for source, target in row["args"]["pairs"]:
                associate_samples.append((source, target))

        return associate_samples

    def get_upvote_samples(self):
        """Get past text_to_result() and text_to_result_batch() samples from
        NeuralDB logs.
        """
        logs = self._savable_state.logger.get_logs()

        upvote_associate_samples = []
        upvote_logs = logs[logs["action"] == "upvote"]
        for _, row in upvote_logs.iterrows():
            if "query_id_para" in row["args"]:
                for source, _, target in row["args"]["query_id_para"]:
                    upvote_associate_samples.append((source, target))

        return upvote_associate_samples

    def get_rlhf_samples(self):
        """Get past associate(), associate_batch(), text_to_result(), and
        text_to_result_batch() samples from NeuralDB logs.
        """
        return self.get_associate_samples() + self.get_upvote_samples()

    def retrain(
        self,
        text_pairs: List[Tuple[str, str]] = [],
        learning_rate: float = 0.0001,
        epochs: int = 3,
        strength: Strength = Strength.Strong,
    ):
        """Train NeuralDB on all inserted documents and logged RLHF samples."""
        doc_manager = self._savable_state.documents

        if not text_pairs:
            text_pairs = self.get_rlhf_samples()

        self._savable_state.model.retrain(
            balancing_data=doc_manager.get_data_source(),
            source_target_pairs=text_pairs,
            n_buckets=self._get_associate_top_k(strength),
            learning_rate=learning_rate,
            epochs=epochs,
        )<|MERGE_RESOLUTION|>--- conflicted
+++ resolved
@@ -434,13 +434,11 @@
 
         ray_version = ray.__version__
         if LooseVersion(ray_version) >= LooseVersion("2.7"):
-            warnings.warn(
-                """
+            warnings.warn("""
                 Using ray version 2.7 or higher requires specifying a remote or NFS storage path. 
                 Support for local checkpoints has been discontinued in these versions. 
                 Refer to https://github.com/ray-project/ray/issues/37177 for details.
-                """.strip()
-            )
+                """.strip())
 
         if not isinstance(documents, list) or not all(
             isinstance(doc, CSV) for doc in documents
@@ -610,7 +608,6 @@
     def _insert_from_start(
         self,
         sources: List[Document],
-<<<<<<< HEAD
         train: bool,
         fast_approximation: bool,
         num_buckets_to_sample: Optional[int],
@@ -620,22 +617,8 @@
         max_in_memory_batches: int,
         variable_length: Optional[data.transformations.VariableLengthConfig],
         checkpoint_config: NDBCheckpointConfig,
-    ):
-=======
-        train: bool = True,
-        fast_approximation: bool = True,
-        num_buckets_to_sample: Optional[int] = None,
-        on_progress: Callable = no_op,
-        on_success: Callable = no_op,
-        on_error: Callable = None,
-        cancel_state: CancelState = None,
-        max_in_memory_batches: int = None,
-        variable_length: Optional[
-            data.transformations.VariableLengthConfig
-        ] = data.transformations.VariableLengthConfig(),
         **kwargs,
-    ) -> List[str]:
->>>>>>> 5489162a
+    ):
         """
         Inserts documents/resources into the database.
 
@@ -695,11 +678,7 @@
             cancel_state=cancel_state,
             max_in_memory_batches=max_in_memory_batches,
             variable_length=variable_length,
-<<<<<<< HEAD
             checkpoint_config=convert_ndb_checkpoint_config_to_mach(checkpoint_config),
-=======
-            **kwargs,
->>>>>>> 5489162a
         )
 
         return ids, intro_and_train.intro.resource_name()
@@ -719,6 +698,7 @@
             data.transformations.VariableLengthConfig
         ] = data.transformations.VariableLengthConfig(),
         checkpoint_config: NDBCheckpointConfig = None,
+        **kwargs,
     ) -> List[str]:
         if checkpoint_config and checkpoint_config.resume_from_checkpoint:
             ids, resource_name = self._resume(
