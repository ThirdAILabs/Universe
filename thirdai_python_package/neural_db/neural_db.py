--- conflicted
+++ resolved
@@ -14,7 +14,9 @@
 from .documents import CSV, Document, DocumentManager, Reference
 from .mach_mixture_model import MachMixture
 from .models import CancelState, Mach
-<<<<<<< HEAD
+from .savable_state import State
+from .supervised_datasource import Sup, SupDataSource
+
 from .savable_state import (
     State,
     checkpoint_state_and_ids,
@@ -26,10 +28,6 @@
     convert_ndb_checkpoint_config_to_mach,
 )
 from .utils import delete_folder
-=======
-from .savable_state import State
-from .supervised_datasource import Sup, SupDataSource
->>>>>>> 4798647d
 
 Strength = Enum("Strength", ["Weak", "Medium", "Strong"])
 
