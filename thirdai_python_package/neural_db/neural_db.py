import copy
from enum import Enum
from pathlib import Path
from typing import Callable, Dict, List, Optional, Sequence, Tuple, Union

import numpy as np
import pandas as pd
import thirdai
import unidecode
from thirdai._thirdai import bolt, data
from thirdai.dataset.data_source import PyDataSource

from . import loggers, teachers
from .documents import CSV, Document, DocumentManager, Reference
from .mach_mixture_model import MachMixture
from .models import CancelState, Mach
from .savable_state import State

Strength = Enum("Strength", ["Weak", "Medium", "Strong"])


def no_op(*args, **kwargs):
    pass


"""Sup and SupDataSource are classes that manage entity IDs for supervised
training.

Entity = an item that can be retrieved by NeuralDB. If we insert an ndb.CSV
object into NeuralDB, then each row of the CSV file is an entity. If we insert 
an ndb.PDF object, then each paragraph is an entity. If we insert an 
ndb.SentenceLevelDOCX object, then each sentence is an entity.

If this still doesn't make sense, consider a scenario where you insert a CSV 
file into NeuralDB and want to improve the performance of the database by
training it on supervised training samples. That is, you want the model to 
learn from (query, ID) pairs.

Since you only inserted one file, the ID of each entity in NeuralDB's index
is the same as the ID given in the file. Thus, the model can directly ingest
the (query, ID) pairs from your supervised dataset. However, this is not the 
case if you inserted multiple CSV files. For example, suppose you insert file A 
containing entities with IDs 0 through 100 and also insert file B containing 
its own set of entities with IDs 0 through 100. To disambiguate between entities
from different files, NeuralDB automatically offsets the IDs of the second file.
Consequently, you also have to adjust the labels of supervised training samples
corresponding to entities in file B. 

Instead of leaking the abstraction by making the user manually change the labels
of their dataset, we created Sup and SupDataSource to handle this.

If the user would rather use the database-assigned IDs instead of IDs from the 
original document, this can be done by passing uses_db_id = True to Sup(). This
is useful for cases where the user does not know the IDs of the entities in the
original documents. For example, if the original document is a PDF, then it is
NeuralDB that parses it into paragraphs; the user does not know the ID of each
paragraph beforehand. In this scenario, it is much easier for the user to just
use the database-assigned IDs.
"""


class Sup:
    """An object that contains supervised samples. This object is to be passed
    into NeuralDB.supervised_train().

    It can be initialized either with a CSV file, in which case it needs query
    and ID column names, or with sequences of queries and labels. It also needs
    to know which source object (i.e. which inserted CSV or PDF object) contains
    the relevant entities to the supervised samples.

    If uses_db_id is True, then the labels are assumed to use database-assigned
    IDs and will not be converted.
    """

    def __init__(
        self,
        csv: str = None,
        query_column: str = None,
        id_column: str = None,
        id_delimiter: str = None,
        queries: Sequence[str] = None,
        labels: Sequence[Sequence[int]] = None,
        source_id: str = "",
        uses_db_id: bool = False,
    ):
        if csv is not None and query_column is not None and id_column is not None:
            df = pd.read_csv(csv)
            self.queries = df[query_column]
            self.labels = df[id_column]
            for i, label in enumerate(self.labels):
                if label == None or label == "":
                    raise ValueError(
                        "Got a supervised sample with an empty label, query:"
                        f" '{self.queries[i]}'"
                    )
            if id_delimiter:
                self.labels = self.labels.apply(
                    lambda label: list(
                        str(label).strip(id_delimiter).split(id_delimiter)
                    )
                )
            else:
                self.labels = self.labels.apply(lambda label: [str(label)])

        elif queries is not None and labels is not None:
            if len(queries) != len(labels):
                raise ValueError(
                    "Queries and labels sequences must be the same length."
                )
            self.queries = queries
            self.labels = labels
        # elif csv is None and
        else:
            raise ValueError(
                "Sup must be initialized with csv, query_column and id_column, or"
                " queries and labels."
            )
        self.source_id = source_id
        self.uses_db_id = uses_db_id


class SupDataSource(PyDataSource):
    """Combines supervised samples from multiple Sup objects into a single data
    source. This allows NeuralDB's underlying model to train on all provided
    supervised datasets simultaneously.
    """

    def __init__(
        self,
        doc_manager: DocumentManager,
        query_col: str,
        data: List[Sup],
        id_delimiter: Optional[str],
    ):
        PyDataSource.__init__(self)
        self.doc_manager = doc_manager
        self.query_col = query_col
        self.data = data
        self.id_delimiter = id_delimiter
        if not self.id_delimiter:
            print("WARNING: this model does not fully support multi-label datasets.")
        self.restart()

    def _csv_line(self, query: str, label: str):
        df = pd.DataFrame(
            {
                self.query_col: [query],
                self.doc_manager.id_column: [label],
            }
        )
        return df.to_csv(header=None, index=None).strip("\n")

    def _source_for_sup(self, sup: Sup):
        source_ids = self.doc_manager.match_source_id_by_prefix(sup.source_id)
        if len(source_ids) == 0:
            raise ValueError(f"Cannot find source with id {sup.source_id}")
        if len(source_ids) > 1:
            raise ValueError(f"Multiple sources match the prefix {sup.source_id}")
        return self.doc_manager.source_by_id(source_ids[0])

    def _labels(self, sup: Sup):
        if sup.uses_db_id:
            return [map(str, labels) for labels in sup.labels]

        doc, start_id = self._source_for_sup(sup)
        doc_id_map = doc.id_map()
        if doc_id_map:
            mapper = lambda label: str(doc_id_map[label] + start_id)
        else:
            mapper = lambda label: str(int(label) + start_id)

        return [map(mapper, labels) for labels in sup.labels]

    def _get_line_iterator(self):
        # First yield the header
        yield self._csv_line(self.query_col, self.doc_manager.id_column)
        # Then yield rows
        for sup in self.data:
            for query, labels in zip(sup.queries, self._labels(sup)):
                if self.id_delimiter:
                    yield self._csv_line(query, self.id_delimiter.join(labels))
                else:
                    for label in labels:
                        yield self._csv_line(query, label)

    def resource_name(self) -> str:
        return "Supervised training samples"


class NeuralDB:
    """
    NeuralDB is a search and retrieval system that can be used to search over
    knowledge bases and documents. It can also be used in RAG pipelines for the
    search retrieval phase.

    Examples:
        >>> ndb = NeuralDB()
        >>> ndb.insert([CSV(...), PDF(...), DOCX(...)])
        >>> results = ndb.search("how to make chocolate chip cookies")
    """

    def __init__(self, user_id: str = "user", number_models: int = 1, **kwargs) -> None:
        """
        Constructs an empty NeuralDB.

        Args:
            user_id (str): Optional, used to identify user/session in logging.
            number_models (int): Optional, default 1. Used to control model sharding.

        Returns:
            A NeuralDB.
        """
        self._user_id: str = user_id

        # The savable_state kwarg is only used in static constructor methods
        # and should not be used by an external user.
        # We read savable_state from kwargs so that it doesn't appear in the
        # arguments list and confuse users.
        if "savable_state" not in kwargs:
            if number_models <= 0:
                raise Exception(
                    f"Invalid Value Passed for number_models : {number_models}."
                    " NeuralDB can only be initialized with a positive number of"
                    " models."
                )
            if number_models > 1:
                model = MachMixture(
                    number_models=number_models,
                    id_col="id",
                    query_col="query",
                    **kwargs,
                )
            else:
                model = Mach(id_col="id", query_col="query", **kwargs)
            self._savable_state = State(
                model, logger=loggers.LoggerList([loggers.InMemoryLogger()])
            )
        else:
            self._savable_state = kwargs["savable_state"]

    @staticmethod
    def from_checkpoint(
        checkpoint_path: str,
        user_id: str = "user",
        on_progress: Callable = no_op,
    ):
        """
        Constructs a NeuralDB from a checkpoint. This can be used save and reload
        NeuralDBs, it is also used for loading pretrained NeuralDB models.

        Args:
            checkpoint_path (str): The path to the checkpoint directory.
            user_id (str): Optional, used to identify user/session in logging.
            on_progress (Callable): Optional, callback that can be called as loading the checkpoint progresses.

        Returns:
            A NeuralDB.
        """
        checkpoint_path = Path(checkpoint_path)
        savable_state = State.load(checkpoint_path, on_progress)
        if savable_state.model and savable_state.model.get_model():
            savable_state.model.set_mach_sampling_threshold(0.01)
        if not isinstance(savable_state.logger, loggers.LoggerList):
            # TODO(Geordie / Yash): Add DBLogger to LoggerList once ready.
            savable_state.logger = loggers.LoggerList([savable_state.logger])

        return NeuralDB(user_id, savable_state=savable_state)

    @staticmethod
    def from_udt(
        udt: bolt.UniversalDeepTransformer,
        user_id: str = "user",
        csv: Optional[str] = None,
        csv_id_column: Optional[str] = None,
        csv_strong_columns: Optional[List[str]] = None,
        csv_weak_columns: Optional[List[str]] = None,
        csv_reference_columns: Optional[List[str]] = None,
    ):
        """
        Instantiate a NeuralDB, using the given UDT as the underlying model.
        Usually for porting a pretrained model into the NeuralDB format.
        Use the optional csv-related arguments to insert the pretraining dataset
        into the NeuralDB instance.

        Args:
            udt (bolt.UniversalDeepTransformer): The udt model to use in the NeuralDB.
            user_id (str): Optional, used to identify user/session in logging.
            csv (Optional[str]): Optional, default None. The path to the CSV file
                used to train the udt model. If supplied, the CSV file will be
                inserted into NeuralDB.
            csv_id_column (Optional[str]): Optional, default None. The id column
                of the training dataset. Required only if the data is being inserted via
                the `csv` arg.
            csv_strong_columns (Optional[str]): Optional, default None. The strong
                signal columns from the training data. Required only if the data is
                being inserted via the `csv` arg.
            csv_weak_columns (Optional[str]): Optional, default None. The weak signal
                columns from the training data. Required only if the data is being
                inserted via the `csv` arg.
            csv_reference_columns (Optional[str]): Optional, default None. The
                columns whose data should be returned as search results to queries.
                Required only if the data is being inserted via the `csv` arg.

        Returns:
            A NeuralDB.
        """
        if csv is None:
            udt.clear_index()

        udt.enable_rlhf()
        udt.set_mach_sampling_threshold(0.01)
        fhr, emb_dim, out_dim = udt.model_dims()
        data_types = udt.data_types()

        if len(data_types) != 2:
            raise ValueError(
                "Incompatible UDT model. Expected two data types but found"
                f" {len(data_types)}."
            )
        query_col = None
        id_col = None
        id_delimiter = None
        for column, dtype in data_types.items():
            if isinstance(dtype, bolt.types.text):
                query_col = column
            if isinstance(dtype, bolt.types.categorical):
                id_col = column
                id_delimiter = dtype.delimiter
        if query_col is None:
            raise ValueError(f"Incompatible UDT model. Cannot find a query column.")
        if id_col is None:
            raise ValueError(f"Incompatible UDT model. Cannot find an id column.")

        model = Mach(
            id_col=id_col,
            id_delimiter=id_delimiter,
            query_col=query_col,
            fhr=fhr,
            embedding_dimension=emb_dim,
            extreme_output_dim=out_dim,
        )
        model.model = udt
        logger = loggers.LoggerList([loggers.InMemoryLogger()])
        savable_state = State(model=model, logger=logger)

        if csv is not None:
            if (
                csv_id_column is None
                or csv_strong_columns is None
                or csv_weak_columns is None
                or csv_reference_columns is None
            ):
                error_msg = (
                    "If the `csv` arg is provided, then the following args must also be"
                    " provided:\n"
                )
                error_msg += " - `csv_id_column`\n"
                error_msg += " - `csv_strong_columns`\n"
                error_msg += " - `csv_weak_columns`\n"
                error_msg += " - `csv_reference_columns`\n"
                raise ValueError(error_msg)
            csv_doc = CSV(
                path=csv,
                id_column=csv_id_column,
                strong_columns=csv_strong_columns,
                weak_columns=csv_weak_columns,
                reference_columns=csv_reference_columns,
            )
            savable_state.documents.add([csv_doc])
            savable_state.model.set_n_ids(csv_doc.size)

        return NeuralDB(user_id, savable_state=savable_state)

    def pretrain_distributed(
        self,
        documents,
        scaling_config,
        run_config,
        learning_rate: float = 0.001,
        epochs: int = 5,
        batch_size: int = None,
        metrics: List[str] = [],
        max_in_memory_batches: Optional[int] = None,
        communication_backend="gloo",
        log_folder=None,
    ):
        """
        Pretrains a model in a distributed manner using the provided documents.

        Args:
            documents: List of documents for pretraining. All the documents must have the same id column.
            scaling_config: Configuration related to the scaling aspects for Ray trainer. Read
                https://docs.ray.io/en/latest/train/api/doc/ray.train.ScalingConfig.html
            run_config: Configuration related to the runtime aspects for Ray trainer. Read
                https://docs.ray.io/en/latest/train/api/doc/ray.train.RunConfig.html
                ** Note: We need to specify `storage_path` in `RunConfig` which must be a networked **
                ** file system or cloud storage path accessible by all workers. (Ray 2.7.0 onwards) **
            learning_rate (float, optional): Learning rate for the optimizer. Default is 0.001.
            epochs (int, optional): Number of epochs to train. Default is 5.
            batch_size (int, optional): Size of each batch for training. If not provided, will be determined automatically.
            metrics (List[str], optional): List of metrics to evaluate during training. Default is an empty list.
            max_in_memory_batches (Optional[int], optional): Number of batches to load in memory at once. Useful for
                streaming support when dataset is too large to fit in memory. If None, all batches will be loaded.
            communication_backend (str, optional): Bolt Distributed Training uses Torch Communication Backend. This
                refers to backend for inter-worker communication. Default is "gloo".

        Notes:
            - Make sure to pass id_column to neural_db.CSV() making sure the ids are in ascending order starting from 0.
            - The `scaling_config`, `run_config`, and `resume_from_checkpoint` arguments are related to the Ray trainer configuration. Read
                https://docs.ray.io/en/latest/ray-air/trainers.html#trainer-basics
            - Ensure that the communication backend specified is compatible with the hardware and network setup for MPI/Gloo backend.
        """
        if isinstance(self._savable_state.model, MachMixture):
            raise NotImplementedError(
                "Distributed Training is not supported for NeuralDB initialized with a"
                " mixture of experts."
            )
        import warnings
        from distutils.version import LooseVersion

        import ray
        import thirdai.distributed_bolt as dist
        from ray.train.torch import TorchConfig

        ray_version = ray.__version__
        if LooseVersion(ray_version) >= LooseVersion("2.7"):
            warnings.warn(
                """
                Using ray version 2.7 or higher requires specifying a remote or NFS storage path. 
                Support for local checkpoints has been discontinued in these versions. 
                Refer to https://github.com/ray-project/ray/issues/37177 for details.
                """.strip()
            )

        if not isinstance(documents, list) or not all(
            isinstance(doc, CSV) for doc in documents
        ):
            raise ValueError(
                "The pretrain_distributed function currently only supports CSV"
                " documents."
            )

        def training_loop_per_worker(config):
            import os

            import thirdai.distributed_bolt as dist
            from ray import train
            from thirdai.dataset import RayCsvDataSource

            if config["licensing_lambda"]:
                config["licensing_lambda"]()

            strong_column_names = config["strong_column_names"]
            weak_column_names = config["weak_column_names"]
            learning_rate = config["learning_rate"]
            epochs = config["epochs"]
            batch_size = config["batch_size"]
            metrics = config["metrics"]
            max_in_memory_batches = config["max_in_memory_batches"]
            model_ref = config["model_ref"]
            model_target_column = config["model_target_col"]
            document_target_col = config["document_target_col"]
            log_folder = train_loop_config["log_folder"]

            # ray data will automatically split the data if the dataset is passed with key "train"
            # to training loop. Read https://docs.ray.io/en/latest/ray-air/check-ingest.html#splitting-data-across-workers
            stream_split_data_iterator = train.get_dataset_shard("train")

            model = ray.get(model_ref)

            if log_folder:
                if not os.path.exists(log_folder):
                    print(f"Folder '{log_folder}' does not exist. Creating it...")
                    os.makedirs(log_folder)
                    print(f"Folder '{log_folder}' created successfully!")
                thirdai.logging.setup(
                    log_to_stderr=False,
                    path=os.path.join(
                        log_folder, f"worker-{train.get_context().get_world_rank()}.log"
                    ),
                    level="info",
                )

            metrics = model.coldstart_distributed_on_data_source(
                data_source=RayCsvDataSource(
                    stream_split_data_iterator, model_target_column, document_target_col
                ),
                strong_column_names=strong_column_names,
                weak_column_names=weak_column_names,
                learning_rate=learning_rate,
                epochs=epochs,
                batch_size=batch_size,
                metrics=metrics,
                max_in_memory_batches=max_in_memory_batches,
            )

            rank = train.get_context().get_world_rank()
            checkpoint = None
            if rank == 0:
                # Use `with_optimizers=False` to save model without optimizer states
                checkpoint = dist.UDTCheckPoint.from_model(model, with_optimizers=False)

            train.report(metrics=metrics, checkpoint=checkpoint)

        csv_paths = [str(document.path.resolve()) for document in documents]

        train_ray_ds = ray.data.read_csv(csv_paths)

        train_loop_config = {}

        # we cannot pass the model directly to config given config results in OOM very frequently with bigger model.
        model_ref = ray.put(self._savable_state.model.get_model())

        # If this is a file based license, it will assume the license to available at the same location on each of the
        # machine
        licensing_lambda = None
        if hasattr(thirdai._thirdai, "licensing"):
            license_state = thirdai._thirdai.licensing._get_license_state()
            licensing_lambda = lambda: thirdai._thirdai.licensing._set_license_state(
                license_state
            )

        train_loop_config["licensing_lambda"] = licensing_lambda
        train_loop_config["strong_column_names"] = documents[0].strong_columns
        train_loop_config["weak_column_names"] = documents[0].weak_columns
        train_loop_config["learning_rate"] = learning_rate
        train_loop_config["epochs"] = epochs
        train_loop_config["batch_size"] = batch_size
        train_loop_config["metrics"] = metrics
        train_loop_config["max_in_memory_batches"] = max_in_memory_batches
        train_loop_config["model_ref"] = model_ref
        train_loop_config["model_target_col"] = self._savable_state.model.get_id_col()
        # Note(pratik): We are having an assumption here, that each of the document must have the
        # same target column
        train_loop_config["document_target_col"] = documents[0].id_column
        train_loop_config["log_folder"] = log_folder

        trainer = dist.BoltTrainer(
            train_loop_per_worker=training_loop_per_worker,
            train_loop_config=train_loop_config,
            scaling_config=scaling_config,
            backend_config=TorchConfig(backend=communication_backend),
            datasets={"train": train_ray_ds},
            run_config=run_config,
        )

        result_and_checkpoint = trainer.fit()

        # TODO(pratik/mritunjay): This will stop working with ray==2.7 if runconfig doesnt specify s3 storage path.
        # Update: https://github.com/ThirdAILabs/Universe/pull/1784
        # `run_config` is made required argument in `pretrained_distributed` function
        model = dist.UDTCheckPoint.get_model(result_and_checkpoint.checkpoint)

        self._savable_state.model.set_model(model)

    def ready_to_search(self) -> bool:
        """Returns True if documents have been inserted and the model is
        prepared to serve queries, False otherwise.
        """
        return self._savable_state.ready()

    def sources(self) -> Dict[str, Document]:
        """Returns a mapping from source IDs to their corresponding document
        objects. This is useful when you need to know the source ID of a
        document you inserted, e.g. for creating a Sup object for
        supervised_train().
        """
        return self._savable_state.documents.sources()

    def save(self, save_to: str, on_progress: Callable = no_op) -> str:
        return self._savable_state.save(Path(save_to), on_progress)

    def insert(
        self,
        sources: List[Document],
        train: bool = True,
        epochs: Union[List[int], int] = None,
        learning_rates: Union[List[float], float] = None,
        fast_approximation: bool = True,
        num_buckets_to_sample: Optional[int] = None,
        on_progress: Callable = no_op,
        on_success: Callable = no_op,
        on_error: Callable = None,
        cancel_state: CancelState = None,
        max_in_memory_batches: int = None,
        variable_length: Optional[
            data.transformations.VariableLengthConfig
        ] = data.transformations.VariableLengthConfig(),
    ) -> List[str]:
        """
        Inserts documents/resources into the database.

        Args:
            sources (List[Doc]): List of NeuralDB documents to be inserted.
            train (bool): Optional, defaults True. When True this means that the
                underlying model in the NeuralDB will undergo unsupervised pretraining
                on the inserted documents.
            fast_approximation (bool): Optional, default True. Much faster insertion
                with a slight drop in performance.
            num_buckets_to_sample (Optional[int]): Used to control load balacing when
                inserting entities into the NeuralDB.
            on_progress (Callable): Optional, a callback that is called at intervals
                as documents are inserted.
            on_success (Callable): Optional, a callback that is invoked when document
                insertion is finished successfully.
            on_error (Callable): Optional, a callback taht is invoked if an error occurs
                during insertion.
            cancel_state (CancelState): An object that can be used to stop an ongoing
                insertion. Primarily used for PocketLLM.
            max_in_memory_batches (int): Optional, default None. When supplied this limits
                the maximum amount of data that is loaded into memory at once during training.
                Useful for lower memory paradigms or with large datasets.

        Returns:
            A list of the ids assigned to the inserted documents.
        """
        documents_copy = copy.deepcopy(self._savable_state.documents)
        try:
            intro_and_train, ids = self._savable_state.documents.add(sources)
        except Exception as e:
            self._savable_state.documents = documents_copy
            if on_error is not None:
                on_error(error_msg=f"Failed to add files. {e.__str__()}")
                return []
            raise e

        self._savable_state.model.index_documents(
            intro_documents=intro_and_train.intro,
            train_documents=intro_and_train.train,
            num_buckets_to_sample=num_buckets_to_sample,
            fast_approximation=fast_approximation,
            should_train=train,
            epochs=epochs,
            learning_rates=learning_rates,
            on_progress=on_progress,
            cancel_state=cancel_state,
            max_in_memory_batches=max_in_memory_batches,
            variable_length=variable_length,
        )
        self._savable_state.logger.log(
            session_id=self._user_id,
            action="Train",
            args={"files": intro_and_train.intro.resource_name()},
        )

        on_success()
        return ids

    def delete(self, source_id: str):
        """Deletes a document from the NeuralDB."""
        deleted_entities = self._savable_state.documents.delete(source_id)
        self._savable_state.model.delete_entities(deleted_entities)
        self._savable_state.logger.log(
            session_id=self._user_id, action="delete", args={"source_id": source_id}
        )

    def clear_sources(self) -> None:
        """Removes all documents stored in the NeuralDB."""
        self._savable_state.documents.clear()
        self._savable_state.model.forget_documents()

    def _get_query_references(
        self,
        query: str,
        result_ids: List[Tuple[int, float]],
        top_k: int,
        rerank: bool,
        rerank_threshold,
        top_k_threshold,
    ):
        references = []
        for rid, score in result_ids:
            ref = self._savable_state.documents.reference(rid)
            ref._score = score
            references.append(ref)

        if rerank:
            keep, to_rerank = NeuralDB._split_references_for_reranking(
                references,
                rerank_threshold,
                average_top_k_scores=top_k_threshold if top_k_threshold else top_k,
            )

            ranker = thirdai.dataset.KeywordOverlapRanker()
            reranked_indices, reranked_scores = ranker.rank(
                query, [ref.text for ref in to_rerank]
            )
            reranked_scores = NeuralDB._scale_reranked_scores(
                original=[ref.score for ref in to_rerank],
                reranked=reranked_scores,
                leq=keep[-1].score if len(keep) > 0 else 1.0,
            )

            reranked = [to_rerank[i] for i in reranked_indices]
            for i, ref in enumerate(reranked):
                ref._score = reranked_scores[i]
            references = (keep + reranked)[:top_k]

        return references

    def _split_references_for_reranking(
        references,
        rerank_threshold,
        average_top_k_scores,
    ):
        if rerank_threshold is None:
            rerank_start = 0
        else:
            scores = np.array([ref.score for ref in references])
            mean_score = np.mean(scores[:average_top_k_scores])
            rerank_start = np.searchsorted(
                -scores, -rerank_threshold * mean_score, side="right"
            )
        return references[:rerank_start], references[rerank_start:]

    def _scale_reranked_scores(
        original: List[float], reranked: List[float], leq: float
    ):
        """The scores returned by the reranker are not in the same scale as
        the original score. To fix this, transform the reranked scores such that
        they are in the same range as the original scores.
        """
        if len(original) == 0:
            return []
        reranked_delta = reranked[0] - reranked[-1]
        if reranked_delta == 0:
            return [original[0] for _ in reranked]
        original_delta = original[0] - original[-1]
        delta_scaler = original_delta / reranked_delta
        return [
            original[-1] + (score - reranked[-1]) * delta_scaler for score in reranked
        ]

    def search(
        self,
        query: str,
        top_k: int,
        constraints=None,
        aggregate_rank: bool = False,
        rerank=False,
        top_k_rerank=100,
        rerank_threshold=1.5,
        top_k_threshold=None,
    ) -> List[Reference]:
        """
        Searches the contents of the NeuralDB for documents relevant to the given query.

        Args:
            query (str): The query to search with.
            top_k (int): The number of results to return.
            constraints (Dict[str, Any]): A dictionary containing constraints to
                apply to the metadata field of each document in the NeuralDB. This
                allows for queries that will only return results with a certain property.
                The constrains are in the form {"metadata_key": <constraint>} where
                <constraint> is either an explicit value for the key in the metadata,
                or a Filter object.
            rerank (bool): Optional, default False. When True an additional reranking
                step is applied to results.
            top_k_rerank (int): Optional, default 100. If rerank=True then this argument
                determines how many candidates are retrieved, before reranking and
                returning the top_k.
            rerank_threshold (float): Optional, default 1.5. In reranking all candidates
                with a score under a certain threshold are reranked. This threshold
                is computed as this argument (`rerank_threshold`) times the average score
                over the first top_k_threshold candidates. Candidates with scores lower
                than this threshold will be reranked. Thus, increasing this value
                causes more candidates to be reranked.
            top_k_threshold (Optional[float]): Optional, default None, which means
                the arg `top_k` will be used. If specified this argument controls
                how many of the top candidates' scores are averaged to obtain the
                mean that is used to determine which candidates are reranked. For
                example passing rerank_threshold=2 and top_k_threshold=4 means that
                the scores of the top 4 elements are averaged, and all elements below
                2x this average are reranked.

        Returns:
            List[Reference]: A list of Reference objects. Each reference object contains text data matching
            the query, along with information about which document contained that text.

        Examples:
            >>> ndb.search("what is ...", top_k=5)
            >>> ndb.search("what is ...", top_k=5, constraints={"file_type": "pdf", "file_created", GreaterThan(10)})
        """
        return self.search_batch(
            queries=[query],
            top_k=top_k,
            constraints=constraints,
            rerank=rerank,
            top_k_rerank=top_k_rerank,
            rerank_threshold=rerank_threshold,
            top_k_threshold=top_k_threshold,
        )[0]

    def search_batch(
        self,
        queries: List[str],
        top_k: int,
        constraints=None,
        rerank=False,
        top_k_rerank=100,
        rerank_threshold=1.5,
        top_k_threshold=None,
    ):
        """
        Runs search on a batch of queries for much faster throughput.

        Args:
            queries (List[str]): The queries to search.

        Returns:
            List[List[Reference]]: Combines each result of db.search into a list.
        """
        matching_entities = None
        top_k_to_search = top_k_rerank if rerank else top_k
        if constraints:
            matching_entities = self._savable_state.documents.entity_ids_by_constraints(
                constraints
            )
<<<<<<< HEAD
            result_ids = self._savable_state.model.score(
                samples=[query],
                entities=[matching_entities],
                n_results=top_k_to_search,
            )[0]
        else:
            result_ids = self._savable_state.model.infer_labels(
                samples=[query],
                n_results=top_k_to_search,
                aggregate_rank=aggregate_rank,
            )[0]

        references = []
        for rid, score in result_ids:
            ref = self._savable_state.documents.reference(rid)
            ref._score = score
            references.append(ref)

        if rerank:
            keep, to_rerank = NeuralDB._split_references_for_reranking(
                references,
                rerank_threshold,
                average_top_k_scores=top_k_threshold if top_k_threshold else top_k,
=======
            queries_result_ids = self._savable_state.model.score(
                samples=queries, entities=[matching_entities], n_results=top_k_to_search
            )
        else:
            queries_result_ids = self._savable_state.model.infer_labels(
                samples=queries, n_results=top_k_to_search
>>>>>>> 6ae4b82c
            )

        return [
            self._get_query_references(
                query, result_ids, top_k, rerank, rerank_threshold, top_k_threshold
            )
            for query, result_ids in zip(queries, queries_result_ids)
        ]

    def reference(self, element_id: int):
        """Returns a reference containing the text and other information for a given entity id."""
        return self._savable_state.documents.reference(element_id)

    def _get_text(self, result_id) -> str:
        return self._savable_state.documents.reference(result_id).text

    def text_to_result(self, text: str, result_id: int) -> None:
        """Trains NeuralDB to map the given text to the given entity ID.
        Also known as "upvoting".

        Example:
            >>> ndb.text_to_result("a new query", result_id=4)
        """
        teachers.upvote(
            model=self._savable_state.model,
            logger=self._savable_state.logger,
            user_id=self._user_id,
            query_id_para=[
                (text, upvote_id, self._get_text(result_id))
                for upvote_id in self._savable_state.documents.reference(
                    result_id
                ).upvote_ids
            ],
        )

    def text_to_result_batch(self, text_id_pairs: List[Tuple[str, int]]) -> None:
        """Trains NeuralDB to map the given texts to the given entity IDs.
        Also known as "batch upvoting".
        """
        query_id_para = [
            (query, upvote_id, self._get_text(result_id))
            for query, result_id in text_id_pairs
            for upvote_id in self._savable_state.documents.reference(
                result_id
            ).upvote_ids
        ]
        teachers.upvote(
            model=self._savable_state.model,
            logger=self._savable_state.logger,
            user_id=self._user_id,
            query_id_para=query_id_para,
        )

    def associate(self, source: str, target: str, strength: Strength = Strength.Strong):
        """
        Teaches the underlying model in the NeuralDB that two different texts
        correspond to similar concepts or queries.

        Args:
            source (str): The source is the new text you want to teach the model about.
            target (str): The target is the known text that is provided to the model
                as an example of the type of information or query the source resembles.

        Examples:
            >>> ndb.associate("asap", "as soon as possible")
            >>> ndb.associate("what is a 401k", "explain different types of retirement savings")
        """
        top_k = self._get_associate_top_k(strength)
        teachers.associate(
            model=self._savable_state.model,
            logger=self._savable_state.logger,
            user_id=self._user_id,
            text_pairs=[(source, target)],
            top_k=top_k,
        )

    def associate_batch(
        self, text_pairs: List[Tuple[str, str]], strength: Strength = Strength.Strong
    ):
        """Same as associate, but the process is applied to a batch of (source, target) pairs at once."""
        top_k = self._get_associate_top_k(strength)
        teachers.associate(
            model=self._savable_state.model,
            logger=self._savable_state.logger,
            user_id=self._user_id,
            text_pairs=text_pairs,
            top_k=top_k,
        )

    def _get_associate_top_k(self, strength):
        if strength == Strength.Weak:
            return 3
        elif strength == Strength.Medium:
            return 5
        elif strength == Strength.Strong:
            return 7
        else:
            return 7

    def supervised_train(
        self,
        data: List[Sup],
        learning_rate=0.0001,
        epochs=3,
    ):
        """
        Train on supervised datasets that correspond to specific sources.
        Suppose you inserted a "sports" product catalog and a "furniture"
        product catalog. You also have supervised datasets - pairs of queries
        and correct products - for both categories. You can use this method to
        train NeuralDB on these supervised datasets.

        Args:
            data (List[Sup]): Supervised training samples.
            learning_rate (float): Optional. The learning rate to use for training.
            epochs (int): Optional. The number of epochs to train for.
        """
        if isinstance(self._savable_state.model, MachMixture):
            raise NotImplementedError(
                "Supervised Training is not supported for NeuralDB initialized with a"
                " mixture of experts."
            )
        doc_manager = self._savable_state.documents
        query_col = self._savable_state.model.get_query_col()
        self._savable_state.model.get_model().train_on_data_source(
            data_source=SupDataSource(
                doc_manager=doc_manager,
                query_col=query_col,
                data=data,
                id_delimiter=self._savable_state.model.get_id_delimiter(),
            ),
            learning_rate=learning_rate,
            epochs=epochs,
        )

    def supervised_train_with_ref_ids(
        self,
        csv: str = None,
        query_column: str = None,
        id_column: str = None,
        id_delimiter: str = None,
        queries: Sequence[str] = None,
        labels: Sequence[Sequence[int]] = None,
        learning_rate=0.0001,
        epochs=3,
    ):
        """Train on supervised datasets that correspond to specific sources.
        Suppose you inserted a "sports" product catalog and a "furniture"
        product catalog. You also have supervised datasets - pairs of queries
        and correct products - for both categories. You can use this method to
        train NeuralDB on these supervised datasets. This method must be invoked
        with either A) a csv file with the query and id columns within it, or B) an
        explicit list of queries and expected labels.
        """
        if isinstance(self._savable_state.model, MachMixture):
            raise NotImplementedError(
                "Supervised Training is not supported for NeuralDB initialized with a"
                " mixture of experts."
            )
        doc_manager = self._savable_state.documents
        model_query_col = self._savable_state.model.get_query_col()
        self._savable_state.model.get_model().train_on_data_source(
            data_source=SupDataSource(
                doc_manager=doc_manager,
                query_col=model_query_col,
                data=[
                    Sup(
                        csv=csv,
                        query_column=query_column,
                        id_column=id_column,
                        id_delimiter=id_delimiter,
                        queries=queries,
                        labels=labels,
                        uses_db_id=True,
                    )
                ],
                id_delimiter=self._savable_state.model.get_id_delimiter(),
            ),
            learning_rate=learning_rate,
            epochs=epochs,
        )

    def get_associate_samples(self):
        """Get past associate() and associate_batch() samples from NeuralDB logs."""
        logs = self._savable_state.logger.get_logs()

        associate_logs = logs[logs["action"] == "associate"]
        associate_samples = []
        for _, row in associate_logs.iterrows():
            for source, target in row["args"]["pairs"]:
                associate_samples.append((source, target))

        return associate_samples

    def get_upvote_samples(self):
        """Get past text_to_result() and text_to_result_batch() samples from
        NeuralDB logs.
        """
        logs = self._savable_state.logger.get_logs()

        upvote_associate_samples = []
        upvote_logs = logs[logs["action"] == "upvote"]
        for _, row in upvote_logs.iterrows():
            if "query_id_para" in row["args"]:
                for source, _, target in row["args"]["query_id_para"]:
                    upvote_associate_samples.append((source, target))

        return upvote_associate_samples

    def get_rlhf_samples(self):
        """Get past associate(), associate_batch(), text_to_result(), and
        text_to_result_batch() samples from NeuralDB logs.
        """
        return self.get_associate_samples() + self.get_upvote_samples()

    def retrain(
        self,
        text_pairs: List[Tuple[str, str]] = [],
        learning_rate: float = 0.0001,
        epochs: int = 3,
        strength: Strength = Strength.Strong,
    ):
        """Train NeuralDB on all inserted documents and logged RLHF samples."""
        doc_manager = self._savable_state.documents

        if not text_pairs:
            text_pairs = self.get_rlhf_samples()

        self._savable_state.model.retrain(
            balancing_data=doc_manager.get_data_source(),
            source_target_pairs=text_pairs,
            n_buckets=self._get_associate_top_k(strength),
            learning_rate=learning_rate,
            epochs=epochs,
        )<|MERGE_RESOLUTION|>--- conflicted
+++ resolved
@@ -816,38 +816,12 @@
             matching_entities = self._savable_state.documents.entity_ids_by_constraints(
                 constraints
             )
-<<<<<<< HEAD
-            result_ids = self._savable_state.model.score(
-                samples=[query],
-                entities=[matching_entities],
-                n_results=top_k_to_search,
-            )[0]
-        else:
-            result_ids = self._savable_state.model.infer_labels(
-                samples=[query],
-                n_results=top_k_to_search,
-                aggregate_rank=aggregate_rank,
-            )[0]
-
-        references = []
-        for rid, score in result_ids:
-            ref = self._savable_state.documents.reference(rid)
-            ref._score = score
-            references.append(ref)
-
-        if rerank:
-            keep, to_rerank = NeuralDB._split_references_for_reranking(
-                references,
-                rerank_threshold,
-                average_top_k_scores=top_k_threshold if top_k_threshold else top_k,
-=======
             queries_result_ids = self._savable_state.model.score(
                 samples=queries, entities=[matching_entities], n_results=top_k_to_search
             )
         else:
             queries_result_ids = self._savable_state.model.infer_labels(
                 samples=queries, n_results=top_k_to_search
->>>>>>> 6ae4b82c
             )
 
         return [
