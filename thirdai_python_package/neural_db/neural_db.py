import copy
from enum import Enum
from pathlib import Path
from typing import Callable, Dict, List, Optional, Sequence, Tuple

import pandas as pd
import unidecode
from thirdai._thirdai import bolt
from thirdai.dataset.data_source import PyDataSource

from . import loggers, teachers
from .documents import CSV, Document, DocumentManager, Reference
from .models import CancelState, Mach
from .savable_state import State

Strength = Enum("Strength", ["Weak", "Medium", "Strong"])


def no_op(*args, **kwargs):
    pass


class Sup:
    def __init__(
        self,
        csv: str = None,
        query_column: str = None,
        id_column: str = None,
        queries: Sequence[str] = None,
        labels: Sequence[int] = None,
        source_id: str = "",
    ):
        if csv is not None and query_column is not None and id_column is not None:
            df = pd.read_csv(csv)
            self.queries = df[query_column]
            self.labels = df[id_column]
        elif queries is not None and labels is not None:
            if len(queries) != len(labels):
                raise ValueError(
                    "Queries and labels sequences must be the same length."
                )
            self.queries = queries
            self.labels = labels
        # elif csv is None and
        else:
            raise ValueError(
                "Sup must be initialized with csv, query_column and id_column, or queries and labels."
            )
        self.source_id = source_id


class SupDataSource(PyDataSource):
    def __init__(self, doc_manager: DocumentManager, query_col: str, data: List[Sup]):
        PyDataSource.__init__(self)
        self.doc_manager = doc_manager
        self.query_col = query_col
        self.data = data
        self.restart()

    def _csv_line(self, query: str, label: str):
        df = pd.DataFrame(
            {
                self.query_col: [query],
                self.doc_manager.id_column: [label],
            }
        )
        return df.to_csv(header=None, index=None).strip("\n")

    def _get_line_iterator(self):
        # First yield the header
        yield self._csv_line(self.query_col, self.doc_manager.id_column)
        # Then yield rows
        for sup in self.data:
            source_ids = self.doc_manager.match_source_id_by_prefix(sup.source_id)
            if len(source_ids) == 0:
                raise ValueError(f"Cannot find source with id {sup.source_id}")
            if len(source_ids) > 1:
                raise ValueError(f"Multiple sources match the prefix {sup.source_id}")
            _, start_id = self.doc_manager.source_by_id(source_ids[0])
            for query, label in zip(sup.queries, sup.labels):
                yield self._csv_line(query, str(label + start_id))

    def resource_name(self) -> str:
        return "Supervised training samples"


class NeuralDB:
    def __init__(self, user_id: str) -> None:
        self._user_id = user_id
        self._savable_state: Optional[State] = None

    def from_scratch(self, **kwargs) -> None:
        self._savable_state = State(
            model=Mach(id_col="id", query_col="query", **kwargs),
            logger=loggers.LoggerList([loggers.InMemoryLogger()]),
        )

    def from_checkpoint(
        self,
        checkpoint_path: str,
        on_progress: Callable = no_op,
        on_error: Callable = None,
    ):
        checkpoint_path = Path(checkpoint_path)
        try:
            self._savable_state = State.load(checkpoint_path, on_progress)
            if self._savable_state.model and self._savable_state.model.get_model():
                self._savable_state.model.get_model().set_mach_sampling_threshold(0.01)
            if not isinstance(self._savable_state.logger, loggers.LoggerList):
                # TODO(Geordie / Yash): Add DBLogger to LoggerList once ready.
                self._savable_state.logger = loggers.LoggerList(
                    [self._savable_state.logger]
                )
        except Exception as e:
            self._savable_state = None
            if on_error is not None:
                on_error(error_msg=e.__str__())
            else:
                raise e

    def from_udt(
        self,
        udt: bolt.UniversalDeepTransformer,
        csv: Optional[str] = None,
        csv_id_column: Optional[str] = None,
        csv_strong_columns: Optional[List[str]] = None,
        csv_weak_columns: Optional[List[str]] = None,
        csv_reference_columns: Optional[List[str]] = None,
    ):
        if csv is None:
            udt.clear_index()

        udt.enable_rlhf()
        udt.set_mach_sampling_threshold(0.01)
        input_dim, emb_dim, out_dim = udt.model_dims()
        data_types = udt.data_types()

        if len(data_types) != 2:
            raise ValueError(
                f"Incompatible UDT model. Expected two data types but found {len(data_types)}."
            )
        query_col = None
        id_col = None
        id_delimiter = None
        for column, dtype in data_types.items():
            if isinstance(dtype, bolt.types.text):
                query_col = column
            if isinstance(dtype, bolt.types.categorical):
                id_col = column
                id_delimiter = dtype.delimiter
        if query_col is None:
            raise ValueError(f"Incompatible UDT model. Cannot find a query column.")
        if id_col is None:
            raise ValueError(f"Incompatible UDT model. Cannot find an id column.")

        model = Mach(
            id_col=id_col,
            id_delimiter=id_delimiter,
            query_col=query_col,
            input_dim=input_dim,
            hidden_dim=emb_dim,
            extreme_output_dim=out_dim,
        )
        model.model = udt
        logger = loggers.LoggerList([loggers.InMemoryLogger()])
        self._savable_state = State(model=model, logger=logger)

        if csv is not None:
            if (
                csv_id_column is None
                or csv_strong_columns is None
                or csv_weak_columns is None
                or csv_reference_columns is None
            ):
                error_msg = "If the `csv` arg is provided, then the following args must also be provided:\n"
                error_msg += " - `csv_id_column`\n"
                error_msg += " - `csv_strong_columns`\n"
                error_msg += " - `csv_weak_columns`\n"
                error_msg += " - `csv_reference_columns`\n"
                raise ValueError(error_msg)
            csv_doc = CSV(
                path=csv,
                id_column=csv_id_column,
                strong_columns=csv_strong_columns,
                weak_columns=csv_weak_columns,
                reference_columns=csv_reference_columns,
            )
            self._savable_state.documents.add([csv_doc])
            self._savable_state.model.set_n_ids(csv_doc.size)

    def in_session(self) -> bool:
        return self._savable_state is not None

    def ready_to_search(self) -> bool:
        return self.in_session() and self._savable_state.ready()

    def clear_session(self) -> None:
        self._savable_state = None

    def sources(self) -> Dict[str, str]:
        return self._savable_state.documents.sources()

    def save(self, save_to: str, on_progress: Callable = no_op) -> None:
        return self._savable_state.save(Path(save_to), on_progress)

    def insert(
        self,
        sources: List[Document],
        train: bool = True,
        use_weak_columns: bool = False,
        num_buckets_to_sample: int = 16,
        on_progress: Callable = no_op,
        on_success: Callable = no_op,
        on_error: Callable = None,
        on_irrecoverable_error: Callable = None,
        cancel_state: CancelState = None,
    ) -> List[str]:
        documents_copy = copy.deepcopy(self._savable_state.documents)
        try:
            intro_and_train, ids = self._savable_state.documents.add(sources)
        except Exception as e:
            self._savable_state.documents = documents_copy
            if on_error is not None:
                on_error(error_msg=f"Failed to add files. {e.__str__()}")
                return []
            raise e

        try:
            self._savable_state.model.index_documents(
                intro_documents=intro_and_train.intro,
                train_documents=intro_and_train.train,
                num_buckets_to_sample=num_buckets_to_sample,
                should_train=train,
                use_weak_columns=use_weak_columns,
                on_progress=on_progress,
                cancel_state=cancel_state,
            )

            self._savable_state.logger.log(
                session_id=self._user_id,
                action="Train",
                args={"files": intro_and_train.intro.resource_name()},
            )

            on_success()
            return ids

        except Exception as e:
            # If we fail during training here it's hard to guarantee that we
            # recover to a resumable state. E.g. if we're in the middle of
            # introducing new documents, we may be in a weird state where half
            # the documents are introduced while others aren't.
            # At the same time, if we fail here, then there must be something
            # wrong with the model, not how we used it, so it should be very
            # rare and probably not worth saving.
            self.clear_session()
            if on_irrecoverable_error is not None:
                on_irrecoverable_error(
                    error_msg=f"Failed to train model on added files. {e.__str__()}"
                )
                return []
            raise e

    def clear_sources(self) -> None:
        self._savable_state.documents.clear()
        self._savable_state.model.forget_documents()

    def search(
        self, query: str, top_k: int, on_error: Callable = None
    ) -> List[Reference]:
        try:
            result_ids = self._savable_state.model.infer_labels(
                samples=[query], n_results=top_k
            )[0]
            return [self._savable_state.documents.reference(rid) for rid in result_ids]
        except Exception as e:
            if on_error is not None:
                on_error(e.__str__())
                return []
            raise e

    def _para_with_id(self, result_id) -> str:
        return self._savable_state.documents.reference(result_id).text

    def text_to_result(self, text: str, result_id: int) -> None:
        teachers.upvote(
            model=self._savable_state.model,
            logger=self._savable_state.logger,
            user_id=self._user_id,
            query_id_para=[
                (text, upvote_id, self._para_with_id(result_id))
                for upvote_id in self._savable_state.documents.reference(
                    result_id
                ).upvote_ids
            ],
        )

    def text_to_result_batch(self, text_id_pairs: List[Tuple[str, int]]) -> None:
        query_id_para = [
            (query, upvote_id, self._para_with_id(result_id))
            for query, result_id in text_id_pairs
            for upvote_id in self._savable_state.documents.reference(
                result_id
            ).upvote_ids
        ]
        teachers.upvote(
            model=self._savable_state.model,
            logger=self._savable_state.logger,
            user_id=self._user_id,
            query_id_para=query_id_para,
        )

    def associate(self, source: str, target: str, strength: Strength = Strength.Strong):
        top_k = self._get_associate_top_k(strength)
        teachers.associate(
            model=self._savable_state.model,
            logger=self._savable_state.logger,
            user_id=self._user_id,
            text_pairs=[(source, target)],
            top_k=top_k,
        )

    def associate_batch(
        self, text_pairs: List[Tuple[str, str]], strength: Strength = Strength.Strong
    ):
        top_k = self._get_associate_top_k(strength)
        teachers.associate(
            model=self._savable_state.model,
            logger=self._savable_state.logger,
            user_id=self._user_id,
            text_pairs=text_pairs,
            top_k=top_k,
        )

    def _get_associate_top_k(self, strength):
        if strength == Strength.Weak:
            return 3
        elif strength == Strength.Medium:
            return 5
        elif strength == Strength.Strong:
            return 7
        else:
            return 7

    def supervised_train(
        self,
        data: List[Sup],
        learning_rate=0.0001,
        epochs=3,
    ):
        doc_manager = self._savable_state.documents
        query_col = self._savable_state.model.get_query_col()
        self._savable_state.model.get_model().train_on_data_source(
            data_source=SupDataSource(doc_manager, query_col, data),
            learning_rate=learning_rate,
            epochs=epochs,
        )

    def get_associate_samples(self):
        logs = self._savable_state.logger.get_logs()

        associate_logs = logs[logs["action"] == "associate"]
        associate_samples = []
        for _, row in associate_logs.iterrows():
            for source, target in row["args"]["pairs"]:
                associate_samples.append((source, target))
<<<<<<< HEAD
=======

        # TODO(Nicholas, Geordie): add upvote samples here after logging label text.
>>>>>>> b9560f3e

        return associate_samples

    def get_upvote_samples(self):
        logs = self._savable_state.logger.get_logs()

        upvote_associate_samples = []
        upvote_logs = logs[logs["action"] == "upvote"]
        for _, row in upvote_logs.iterrows():
            if "query_id_para" in row["args"]:
                for source, _, target in row["args"]["query_id_para"]:
                    upvote_associate_samples.append((source, target))

        return upvote_associate_samples

    def get_rlhf_samples(self):
        return self.get_associate_samples() + self.get_upvote_samples()

    def retrain(
        self,
        text_pairs: List[Tuple[str, str]] = [],
        learning_rate: float = 0.0001,
        epochs: int = 3,
        strength: Strength = Strength.Strong,
    ):
        doc_manager = self._savable_state.documents

        if not text_pairs:
            text_pairs = self.get_rlhf_samples()

<<<<<<< HEAD
        self._savable_state.model.associate_with_balancing_samples(
=======
        self._savable_state.model.retrain(
>>>>>>> b9560f3e
            balancing_data=doc_manager.get_data_source(),
            source_target_pairs=text_pairs,
            n_buckets=self._get_associate_top_k(strength),
            learning_rate=learning_rate,
            epochs=epochs,
        )<|MERGE_RESOLUTION|>--- conflicted
+++ resolved
@@ -364,11 +364,6 @@
         for _, row in associate_logs.iterrows():
             for source, target in row["args"]["pairs"]:
                 associate_samples.append((source, target))
-<<<<<<< HEAD
-=======
-
-        # TODO(Nicholas, Geordie): add upvote samples here after logging label text.
->>>>>>> b9560f3e
 
         return associate_samples
 
@@ -399,11 +394,7 @@
         if not text_pairs:
             text_pairs = self.get_rlhf_samples()
 
-<<<<<<< HEAD
-        self._savable_state.model.associate_with_balancing_samples(
-=======
         self._savable_state.model.retrain(
->>>>>>> b9560f3e
             balancing_data=doc_manager.get_data_source(),
             source_target_pairs=text_pairs,
             n_buckets=self._get_associate_top_k(strength),
