import copy
import shutil
from enum import Enum
from pathlib import Path
from typing import Callable, Dict, List, Optional, Sequence, Tuple, Union

import numpy as np
import pandas as pd
import thirdai
from thirdai._thirdai import bolt, data

from . import loggers, teachers
from .documents import CSV, Document, DocumentManager, Reference
from .models.mach_mixture_model import MachMixture
from .models.models import CancelState, Mach
from .models.multi_mach import MultiMach
from .savable_state import (
    State,
    load_checkpoint,
    make_preinsertion_checkpoint,
    make_training_checkpoint,
)
from .supervised_datasource import Sup, SupDataSource
from .trainer.checkpoint_config import CheckpointConfig

Strength = Enum("Strength", ["Weak", "Medium", "Strong"])


def no_op(*args, **kwargs):
    pass


class NeuralDB:
    """
    NeuralDB is a search and retrieval system that can be used to search over
    knowledge bases and documents. It can also be used in RAG pipelines for the
    search retrieval phase.

    Examples:
        >>> ndb = NeuralDB()
        >>> ndb.insert([CSV(...), PDF(...), DOCX(...)])
        >>> results = ndb.search("how to make chocolate chip cookies")
    """

    def __init__(
        self,
        user_id: str = "user",
        num_shards: int = 1,
        num_models_per_shard: int = 1,
        **kwargs,
    ) -> None:
        """
        Constructs an empty NeuralDB.

        Args:
            user_id (str): Optional, used to identify user/session in logging.
            number_models (int): Optional, default 1. Used to control model sharding.

        Returns:
            A NeuralDB.
        """
        self._user_id: str = user_id

        # The savable_state kwarg is only used in static constructor methods
        # and should not be used by an external user.
        # We read savable_state from kwargs so that it doesn't appear in the
        # arguments list and confuse users.
        if "savable_state" not in kwargs:
            if num_shards <= 0:
                raise Exception(
                    f"Invalid Value Passed for num_shards : {num_shards}."
                    " NeuralDB can only be initialized with a positive number of"
                    " shards."
                )
            if num_models_per_shard <= 0:
                raise Exception(
                    f"Invalid Value Passed for num_models_per_shard : {num_models_per_shard}."
                    " NeuralDB can only be initialized with a positive number of"
                    " models per shard."
                )
            if num_shards > 1 or num_models_per_shard > 1:
                model = MachMixture(
                    num_shards=num_shards,
                    num_models_per_shard=num_models_per_shard,
                    id_col="id",
                    query_col="query",
                    **kwargs,
                )
            else:
                model = Mach(id_col="id", query_col="query", **kwargs)
            self._savable_state = State(
                model, logger=loggers.LoggerList([loggers.InMemoryLogger()])
            )
        else:
            self._savable_state = kwargs["savable_state"]

    @staticmethod
    def from_checkpoint(
        checkpoint_path: str,
        user_id: str = "user",
        on_progress: Callable = no_op,
    ):
        """
        Constructs a NeuralDB from a checkpoint. This can be used save and reload
        NeuralDBs, it is also used for loading pretrained NeuralDB models.

        Args:
            checkpoint_path (str): The path to the checkpoint directory.
            user_id (str): Optional, used to identify user/session in logging.
            on_progress (Callable): Optional, callback that can be called as loading the checkpoint progresses.

        Returns:
            A NeuralDB.
        """
        checkpoint_path = Path(checkpoint_path)
        savable_state = State.load(checkpoint_path, on_progress)
        if savable_state.model and savable_state.model.get_model():
            savable_state.model.set_mach_sampling_threshold(0.01)
        if not isinstance(savable_state.logger, loggers.LoggerList):
            # TODO(Geordie / Yash): Add DBLogger to LoggerList once ready.
            savable_state.logger = loggers.LoggerList([savable_state.logger])

        return NeuralDB(user_id, savable_state=savable_state)

    @staticmethod
    def from_udt(
        udt: bolt.UniversalDeepTransformer,
        user_id: str = "user",
        csv: Optional[str] = None,
        csv_id_column: Optional[str] = None,
        csv_strong_columns: Optional[List[str]] = None,
        csv_weak_columns: Optional[List[str]] = None,
        csv_reference_columns: Optional[List[str]] = None,
    ):
        """
        Instantiate a NeuralDB, using the given UDT as the underlying model.
        Usually for porting a pretrained model into the NeuralDB format.
        Use the optional csv-related arguments to insert the pretraining dataset
        into the NeuralDB instance.

        Args:
            udt (bolt.UniversalDeepTransformer): The udt model to use in the NeuralDB.
            user_id (str): Optional, used to identify user/session in logging.
            csv (Optional[str]): Optional, default None. The path to the CSV file
                used to train the udt model. If supplied, the CSV file will be
                inserted into NeuralDB.
            csv_id_column (Optional[str]): Optional, default None. The id column
                of the training dataset. Required only if the data is being inserted via
                the `csv` arg.
            csv_strong_columns (Optional[str]): Optional, default None. The strong
                signal columns from the training data. Required only if the data is
                being inserted via the `csv` arg.
            csv_weak_columns (Optional[str]): Optional, default None. The weak signal
                columns from the training data. Required only if the data is being
                inserted via the `csv` arg.
            csv_reference_columns (Optional[str]): Optional, default None. The
                columns whose data should be returned as search results to queries.
                Required only if the data is being inserted via the `csv` arg.

        Returns:
            A NeuralDB.
        """
        if csv is None:
            udt.clear_index()

        udt.enable_rlhf()
        udt.set_mach_sampling_threshold(0.01)
        fhr, emb_dim, out_dim = udt.model_dims()

        text_dataset_config = udt.text_dataset_config()

        model = Mach(
            id_col=text_dataset_config.label_column,
            id_delimiter=text_dataset_config.label_delimiter,
            query_col=text_dataset_config.text_column,
            fhr=fhr,
            embedding_dimension=emb_dim,
            extreme_output_dim=out_dim,
        )
        model.model = udt
        logger = loggers.LoggerList([loggers.InMemoryLogger()])
        savable_state = State(model=model, logger=logger)

        if csv is not None:
            if (
                csv_id_column is None
                or csv_strong_columns is None
                or csv_weak_columns is None
                or csv_reference_columns is None
            ):
                error_msg = (
                    "If the `csv` arg is provided, then the following args must also be"
                    " provided:\n"
                )
                error_msg += " - `csv_id_column`\n"
                error_msg += " - `csv_strong_columns`\n"
                error_msg += " - `csv_weak_columns`\n"
                error_msg += " - `csv_reference_columns`\n"
                raise ValueError(error_msg)
            csv_doc = CSV(
                path=csv,
                id_column=csv_id_column,
                strong_columns=csv_strong_columns,
                weak_columns=csv_weak_columns,
                reference_columns=csv_reference_columns,
            )
            savable_state.documents.add([csv_doc])
            savable_state.model.set_n_ids(csv_doc.size)

        return NeuralDB(user_id, savable_state=savable_state)

    def pretrain_distributed(
        self,
        documents,
        scaling_config,
        run_config,
        learning_rate: float = 0.001,
        epochs: int = 5,
        batch_size: int = None,
        metrics: List[str] = [],
        max_in_memory_batches: Optional[int] = None,
        communication_backend="gloo",
        log_folder=None,
    ):
        """
        Pretrains a model in a distributed manner using the provided documents.

        Args:
            documents: List of documents for pretraining. All the documents must have the same id column.
            scaling_config: Configuration related to the scaling aspects for Ray trainer. Read
                https://docs.ray.io/en/latest/train/api/doc/ray.train.ScalingConfig.html
            run_config: Configuration related to the runtime aspects for Ray trainer. Read
                https://docs.ray.io/en/latest/train/api/doc/ray.train.RunConfig.html
                ** Note: We need to specify `storage_path` in `RunConfig` which must be a networked **
                ** file system or cloud storage path accessible by all workers. (Ray 2.7.0 onwards) **
            learning_rate (float, optional): Learning rate for the optimizer. Default is 0.001.
            epochs (int, optional): Number of epochs to train. Default is 5.
            batch_size (int, optional): Size of each batch for training. If not provided, will be determined automatically.
            metrics (List[str], optional): List of metrics to evaluate during training. Default is an empty list.
            max_in_memory_batches (Optional[int], optional): Number of batches to load in memory at once. Useful for
                streaming support when dataset is too large to fit in memory. If None, all batches will be loaded.
            communication_backend (str, optional): Bolt Distributed Training uses Torch Communication Backend. This
                refers to backend for inter-worker communication. Default is "gloo".

        Notes:
            - Make sure to pass id_column to neural_db.CSV() making sure the ids are in ascending order starting from 0.
            - The `scaling_config`, `run_config`, and `resume_from_checkpoint` arguments are related to the Ray trainer configuration. Read
                https://docs.ray.io/en/latest/ray-air/trainers.html#trainer-basics
            - Ensure that the communication backend specified is compatible with the hardware and network setup for MPI/Gloo backend.
        """
        if isinstance(self._savable_state.model, MachMixture):
            raise NotImplementedError(
                "Distributed Training is not supported for NeuralDB initialized with a"
                " mixture of experts."
            )
        import warnings
        from distutils.version import LooseVersion

        import ray
        import thirdai.distributed_bolt as dist
        from ray.train.torch import TorchConfig

        ray_version = ray.__version__
        if LooseVersion(ray_version) >= LooseVersion("2.7"):
            warnings.warn(
                """
                Using ray version 2.7 or higher requires specifying a remote or NFS storage path. 
                Support for local checkpoints has been discontinued in these versions. 
                Refer to https://github.com/ray-project/ray/issues/37177 for details.
                """.strip()
            )

        if not isinstance(documents, list) or not all(
            isinstance(doc, CSV) for doc in documents
        ):
            raise ValueError(
                "The pretrain_distributed function currently only supports CSV"
                " documents."
            )

        def training_loop_per_worker(config):
            import os

            import thirdai.distributed_bolt as dist
            from ray import train
            from thirdai.dataset import RayCsvDataSource

            if config["licensing_lambda"]:
                config["licensing_lambda"]()

            strong_column_names = config["strong_column_names"]
            weak_column_names = config["weak_column_names"]
            learning_rate = config["learning_rate"]
            epochs = config["epochs"]
            batch_size = config["batch_size"]
            metrics = config["metrics"]
            max_in_memory_batches = config["max_in_memory_batches"]
            model_ref = config["model_ref"]
            model_target_column = config["model_target_col"]
            document_target_col = config["document_target_col"]
            log_folder = train_loop_config["log_folder"]

            # ray data will automatically split the data if the dataset is passed with key "train"
            # to training loop. Read https://docs.ray.io/en/latest/ray-air/check-ingest.html#splitting-data-across-workers
            stream_split_data_iterator = train.get_dataset_shard("train")

            model = ray.get(model_ref)

            if log_folder:
                if not os.path.exists(log_folder):
                    print(f"Folder '{log_folder}' does not exist. Creating it...")
                    os.makedirs(log_folder)
                    print(f"Folder '{log_folder}' created successfully!")
                thirdai.logging.setup(
                    log_to_stderr=False,
                    path=os.path.join(
                        log_folder, f"worker-{train.get_context().get_world_rank()}.log"
                    ),
                    level="info",
                )

            metrics = model.coldstart_distributed_on_data_source(
                data_source=RayCsvDataSource(
                    stream_split_data_iterator, model_target_column, document_target_col
                ),
                strong_column_names=strong_column_names,
                weak_column_names=weak_column_names,
                learning_rate=learning_rate,
                epochs=epochs,
                batch_size=batch_size,
                metrics=metrics,
                max_in_memory_batches=max_in_memory_batches,
            )

            rank = train.get_context().get_world_rank()
            checkpoint = None
            if rank == 0:
                # Use `with_optimizers=False` to save model without optimizer states
                checkpoint = dist.UDTCheckPoint.from_model(model, with_optimizers=False)

            train.report(metrics=metrics, checkpoint=checkpoint)

        csv_paths = [str(document.path.resolve()) for document in documents]

        train_ray_ds = ray.data.read_csv(csv_paths)

        train_loop_config = {}

        # we cannot pass the model directly to config given config results in OOM very frequently with bigger model.
        model_ref = ray.put(self._savable_state.model.get_model())

        # If this is a file based license, it will assume the license to available at the same location on each of the
        # machine
        licensing_lambda = None
        if hasattr(thirdai._thirdai, "licensing"):
            license_state = thirdai._thirdai.licensing._get_license_state()
            licensing_lambda = lambda: thirdai._thirdai.licensing._set_license_state(
                license_state
            )

        train_loop_config["licensing_lambda"] = licensing_lambda
        train_loop_config["strong_column_names"] = documents[0].strong_columns
        train_loop_config["weak_column_names"] = documents[0].weak_columns
        train_loop_config["learning_rate"] = learning_rate
        train_loop_config["epochs"] = epochs
        train_loop_config["batch_size"] = batch_size
        train_loop_config["metrics"] = metrics
        train_loop_config["max_in_memory_batches"] = max_in_memory_batches
        train_loop_config["model_ref"] = model_ref
        train_loop_config["model_target_col"] = self._savable_state.model.get_id_col()
        # Note(pratik): We are having an assumption here, that each of the document must have the
        # same target column
        train_loop_config["document_target_col"] = documents[0].id_column
        train_loop_config["log_folder"] = log_folder

        trainer = dist.BoltTrainer(
            train_loop_per_worker=training_loop_per_worker,
            train_loop_config=train_loop_config,
            scaling_config=scaling_config,
            backend_config=TorchConfig(backend=communication_backend),
            datasets={"train": train_ray_ds},
            run_config=run_config,
        )

        result_and_checkpoint = trainer.fit()

        # TODO(pratik/mritunjay): This will stop working with ray==2.7 if runconfig doesnt specify s3 storage path.
        # Update: https://github.com/ThirdAILabs/Universe/pull/1784
        # `run_config` is made required argument in `pretrained_distributed` function
        model = dist.UDTCheckPoint.get_model(result_and_checkpoint.checkpoint)

        self._savable_state.model.set_model(model)

    def ready_to_search(self) -> bool:
        """Returns True if documents have been inserted and the model is
        prepared to serve queries, False otherwise.
        """
        return self._savable_state.ready()

    def sources(self) -> Dict[str, Document]:
        """Returns a mapping from source IDs to their corresponding document
        objects. This is useful when you need to know the source ID of a
        document you inserted, e.g. for creating a Sup object for
        supervised_train().
        """
        return self._savable_state.documents.sources()

    def save(self, save_to: Union[str, Path], on_progress: Callable = no_op) -> str:
        return self._savable_state.save(Path(save_to), on_progress)

    def _resume(
        self,
        on_progress: Callable,
        cancel_state: CancelState,
        checkpoint_config: CheckpointConfig,
        callbacks: List[bolt.train.callbacks.Callback] = None,
    ):
        state, ids, resource_name = load_checkpoint(checkpoint_config=checkpoint_config)
        self._savable_state = state
        self._savable_state.model.resume(
            on_progress=on_progress,
            cancel_state=cancel_state,
            checkpoint_config=checkpoint_config.get_mach_config(),
            callbacks=callbacks,
        )

        return ids, resource_name

    def _insert_from_start(
        self,
        sources: List[Document],
        train: bool,
        fast_approximation: bool,
        num_buckets_to_sample: Optional[int],
        on_progress: Callable,
        on_error: Callable,
        cancel_state: CancelState,
        max_in_memory_batches: int,
        variable_length: Optional[data.transformations.VariableLengthConfig],
        checkpoint_config: CheckpointConfig,
        callbacks: List[bolt.train.callbacks.Callback] = None,
        **kwargs,
    ):
        documents_copy = copy.deepcopy(self._savable_state.documents)
        try:
            intro_and_train, ids = self._savable_state.documents.add(sources)
        except Exception as e:
            self._savable_state.documents = documents_copy
            if on_error is not None:
                on_error(error_msg=f"Failed to add files. {e.__str__()}")
                return []
            raise e

        """
        We need to store the model state so that our label_id -> reference mapping remains consistent on resuming.
        """
        if checkpoint_config:
            # If a checkpoint config is passed, then we delete any past ndb checkpoints from the folder and save the current neural db object.
            make_preinsertion_checkpoint(
                savable_state=self._savable_state,
                ids=ids,
                resource_name=intro_and_train.intro.resource_name(),
                checkpoint_config=checkpoint_config,
            )

        self._savable_state.model.index_from_start(
            intro_documents=intro_and_train.intro,
            train_documents=intro_and_train.train,
            num_buckets_to_sample=num_buckets_to_sample,
            fast_approximation=fast_approximation,
            should_train=train,
            on_progress=on_progress,
            cancel_state=cancel_state,
            max_in_memory_batches=max_in_memory_batches,
            variable_length=variable_length,
            checkpoint_config=(
                checkpoint_config.get_mach_config() if checkpoint_config else None
            ),
            callbacks=callbacks,
            **kwargs,
        )

        return ids, intro_and_train.intro.resource_name()

    def insert(
        self,
        sources: List[Document],
        train: bool = True,
        fast_approximation: bool = True,
        num_buckets_to_sample: Optional[int] = None,
        on_progress: Callable = no_op,
        on_success: Callable = no_op,
        on_error: Callable = None,
        cancel_state: CancelState = None,
        max_in_memory_batches: int = None,
        variable_length: Optional[
            data.transformations.VariableLengthConfig
        ] = data.transformations.VariableLengthConfig(),
        checkpoint_config: Optional[CheckpointConfig] = None,
        callbacks: List[bolt.train.callbacks.Callback] = None,
        **kwargs,
    ) -> List[str]:
        """
        Inserts documents/resources into the database.

        Args:
            sources (List[Doc]): List of NeuralDB documents to be inserted.
            train (bool): Optional, defaults True. When True this means that the
                underlying model in the NeuralDB will undergo unsupervised pretraining
                on the inserted documents.
            fast_approximation (bool): Optional, default True. Much faster insertion
                with a slight drop in performance.
            num_buckets_to_sample (Optional[int]): Used to control load balacing when
                inserting entities into the NeuralDB.
            on_progress (Callable): Optional, a callback that is called at intervals
                as documents are inserted.
            on_success (Callable): Optional, a callback that is invoked when document
                insertion is finished successfully.
            on_error (Callable): Optional, a callback taht is invoked if an error occurs
                during insertion.
            cancel_state (CancelState): An object that can be used to stop an ongoing
                insertion. Primarily used for PocketLLM.
            max_in_memory_batches (int): Optional, default None. When supplied this limits
                the maximum amount of data that is loaded into memory at once during training.
                Useful for lower memory paradigms or with large datasets.
            checkpoint_config (CheckpointConfig): Optional, default None. Configuration for checkpointing during insertion. No checkpoints are created if checkpoint_config is unspecified.

        Returns:
            A list of the ids assigned to the inserted documents.
        """
        if checkpoint_config and checkpoint_config.resume_from_checkpoint:
            ids, resource_name = self._resume(
                on_progress=on_progress,
                cancel_state=cancel_state,
                checkpoint_config=checkpoint_config,
                callbacks=callbacks,
            )
        else:
            ids, resource_name = self._insert_from_start(
                sources=sources,
                train=train,
                fast_approximation=fast_approximation,
                num_buckets_to_sample=num_buckets_to_sample,
                on_progress=on_progress,
                on_error=on_error,
                cancel_state=cancel_state,
                max_in_memory_batches=max_in_memory_batches,
                variable_length=variable_length,
                checkpoint_config=checkpoint_config,
                callbacks=callbacks,
                **kwargs,
            )

        self._savable_state.logger.log(
            session_id=self._user_id,
            action="Train",
            args={"files": resource_name},
        )

        if checkpoint_config:
            # Once we have saved the model, we will delete the ndb checkpoint and save updated neural db with trained models.
            make_training_checkpoint(
                savable_state=self._savable_state, checkpoint_config=checkpoint_config
            )

        on_success()

        return ids

    def delete(self, source_ids: List[str]):
        """Deletes documents from the NeuralDB."""
        deleted_entities = self._savable_state.documents.delete(source_ids)
        self._savable_state.model.delete_entities(deleted_entities)
        self._savable_state.logger.log(
            session_id=self._user_id, action="delete", args={"source_ids": source_ids}
        )

    def clear_sources(self) -> None:
        """Removes all documents stored in the NeuralDB."""
        self._savable_state.documents.clear()
        self._savable_state.model.forget_documents()

    def _get_query_references(
        self,
        query: str,
        result_ids: List[Tuple[int, float, str]],
        top_k: int,
        rerank: bool,
        rerank_threshold,
        top_k_threshold,
    ):
        references = []
        for rid, score, retriever in result_ids:
            ref = self._savable_state.documents.reference(rid)
            ref._score = score
            ref._retriever = retriever
            references.append(ref)

        if rerank:
            keep, to_rerank = NeuralDB._split_references_for_reranking(
                references,
                rerank_threshold,
                average_top_k_scores=top_k_threshold if top_k_threshold else top_k,
            )

            ranker = thirdai.dataset.KeywordOverlapRanker()
            reranked_indices, reranked_scores = ranker.rank(
                query, [ref.text for ref in to_rerank]
            )
            reranked_scores = NeuralDB._scale_reranked_scores(
                original=[ref.score for ref in to_rerank],
                reranked=reranked_scores,
                leq=keep[-1].score if len(keep) > 0 else 1.0,
            )

            reranked = [to_rerank[i] for i in reranked_indices]
            for i, ref in enumerate(reranked):
                ref._score = reranked_scores[i]
            references = (keep + reranked)[:top_k]

        return references

    @staticmethod
    def _split_references_for_reranking(
        references,
        rerank_threshold,
        average_top_k_scores,
    ):
        if rerank_threshold is None:
            rerank_start = 0
        else:
            scores = np.array([ref.score for ref in references])
            mean_score = np.mean(scores[:average_top_k_scores])
            rerank_start = np.searchsorted(
                -scores, -rerank_threshold * mean_score, side="right"
            )
        return references[:rerank_start], references[rerank_start:]

    @staticmethod
    def _scale_reranked_scores(
        original: List[float], reranked: List[float], leq: float
    ):
        """The scores returned by the reranker are not in the same scale as
        the original score. To fix this, transform the reranked scores such that
        they are in the same range as the original scores.
        """
        if len(original) == 0:
            return []
        reranked_delta = reranked[0] - reranked[-1]
        if reranked_delta == 0:
            return [original[0] for _ in reranked]
        original_delta = original[0] - original[-1]
        delta_scaler = original_delta / reranked_delta
        return [
            original[-1] + (score - reranked[-1]) * delta_scaler for score in reranked
        ]

    def search(
        self,
        query: str,
        top_k: int,
        constraints=None,
        rerank=False,
        top_k_rerank=100,
        rerank_threshold=1.5,
        top_k_threshold=None,
        retriever=None,
        label_probing=False,
    ) -> List[Reference]:
        """
        Searches the contents of the NeuralDB for documents relevant to the given query.

        Args:
            query (str): The query to search with.
            top_k (int): The number of results to return.
            constraints (Dict[str, Any]): A dictionary containing constraints to
                apply to the metadata field of each document in the NeuralDB. This
                allows for queries that will only return results with a certain property.
                The constrains are in the form {"metadata_key": <constraint>} where
                <constraint> is either an explicit value for the key in the metadata,
                or a Filter object.
            rerank (bool): Optional, default False. When True an additional reranking
                step is applied to results.
            top_k_rerank (int): Optional, default 100. If rerank=True then this argument
                determines how many candidates are retrieved, before reranking and
                returning the top_k.
            rerank_threshold (float): Optional, default 1.5. In reranking all candidates
                with a score under a certain threshold are reranked. This threshold
                is computed as this argument (`rerank_threshold`) times the average score
                over the first top_k_threshold candidates. Candidates with scores lower
                than this threshold will be reranked. Thus, increasing this value
                causes more candidates to be reranked.
            top_k_threshold (Optional[float]): Optional, default None, which means
                the arg `top_k` will be used. If specified this argument controls
                how many of the top candidates' scores are averaged to obtain the
                mean that is used to determine which candidates are reranked. For
                example passing rerank_threshold=2 and top_k_threshold=4 means that
                the scores of the top 4 elements are averaged, and all elements below
                2x this average are reranked.
            retriever (Optional[str]): Optional, default None. This arg controls which
                retriever to use for search when a hybrid retrieval model is used. Passing
                None means that NeuralDB will automatically decide which retrievers (or
                combination of retrievers) to use.

        Returns:
            List[Reference]: A list of Reference objects. Each reference object contains text data matching
            the query, along with information about which document contained that text.

        Examples:
            >>> ndb.search("what is ...", top_k=5)
            >>> ndb.search("what is ...", top_k=5, constraints={"file_type": "pdf", "file_created", GreaterThan(10)})
        """
        return self.search_batch(
            queries=[query],
            top_k=top_k,
            constraints=constraints,
            rerank=rerank,
            top_k_rerank=top_k_rerank,
            rerank_threshold=rerank_threshold,
            top_k_threshold=top_k_threshold,
            retriever=retriever,
            label_probing=label_probing,
        )[0]

    def search_batch(
        self,
        queries: List[str],
        top_k: int,
        constraints=None,
        rerank=False,
        top_k_rerank=100,
        rerank_threshold=1.5,
        top_k_threshold=None,
        retriever=None,
        label_probing=False,
    ):
        """
        Runs search on a batch of queries for much faster throughput.

        Args:
            queries (List[str]): The queries to search.

        Returns:
            List[List[Reference]]: Combines each result of db.search into a list.
        """
        matching_entities = None
        top_k_to_search = top_k_rerank if rerank else top_k
        if constraints:
            matching_entities = self._savable_state.documents.entity_ids_by_constraints(
                constraints
            )
            queries_result_ids = self._savable_state.model.score(
                samples=queries, entities=[matching_entities], n_results=top_k_to_search
            )
        else:
            queries_result_ids = self._savable_state.model.infer_labels(
                samples=queries,
                n_results=top_k_to_search,
                retriever="mach" if rerank else retriever,
                label_probing=label_probing,
            )

        return [
            self._get_query_references(
                query, result_ids, top_k, rerank, rerank_threshold, top_k_threshold
            )
            for query, result_ids in zip(queries, queries_result_ids)
        ]

    def reference(self, element_id: int):
        """Returns a reference containing the text and other information for a given entity id."""
        return self._savable_state.documents.reference(element_id)

    def _get_text(self, result_id) -> str:
        return self._savable_state.documents.reference(result_id).text

    def text_to_result(self, text: str, result_id: int) -> None:
        """Trains NeuralDB to map the given text to the given entity ID.
        Also known as "upvoting".

        Example:
            >>> ndb.text_to_result("a new query", result_id=4)
        """
        teachers.upvote(
            model=self._savable_state.model,
            logger=self._savable_state.logger,
            user_id=self._user_id,
            query_id_para=[
                (text, upvote_id, self._get_text(result_id))
                for upvote_id in self._savable_state.documents.reference(
                    result_id
                ).upvote_ids
            ],
        )

    def text_to_result_batch(self, text_id_pairs: List[Tuple[str, int]]) -> None:
        """Trains NeuralDB to map the given texts to the given entity IDs.
        Also known as "batch upvoting".
        """
        query_id_para = [
            (query, upvote_id, self._get_text(result_id))
            for query, result_id in text_id_pairs
            for upvote_id in self._savable_state.documents.reference(
                result_id
            ).upvote_ids
        ]
        teachers.upvote(
            model=self._savable_state.model,
            logger=self._savable_state.logger,
            user_id=self._user_id,
            query_id_para=query_id_para,
        )

    def associate(
        self, source: str, target: str, strength: Strength = Strength.Strong, **kwargs
    ):
        """
        Teaches the underlying model in the NeuralDB that two different texts
        correspond to similar concepts or queries.

        Args:
            source (str): The source is the new text you want to teach the model about.
            target (str): The target is the known text that is provided to the model
                as an example of the type of information or query the source resembles.

        Examples:
            >>> ndb.associate("asap", "as soon as possible")
            >>> ndb.associate("what is a 401k", "explain different types of retirement savings")
        """
        top_k = self._get_associate_top_k(strength)
        teachers.associate(
            model=self._savable_state.model,
            logger=self._savable_state.logger,
            user_id=self._user_id,
            text_pairs=[(source, target)],
            top_k=top_k,
            **kwargs,
        )

    def associate_batch(
        self,
        text_pairs: List[Tuple[str, str]],
        strength: Strength = Strength.Strong,
        **kwargs,
    ):
        """Same as associate, but the process is applied to a batch of (source, target) pairs at once."""
        top_k = self._get_associate_top_k(strength)
        teachers.associate(
            model=self._savable_state.model,
            logger=self._savable_state.logger,
            user_id=self._user_id,
            text_pairs=text_pairs,
            top_k=top_k,
            **kwargs,
        )

    def _get_associate_top_k(self, strength):
        if strength == Strength.Weak:
            return 3
        elif strength == Strength.Medium:
            return 5
        elif strength == Strength.Strong:
            return 7
        else:
            return 7

    def supervised_train(
        self,
        data: List[Sup],
        learning_rate=0.0001,
        epochs=3,
        batch_size: Optional[int] = None,
        max_in_memory_batches: Optional[int] = None,
        metrics: List[str] = [],
        callbacks: List[bolt.train.callbacks.Callback] = [],
<<<<<<< HEAD
        disable_inverted_index: bool = True,
=======
        **kwargs,
>>>>>>> e8a2a26c
    ):
        """
        Train on supervised datasets that correspond to specific sources.
        Suppose you inserted a "sports" product catalog and a "furniture"
        product catalog. You also have supervised datasets - pairs of queries
        and correct products - for both categories. You can use this method to
        train NeuralDB on these supervised datasets.

        Args:
            data (List[Sup]): Supervised training samples.
            learning_rate (float): Optional. The learning rate to use for training.
            epochs (int): Optional. The number of epochs to train for.
        """
        doc_manager = self._savable_state.documents
        query_col = self._savable_state.model.get_query_col()
        self._savable_state.model.train_on_supervised_data_source(
            supervised_data_source=SupDataSource(
                doc_manager=doc_manager,
                query_col=query_col,
                data=data,
                id_delimiter=self._savable_state.model.get_id_delimiter(),
            ),
            learning_rate=learning_rate,
            epochs=epochs,
            batch_size=batch_size,
            max_in_memory_batches=max_in_memory_batches,
            metrics=metrics,
            callbacks=callbacks,
<<<<<<< HEAD
            disable_inverted_index=disable_inverted_index,
=======
            disable_inverted_index=kwargs.get("disable_inverted_index", True),
>>>>>>> e8a2a26c
        )

    def supervised_train_with_ref_ids(
        self,
        csv: str = None,
        query_column: str = None,
        id_column: str = None,
        id_delimiter: str = None,
        queries: Sequence[str] = None,
        labels: Sequence[Sequence[int]] = None,
        learning_rate=0.0001,
        epochs=3,
        batch_size: Optional[int] = None,
        max_in_memory_batches: Optional[int] = None,
        metrics: List[str] = [],
        callbacks: List[bolt.train.callbacks.Callback] = [],
<<<<<<< HEAD
        disable_inverted_index: bool = True,
=======
        **kwargs,
>>>>>>> e8a2a26c
    ):
        """Train on supervised datasets that correspond to specific sources.
        Suppose you inserted a "sports" product catalog and a "furniture"
        product catalog. You also have supervised datasets - pairs of queries
        and correct products - for both categories. You can use this method to
        train NeuralDB on these supervised datasets. This method must be invoked
        with either A) a csv file with the query and id columns within it, or B) an
        explicit list of queries and expected labels.
        """
        doc_manager = self._savable_state.documents
        model_query_col = self._savable_state.model.get_query_col()
        self._savable_state.model.train_on_supervised_data_source(
            supervised_data_source=SupDataSource(
                doc_manager=doc_manager,
                query_col=model_query_col,
                data=[
                    Sup(
                        csv=csv,
                        query_column=query_column,
                        id_column=id_column,
                        id_delimiter=id_delimiter,
                        queries=queries,
                        labels=labels,
                        uses_db_id=True,
                    )
                ],
                id_delimiter=self._savable_state.model.get_id_delimiter(),
            ),
            learning_rate=learning_rate,
            epochs=epochs,
            batch_size=batch_size,
            max_in_memory_batches=max_in_memory_batches,
            metrics=metrics,
            callbacks=callbacks,
<<<<<<< HEAD
            disable_inverted_index=disable_inverted_index,
=======
            disable_inverted_index=kwargs.get("disable_inverted_index", True),
>>>>>>> e8a2a26c
        )

    def get_associate_samples(self):
        """Get past associate() and associate_batch() samples from NeuralDB logs."""
        logs = self._savable_state.logger.get_logs()

        associate_logs = logs[logs["action"] == "associate"]
        associate_samples = []
        for _, row in associate_logs.iterrows():
            for source, target in row["args"]["pairs"]:
                associate_samples.append((source, target))

        return associate_samples

    def get_upvote_samples(self):
        """Get past text_to_result() and text_to_result_batch() samples from
        NeuralDB logs.
        """
        logs = self._savable_state.logger.get_logs()

        upvote_associate_samples = []
        upvote_logs = logs[logs["action"] == "upvote"]
        for _, row in upvote_logs.iterrows():
            if "query_id_para" in row["args"]:
                for source, _, target in row["args"]["query_id_para"]:
                    upvote_associate_samples.append((source, target))

        return upvote_associate_samples

    def get_rlhf_samples(self):
        """Get past associate(), associate_batch(), text_to_result(), and
        text_to_result_batch() samples from NeuralDB logs.
        """
        return self.get_associate_samples() + self.get_upvote_samples()

    def retrain(
        self,
        text_pairs: List[Tuple[str, str]] = [],
        learning_rate: float = 0.0001,
        epochs: int = 3,
        strength: Strength = Strength.Strong,
    ):
        """Train NeuralDB on all inserted documents and logged RLHF samples."""
        doc_manager = self._savable_state.documents

        if not text_pairs:
            text_pairs = self.get_rlhf_samples()

        self._savable_state.model.retrain(
            balancing_data=doc_manager.get_data_source(),
            source_target_pairs=text_pairs,
            n_buckets=self._get_associate_top_k(strength),
            learning_rate=learning_rate,
            epochs=epochs,
        )

    def build_inverted_index(self):
        self._savable_state.model.build_inverted_index(
            self._savable_state.documents.get_data_source()
        )<|MERGE_RESOLUTION|>--- conflicted
+++ resolved
@@ -873,11 +873,7 @@
         max_in_memory_batches: Optional[int] = None,
         metrics: List[str] = [],
         callbacks: List[bolt.train.callbacks.Callback] = [],
-<<<<<<< HEAD
-        disable_inverted_index: bool = True,
-=======
         **kwargs,
->>>>>>> e8a2a26c
     ):
         """
         Train on supervised datasets that correspond to specific sources.
@@ -906,11 +902,7 @@
             max_in_memory_batches=max_in_memory_batches,
             metrics=metrics,
             callbacks=callbacks,
-<<<<<<< HEAD
-            disable_inverted_index=disable_inverted_index,
-=======
             disable_inverted_index=kwargs.get("disable_inverted_index", True),
->>>>>>> e8a2a26c
         )
 
     def supervised_train_with_ref_ids(
@@ -927,11 +919,7 @@
         max_in_memory_batches: Optional[int] = None,
         metrics: List[str] = [],
         callbacks: List[bolt.train.callbacks.Callback] = [],
-<<<<<<< HEAD
-        disable_inverted_index: bool = True,
-=======
         **kwargs,
->>>>>>> e8a2a26c
     ):
         """Train on supervised datasets that correspond to specific sources.
         Suppose you inserted a "sports" product catalog and a "furniture"
@@ -966,11 +954,7 @@
             max_in_memory_batches=max_in_memory_batches,
             metrics=metrics,
             callbacks=callbacks,
-<<<<<<< HEAD
-            disable_inverted_index=disable_inverted_index,
-=======
             disable_inverted_index=kwargs.get("disable_inverted_index", True),
->>>>>>> e8a2a26c
         )
 
     def get_associate_samples(self):
