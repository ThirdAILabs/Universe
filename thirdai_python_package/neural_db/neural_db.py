import copy
from enum import Enum
from pathlib import Path
from typing import Callable, Dict, List, Optional, Sequence, Tuple

import pandas as pd
import thirdai
import unidecode
from thirdai._thirdai import bolt
from thirdai.dataset.data_source import PyDataSource

from . import loggers, teachers
from .documents import CSV, Document, DocumentManager, Reference
from .mach_mixture_model import MachMixture
from .models import CancelState, Mach
from .savable_state import State

Strength = Enum("Strength", ["Weak", "Medium", "Strong"])


def no_op(*args, **kwargs):
    pass


"""Sup and SupDataSource are classes that manage entity IDs for supervised
training.

Entity = an item that can be retrieved by NeuralDB. If we insert an ndb.CSV
object into NeuralDB, then each row of the CSV file is an entity. If we insert 
an ndb.PDF object, then each paragraph is an entity. If we insert an 
ndb.SentenceLevelDOCX object, then each sentence is an entity.

If this still doesn't make sense, consider a scenario where you insert a CSV 
file into NeuralDB and want to improve the performance of the database by
training it on supervised training samples. That is, you want the model to 
learn from (query, ID) pairs.

Since you only inserted one file, the ID of each entity in NeuralDB's index
is the same as the ID given in the file. Thus, the model can directly ingest
the (query, ID) pairs from your supervised dataset. However, this is not the 
case if you inserted multiple CSV files. For example, suppose you insert file A 
containing entities with IDs 0 through 100 and also insert file B containing 
its own set of entities with IDs 0 through 100. To disambiguate between entities
from different files, NeuralDB automatically offsets the IDs of the second file.
Consequently, you also have to adjust the labels of supervised training samples
corresponding to entities in file B. 

Instead of leaking the abstraction by making the user manually change the labels
of their dataset, we created Sup and SupDataSource to handle this.

If the user would rather use the database-assigned IDs instead of IDs from the 
original document, this can be done by passing uses_db_id = True to Sup(). This
is useful for cases where the user does not know the IDs of the entities in the
original documents. For example, if the original document is a PDF, then it is
NeuralDB that parses it into paragraphs; the user does not know the ID of each
paragraph beforehand. In this scenario, it is much easier for the user to just
use the database-assigned IDs.
"""


class Sup:
    """An object that contains supervised samples. This object is to be passed
    into NeuralDB.supervised_train().

    It can be initialized either with a CSV file, in which case it needs query
    and ID column names, or with sequences of queries and labels. It also needs
    to know which source object (i.e. which inserted CSV or PDF object) contains
    the relevant entities to the supervised samples.

    If uses_db_id is True, then the labels are assumed to use database-assigned
    IDs and will not be converted.
    """

    def __init__(
        self,
        csv: str = None,
        query_column: str = None,
        id_column: str = None,
        id_delimiter: str = None,
        queries: Sequence[str] = None,
        labels: Sequence[Sequence[int]] = None,
        source_id: str = "",
        uses_db_id: bool = False,
    ):
        if csv is not None and query_column is not None and id_column is not None:
            df = pd.read_csv(csv)
            self.queries = df[query_column]
            self.labels = df[id_column]
            for i, label in enumerate(self.labels):
                if label == None or label == "":
                    raise ValueError(
                        "Got a supervised sample with an empty label, query:"
                        f" '{self.queries[i]}'"
                    )
            if id_delimiter:
                self.labels = self.labels.apply(
                    lambda label: list(
                        str(label).strip(id_delimiter).split(id_delimiter)
                    )
                )
            else:
                self.labels = self.labels.apply(lambda label: [str(label)])

        elif queries is not None and labels is not None:
            if len(queries) != len(labels):
                raise ValueError(
                    "Queries and labels sequences must be the same length."
                )
            self.queries = queries
            self.labels = labels
        # elif csv is None and
        else:
            raise ValueError(
                "Sup must be initialized with csv, query_column and id_column, or"
                " queries and labels."
            )
        self.source_id = source_id
        self.uses_db_id = uses_db_id


class SupDataSource(PyDataSource):
    """Combines supervised samples from multiple Sup objects into a single data
    source. This allows NeuralDB's underlying model to train on all provided
    supervised datasets simultaneously.
    """

    def __init__(
        self,
        doc_manager: DocumentManager,
        query_col: str,
        data: List[Sup],
        id_delimiter: Optional[str],
    ):
        PyDataSource.__init__(self)
        self.doc_manager = doc_manager
        self.query_col = query_col
        self.data = data
        self.id_delimiter = id_delimiter
        if not self.id_delimiter:
            print("WARNING: this model does not fully support multi-label datasets.")
        self.restart()

    def _csv_line(self, query: str, label: str):
        df = pd.DataFrame(
            {
                self.query_col: [query],
                self.doc_manager.id_column: [label],
            }
        )
        return df.to_csv(header=None, index=None).strip("\n")

    def _source_for_sup(self, sup: Sup):
        source_ids = self.doc_manager.match_source_id_by_prefix(sup.source_id)
        if len(source_ids) == 0:
            raise ValueError(f"Cannot find source with id {sup.source_id}")
        if len(source_ids) > 1:
            raise ValueError(f"Multiple sources match the prefix {sup.source_id}")
        return self.doc_manager.source_by_id(source_ids[0])

    def _labels(self, sup: Sup):
        if sup.uses_db_id:
            return [map(str, labels) for labels in sup.labels]

        doc, start_id = self._source_for_sup(sup)
        doc_id_map = doc.id_map()
        if doc_id_map:
            mapper = lambda label: str(doc_id_map[label] + start_id)
        else:
            mapper = lambda label: str(int(label) + start_id)

        return [map(mapper, labels) for labels in sup.labels]

    def _get_line_iterator(self):
        # First yield the header
        yield self._csv_line(self.query_col, self.doc_manager.id_column)
        # Then yield rows
        for sup in self.data:
            for query, labels in zip(sup.queries, self._labels(sup)):
                if self.id_delimiter:
                    yield self._csv_line(query, self.id_delimiter.join(labels))
                else:
                    for label in labels:
                        yield self._csv_line(query, label)

    def resource_name(self) -> str:
        return "Supervised training samples"


class NeuralDB:
    def __init__(self, user_id: str = "user", number_models: int = 1, **kwargs) -> None:
        """user_id is used for logging purposes only"""
        self._user_id: str = user_id

        # The savable_state kwarg is only used in static constructor methods
        # and should not be used by an external user.
        # We read savable_state from kwargs so that it doesn't appear in the
        # arguments list and confuse users.
        if "savable_state" not in kwargs:
            if number_models <= 0:
                raise Exception(
                    f"Invalid Value Passed for number_models : {number_models}."
                    " NeuralDB can only be initialized with a positive number of"
                    " models."
                )
            if number_models > 1:
                model = MachMixture(
                    number_models=number_models,
                    id_col="id",
                    query_col="query",
                    **kwargs,
                )
            else:
                model = Mach(id_col="id", query_col="query", **kwargs)
            self._savable_state = State(
                model, logger=loggers.LoggerList([loggers.InMemoryLogger()])
            )
        else:
            self._savable_state = kwargs["savable_state"]

    @staticmethod
    def from_checkpoint(
        checkpoint_path: str,
        user_id: str = "user",
        on_progress: Callable = no_op,
    ):
        checkpoint_path = Path(checkpoint_path)
        savable_state = State.load(checkpoint_path, on_progress)
        if savable_state.model and savable_state.model.get_model():
            savable_state.model.set_mach_sampling_threshold(0.01)
        if not isinstance(savable_state.logger, loggers.LoggerList):
            # TODO(Geordie / Yash): Add DBLogger to LoggerList once ready.
            savable_state.logger = loggers.LoggerList([savable_state.logger])

        return NeuralDB(user_id, savable_state=savable_state)

    @staticmethod
    def from_udt(
        udt: bolt.UniversalDeepTransformer,
        user_id: str = "user",
        csv: Optional[str] = None,
        csv_id_column: Optional[str] = None,
        csv_strong_columns: Optional[List[str]] = None,
        csv_weak_columns: Optional[List[str]] = None,
        csv_reference_columns: Optional[List[str]] = None,
    ):
        """Instantiate a NeuralDB, using the given UDT as the underlying model.
        Usually for porting a pretrained model into the NeuralDB format.
        Use the optional csv-related arguments to insert the pretraining dataset
        into the NeuralDB instance.
        """
        if csv is None:
            udt.clear_index()

        udt.enable_rlhf()
        udt.set_mach_sampling_threshold(0.01)
        fhr, emb_dim, out_dim = udt.model_dims()

<<<<<<< HEAD
        text_dataset_config = udt.text_dataset_config()
=======
        if len(data_types) != 2:
            raise ValueError(
                "Incompatible UDT model. Expected two data types but found"
                f" {len(data_types)}."
            )
        query_col = None
        id_col = None
        id_delimiter = None
        for column, dtype in data_types.items():
            if isinstance(dtype, bolt.types.text):
                query_col = column
            if isinstance(dtype, bolt.types.categorical):
                id_col = column
                id_delimiter = dtype.delimiter
        if query_col is None:
            raise ValueError(f"Incompatible UDT model. Cannot find a query column.")
        if id_col is None:
            raise ValueError(f"Incompatible UDT model. Cannot find an id column.")
>>>>>>> a0535ac9

        model = Mach(
            id_col=text_dataset_config.label_column,
            id_delimiter=text_dataset_config.label_delimiter,
            query_col=text_dataset_config.text_column,
            fhr=fhr,
            embedding_dimension=emb_dim,
            extreme_output_dim=out_dim,
        )
        model.model = udt
        logger = loggers.LoggerList([loggers.InMemoryLogger()])
        savable_state = State(model=model, logger=logger)

        if csv is not None:
            if (
                csv_id_column is None
                or csv_strong_columns is None
                or csv_weak_columns is None
                or csv_reference_columns is None
            ):
                error_msg = (
                    "If the `csv` arg is provided, then the following args must also be"
                    " provided:\n"
                )
                error_msg += " - `csv_id_column`\n"
                error_msg += " - `csv_strong_columns`\n"
                error_msg += " - `csv_weak_columns`\n"
                error_msg += " - `csv_reference_columns`\n"
                raise ValueError(error_msg)
            csv_doc = CSV(
                path=csv,
                id_column=csv_id_column,
                strong_columns=csv_strong_columns,
                weak_columns=csv_weak_columns,
                reference_columns=csv_reference_columns,
            )
            savable_state.documents.add([csv_doc])
            savable_state.model.set_n_ids(csv_doc.size)

        return NeuralDB(user_id, savable_state=savable_state)

    def pretrain_distributed(
        self,
        documents,
        scaling_config,
        run_config,
        learning_rate: float = 0.001,
        epochs: int = 5,
        batch_size: int = None,
        metrics: List[str] = [],
        max_in_memory_batches: Optional[int] = None,
        communication_backend="gloo",
        log_folder=None,
    ):
        """
        Pretrains a model in a distributed manner using the provided documents.

        Args:
            documents: List of documents for pretraining. All the documents must have the same id column.
            scaling_config: Configuration related to the scaling aspects for Ray trainer. Read
                https://docs.ray.io/en/latest/train/api/doc/ray.train.ScalingConfig.html
            run_config: Configuration related to the runtime aspects for Ray trainer. Read
                https://docs.ray.io/en/latest/train/api/doc/ray.train.RunConfig.html
                ** Note: We need to specify `storage_path` in `RunConfig` which must be a networked **
                ** file system or cloud storage path accessible by all workers. (Ray 2.7.0 onwards) **
            learning_rate (float, optional): Learning rate for the optimizer. Default is 0.001.
            epochs (int, optional): Number of epochs to train. Default is 5.
            batch_size (int, optional): Size of each batch for training. If not provided, will be determined automatically.
            metrics (List[str], optional): List of metrics to evaluate during training. Default is an empty list.
            max_in_memory_batches (Optional[int], optional): Number of batches to load in memory at once. Useful for
                streaming support when dataset is too large to fit in memory. If None, all batches will be loaded.
            communication_backend (str, optional): Bolt Distributed Training uses Torch Communication Backend. This
                refers to backend for inter-worker communication. Default is "gloo".

        Notes:
            - Make sure to pass id_column to neural_db.CSV() making sure the ids are in ascending order starting from 0.
            - The `scaling_config`, `run_config`, and `resume_from_checkpoint` arguments are related to the Ray trainer configuration. Read
                https://docs.ray.io/en/latest/ray-air/trainers.html#trainer-basics
            - Ensure that the communication backend specified is compatible with the hardware and network setup for MPI/Gloo backend.
        """
        if isinstance(self._savable_state.model, MachMixture):
            raise NotImplementedError(
                "Distributed Training is not supported for NeuralDB initialized with a"
                " mixture of experts."
            )
        import warnings
        from distutils.version import LooseVersion

        import ray
        import thirdai.distributed_bolt as dist
        from ray.train.torch import TorchConfig

        ray_version = ray.__version__
        if LooseVersion(ray_version) >= LooseVersion("2.7"):
            warnings.warn(
                """
                Using ray version 2.7 or higher requires specifying a remote or NFS storage path. 
                Support for local checkpoints has been discontinued in these versions. 
                Refer to https://github.com/ray-project/ray/issues/37177 for details.
                """.strip()
            )

        if not isinstance(documents, list) or not all(
            isinstance(doc, CSV) for doc in documents
        ):
            raise ValueError(
                "The pretrain_distributed function currently only supports CSV"
                " documents."
            )

        def training_loop_per_worker(config):
            import os

            import thirdai.distributed_bolt as dist
            from ray import train
            from thirdai.dataset import RayCsvDataSource

            if config["licensing_lambda"]:
                config["licensing_lambda"]()

            strong_column_names = config["strong_column_names"]
            weak_column_names = config["weak_column_names"]
            learning_rate = config["learning_rate"]
            epochs = config["epochs"]
            batch_size = config["batch_size"]
            metrics = config["metrics"]
            max_in_memory_batches = config["max_in_memory_batches"]
            model_ref = config["model_ref"]
            model_target_column = config["model_target_col"]
            document_target_col = config["document_target_col"]
            log_folder = train_loop_config["log_folder"]

            # ray data will automatically split the data if the dataset is passed with key "train"
            # to training loop. Read https://docs.ray.io/en/latest/ray-air/check-ingest.html#splitting-data-across-workers
            stream_split_data_iterator = train.get_dataset_shard("train")

            model = ray.get(model_ref)

            if log_folder:
                if not os.path.exists(log_folder):
                    print(f"Folder '{log_folder}' does not exist. Creating it...")
                    os.makedirs(log_folder)
                    print(f"Folder '{log_folder}' created successfully!")
                thirdai.logging.setup(
                    log_to_stderr=False,
                    path=os.path.join(
                        log_folder, f"worker-{train.get_context().get_world_rank()}.log"
                    ),
                    level="info",
                )

            metrics = model.coldstart_distributed_on_data_source(
                data_source=RayCsvDataSource(
                    stream_split_data_iterator, model_target_column, document_target_col
                ),
                strong_column_names=strong_column_names,
                weak_column_names=weak_column_names,
                learning_rate=learning_rate,
                epochs=epochs,
                batch_size=batch_size,
                metrics=metrics,
                max_in_memory_batches=max_in_memory_batches,
            )

            rank = train.get_context().get_world_rank()
            checkpoint = None
            if rank == 0:
                # Use `with_optimizers=False` to save model without optimizer states
                checkpoint = dist.UDTCheckPoint.from_model(model, with_optimizers=False)

            train.report(metrics=metrics, checkpoint=checkpoint)

        csv_paths = [str(document.path.resolve()) for document in documents]

        train_ray_ds = ray.data.read_csv(csv_paths)

        train_loop_config = {}

        # we cannot pass the model directly to config given config results in OOM very frequently with bigger model.
        model_ref = ray.put(self._savable_state.model.get_model())

        # If this is a file based license, it will assume the license to available at the same location on each of the
        # machine
        licensing_lambda = None
        if hasattr(thirdai._thirdai, "licensing"):
            license_state = thirdai._thirdai.licensing._get_license_state()
            licensing_lambda = lambda: thirdai._thirdai.licensing._set_license_state(
                license_state
            )

        train_loop_config["licensing_lambda"] = licensing_lambda
        train_loop_config["strong_column_names"] = documents[0].strong_columns
        train_loop_config["weak_column_names"] = documents[0].weak_columns
        train_loop_config["learning_rate"] = learning_rate
        train_loop_config["epochs"] = epochs
        train_loop_config["batch_size"] = batch_size
        train_loop_config["metrics"] = metrics
        train_loop_config["max_in_memory_batches"] = max_in_memory_batches
        train_loop_config["model_ref"] = model_ref
        train_loop_config["model_target_col"] = self._savable_state.model.get_id_col()
        # Note(pratik): We are having an assumption here, that each of the document must have the
        # same target column
        train_loop_config["document_target_col"] = documents[0].id_column
        train_loop_config["log_folder"] = log_folder

        trainer = dist.BoltTrainer(
            train_loop_per_worker=training_loop_per_worker,
            train_loop_config=train_loop_config,
            scaling_config=scaling_config,
            backend_config=TorchConfig(backend=communication_backend),
            datasets={"train": train_ray_ds},
            run_config=run_config,
        )

        result_and_checkpoint = trainer.fit()

        # TODO(pratik/mritunjay): This will stop working with ray==2.7 if runconfig doesnt specify s3 storage path.
        # Update: https://github.com/ThirdAILabs/Universe/pull/1784
        # `run_config` is made required argument in `pretrained_distributed` function
        model = dist.UDTCheckPoint.get_model(result_and_checkpoint.checkpoint)

        self._savable_state.model.set_model(model)

    def ready_to_search(self) -> bool:
        """Returns True if documents have been inserted and the model is
        prepared to serve queries, False otherwise.
        """
        return self._savable_state.ready()

    def sources(self) -> Dict[str, Document]:
        """Returns a mapping from source IDs to their corresponding document
        objects. This is useful when you need to know the source ID of a
        document you inserted, e.g. for creating a Sup object for
        supervised_train().
        """
        return self._savable_state.documents.sources()

    def save(self, save_to: str, on_progress: Callable = no_op) -> str:
        return self._savable_state.save(Path(save_to), on_progress)

    def insert(
        self,
        sources: List[Document],
        train: bool = True,
        fast_approximation: bool = True,
        num_buckets_to_sample: Optional[int] = None,
        on_progress: Callable = no_op,
        on_success: Callable = no_op,
        on_error: Callable = None,
        cancel_state: CancelState = None,
        max_in_memory_batches: int = None,
    ) -> List[str]:
        """Inserts sources into the database.
        fast_approximation: much faster insertion with a slight drop in
        performance.
        num_buckets_to_sample: when assigning set of MACH buckets to an entity,
        look at the top num_buckets_to_sample buckets, then choose the least
        occupied ones. This prevents MACH buckets from overcrowding,
        cancel_state: an object that can be used to stop an ongoing insertion.
        Primarily used for PocketLLM.
        """
        documents_copy = copy.deepcopy(self._savable_state.documents)
        try:
            intro_and_train, ids = self._savable_state.documents.add(sources)
        except Exception as e:
            self._savable_state.documents = documents_copy
            if on_error is not None:
                on_error(error_msg=f"Failed to add files. {e.__str__()}")
                return []
            raise e

        self._savable_state.model.index_documents(
            intro_documents=intro_and_train.intro,
            train_documents=intro_and_train.train,
            num_buckets_to_sample=num_buckets_to_sample,
            fast_approximation=fast_approximation,
            should_train=train,
            on_progress=on_progress,
            cancel_state=cancel_state,
            max_in_memory_batches=max_in_memory_batches,
        )
        self._savable_state.logger.log(
            session_id=self._user_id,
            action="Train",
            args={"files": intro_and_train.intro.resource_name()},
        )

        on_success()
        return ids

    def delete(self, source_id: str):
        deleted_entities = self._savable_state.documents.delete(source_id)
        self._savable_state.model.delete_entities(deleted_entities)
        self._savable_state.logger.log(
            session_id=self._user_id, action="delete", args={"source_id": source_id}
        )

    def clear_sources(self) -> None:
        self._savable_state.documents.clear()
        self._savable_state.model.forget_documents()

    def search(
        self, query: str, top_k: int, constraints=None, rerank=False
    ) -> List[Reference]:
        matching_entities = None
        if constraints:
            matching_entities = self._savable_state.documents.entity_ids_by_constraints(
                constraints
            )
            result_ids = self._savable_state.model.score(
                samples=[query], entities=[matching_entities], n_results=top_k
            )[0]
        else:
            result_ids = self._savable_state.model.infer_labels(
                samples=[query], n_results=top_k
            )[0]

        references = []
        for rid, score in result_ids:
            ref = self._savable_state.documents.reference(rid)
            ref._score = score
            references.append(ref)

        if rerank:
            ranker = thirdai.dataset.KeywordOverlapRanker()
            indices, scores = ranker.rank(query, [ref.text for ref in references])
            references = [references[i] for i in indices]
            for i in range(len(references)):
                references[i]._score = scores[i]

        return references

    def reference(self, element_id: int):
        return self._savable_state.documents.reference(element_id)

    def _get_text(self, result_id) -> str:
        return self._savable_state.documents.reference(result_id).text

    def text_to_result(self, text: str, result_id: int) -> None:
        """Trains NeuralDB to map the given text to the given entity ID.
        Also known as "upvoting".
        """
        teachers.upvote(
            model=self._savable_state.model,
            logger=self._savable_state.logger,
            user_id=self._user_id,
            query_id_para=[
                (text, upvote_id, self._get_text(result_id))
                for upvote_id in self._savable_state.documents.reference(
                    result_id
                ).upvote_ids
            ],
        )

    def text_to_result_batch(self, text_id_pairs: List[Tuple[str, int]]) -> None:
        """Trains NeuralDB to map the given texts to the given entity IDs.
        Also known as "batch upvoting".
        """
        query_id_para = [
            (query, upvote_id, self._get_text(result_id))
            for query, result_id in text_id_pairs
            for upvote_id in self._savable_state.documents.reference(
                result_id
            ).upvote_ids
        ]
        teachers.upvote(
            model=self._savable_state.model,
            logger=self._savable_state.logger,
            user_id=self._user_id,
            query_id_para=query_id_para,
        )

    def associate(self, source: str, target: str, strength: Strength = Strength.Strong):
        top_k = self._get_associate_top_k(strength)
        teachers.associate(
            model=self._savable_state.model,
            logger=self._savable_state.logger,
            user_id=self._user_id,
            text_pairs=[(source, target)],
            top_k=top_k,
        )

    def associate_batch(
        self, text_pairs: List[Tuple[str, str]], strength: Strength = Strength.Strong
    ):
        top_k = self._get_associate_top_k(strength)
        teachers.associate(
            model=self._savable_state.model,
            logger=self._savable_state.logger,
            user_id=self._user_id,
            text_pairs=text_pairs,
            top_k=top_k,
        )

    def _get_associate_top_k(self, strength):
        if strength == Strength.Weak:
            return 3
        elif strength == Strength.Medium:
            return 5
        elif strength == Strength.Strong:
            return 7
        else:
            return 7

    def supervised_train(
        self,
        data: List[Sup],
        learning_rate=0.0001,
        epochs=3,
    ):
        """Train on supervised datasets that correspond to specific sources.
        Suppose you inserted a "sports" product catalog and a "furniture"
        product catalog. You also have supervised datasets - pairs of queries
        and correct products - for both categories. You can use this method to
        train NeuralDB on these supervised datasets.
        """
        if isinstance(self._savable_state.model, MachMixture):
            raise NotImplementedError(
                "Supervised Training is not supported for NeuralDB initialized with a"
                " mixture of experts."
            )
        doc_manager = self._savable_state.documents
        query_col = self._savable_state.model.get_query_col()
        self._savable_state.model.get_model().train_on_data_source(
            data_source=SupDataSource(
                doc_manager=doc_manager,
                query_col=query_col,
                data=data,
                id_delimiter=self._savable_state.model.get_id_delimiter(),
            ),
            learning_rate=learning_rate,
            epochs=epochs,
        )

    def supervised_train_with_ref_ids(
        self,
        csv: str = None,
        query_column: str = None,
        id_column: str = None,
        id_delimiter: str = None,
        queries: Sequence[str] = None,
        labels: Sequence[Sequence[int]] = None,
        learning_rate=0.0001,
        epochs=3,
    ):
        """Train on supervised datasets that correspond to specific sources.
        Suppose you inserted a "sports" product catalog and a "furniture"
        product catalog. You also have supervised datasets - pairs of queries
        and correct products - for both categories. You can use this method to
        train NeuralDB on these supervised datasets.
        """
        if isinstance(self._savable_state.model, MachMixture):
            raise NotImplementedError(
                "Supervised Training is not supported for NeuralDB initialized with a"
                " mixture of experts."
            )
        doc_manager = self._savable_state.documents
        model_query_col = self._savable_state.model.get_query_col()
        self._savable_state.model.get_model().train_on_data_source(
            data_source=SupDataSource(
                doc_manager=doc_manager,
                query_col=model_query_col,
                data=[
                    Sup(
                        csv=csv,
                        query_column=query_column,
                        id_column=id_column,
                        id_delimiter=id_delimiter,
                        queries=queries,
                        labels=labels,
                        uses_db_id=True,
                    )
                ],
                id_delimiter=self._savable_state.model.get_id_delimiter(),
            ),
            learning_rate=learning_rate,
            epochs=epochs,
        )

    def get_associate_samples(self):
        """Get past associate() and associate_batch() samples from NeuralDB logs."""
        logs = self._savable_state.logger.get_logs()

        associate_logs = logs[logs["action"] == "associate"]
        associate_samples = []
        for _, row in associate_logs.iterrows():
            for source, target in row["args"]["pairs"]:
                associate_samples.append((source, target))

        return associate_samples

    def get_upvote_samples(self):
        """Get past text_to_result() and text_to_result_batch() samples from
        NeuralDB logs.
        """
        logs = self._savable_state.logger.get_logs()

        upvote_associate_samples = []
        upvote_logs = logs[logs["action"] == "upvote"]
        for _, row in upvote_logs.iterrows():
            if "query_id_para" in row["args"]:
                for source, _, target in row["args"]["query_id_para"]:
                    upvote_associate_samples.append((source, target))

        return upvote_associate_samples

    def get_rlhf_samples(self):
        """Get past associate(), associate_batch(), text_to_result(), and
        text_to_result_batch() samples from NeuralDB logs.
        """
        return self.get_associate_samples() + self.get_upvote_samples()

    def retrain(
        self,
        text_pairs: List[Tuple[str, str]] = [],
        learning_rate: float = 0.0001,
        epochs: int = 3,
        strength: Strength = Strength.Strong,
    ):
        """Train NeuralDB on all inserted documents and logged RLHF samples."""
        doc_manager = self._savable_state.documents

        if not text_pairs:
            text_pairs = self.get_rlhf_samples()

        self._savable_state.model.retrain(
            balancing_data=doc_manager.get_data_source(),
            source_target_pairs=text_pairs,
            n_buckets=self._get_associate_top_k(strength),
            learning_rate=learning_rate,
            epochs=epochs,
        )<|MERGE_RESOLUTION|>--- conflicted
+++ resolved
@@ -255,28 +255,7 @@
         udt.set_mach_sampling_threshold(0.01)
         fhr, emb_dim, out_dim = udt.model_dims()
 
-<<<<<<< HEAD
         text_dataset_config = udt.text_dataset_config()
-=======
-        if len(data_types) != 2:
-            raise ValueError(
-                "Incompatible UDT model. Expected two data types but found"
-                f" {len(data_types)}."
-            )
-        query_col = None
-        id_col = None
-        id_delimiter = None
-        for column, dtype in data_types.items():
-            if isinstance(dtype, bolt.types.text):
-                query_col = column
-            if isinstance(dtype, bolt.types.categorical):
-                id_col = column
-                id_delimiter = dtype.delimiter
-        if query_col is None:
-            raise ValueError(f"Incompatible UDT model. Cannot find a query column.")
-        if id_col is None:
-            raise ValueError(f"Incompatible UDT model. Cannot find an id column.")
->>>>>>> a0535ac9
 
         model = Mach(
             id_col=text_dataset_config.label_column,
