--- conflicted
+++ resolved
@@ -491,9 +491,6 @@
         self._savable_state.documents.clear()
         self._savable_state.model.forget_documents()
 
-<<<<<<< HEAD
-    @staticmethod
-=======
     def _get_query_references(
         self,
         query: str,
@@ -533,7 +530,7 @@
 
         return references
 
->>>>>>> 9a5aae4c
+    @staticmethod
     def _split_references_for_reranking(
         references,
         rerank_threshold,
