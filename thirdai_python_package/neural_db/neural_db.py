import copy
from enum import Enum
from pathlib import Path
from typing import Callable, Dict, List, Optional, Sequence, Tuple

import pandas as pd
import thirdai
import unidecode
from thirdai._thirdai import bolt
from thirdai.dataset.data_source import PyDataSource

from . import loggers, teachers
from .documents import CSV, Document, DocumentManager, Reference
from .mach_mixture_model import MachMixture
from .models import CancelState, Mach
from .savable_state import State

Strength = Enum("Strength", ["Weak", "Medium", "Strong"])


def no_op(*args, **kwargs):
    pass


"""Sup and SupDataSource are classes that manage entity IDs for supervised
training.

Entity = an item that can be retrieved by NeuralDB. If we insert an ndb.CSV
object into NeuralDB, then each row of the CSV file is an entity. If we insert 
an ndb.PDF object, then each paragraph is an entity. If we insert an 
ndb.SentenceLevelDOCX object, then each sentence is an entity.

If this still doesn't make sense, consider a scenario where you insert a CSV 
file into NeuralDB and want to improve the performance of the database by
training it on supervised training samples. That is, you want the model to 
learn from (query, ID) pairs.

Since you only inserted one file, the ID of each entity in NeuralDB's index
is the same as the ID given in the file. Thus, the model can directly ingest
the (query, ID) pairs from your supervised dataset. However, this is not the 
case if you inserted multiple CSV files. For example, suppose you insert file A 
containing entities with IDs 0 through 100 and also insert file B containing 
its own set of entities with IDs 0 through 100. To disambiguate between entities
from different files, NeuralDB automatically offsets the IDs of the second file.
Consequently, you also have to adjust the labels of supervised training samples
corresponding to entities in file B. 

Instead of leaking the abstraction by making the user manually change the labels
of their dataset, we created Sup and SupDataSource to handle this.

If the user would rather use the database-assigned IDs instead of IDs from the 
original document, this can be done by passing uses_db_id = True to Sup(). This
is useful for cases where the user does not know the IDs of the entities in the
original documents. For example, if the original document is a PDF, then it is
NeuralDB that parses it into paragraphs; the user does not know the ID of each
paragraph beforehand. In this scenario, it is much easier for the user to just
use the database-assigned IDs.
"""


class Sup:
    """An object that contains supervised samples. This object is to be passed
    into NeuralDB.supervised_train().

    It can be initialized either with a CSV file, in which case it needs query
    and ID column names, or with sequences of queries and labels. It also needs
    to know which source object (i.e. which inserted CSV or PDF object) contains
    the relevant entities to the supervised samples.

    If uses_db_id is True, then the labels are assumed to use database-assigned
    IDs and will not be converted.
    """

    def __init__(
        self,
        csv: str = None,
        query_column: str = None,
        id_column: str = None,
        id_delimiter: str = None,
        queries: Sequence[str] = None,
        labels: Sequence[Sequence[int]] = None,
        source_id: str = "",
        uses_db_id: bool = False,
    ):
        if csv is not None and query_column is not None and id_column is not None:
            df = pd.read_csv(csv)
            self.queries = df[query_column]
            self.labels = df[id_column]
            for i, label in enumerate(self.labels):
                if label == None or label == "":
                    raise ValueError(
                        "Got a supervised sample with an empty label, query:"
                        f" '{self.queries[i]}'"
                    )
            if id_delimiter:
                self.labels = self.labels.apply(
                    lambda label: list(
                        str(label).strip(id_delimiter).split(id_delimiter)
                    )
                )
            else:
                self.labels = self.labels.apply(lambda label: [str(label)])

        elif queries is not None and labels is not None:
            if len(queries) != len(labels):
                raise ValueError(
                    "Queries and labels sequences must be the same length."
                )
            self.queries = queries
            self.labels = labels
        # elif csv is None and
        else:
            raise ValueError(
                "Sup must be initialized with csv, query_column and id_column, or"
                " queries and labels."
            )
        self.source_id = source_id
        self.uses_db_id = uses_db_id


class SupDataSource(PyDataSource):
    """Combines supervised samples from multiple Sup objects into a single data
    source. This allows NeuralDB's underlying model to train on all provided
    supervised datasets simultaneously.
    """

    def __init__(
        self,
        doc_manager: DocumentManager,
        query_col: str,
        data: List[Sup],
        id_delimiter: Optional[str],
    ):
        PyDataSource.__init__(self)
        self.doc_manager = doc_manager
        self.query_col = query_col
        self.data = data
        self.id_delimiter = id_delimiter
        if not self.id_delimiter:
            print("WARNING: this model does not fully support multi-label datasets.")
        self.restart()

    def _csv_line(self, query: str, label: str):
        df = pd.DataFrame(
            {
                self.query_col: [query],
                self.doc_manager.id_column: [label],
            }
        )
        return df.to_csv(header=None, index=None).strip("\n")

    def _source_for_sup(self, sup: Sup):
        source_ids = self.doc_manager.match_source_id_by_prefix(sup.source_id)
        if len(source_ids) == 0:
            raise ValueError(f"Cannot find source with id {sup.source_id}")
        if len(source_ids) > 1:
            raise ValueError(f"Multiple sources match the prefix {sup.source_id}")
        return self.doc_manager.source_by_id(source_ids[0])

    def _labels(self, sup: Sup):
        if sup.uses_db_id:
            return [map(str, labels) for labels in sup.labels]

        doc, start_id = self._source_for_sup(sup)
        doc_id_map = doc.id_map()
        if doc_id_map:
            mapper = lambda label: str(doc_id_map[label] + start_id)
        else:
            mapper = lambda label: str(int(label) + start_id)

        return [map(mapper, labels) for labels in sup.labels]

    def _get_line_iterator(self):
        # First yield the header
        yield self._csv_line(self.query_col, self.doc_manager.id_column)
        # Then yield rows
        for sup in self.data:
            for query, labels in zip(sup.queries, self._labels(sup)):
                if self.id_delimiter:
                    yield self._csv_line(query, self.id_delimiter.join(labels))
                else:
                    for label in labels:
                        yield self._csv_line(query, label)

    def resource_name(self) -> str:
        return "Supervised training samples"


class NeuralDB:
    def __init__(self, user_id: str = "user", number_models: int = 1, **kwargs) -> None:
        """user_id is used for logging purposes only"""
        self._user_id: str = user_id

        # The savable_state kwarg is only used in static constructor methods
        # and should not be used by an external user.
        # We read savable_state from kwargs so that it doesn't appear in the
        # arguments list and confuse users.
        if "savable_state" not in kwargs:
            if number_models <= 0:
                raise Exception(
                    f"Invalid Value Passed for number_models : {number_models}."
                    " NeuralDB can only be initialized with a positive number of"
                    " models."
                )
            if number_models > 1:
                model = MachMixture(
                    number_models=number_models,
                    id_col="id",
                    query_col="query",
                    **kwargs,
                )
            else:
                model = Mach(id_col="id", query_col="query", **kwargs)
            self._savable_state = State(
                model, logger=loggers.LoggerList([loggers.InMemoryLogger()])
            )
        else:
            self._savable_state = kwargs["savable_state"]

    @staticmethod
    def from_checkpoint(
        checkpoint_path: str,
        user_id: str = "user",
        on_progress: Callable = no_op,
    ):
        checkpoint_path = Path(checkpoint_path)
        savable_state = State.load(checkpoint_path, on_progress)
        if savable_state.model and savable_state.model.get_model():
            savable_state.model.set_mach_sampling_threshold(0.01)
        if not isinstance(savable_state.logger, loggers.LoggerList):
            # TODO(Geordie / Yash): Add DBLogger to LoggerList once ready.
            savable_state.logger = loggers.LoggerList([savable_state.logger])

        return NeuralDB(user_id, savable_state=savable_state)

    @staticmethod
    def from_udt(
        udt: bolt.UniversalDeepTransformer,
        user_id: str = "user",
        csv: Optional[str] = None,
        csv_id_column: Optional[str] = None,
        csv_strong_columns: Optional[List[str]] = None,
        csv_weak_columns: Optional[List[str]] = None,
        csv_reference_columns: Optional[List[str]] = None,
    ):
        """Instantiate a NeuralDB, using the given UDT as the underlying model.
        Usually for porting a pretrained model into the NeuralDB format.
        Use the optional csv-related arguments to insert the pretraining dataset
        into the NeuralDB instance.
        """
        if csv is None:
            udt.clear_index()

        udt.enable_rlhf()
        udt.set_mach_sampling_threshold(0.01)
        fhr, emb_dim, out_dim = udt.model_dims()
        data_types = udt.data_types()

        if len(data_types) != 2:
            raise ValueError(
                "Incompatible UDT model. Expected two data types but found"
                f" {len(data_types)}."
            )
        query_col = None
        id_col = None
        id_delimiter = None
        for column, dtype in data_types.items():
            if isinstance(dtype, bolt.types.text):
                query_col = column
            if isinstance(dtype, bolt.types.categorical):
                id_col = column
                id_delimiter = dtype.delimiter
        if query_col is None:
            raise ValueError(f"Incompatible UDT model. Cannot find a query column.")
        if id_col is None:
            raise ValueError(f"Incompatible UDT model. Cannot find an id column.")

        model = Mach(
            id_col=id_col,
            id_delimiter=id_delimiter,
            query_col=query_col,
            fhr=fhr,
            embedding_dimension=emb_dim,
            extreme_output_dim=out_dim,
        )
        model.model = udt
        logger = loggers.LoggerList([loggers.InMemoryLogger()])
        savable_state = State(model=model, logger=logger)

        if csv is not None:
            if (
                csv_id_column is None
                or csv_strong_columns is None
                or csv_weak_columns is None
                or csv_reference_columns is None
            ):
                error_msg = (
                    "If the `csv` arg is provided, then the following args must also be"
                    " provided:\n"
                )
                error_msg += " - `csv_id_column`\n"
                error_msg += " - `csv_strong_columns`\n"
                error_msg += " - `csv_weak_columns`\n"
                error_msg += " - `csv_reference_columns`\n"
                raise ValueError(error_msg)
            csv_doc = CSV(
                path=csv,
                id_column=csv_id_column,
                strong_columns=csv_strong_columns,
                weak_columns=csv_weak_columns,
                reference_columns=csv_reference_columns,
            )
            savable_state.documents.add([csv_doc])
            savable_state.model.set_n_ids(csv_doc.size)

        return NeuralDB(user_id, savable_state=savable_state)

    def pretrain_distributed(
        self,
        documents,
        scaling_config,
        run_config,
        learning_rate: float = 0.001,
        epochs: int = 5,
        batch_size: int = None,
        metrics: List[str] = [],
        max_in_memory_batches: Optional[int] = None,
        communication_backend="gloo",
        log_folder=None,
    ):
        """
        Pretrains a model in a distributed manner using the provided documents.

        Args:
            documents: List of documents for pretraining. All the documents must have the same id column.
            scaling_config: Configuration related to the scaling aspects for Ray trainer. Read
                https://docs.ray.io/en/latest/train/api/doc/ray.train.ScalingConfig.html
            run_config: Configuration related to the runtime aspects for Ray trainer. Read
                https://docs.ray.io/en/latest/train/api/doc/ray.train.RunConfig.html
                ** Note: We need to specify `storage_path` in `RunConfig` which must be a networked **
                ** file system or cloud storage path accessible by all workers. (Ray 2.7.0 onwards) **
            learning_rate (float, optional): Learning rate for the optimizer. Default is 0.001.
            epochs (int, optional): Number of epochs to train. Default is 5.
            batch_size (int, optional): Size of each batch for training. If not provided, will be determined automatically.
            metrics (List[str], optional): List of metrics to evaluate during training. Default is an empty list.
            max_in_memory_batches (Optional[int], optional): Number of batches to load in memory at once. Useful for
                streaming support when dataset is too large to fit in memory. If None, all batches will be loaded.
            communication_backend (str, optional): Bolt Distributed Training uses Torch Communication Backend. This
                refers to backend for inter-worker communication. Default is "gloo".

        Notes:
            - Make sure to pass id_column to neural_db.CSV() making sure the ids are in ascending order starting from 0.
            - The `scaling_config`, `run_config`, and `resume_from_checkpoint` arguments are related to the Ray trainer configuration. Read
                https://docs.ray.io/en/latest/ray-air/trainers.html#trainer-basics
            - Ensure that the communication backend specified is compatible with the hardware and network setup for MPI/Gloo backend.
        """
        if isinstance(self._savable_state.model, MachMixture):
            raise NotImplementedError(
                "Distributed Training is not supported for NeuralDB initialized with a"
                " mixture of experts."
            )
        import warnings
        from distutils.version import LooseVersion

        import ray
        import thirdai.distributed_bolt as dist
        from ray.train.torch import TorchConfig

        ray_version = ray.__version__
        if LooseVersion(ray_version) >= LooseVersion("2.7"):
            warnings.warn(
                """
                Using ray version 2.7 or higher requires specifying a remote or NFS storage path. 
                Support for local checkpoints has been discontinued in these versions. 
                Refer to https://github.com/ray-project/ray/issues/37177 for details.
                """.strip()
            )

        if not isinstance(documents, list) or not all(
            isinstance(doc, CSV) for doc in documents
        ):
            raise ValueError(
                "The pretrain_distributed function currently only supports CSV"
                " documents."
            )

        def training_loop_per_worker(config):
            import os

            import thirdai.distributed_bolt as dist
            from ray import train
            from thirdai.dataset import RayCsvDataSource

            if config["licensing_lambda"]:
                config["licensing_lambda"]()

            strong_column_names = config["strong_column_names"]
            weak_column_names = config["weak_column_names"]
            learning_rate = config["learning_rate"]
            epochs = config["epochs"]
            batch_size = config["batch_size"]
            metrics = config["metrics"]
            max_in_memory_batches = config["max_in_memory_batches"]
            model_ref = config["model_ref"]
            model_target_column = config["model_target_col"]
            document_target_col = config["document_target_col"]
            log_folder = train_loop_config["log_folder"]

            # ray data will automatically split the data if the dataset is passed with key "train"
            # to training loop. Read https://docs.ray.io/en/latest/ray-air/check-ingest.html#splitting-data-across-workers
            stream_split_data_iterator = train.get_dataset_shard("train")

            model = ray.get(model_ref)

            if log_folder:
                if not os.path.exists(log_folder):
                    print(f"Folder '{log_folder}' does not exist. Creating it...")
                    os.makedirs(log_folder)
                    print(f"Folder '{log_folder}' created successfully!")
                thirdai.logging.setup(
                    log_to_stderr=False,
                    path=os.path.join(
                        log_folder, f"worker-{train.get_context().get_world_rank()}.log"
                    ),
                    level="info",
                )

            metrics = model.coldstart_distributed_on_data_source(
                data_source=RayCsvDataSource(
                    stream_split_data_iterator, model_target_column, document_target_col
                ),
                strong_column_names=strong_column_names,
                weak_column_names=weak_column_names,
                learning_rate=learning_rate,
                epochs=epochs,
                batch_size=batch_size,
                metrics=metrics,
                max_in_memory_batches=max_in_memory_batches,
            )

            rank = train.get_context().get_world_rank()
            checkpoint = None
            if rank == 0:
                # Use `with_optimizers=False` to save model without optimizer states
                checkpoint = dist.UDTCheckPoint.from_model(model, with_optimizers=False)

            train.report(metrics=metrics, checkpoint=checkpoint)

        csv_paths = [str(document.path.resolve()) for document in documents]

        train_ray_ds = ray.data.read_csv(csv_paths)

        train_loop_config = {}

        # we cannot pass the model directly to config given config results in OOM very frequently with bigger model.
        model_ref = ray.put(self._savable_state.model.get_model())

        # If this is a file based license, it will assume the license to available at the same location on each of the
        # machine
        licensing_lambda = None
        if hasattr(thirdai._thirdai, "licensing"):
            license_state = thirdai._thirdai.licensing._get_license_state()
            licensing_lambda = lambda: thirdai._thirdai.licensing._set_license_state(
                license_state
            )

        train_loop_config["licensing_lambda"] = licensing_lambda
        train_loop_config["strong_column_names"] = documents[0].strong_columns
        train_loop_config["weak_column_names"] = documents[0].weak_columns
        train_loop_config["learning_rate"] = learning_rate
        train_loop_config["epochs"] = epochs
        train_loop_config["batch_size"] = batch_size
        train_loop_config["metrics"] = metrics
        train_loop_config["max_in_memory_batches"] = max_in_memory_batches
        train_loop_config["model_ref"] = model_ref
        train_loop_config["model_target_col"] = self._savable_state.model.get_id_col()
        # Note(pratik): We are having an assumption here, that each of the document must have the
        # same target column
        train_loop_config["document_target_col"] = documents[0].id_column
        train_loop_config["log_folder"] = log_folder

        trainer = dist.BoltTrainer(
            train_loop_per_worker=training_loop_per_worker,
            train_loop_config=train_loop_config,
            scaling_config=scaling_config,
            backend_config=TorchConfig(backend=communication_backend),
            datasets={"train": train_ray_ds},
            run_config=run_config,
        )

        result_and_checkpoint = trainer.fit()

        # TODO(pratik/mritunjay): This will stop working with ray==2.7 if runconfig doesnt specify s3 storage path.
        # Update: https://github.com/ThirdAILabs/Universe/pull/1784
        # `run_config` is made required argument in `pretrained_distributed` function
        model = dist.UDTCheckPoint.get_model(result_and_checkpoint.checkpoint)

        self._savable_state.model.set_model(model)

    def ready_to_search(self) -> bool:
        """Returns True if documents have been inserted and the model is
        prepared to serve queries, False otherwise.
        """
        return self._savable_state.ready()

    def sources(self) -> Dict[str, Document]:
        """Returns a mapping from source IDs to their corresponding document
        objects. This is useful when you need to know the source ID of a
        document you inserted, e.g. for creating a Sup object for
        supervised_train().
        """
        return self._savable_state.documents.sources()

    def save(self, save_to: str, on_progress: Callable = no_op) -> str:
        return self._savable_state.save(Path(save_to), on_progress)

    def insert(
        self,
        sources: List[Document],
        train: bool = True,
        fast_approximation: bool = True,
        num_buckets_to_sample: Optional[int] = None,
        on_progress: Callable = no_op,
        on_success: Callable = no_op,
        on_error: Callable = None,
        cancel_state: CancelState = None,
        max_in_memory_batches: int = None,
    ) -> List[str]:
        """Inserts sources into the database.
        fast_approximation: much faster insertion with a slight drop in
        performance.
        num_buckets_to_sample: when assigning set of MACH buckets to an entity,
        look at the top num_buckets_to_sample buckets, then choose the least
        occupied ones. This prevents MACH buckets from overcrowding,
        cancel_state: an object that can be used to stop an ongoing insertion.
        Primarily used for PocketLLM.
        """
        documents_copy = copy.deepcopy(self._savable_state.documents)
        try:
            intro_and_train, ids = self._savable_state.documents.add(sources)
        except Exception as e:
            self._savable_state.documents = documents_copy
            if on_error is not None:
                on_error(error_msg=f"Failed to add files. {e.__str__()}")
                return []
            raise e

        self._savable_state.model.index_documents(
            intro_documents=intro_and_train.intro,
            train_documents=intro_and_train.train,
            num_buckets_to_sample=num_buckets_to_sample,
            fast_approximation=fast_approximation,
            should_train=train,
            on_progress=on_progress,
            cancel_state=cancel_state,
            max_in_memory_batches=max_in_memory_batches,
        )
        self._savable_state.logger.log(
            session_id=self._user_id,
            action="Train",
            args={"files": intro_and_train.intro.resource_name()},
        )

        on_success()
        return ids

    def delete(self, source_id: str):
        deleted_entities = self._savable_state.documents.delete(source_id)
        self._savable_state.model.delete_entities(deleted_entities)
        self._savable_state.logger.log(
            session_id=self._user_id, action="delete", args={"source_id": source_id}
        )

    def clear_sources(self) -> None:
        self._savable_state.documents.clear()
        self._savable_state.model.forget_documents()

    def search(
        self,
        query: str,
        top_k: int,
        constraints=None,
        rerank=False,
<<<<<<< HEAD
        rerank_threshold=1.5,
        threshold_top_k=None,
=======
        top_k_rerank=100,
>>>>>>> 2dea5fbd
    ) -> List[Reference]:
        matching_entities = None
        top_k_to_search = top_k_rerank if rerank else top_k
        if constraints:
            matching_entities = self._savable_state.documents.entity_ids_by_constraints(
                constraints
            )
            result_ids = self._savable_state.model.score(
                samples=[query], entities=[matching_entities], n_results=top_k_to_search
            )[0]
        else:
            result_ids = self._savable_state.model.infer_labels(
                samples=[query], n_results=top_k_to_search
            )[0]

        references = []
        for rid, score in result_ids:
            ref = self._savable_state.documents.reference(rid)
            ref._score = score
            references.append(ref)

        if rerank:
            if threshold_top_k is None:
                threshold_top_k = top_k
            mean_score = sum(score for _, score in result_ids[:threshold_top_k]) / len(
                result_ids[:threshold_top_k]
            )
            threshold = rerank_threshold * mean_score
            for first_rerank_pos, ref in enumerate(references):
                if ref.score < threshold:
                    break
            ranker = thirdai.dataset.KeywordOverlapRanker()
<<<<<<< HEAD
            indices, scores = ranker.rank(
                query, [ref.text for ref in references[first_rerank_pos:]]
            )
            references = references[:first_rerank_pos] + [
                references[first_rerank_pos + i] for i in indices
            ]
            for i, score in enumerate(scores):
                references[first_rerank_pos + i]._score = score
=======
            indices, scores = ranker.rank(query, [ref.text for ref in references])
            references = [references[i] for i in indices[:top_k]]
            for i in range(len(references)):
                references[i]._score = scores[i]
>>>>>>> 2dea5fbd

        return references

    def reference(self, element_id: int):
        return self._savable_state.documents.reference(element_id)

    def _get_text(self, result_id) -> str:
        return self._savable_state.documents.reference(result_id).text

    def text_to_result(self, text: str, result_id: int) -> None:
        """Trains NeuralDB to map the given text to the given entity ID.
        Also known as "upvoting".
        """
        teachers.upvote(
            model=self._savable_state.model,
            logger=self._savable_state.logger,
            user_id=self._user_id,
            query_id_para=[
                (text, upvote_id, self._get_text(result_id))
                for upvote_id in self._savable_state.documents.reference(
                    result_id
                ).upvote_ids
            ],
        )

    def text_to_result_batch(self, text_id_pairs: List[Tuple[str, int]]) -> None:
        """Trains NeuralDB to map the given texts to the given entity IDs.
        Also known as "batch upvoting".
        """
        query_id_para = [
            (query, upvote_id, self._get_text(result_id))
            for query, result_id in text_id_pairs
            for upvote_id in self._savable_state.documents.reference(
                result_id
            ).upvote_ids
        ]
        teachers.upvote(
            model=self._savable_state.model,
            logger=self._savable_state.logger,
            user_id=self._user_id,
            query_id_para=query_id_para,
        )

    def associate(self, source: str, target: str, strength: Strength = Strength.Strong):
        top_k = self._get_associate_top_k(strength)
        teachers.associate(
            model=self._savable_state.model,
            logger=self._savable_state.logger,
            user_id=self._user_id,
            text_pairs=[(source, target)],
            top_k=top_k,
        )

    def associate_batch(
        self, text_pairs: List[Tuple[str, str]], strength: Strength = Strength.Strong
    ):
        top_k = self._get_associate_top_k(strength)
        teachers.associate(
            model=self._savable_state.model,
            logger=self._savable_state.logger,
            user_id=self._user_id,
            text_pairs=text_pairs,
            top_k=top_k,
        )

    def _get_associate_top_k(self, strength):
        if strength == Strength.Weak:
            return 3
        elif strength == Strength.Medium:
            return 5
        elif strength == Strength.Strong:
            return 7
        else:
            return 7

    def supervised_train(
        self,
        data: List[Sup],
        learning_rate=0.0001,
        epochs=3,
    ):
        """Train on supervised datasets that correspond to specific sources.
        Suppose you inserted a "sports" product catalog and a "furniture"
        product catalog. You also have supervised datasets - pairs of queries
        and correct products - for both categories. You can use this method to
        train NeuralDB on these supervised datasets.
        """
        if isinstance(self._savable_state.model, MachMixture):
            raise NotImplementedError(
                "Supervised Training is not supported for NeuralDB initialized with a"
                " mixture of experts."
            )
        doc_manager = self._savable_state.documents
        query_col = self._savable_state.model.get_query_col()
        self._savable_state.model.get_model().train_on_data_source(
            data_source=SupDataSource(
                doc_manager=doc_manager,
                query_col=query_col,
                data=data,
                id_delimiter=self._savable_state.model.get_id_delimiter(),
            ),
            learning_rate=learning_rate,
            epochs=epochs,
        )

    def supervised_train_with_ref_ids(
        self,
        csv: str = None,
        query_column: str = None,
        id_column: str = None,
        id_delimiter: str = None,
        queries: Sequence[str] = None,
        labels: Sequence[Sequence[int]] = None,
        learning_rate=0.0001,
        epochs=3,
    ):
        """Train on supervised datasets that correspond to specific sources.
        Suppose you inserted a "sports" product catalog and a "furniture"
        product catalog. You also have supervised datasets - pairs of queries
        and correct products - for both categories. You can use this method to
        train NeuralDB on these supervised datasets.
        """
        if isinstance(self._savable_state.model, MachMixture):
            raise NotImplementedError(
                "Supervised Training is not supported for NeuralDB initialized with a"
                " mixture of experts."
            )
        doc_manager = self._savable_state.documents
        model_query_col = self._savable_state.model.get_query_col()
        self._savable_state.model.get_model().train_on_data_source(
            data_source=SupDataSource(
                doc_manager=doc_manager,
                query_col=model_query_col,
                data=[
                    Sup(
                        csv=csv,
                        query_column=query_column,
                        id_column=id_column,
                        id_delimiter=id_delimiter,
                        queries=queries,
                        labels=labels,
                        uses_db_id=True,
                    )
                ],
                id_delimiter=self._savable_state.model.get_id_delimiter(),
            ),
            learning_rate=learning_rate,
            epochs=epochs,
        )

    def get_associate_samples(self):
        """Get past associate() and associate_batch() samples from NeuralDB logs."""
        logs = self._savable_state.logger.get_logs()

        associate_logs = logs[logs["action"] == "associate"]
        associate_samples = []
        for _, row in associate_logs.iterrows():
            for source, target in row["args"]["pairs"]:
                associate_samples.append((source, target))

        return associate_samples

    def get_upvote_samples(self):
        """Get past text_to_result() and text_to_result_batch() samples from
        NeuralDB logs.
        """
        logs = self._savable_state.logger.get_logs()

        upvote_associate_samples = []
        upvote_logs = logs[logs["action"] == "upvote"]
        for _, row in upvote_logs.iterrows():
            if "query_id_para" in row["args"]:
                for source, _, target in row["args"]["query_id_para"]:
                    upvote_associate_samples.append((source, target))

        return upvote_associate_samples

    def get_rlhf_samples(self):
        """Get past associate(), associate_batch(), text_to_result(), and
        text_to_result_batch() samples from NeuralDB logs.
        """
        return self.get_associate_samples() + self.get_upvote_samples()

    def retrain(
        self,
        text_pairs: List[Tuple[str, str]] = [],
        learning_rate: float = 0.0001,
        epochs: int = 3,
        strength: Strength = Strength.Strong,
    ):
        """Train NeuralDB on all inserted documents and logged RLHF samples."""
        doc_manager = self._savable_state.documents

        if not text_pairs:
            text_pairs = self.get_rlhf_samples()

        self._savable_state.model.retrain(
            balancing_data=doc_manager.get_data_source(),
            source_target_pairs=text_pairs,
            n_buckets=self._get_associate_top_k(strength),
            learning_rate=learning_rate,
            epochs=epochs,
        )<|MERGE_RESOLUTION|>--- conflicted
+++ resolved
@@ -581,12 +581,9 @@
         top_k: int,
         constraints=None,
         rerank=False,
-<<<<<<< HEAD
+        top_k_rerank=100,
         rerank_threshold=1.5,
         threshold_top_k=None,
-=======
-        top_k_rerank=100,
->>>>>>> 2dea5fbd
     ) -> List[Reference]:
         matching_entities = None
         top_k_to_search = top_k_rerank if rerank else top_k
@@ -610,7 +607,7 @@
 
         if rerank:
             if threshold_top_k is None:
-                threshold_top_k = top_k
+                threshold_top_k = top_k_to_search
             mean_score = sum(score for _, score in result_ids[:threshold_top_k]) / len(
                 result_ids[:threshold_top_k]
             )
@@ -619,21 +616,17 @@
                 if ref.score < threshold:
                     break
             ranker = thirdai.dataset.KeywordOverlapRanker()
-<<<<<<< HEAD
             indices, scores = ranker.rank(
                 query, [ref.text for ref in references[first_rerank_pos:]]
             )
             references = references[:first_rerank_pos] + [
                 references[first_rerank_pos + i] for i in indices
             ]
+            # TODO: Reranked scores are not in the same scale as regular scores
+            # and are usually much larger.
             for i, score in enumerate(scores):
                 references[first_rerank_pos + i]._score = score
-=======
-            indices, scores = ranker.rank(query, [ref.text for ref in references])
-            references = [references[i] for i in indices[:top_k]]
-            for i in range(len(references)):
-                references[i]._score = scores[i]
->>>>>>> 2dea5fbd
+            references = references[:top_k]
 
         return references
 
