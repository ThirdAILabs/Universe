import copy
import shutil
from enum import Enum
from pathlib import Path
from typing import Callable, Dict, List, Optional, Sequence, Tuple, Union

import numpy as np
import pandas as pd
import thirdai
from thirdai._thirdai import bolt, data

from . import loggers, teachers
from .documents import CSV, Document, DocumentManager, Reference
from .models.finetunable_retriever import FinetunableRetriever
from .models.mach import Mach
from .models.mach_mixture_model import MachMixture
from .models.model_interface import CancelState
from .savable_state import (
    State,
    load_checkpoint,
    make_preinsertion_checkpoint,
    make_training_checkpoint,
)
from .supervised_datasource import Sup, SupDataSource
from .trainer.checkpoint_config import CheckpointConfig

Strength = Enum("Strength", ["Weak", "Medium", "Strong"])


def no_op(*args, **kwargs):
    pass


class NeuralDB:
    """
    NeuralDB is a search and retrieval system that can be used to search over
    knowledge bases and documents. It can also be used in RAG pipelines for the
    search retrieval phase.

    Examples:
        >>> ndb = NeuralDB()
        >>> ndb.insert([CSV(...), PDF(...), DOCX(...)])
        >>> results = ndb.search("how to make chocolate chip cookies")
    """

    def __init__(
        self,
        user_id: str = "user",
        num_shards: int = 1,
        num_models_per_shard: int = 1,
        retriever="finetunable_retriever",
        low_memory=None,
        **kwargs,
    ) -> None:
        """
        Constructs an empty NeuralDB.

        Args:
            user_id (str): Optional, used to identify user/session in logging.
            retriever (str): One of 'finetunable_retriever', 'mach', or 'hybrid'.
                Identifies which retriever to use as the backend. Defaults to
                'finetunable_retriever'.

        Returns:
            A NeuralDB.
        """
        if low_memory is not None:
            print(
                "Warning: 'low_memory' flag will be deprecated soon in the NeuralDB constructor. Please pass 'retriever=' instead."
            )
            if low_memory == True:
                retriever = "finetunable_retriever"
            elif low_memory == False:
                retriever = "hybrid"
        self._user_id: str = user_id

        # The savable_state kwarg is only used in static constructor methods
        # and should not be used by an external user.
        # We read savable_state from kwargs so that it doesn't appear in the
        # arguments list and confuse users.
        if "savable_state" not in kwargs:
            if num_shards <= 0:
                raise Exception(
                    f"Invalid Value Passed for num_shards : {num_shards}."
                    " NeuralDB can only be initialized with a positive number of"
                    " shards."
                )
            if num_models_per_shard <= 0:
                raise Exception(
                    f"Invalid Value Passed for num_models_per_shard : {num_models_per_shard}."
                    " NeuralDB can only be initialized with a positive number of"
                    " models per shard."
                )
            if retriever == "finetunable_retriever":
                model = FinetunableRetriever()
            elif retriever == "mach" or retriever == "hybrid":
                if num_shards > 1 or num_models_per_shard > 1:
                    model = MachMixture(
                        num_shards=num_shards,
                        num_models_per_shard=num_models_per_shard,
                        id_col="id",
                        query_col="query",
                        hybrid=(retriever == "hybrid"),
                        **kwargs,
                    )
                else:
                    model = Mach(
                        id_col="id",
                        query_col="query",
                        hybrid=(retriever == "hybrid"),
                        **kwargs,
                    )
            else:
                raise ValueError(
                    f"Invalid retriever '{retriever}'. Please use 'finetunable_retriever', 'mach', or 'hybrid'."
                )

            self._savable_state = State(
                model, logger=loggers.LoggerList([loggers.InMemoryLogger()])
            )
        else:
            self._savable_state = kwargs["savable_state"]

    @staticmethod
    def from_checkpoint(
        checkpoint_path: str, user_id: str = "user", on_progress: Callable = no_op
    ):
        """
        Constructs a NeuralDB from a checkpoint. This can be used save and reload
        NeuralDBs, it is also used for loading pretrained NeuralDB models.

        Args:
            checkpoint_path (str): The path to the checkpoint directory.
            user_id (str): Optional, used to identify user/session in logging.
            on_progress (Callable): Optional, callback that can be called as loading the checkpoint progresses.

        Returns:
            A NeuralDB.
        """
        checkpoint_path = Path(checkpoint_path)
        savable_state = State.load(checkpoint_path, on_progress)
        if savable_state.model and savable_state.model.get_model():
            savable_state.model.set_mach_sampling_threshold(0.01)
        if not isinstance(savable_state.logger, loggers.LoggerList):
            # TODO(Geordie / Yash): Add DBLogger to LoggerList once ready.
            savable_state.logger = loggers.LoggerList([savable_state.logger])

        return NeuralDB(user_id, savable_state=savable_state)

    @staticmethod
    def from_udt(
        udt: bolt.UniversalDeepTransformer,
        user_id: str = "user",
        csv: Optional[str] = None,
        csv_id_column: Optional[str] = None,
        csv_strong_columns: Optional[List[str]] = None,
        csv_weak_columns: Optional[List[str]] = None,
        csv_reference_columns: Optional[List[str]] = None,
    ):
        """
        Instantiate a NeuralDB, using the given UDT as the underlying model.
        Usually for porting a pretrained model into the NeuralDB format.
        Use the optional csv-related arguments to insert the pretraining dataset
        into the NeuralDB instance.

        Args:
            udt (bolt.UniversalDeepTransformer): The udt model to use in the NeuralDB.
            user_id (str): Optional, used to identify user/session in logging.
            csv (Optional[str]): Optional, default None. The path to the CSV file
                used to train the udt model. If supplied, the CSV file will be
                inserted into NeuralDB.
            csv_id_column (Optional[str]): Optional, default None. The id column
                of the training dataset. Required only if the data is being inserted via
                the `csv` arg.
            csv_strong_columns (Optional[str]): Optional, default None. The strong
                signal columns from the training data. Required only if the data is
                being inserted via the `csv` arg.
            csv_weak_columns (Optional[str]): Optional, default None. The weak signal
                columns from the training data. Required only if the data is being
                inserted via the `csv` arg.
            csv_reference_columns (Optional[str]): Optional, default None. The
                columns whose data should be returned as search results to queries.
                Required only if the data is being inserted via the `csv` arg.

        Returns:
            A NeuralDB.
        """
        if csv is None:
            udt.clear_index()

        udt.enable_rlhf()
        udt.set_mach_sampling_threshold(0.01)
        fhr, emb_dim, out_dim = udt.model_dims()

        text_dataset_config = udt.text_dataset_config()

        model = Mach(
            id_col=text_dataset_config.label_column,
            id_delimiter=text_dataset_config.label_delimiter,
            query_col=text_dataset_config.text_column,
            fhr=fhr,
            embedding_dimension=emb_dim,
            extreme_output_dim=out_dim,
        )
        model.model = udt
        logger = loggers.LoggerList([loggers.InMemoryLogger()])
        savable_state = State(model=model, logger=logger)

        if csv is not None:
            if (
                csv_id_column is None
                or csv_strong_columns is None
                or csv_weak_columns is None
                or csv_reference_columns is None
            ):
                error_msg = (
                    "If the `csv` arg is provided, then the following args must also be"
                    " provided:\n"
                )
                error_msg += " - `csv_id_column`\n"
                error_msg += " - `csv_strong_columns`\n"
                error_msg += " - `csv_weak_columns`\n"
                error_msg += " - `csv_reference_columns`\n"
                raise ValueError(error_msg)
            csv_doc = CSV(
                path=csv,
                id_column=csv_id_column,
                strong_columns=csv_strong_columns,
                weak_columns=csv_weak_columns,
                reference_columns=csv_reference_columns,
            )
            savable_state.documents.add([csv_doc])
            savable_state.model.set_n_ids(csv_doc.size)

        return NeuralDB(user_id, savable_state=savable_state)

    def pretrain_distributed(
        self,
        documents,
        scaling_config,
        run_config,
        learning_rate: float = 0.001,
        epochs: int = 5,
        batch_size: int = None,
        metrics: List[str] = [],
        max_in_memory_batches: Optional[int] = None,
        communication_backend="gloo",
        log_folder=None,
    ):
        """
        Pretrains a model in a distributed manner using the provided documents.

        Args:
            documents: List of documents for pretraining. All the documents must have the same id column.
            scaling_config: Configuration related to the scaling aspects for Ray trainer. Read
                https://docs.ray.io/en/latest/train/api/doc/ray.train.ScalingConfig.html
            run_config: Configuration related to the runtime aspects for Ray trainer. Read
                https://docs.ray.io/en/latest/train/api/doc/ray.train.RunConfig.html
                ** Note: We need to specify `storage_path` in `RunConfig` which must be a networked **
                ** file system or cloud storage path accessible by all workers. (Ray 2.7.0 onwards) **
            learning_rate (float, optional): Learning rate for the optimizer. Default is 0.001.
            epochs (int, optional): Number of epochs to train. Default is 5.
            batch_size (int, optional): Size of each batch for training. If not provided, will be determined automatically.
            metrics (List[str], optional): List of metrics to evaluate during training. Default is an empty list.
            max_in_memory_batches (Optional[int], optional): Number of batches to load in memory at once. Useful for
                streaming support when dataset is too large to fit in memory. If None, all batches will be loaded.
            communication_backend (str, optional): Bolt Distributed Training uses Torch Communication Backend. This
                refers to backend for inter-worker communication. Default is "gloo".

        Notes:
            - Make sure to pass id_column to neural_db.CSV() making sure the ids are in ascending order starting from 0.
            - The `scaling_config`, `run_config`, and `resume_from_checkpoint` arguments are related to the Ray trainer configuration. Read
                https://docs.ray.io/en/latest/ray-air/trainers.html#trainer-basics
            - Ensure that the communication backend specified is compatible with the hardware and network setup for MPI/Gloo backend.
        """
        if isinstance(self._savable_state.model, MachMixture):
            raise NotImplementedError(
                "Distributed Training is not supported for NeuralDB initialized with a"
                " mixture of experts."
            )
        import warnings
        from distutils.version import LooseVersion

        import ray
        import thirdai.distributed_bolt as dist
        from ray.train.torch import TorchConfig

        ray_version = ray.__version__
        if LooseVersion(ray_version) >= LooseVersion("2.7"):
            warnings.warn(
                """
                Using ray version 2.7 or higher requires specifying a remote or NFS storage path. 
                Support for local checkpoints has been discontinued in these versions. 
                Refer to https://github.com/ray-project/ray/issues/37177 for details.
                """.strip()
            )

        if not isinstance(documents, list) or not all(
            isinstance(doc, CSV) for doc in documents
        ):
            raise ValueError(
                "The pretrain_distributed function currently only supports CSV"
                " documents."
            )

        def training_loop_per_worker(config):
            import os

            import thirdai.distributed_bolt as dist
            from ray import train
            from thirdai.dataset import RayCsvDataSource

            if config["licensing_lambda"]:
                config["licensing_lambda"]()

            strong_column_names = config["strong_column_names"]
            weak_column_names = config["weak_column_names"]
            learning_rate = config["learning_rate"]
            epochs = config["epochs"]
            batch_size = config["batch_size"]
            metrics = config["metrics"]
            max_in_memory_batches = config["max_in_memory_batches"]
            model_ref = config["model_ref"]
            model_target_column = config["model_target_col"]
            document_target_col = config["document_target_col"]
            log_folder = train_loop_config["log_folder"]

            # ray data will automatically split the data if the dataset is passed with key "train"
            # to training loop. Read https://docs.ray.io/en/latest/ray-air/check-ingest.html#splitting-data-across-workers
            stream_split_data_iterator = train.get_dataset_shard("train")

            model = ray.get(model_ref)

            if log_folder:
                if not os.path.exists(log_folder):
                    print(f"Folder '{log_folder}' does not exist. Creating it...")
                    os.makedirs(log_folder)
                    print(f"Folder '{log_folder}' created successfully!")
                thirdai.logging.setup(
                    log_to_stderr=False,
                    path=os.path.join(
                        log_folder, f"worker-{train.get_context().get_world_rank()}.log"
                    ),
                    level="info",
                )

            metrics = model.coldstart_distributed_on_data_source(
                data_source=RayCsvDataSource(
                    stream_split_data_iterator, model_target_column, document_target_col
                ),
                strong_column_names=strong_column_names,
                weak_column_names=weak_column_names,
                learning_rate=learning_rate,
                epochs=epochs,
                batch_size=batch_size,
                metrics=metrics,
                max_in_memory_batches=max_in_memory_batches,
            )

            rank = train.get_context().get_world_rank()
            checkpoint = None
            if rank == 0:
                # Use `with_optimizers=False` to save model without optimizer states
                checkpoint = dist.UDTCheckPoint.from_model(model, with_optimizers=False)

            train.report(metrics=metrics, checkpoint=checkpoint)

        csv_paths = [str(document.path.resolve()) for document in documents]

        train_ray_ds = ray.data.read_csv(csv_paths)

        train_loop_config = {}

        # we cannot pass the model directly to config given config results in OOM very frequently with bigger model.
        model_ref = ray.put(self._savable_state.model.get_model())

        # If this is a file based license, it will assume the license to available at the same location on each of the
        # machine
        licensing_lambda = None
        if hasattr(thirdai._thirdai, "licensing"):
            license_state = thirdai._thirdai.licensing._get_license_state()
            licensing_lambda = lambda: thirdai._thirdai.licensing._set_license_state(
                license_state
            )

        train_loop_config["licensing_lambda"] = licensing_lambda
        train_loop_config["strong_column_names"] = documents[0].strong_columns
        train_loop_config["weak_column_names"] = documents[0].weak_columns
        train_loop_config["learning_rate"] = learning_rate
        train_loop_config["epochs"] = epochs
        train_loop_config["batch_size"] = batch_size
        train_loop_config["metrics"] = metrics
        train_loop_config["max_in_memory_batches"] = max_in_memory_batches
        train_loop_config["model_ref"] = model_ref
        train_loop_config["model_target_col"] = self._savable_state.model.get_id_col()
        # Note(pratik): We are having an assumption here, that each of the document must have the
        # same target column
        train_loop_config["document_target_col"] = documents[0].id_column
        train_loop_config["log_folder"] = log_folder

        trainer = dist.BoltTrainer(
            train_loop_per_worker=training_loop_per_worker,
            train_loop_config=train_loop_config,
            scaling_config=scaling_config,
            backend_config=TorchConfig(backend=communication_backend),
            datasets={"train": train_ray_ds},
            run_config=run_config,
        )

        result_and_checkpoint = trainer.fit()

        # TODO(pratik/mritunjay): This will stop working with ray==2.7 if runconfig doesnt specify s3 storage path.
        # Update: https://github.com/ThirdAILabs/Universe/pull/1784
        # `run_config` is made required argument in `pretrained_distributed` function
        model = dist.UDTCheckPoint.get_model(result_and_checkpoint.checkpoint)

        self._savable_state.model.set_model(model)

    def ready_to_search(self) -> bool:
        """Returns True if documents have been inserted and the model is
        prepared to serve queries, False otherwise.
        """
        return self._savable_state.ready()

    def sources(self) -> Dict[str, Document]:
        """Returns a mapping from source IDs to their corresponding document
        objects. This is useful when you need to know the source ID of a
        document you inserted, e.g. for creating a Sup object for
        supervised_train().
        """
        return self._savable_state.documents.sources()

    def save(
        self,
        save_to: Union[str, Path],
        with_optimizer: bool = False,
        on_progress: Callable = no_op,
    ) -> str:
<<<<<<< HEAD
        return self._savable_state.save(Path(save_to), with_optimizer, on_progress)
=======
        return self._savable_state.save(Path(save_to), with_optimizer)
>>>>>>> 8e1b0492

    def _resume(
        self,
        on_progress: Callable,
        cancel_state: CancelState,
        checkpoint_config: CheckpointConfig,
        callbacks: List[bolt.train.callbacks.Callback] = None,
    ):
        documents, ids, resource_name = load_checkpoint(
            checkpoint_config=checkpoint_config
        )
        self._savable_state.documents = documents
        self._savable_state.model.resume(
            on_progress=on_progress,
            cancel_state=cancel_state,
            checkpoint_config=checkpoint_config.get_mach_config(),
            callbacks=callbacks,
        )

        return ids, resource_name

    def _insert_from_start(
        self,
        sources: List[Document],
        train: bool,
        fast_approximation: bool,
        num_buckets_to_sample: Optional[int],
        on_progress: Callable,
        on_error: Callable,
        cancel_state: CancelState,
        max_in_memory_batches: int,
        variable_length: Optional[data.transformations.VariableLengthConfig],
        checkpoint_config: CheckpointConfig,
        callbacks: List[bolt.train.callbacks.Callback] = None,
        **kwargs,
    ):
        documents_copy = copy.deepcopy(self._savable_state.documents)
        try:
            intro_and_train, ids = self._savable_state.documents.add(sources)
        except Exception as e:
            self._savable_state.documents = documents_copy
            if on_error is not None:
                on_error(error_msg=f"Failed to add files. {e.__str__()}")
                return []
            raise e

        if checkpoint_config:
            """
            We need to store the document manager state so that our label_id -> reference mapping remains consistent on resuming.
            """
            make_preinsertion_checkpoint(
                savable_state=self._savable_state,
                ids=ids,
                resource_name=intro_and_train.intro.resource_name(),
                checkpoint_config=checkpoint_config,
            )

        self._savable_state.model.index_from_start(
            intro_documents=intro_and_train.intro,
            train_documents=intro_and_train.train,
            num_buckets_to_sample=num_buckets_to_sample,
            fast_approximation=fast_approximation,
            should_train=train,
            on_progress=on_progress,
            cancel_state=cancel_state,
            max_in_memory_batches=max_in_memory_batches,
            variable_length=variable_length,
            checkpoint_config=(
                checkpoint_config.get_mach_config() if checkpoint_config else None
            ),
            callbacks=callbacks,
            **kwargs,
        )

        return ids, intro_and_train.intro.resource_name()

    def insert(
        self,
        sources: List[Document],
        train: bool = True,
        fast_approximation: bool = True,
        num_buckets_to_sample: Optional[int] = None,
        on_progress: Callable = no_op,
        on_success: Callable = no_op,
        on_error: Callable = None,
        cancel_state: CancelState = None,
        max_in_memory_batches: int = None,
        variable_length: Optional[
            data.transformations.VariableLengthConfig
        ] = data.transformations.VariableLengthConfig(),
        checkpoint_config: Optional[CheckpointConfig] = None,
        callbacks: List[bolt.train.callbacks.Callback] = None,
        **kwargs,
    ) -> List[str]:
        """
        Inserts documents/resources into the database.

        Args:
            sources (List[Doc]): List of NeuralDB documents to be inserted.
            train (bool): Optional, defaults True. When True this means that the
                underlying model in the NeuralDB will undergo unsupervised pretraining
                on the inserted documents.
            fast_approximation (bool): Optional, default True. Much faster insertion
                with a slight drop in performance.
            num_buckets_to_sample (Optional[int]): Used to control load balacing when
                inserting entities into the NeuralDB.
            on_progress (Callable): Optional, a callback that is called at intervals
                as documents are inserted.
            on_success (Callable): Optional, a callback that is invoked when document
                insertion is finished successfully.
            on_error (Callable): Optional, a callback taht is invoked if an error occurs
                during insertion.
            cancel_state (CancelState): An object that can be used to stop an ongoing
                insertion. Primarily used for PocketLLM.
            max_in_memory_batches (int): Optional, default None. When supplied this limits
                the maximum amount of data that is loaded into memory at once during training.
                Useful for lower memory paradigms or with large datasets.
            checkpoint_config (CheckpointConfig): Optional, default None. Configuration for checkpointing during insertion. No checkpoints are created if checkpoint_config is unspecified.

        Returns:
            A list of the ids assigned to the inserted documents.
        """
        if checkpoint_config and checkpoint_config.resume_from_checkpoint:
            ids, resource_name = self._resume(
                on_progress=on_progress,
                cancel_state=cancel_state,
                checkpoint_config=checkpoint_config,
                callbacks=callbacks,
            )
        else:
            ids, resource_name = self._insert_from_start(
                sources=sources,
                train=train,
                fast_approximation=fast_approximation,
                num_buckets_to_sample=num_buckets_to_sample,
                on_progress=on_progress,
                on_error=on_error,
                cancel_state=cancel_state,
                max_in_memory_batches=max_in_memory_batches,
                variable_length=variable_length,
                checkpoint_config=checkpoint_config,
                callbacks=callbacks,
                **kwargs,
            )

        self._savable_state.logger.log(
            session_id=self._user_id, action="Train", args={"files": resource_name}
        )

        if checkpoint_config:
            # Once we have saved the model, we will delete the ndb checkpoint and save updated neural db with trained models.
            make_training_checkpoint(
                savable_state=self._savable_state, checkpoint_config=checkpoint_config
            )

        on_success()

        return ids

    def delete(self, source_ids: List[str]):
        """Deletes documents from the NeuralDB."""
        deleted_entities = self._savable_state.documents.delete(source_ids)
        self._savable_state.model.delete_entities(deleted_entities)
        self._savable_state.logger.log(
            session_id=self._user_id, action="delete", args={"source_ids": source_ids}
        )

    def clear_sources(self) -> None:
        """Removes all documents stored in the NeuralDB."""
        self._savable_state.documents.clear()
        self._savable_state.model.forget_documents()

    def _get_query_references(
        self,
        query: str,
        result_ids: List[Tuple[int, float, str]],
        top_k: int,
        rerank: bool,
        rerank_threshold,
        top_k_threshold,
    ):
        references = []
        for rid, score, retriever in result_ids:
            ref = self._savable_state.documents.reference(rid)
            ref._score = score
            ref._retriever = retriever
            references.append(ref)

        if rerank:
            keep, to_rerank = NeuralDB._split_references_for_reranking(
                references,
                rerank_threshold,
                average_top_k_scores=top_k_threshold if top_k_threshold else top_k,
            )

            ranker = thirdai.dataset.KeywordOverlapRanker()
            reranked_indices, reranked_scores = ranker.rank(
                query, [ref.text for ref in to_rerank]
            )
            reranked_scores = NeuralDB._scale_reranked_scores(
                original=[ref.score for ref in to_rerank],
                reranked=reranked_scores,
                leq=keep[-1].score if len(keep) > 0 else 1.0,
            )

            reranked = [to_rerank[i] for i in reranked_indices]
            for i, ref in enumerate(reranked):
                ref._score = reranked_scores[i]
            references = (keep + reranked)[:top_k]

        return references

    @staticmethod
    def _split_references_for_reranking(
        references, rerank_threshold, average_top_k_scores
    ):
        if rerank_threshold is None:
            rerank_start = 0
        else:
            scores = np.array([ref.score for ref in references])
            mean_score = np.mean(scores[:average_top_k_scores])
            rerank_start = np.searchsorted(
                -scores, -rerank_threshold * mean_score, side="right"
            )
        return references[:rerank_start], references[rerank_start:]

    @staticmethod
    def _scale_reranked_scores(
        original: List[float], reranked: List[float], leq: float
    ):
        """The scores returned by the reranker are not in the same scale as
        the original score. To fix this, transform the reranked scores such that
        they are in the same range as the original scores.
        """
        if len(original) == 0:
            return []
        reranked_delta = reranked[0] - reranked[-1]
        if reranked_delta == 0:
            return [original[0] for _ in reranked]
        original_delta = original[0] - original[-1]
        delta_scaler = original_delta / reranked_delta
        return [
            original[-1] + (score - reranked[-1]) * delta_scaler for score in reranked
        ]

    def search(
        self,
        query: str,
        top_k: int,
        constraints=None,
        rerank=False,
        top_k_rerank=100,
        rerank_threshold=1.5,
        top_k_threshold=None,
        retriever=None,
        label_probing=False,
        mach_first=False,
    ) -> List[Reference]:
        """
        Searches the contents of the NeuralDB for documents relevant to the given query.

        Args:
            query (str): The query to search with.
            top_k (int): The number of results to return.
            constraints (Dict[str, Any]): A dictionary containing constraints to
                apply to the metadata field of each document in the NeuralDB. This
                allows for queries that will only return results with a certain property.
                The constrains are in the form {"metadata_key": <constraint>} where
                <constraint> is either an explicit value for the key in the metadata,
                or a Filter object.
            rerank (bool): Optional, default False. When True an additional reranking
                step is applied to results.
            top_k_rerank (int): Optional, default 100. If rerank=True then this argument
                determines how many candidates are retrieved, before reranking and
                returning the top_k.
            rerank_threshold (float): Optional, default 1.5. In reranking all candidates
                with a score under a certain threshold are reranked. This threshold
                is computed as this argument (`rerank_threshold`) times the average score
                over the first top_k_threshold candidates. Candidates with scores lower
                than this threshold will be reranked. Thus, increasing this value
                causes more candidates to be reranked.
            top_k_threshold (Optional[float]): Optional, default None, which means
                the arg `top_k` will be used. If specified this argument controls
                how many of the top candidates' scores are averaged to obtain the
                mean that is used to determine which candidates are reranked. For
                example passing rerank_threshold=2 and top_k_threshold=4 means that
                the scores of the top 4 elements are averaged, and all elements below
                2x this average are reranked.
            retriever (Optional[str]): Optional, default None. This arg controls which
                retriever to use for search when a hybrid retrieval model is used. Passing
                None means that NeuralDB will automatically decide which retrievers (or
                combination of retrievers) to use.

        Returns:
            List[Reference]: A list of Reference objects. Each reference object contains text data matching
            the query, along with information about which document contained that text.

        Examples:
            >>> ndb.search("what is ...", top_k=5)
            >>> ndb.search("what is ...", top_k=5, constraints={"file_type": "pdf", "file_created", GreaterThan(10)})
        """
        return self.search_batch(
            queries=[query],
            top_k=top_k,
            constraints=constraints,
            rerank=rerank,
            top_k_rerank=top_k_rerank,
            rerank_threshold=rerank_threshold,
            top_k_threshold=top_k_threshold,
            retriever=retriever,
            label_probing=label_probing,
            mach_first=mach_first,
        )[0]

    def search_batch(
        self,
        queries: List[str],
        top_k: int,
        constraints=None,
        rerank=False,
        top_k_rerank=100,
        rerank_threshold=1.5,
        top_k_threshold=None,
        retriever=None,
        label_probing=False,
        mach_first=False,
    ):
        """
        Runs search on a batch of queries for much faster throughput.

        Args:
            queries (List[str]): The queries to search.

        Returns:
            List[List[Reference]]: Combines each result of db.search into a list.
        """
        matching_entities = None
        top_k_to_search = top_k_rerank if rerank else top_k
        if constraints:
            matching_entities = self._savable_state.documents.entity_ids_by_constraints(
                constraints
            )
            queries_result_ids = self._savable_state.model.score(
                samples=queries,
                entities=[matching_entities] * len(queries),
                n_results=top_k_to_search,
            )
        else:
            queries_result_ids = self._savable_state.model.infer_labels(
                samples=queries,
                n_results=top_k_to_search,
                retriever="mach" if rerank else retriever,
                label_probing=label_probing,
                mach_first=mach_first,
            )

        return [
            self._get_query_references(
                query, result_ids, top_k, rerank, rerank_threshold, top_k_threshold
            )
            for query, result_ids in zip(queries, queries_result_ids)
        ]

    def reference(self, element_id: int):
        """Returns a reference containing the text and other information for a given entity id."""
        return self._savable_state.documents.reference(element_id)

    def _get_text(self, result_id) -> str:
        return self._savable_state.documents.reference(result_id).text

    def text_to_result(self, text: str, result_id: int, **kwargs) -> None:
        """Trains NeuralDB to map the given text to the given entity ID.
        Also known as "upvoting".

        Example:
            >>> ndb.text_to_result("a new query", result_id=4)
        """
        teachers.upvote(
            model=self._savable_state.model,
            logger=self._savable_state.logger,
            user_id=self._user_id,
            query_id_para=[
                (text, upvote_id, self._get_text(result_id))
                for upvote_id in self._savable_state.documents.reference(
                    result_id
                ).upvote_ids
            ],
            **kwargs,
        )

    def text_to_result_batch(
        self, text_id_pairs: List[Tuple[str, int]], **kwargs
    ) -> None:
        """Trains NeuralDB to map the given texts to the given entity IDs.
        Also known as "batch upvoting".
        """
        query_id_para = [
            (query, upvote_id, self._get_text(result_id))
            for query, result_id in text_id_pairs
            for upvote_id in self._savable_state.documents.reference(
                result_id
            ).upvote_ids
        ]
        teachers.upvote(
            model=self._savable_state.model,
            logger=self._savable_state.logger,
            user_id=self._user_id,
            query_id_para=query_id_para,
            **kwargs,
        )

    def associate(
        self, source: str, target: str, strength: Strength = Strength.Strong, **kwargs
    ):
        """
        Teaches the underlying model in the NeuralDB that two different texts
        correspond to similar concepts or queries.

        Args:
            source (str): The source is the new text you want to teach the model about.
            target (str): The target is the known text that is provided to the model
                as an example of the type of information or query the source resembles.

        Examples:
            >>> ndb.associate("asap", "as soon as possible")
            >>> ndb.associate("what is a 401k", "explain different types of retirement savings")
        """
        top_k = self._get_associate_top_k(strength)
        teachers.associate(
            model=self._savable_state.model,
            logger=self._savable_state.logger,
            user_id=self._user_id,
            text_pairs=[(source, target)],
            top_k=top_k,
            **kwargs,
        )

    def associate_batch(
        self,
        text_pairs: List[Tuple[str, str]],
        strength: Strength = Strength.Strong,
        **kwargs,
    ):
        """Same as associate, but the process is applied to a batch of (source, target) pairs at once."""
        top_k = self._get_associate_top_k(strength)
        teachers.associate(
            model=self._savable_state.model,
            logger=self._savable_state.logger,
            user_id=self._user_id,
            text_pairs=text_pairs,
            top_k=top_k,
            **kwargs,
        )

    def _get_associate_top_k(self, strength):
        if strength == Strength.Weak:
            return 3
        elif strength == Strength.Medium:
            return 5
        elif strength == Strength.Strong:
            return 7
        else:
            return 7

    def supervised_train(
        self,
        data: List[Sup],
        learning_rate=0.0001,
        epochs=3,
        batch_size: Optional[int] = None,
        max_in_memory_batches: Optional[int] = None,
        metrics: List[str] = [],
        callbacks: List[bolt.train.callbacks.Callback] = [],
        checkpoint_config: Optional[CheckpointConfig] = None,
        **kwargs,
    ):
        """
        Train on supervised datasets that correspond to specific sources.
        Suppose you inserted a "sports" product catalog and a "furniture"
        product catalog. You also have supervised datasets - pairs of queries
        and correct products - for both categories. You can use this method to
        train NeuralDB on these supervised datasets.

        Args:
            data (List[Sup]): Supervised training samples.
            learning_rate (float): Optional. The learning rate to use for training.
            epochs (int): Optional. The number of epochs to train for.
        """
        doc_manager = self._savable_state.documents
        query_col = self._savable_state.model.get_query_col()
        self._savable_state.model.train_on_supervised_data_source(
            supervised_data_source=SupDataSource(
                doc_manager=doc_manager,
                query_col=query_col,
                data=data,
                id_delimiter=self._savable_state.model.get_id_delimiter(),
            ),
            learning_rate=learning_rate,
            epochs=epochs,
            batch_size=batch_size,
            max_in_memory_batches=max_in_memory_batches,
            metrics=metrics,
            callbacks=callbacks,
            disable_finetunable_retriever=kwargs.get(
                "disable_finetunable_retriever", True
            ),
            checkpoint_config=checkpoint_config,
        )

        if checkpoint_config:
            make_training_checkpoint(self._savable_state, checkpoint_config)

    def supervised_train_with_ref_ids(
        self,
        csv: str = None,
        query_column: str = None,
        id_column: str = None,
        id_delimiter: str = None,
        queries: Sequence[str] = None,
        labels: Sequence[Sequence[int]] = None,
        learning_rate=0.0001,
        epochs=3,
        batch_size: Optional[int] = None,
        max_in_memory_batches: Optional[int] = None,
        metrics: List[str] = [],
        callbacks: List[bolt.train.callbacks.Callback] = [],
        checkpoint_config: Optional[CheckpointConfig] = None,
        **kwargs,
    ):
        """Train on supervised datasets that correspond to specific sources.
        Suppose you inserted a "sports" product catalog and a "furniture"
        product catalog. You also have supervised datasets - pairs of queries
        and correct products - for both categories. You can use this method to
        train NeuralDB on these supervised datasets. This method must be invoked
        with either A) a csv file with the query and id columns within it, or B) an
        explicit list of queries and expected labels.
        """
        doc_manager = self._savable_state.documents
        model_query_col = self._savable_state.model.get_query_col()
        self._savable_state.model.train_on_supervised_data_source(
            supervised_data_source=SupDataSource(
                doc_manager=doc_manager,
                query_col=model_query_col,
                data=[
                    Sup(
                        csv=csv,
                        query_column=query_column,
                        id_column=id_column,
                        id_delimiter=id_delimiter,
                        queries=queries,
                        labels=labels,
                        uses_db_id=True,
                    )
                ],
                id_delimiter=self._savable_state.model.get_id_delimiter(),
            ),
            learning_rate=learning_rate,
            epochs=epochs,
            batch_size=batch_size,
            max_in_memory_batches=max_in_memory_batches,
            metrics=metrics,
            callbacks=callbacks,
            disable_finetunable_retriever=kwargs.get(
                "disable_finetunable_retriever", True
            ),
            checkpoint_config=checkpoint_config,
        )
        if checkpoint_config:
            make_training_checkpoint(self._savable_state, checkpoint_config)

    def get_associate_samples(self):
        """Get past associate() and associate_batch() samples from NeuralDB logs."""
        logs = self._savable_state.logger.get_logs()

        associate_logs = logs[logs["action"] == "associate"]
        associate_samples = []
        for _, row in associate_logs.iterrows():
            for source, target in row["args"]["pairs"]:
                associate_samples.append((source, target))

        return associate_samples

    def get_upvote_samples(self):
        """Get past text_to_result() and text_to_result_batch() samples from
        NeuralDB logs.
        """
        logs = self._savable_state.logger.get_logs()

        upvote_associate_samples = []
        upvote_logs = logs[logs["action"] == "upvote"]
        for _, row in upvote_logs.iterrows():
            if "query_id_para" in row["args"]:
                for source, _, target in row["args"]["query_id_para"]:
                    upvote_associate_samples.append((source, target))

        return upvote_associate_samples

    def get_rlhf_samples(self):
        """Get past associate(), associate_batch(), text_to_result(), and
        text_to_result_batch() samples from NeuralDB logs.
        """
        return self.get_associate_samples() + self.get_upvote_samples()

    def retrain(
        self,
        text_pairs: List[Tuple[str, str]] = [],
        learning_rate: float = 0.0001,
        epochs: int = 3,
        strength: Strength = Strength.Strong,
    ):
        """Train NeuralDB on all inserted documents and logged RLHF samples."""
        doc_manager = self._savable_state.documents

        if not text_pairs:
            text_pairs = self.get_rlhf_samples()

        self._savable_state.model.retrain(
            balancing_data=doc_manager.get_data_source(),
            source_target_pairs=text_pairs,
            n_buckets=self._get_associate_top_k(strength),
            learning_rate=learning_rate,
            epochs=epochs,
        )<|MERGE_RESOLUTION|>--- conflicted
+++ resolved
@@ -436,11 +436,7 @@
         with_optimizer: bool = False,
         on_progress: Callable = no_op,
     ) -> str:
-<<<<<<< HEAD
         return self._savable_state.save(Path(save_to), with_optimizer, on_progress)
-=======
-        return self._savable_state.save(Path(save_to), with_optimizer)
->>>>>>> 8e1b0492
 
     def _resume(
         self,
