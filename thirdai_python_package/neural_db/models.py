--- conflicted
+++ resolved
@@ -472,13 +472,7 @@
         learning_rate: float = 0.001,
         epochs: int = 3,
     ):
-<<<<<<< HEAD
         samples = [(clean_text(text), label) for text, label in pairs]
-=======
-        samples = [
-            ({self.get_query_col(): clean_text(text)}, label) for text, label in pairs
-        ]
->>>>>>> cebc0626
 
         self.model.upvote(
             source_target_samples=samples,
