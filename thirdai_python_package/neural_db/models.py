--- conflicted
+++ resolved
@@ -192,11 +192,7 @@
 
     progress_callback = ProgressUpdate(
         max_epochs=max_epochs,
-<<<<<<< HEAD
-        progress_callback=on_progress,
-=======
         progress_callback_fn=on_progress,
->>>>>>> fa937bd0
     )
 
     cancel_training_callback = CancelTraining(cancel_state=cancel_state)
