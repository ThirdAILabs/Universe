--- conflicted
+++ resolved
@@ -107,11 +107,7 @@
     ):
         raise NotImplementedError()
 
-<<<<<<< HEAD
-    def associate_with_balancing_samples(
-=======
     def retrain(
->>>>>>> b9560f3e
         self,
         balancing_data: DocumentDataSource,
         source_target_pairs: List[Tuple[str, str]],
@@ -441,11 +437,7 @@
             epochs=epochs,
         )
 
-<<<<<<< HEAD
-    def associate_with_balancing_samples(
-=======
     def retrain(
->>>>>>> b9560f3e
         self,
         balancing_data: DocumentDataSource,
         source_target_pairs: List[Tuple[str, str]],
@@ -457,11 +449,7 @@
             balancing_data=balancing_data,
             strong_column_names=[balancing_data.strong_column],
             weak_column_names=[balancing_data.weak_column],
-<<<<<<< HEAD
-            source_target_samples=source_target_pairs,
-=======
             source_target_samples=self._format_associate_samples(source_target_pairs),
->>>>>>> b9560f3e
             n_buckets=n_buckets,
             n_association_samples=1,
             learning_rate=learning_rate,
