import math
import random
from pathlib import Path
from typing import Callable, List, Optional, Sequence, Tuple

from thirdai import bolt

from .documents import DocumentDataSource
from .utils import clean_text, random_sample

InferSamples = List
Predictions = Sequence
TrainLabels = List
TrainSamples = List


# This class can be constructed by clients that use neural_db.
# The object can then be passed into Model.index_documents(), and if
# the client calls CancelState.cancel() on the object, training will halt.
class CancelState:
    def __init__(self, canceled=False):
        self.canceled = canceled

    def cancel(self):
        self.canceled = True

    def uncancel(self):
        self.canceled = False

    def is_canceled(self):
        return self.canceled


class Model:
    def get_model(self) -> bolt.UniversalDeepTransformer:
        raise NotImplementedError()

    def index_documents(
        self,
        intro_documents: DocumentDataSource,
        train_documents: DocumentDataSource,
        should_train: bool,
        fast_approximation: bool = True,
        num_buckets_to_sample: Optional[int] = None,
        on_progress: Callable = lambda **kwargs: None,
        cancel_state: CancelState = None,
    ) -> None:
        raise NotImplementedError()

    def forget_documents(self) -> None:
        raise NotImplementedError()

    @property
    def searchable(self) -> bool:
        raise NotImplementedError()

    def get_query_col(self) -> str:
        raise NotImplementedError()

    def set_n_ids(self, n_ids: int):
        raise NotImplementedError()

    def get_id_col(self) -> str:
        raise NotImplementedError()

    def get_id_delimiter(self) -> str:
        raise NotImplementedError()

    def infer_samples_to_infer_batch(self, samples: InferSamples):
        query_col = self.get_query_col()
        return [{query_col: clean_text(text)} for text in samples]

    def infer_buckets(
        self, samples: InferSamples, n_results: int, **kwargs
    ) -> Predictions:
        raise NotImplementedError()

    def infer_labels(
        self, samples: InferSamples, n_results: int, **kwargs
    ) -> Predictions:
        raise NotImplementedError()

    def save_meta(self, directory: Path) -> None:
        raise NotImplementedError()

    def load_meta(self, directory: Path):
        raise NotImplementedError()

    def associate(
        self,
        pairs: List[Tuple[str, str]],
        n_buckets: int,
        n_association_samples: int = 16,
        n_balancing_samples: int = 50,
        learning_rate: float = 0.001,
        epochs: int = 3,
    ):
        raise NotImplementedError()

    def upvote(
        self,
        pairs: List[Tuple[str, int]],
        n_upvote_samples: int = 16,
        n_balancing_samples: int = 50,
        learning_rate: float = 0.001,
        epochs: int = 3,
    ):
        raise NotImplementedError()

    def retrain(
        self,
        balancing_data: DocumentDataSource,
        source_target_pairs: List[Tuple[str, str]],
        n_buckets: int,
        learning_rate: float,
        epochs: int,
    ):
        raise NotImplementedError()


class EarlyStopWithMinEpochs(bolt.train.callbacks.Callback):
    def __init__(
        self,
        min_epochs,
        tracked_metric,
        metric_threshold,
    ):
        super().__init__()

        self.epoch_count = 0
        self.min_epochs = min_epochs
        self.tracked_metric = tracked_metric
        self.metric_threshold = metric_threshold

    def on_epoch_end(self):
        self.epoch_count += 1

        if (
            self.epoch_count > self.min_epochs
            and self.history[f"train_{self.tracked_metric}"][-1] > self.metric_threshold
        ):
            self.train_state.stop_training()


class ProgressUpdate(bolt.train.callbacks.Callback):
    def __init__(
        self,
        max_epochs,
        progress_callback_fn,
    ):
        super().__init__()

        self.batch_count = 0
        self.max_epochs = max_epochs
        self.progress_callback_fn = progress_callback_fn

    def on_batch_end(self):
        self.batch_count += 1

        # We update progress every other epoch because otherwise the updates are
        # too fast for frontend components to display these changes.
        if self.batch_count % 2:
            batch_progress = self.batch_count / self.train_state.batches_in_dataset()
            progress = batch_progress / self.max_epochs

            # TODO revisit this progress bar update
            # This function (sqrt) increases faster at the beginning
            progress = progress ** (1.0 / 2)
            self.progress_callback_fn(progress)


class CancelTraining(bolt.train.callbacks.Callback):
    def __init__(self, cancel_state):
        super().__init__()
        self.cancel_state = cancel_state

    def on_batch_end(self):
        if self.cancel_state is not None and self.cancel_state.is_canceled():
            self.train_state.stop_training()


def unsupervised_train_on_docs(
    model,
    documents: DocumentDataSource,
    min_epochs: int,
    max_epochs: int,
    metric: str,
    learning_rate: float,
    acc_to_stop: float,
    on_progress: Callable,
    freeze_before_train: bool,
    cancel_state: CancelState,
):
    if freeze_before_train:
        model._get_model().freeze_hash_tables()

    documents.restart()

    early_stop_callback = EarlyStopWithMinEpochs(
        min_epochs=min_epochs,
        tracked_metric=metric,
        metric_threshold=acc_to_stop,
    )

    progress_callback = ProgressUpdate(
        max_epochs=max_epochs,
        progress_callback_fn=on_progress,
    )

    cancel_training_callback = CancelTraining(cancel_state=cancel_state)

    model.cold_start_on_data_source(
        data_source=documents,
        strong_column_names=[documents.strong_column],
        weak_column_names=[documents.weak_column],
        learning_rate=learning_rate,
        epochs=max_epochs,
        metrics=[metric],
        callbacks=[early_stop_callback, progress_callback, cancel_training_callback],
    )


def make_balancing_samples(documents: DocumentDataSource):
    samples = [
        (". ".join([row.strong, row.weak]), [row.id])
        for row in documents.row_iterator()
    ]
    if len(samples) > 25000:
        samples = random.sample(samples, k=25000)
    return samples


class Mach(Model):
    def __init__(
        self,
        id_col="DOC_ID",
        id_delimiter=None,
        query_col="QUERY",
        fhr=50_000,
        embedding_dimension=2048,
        extreme_output_dim=50_000,
        model_config=None,
    ):
        self.id_col = id_col
        self.id_delimiter = id_delimiter
        self.query_col = query_col
        self.fhr = fhr
        self.embedding_dimension = embedding_dimension
        self.extreme_output_dim = extreme_output_dim
        self.n_ids = 0
        self.model = None
        self.balancing_samples = []
        self.model_config = model_config

    def get_model(self) -> bolt.UniversalDeepTransformer:
        return self.model

    def save_meta(self, directory: Path):
        pass

    def load_meta(self, directory: Path):
        pass

    def set_n_ids(self, n_ids: int):
        self.n_ids = n_ids

    def get_query_col(self) -> str:
        return self.query_col

    def get_id_col(self) -> str:
        return self.id_col

    def get_id_delimiter(self) -> str:
        return self.id_delimiter

    def index_documents(
        self,
        intro_documents: DocumentDataSource,
        train_documents: DocumentDataSource,
        should_train: bool,
        fast_approximation: bool = True,
        num_buckets_to_sample: Optional[int] = None,
        on_progress: Callable = lambda **kwargs: None,
        cancel_state: CancelState = None,
    ) -> None:
        if intro_documents.id_column != self.id_col:
            raise ValueError(
                f"Model configured to use id_col={self.id_col}, received document with id_col={intro_documents.id_column}"
            )

        if self.model is None:
            self.id_col = intro_documents.id_column
            self.model = self.model_from_scratch(intro_documents, self.model_config)
            learning_rate = 0.005
            freeze_before_train = False
            min_epochs = 10
            max_epochs = 15
        else:
            if intro_documents.size > 0:
                doc_id = intro_documents.id_column
                if doc_id != self.id_col:
                    raise ValueError(
                        f"Document has a different id column ({doc_id}) than the model configuration ({self.id_col})."
                    )

                num_buckets_to_sample = num_buckets_to_sample or int(
                    self.model.get_index().num_hashes() * 2.0
                )

                self.model.introduce_documents_on_data_source(
                    data_source=intro_documents,
                    strong_column_names=[intro_documents.strong_column],
                    weak_column_names=[intro_documents.weak_column],
                    fast_approximation=fast_approximation,
                    num_buckets_to_sample=num_buckets_to_sample,
                )
            learning_rate = 0.001
            # Freezing at the beginning prevents the model from forgetting
            # things it learned from pretraining.
            freeze_before_train = True
            # Less epochs here since it converges faster when trained on a base
            # model.
            min_epochs = 5
            max_epochs = 10

        self.n_ids += intro_documents.size
        self.add_balancing_samples(intro_documents)

        if should_train:
            unsupervised_train_on_docs(
                model=self.model,
                documents=train_documents,
                min_epochs=min_epochs,
                max_epochs=max_epochs,
                metric="hash_precision@5",
                learning_rate=learning_rate,
                acc_to_stop=0.95,
                on_progress=on_progress,
                freeze_before_train=freeze_before_train,
                cancel_state=cancel_state,
            )

    def add_balancing_samples(self, documents: DocumentDataSource):
        samples = make_balancing_samples(documents)
        self.balancing_samples += samples
        if len(self.balancing_samples) > 25000:
            self.balancing_samples = random.sample(self.balancing_samples, k=25000)

    def model_from_scratch(
        self,
        documents: DocumentDataSource,
        model_config=None,
    ):
        return bolt.UniversalDeepTransformer(
            data_types={
                self.query_col: bolt.types.text(tokenizer="char-4"),
                self.id_col: bolt.types.categorical(delimiter=self.id_delimiter),
            },
            target=self.id_col,
            n_target_classes=documents.size,
            integer_target=True,
            options={
                "extreme_classification": True,
                "extreme_output_dim": self.extreme_output_dim,
                "fhr": self.fhr,
                "embedding_dimension": self.embedding_dimension,
                "rlhf": True,
            },
<<<<<<< HEAD
            model_config=self.model_config,
=======
            model_config=model_config,
>>>>>>> 5715ab77
        )

    def forget_documents(self) -> None:
        if self.model is not None:
            self.model.clear_index()
        self.n_ids = 0
        self.balancing_samples = []

    @property
    def searchable(self) -> bool:
        return self.n_ids != 0

    def infer_labels(
        self, samples: InferSamples, n_results: int, **kwargs
    ) -> Predictions:
        self.model.set_decode_params(min(self.n_ids, n_results), min(self.n_ids, 100))
        infer_batch = self.infer_samples_to_infer_batch(samples)
        all_predictions = self.model.predict_batch(infer_batch)
        num_hashes = self.model.get_index().num_hashes()
        if num_hashes == 0:
            raise ValueError("Model in invalid state. Num hashes should not be 0.")
        return [
            [(int(pred), score / num_hashes) for pred, score in predictions]
            for predictions in all_predictions
        ]

    def infer_buckets(
        self, samples: InferSamples, n_results: int, **kwargs
    ) -> Predictions:
        infer_batch = self.infer_samples_to_infer_batch(samples)
        predictions = [
            self.model.predict_hashes(sample)[:n_results] for sample in infer_batch
        ]
        return predictions

    def _format_associate_samples(self, pairs: List[Tuple[str, str]]):
        query_col = self.get_query_col()

        return [
            ({query_col: clean_text(source)}, {query_col: clean_text(target)})
            for source, target in pairs
        ]

    def associate(
        self,
        pairs: List[Tuple[str, str]],
        n_buckets: int,
        n_association_samples: int = 16,
        n_balancing_samples: int = 50,
        learning_rate: float = 0.001,
        epochs: int = 3,
    ):
        self.model.associate(
            source_target_samples=self._format_associate_samples(pairs),
            n_buckets=n_buckets,
            n_association_samples=n_association_samples,
            n_balancing_samples=n_balancing_samples,
            learning_rate=learning_rate,
            epochs=epochs,
        )

    def upvote(
        self,
        pairs: List[Tuple[str, int]],
        n_upvote_samples: int = 16,
        n_balancing_samples: int = 50,
        learning_rate: float = 0.001,
        epochs: int = 3,
    ):
        query_col = self.get_query_col()
        query_col = self.get_query_col()
        samples = [({query_col: clean_text(text)}, label) for text, label in pairs]

        self.model.upvote(
            source_target_samples=samples,
            n_upvote_samples=n_upvote_samples,
            n_balancing_samples=n_balancing_samples,
            learning_rate=learning_rate,
            epochs=epochs,
        )

    def retrain(
        self,
        balancing_data: DocumentDataSource,
        source_target_pairs: List[Tuple[str, str]],
        n_buckets: int,
        learning_rate: float,
        epochs: int,
    ):
        self.model.associate_cold_start_data_source(
            balancing_data=balancing_data,
            strong_column_names=[balancing_data.strong_column],
            weak_column_names=[balancing_data.weak_column],
            source_target_samples=self._format_associate_samples(source_target_pairs),
            n_buckets=n_buckets,
            n_association_samples=1,
            learning_rate=learning_rate,
            epochs=epochs,
            metrics=["hash_precision@5"],
            options=bolt.TrainOptions(),
        )

    def __setstate__(self, state):
        if "model_config" not in state:
            # Add model_config field if an older model is being loaded.
            state["model_config"] = None
        self.__dict__.update(state)<|MERGE_RESOLUTION|>--- conflicted
+++ resolved
@@ -290,7 +290,7 @@
 
         if self.model is None:
             self.id_col = intro_documents.id_column
-            self.model = self.model_from_scratch(intro_documents, self.model_config)
+            self.model = self.model_from_scratch(intro_documents)
             learning_rate = 0.005
             freeze_before_train = False
             min_epochs = 10
@@ -349,7 +349,6 @@
     def model_from_scratch(
         self,
         documents: DocumentDataSource,
-        model_config=None,
     ):
         return bolt.UniversalDeepTransformer(
             data_types={
@@ -366,11 +365,7 @@
                 "embedding_dimension": self.embedding_dimension,
                 "rlhf": True,
             },
-<<<<<<< HEAD
             model_config=self.model_config,
-=======
-            model_config=model_config,
->>>>>>> 5715ab77
         )
 
     def forget_documents(self) -> None:
