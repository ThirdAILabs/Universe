--- conflicted
+++ resolved
@@ -190,11 +190,8 @@
         max_in_memory_batches: Optional[int] = None,
         verbose: bool = True,
         logging_interval: Optional[int] = None,
-<<<<<<< HEAD
         comm=None,
-=======
         shuffle_reservoir_size: int = 64000,
->>>>>>> b7366b73
     ):
         data_source = _create_data_source(filename)
 
