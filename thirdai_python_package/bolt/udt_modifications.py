from typing import List, Optional
from urllib.parse import urlparse

import pandas as pd
import thirdai
import thirdai._thirdai.bolt as bolt

from .udt_docs import *


def _create_parquet_loader(path, batch_size):
    return thirdai.dataset.ParquetLoader(parquet_path=path, batch_size=batch_size)


def _create_loader(path, batch_size, **kwargs):
    # This also handles parquet on s3, so it comes before the general s3 and gcs
    # handling and file handling below which assume the target files are
    # CSVs
    if path.endswith(".parquet") or path.endswith(".pqt"):
        return _create_parquet_loader(path, batch_size)

    gcs_credentials_path = (
        kwargs["gcs_credentials_path"] if "gcs_crentials_file" in kwargs else None
    )
    if path.startswith("s3://"):
        return thirdai.dataset.CSVDataLoader(
            storage_path=path,
            batch_size=batch_size,
        )
    elif path.startswith("gcs://"):
        return thirdai.dataset.CSVDataLoader(
            storage_path=path,
            batch_size=batch_size,
            gcs_credentials_path=gcs_credentials_path,
        )

    return thirdai.dataset.FileDataLoader(path, batch_size)


# This function defines train and eval methods that wrap the UDT train and
# eval methods, allowing users to pass just a single filepath to refer both to
# s3 and to local files. It also monkeypatches these functions onto the UDT
# object and deletes the existing evaluate and train functions so that the user
# interface is clean.
def modify_udt_classifier():

<<<<<<< HEAD
    original_train_method = bolt.models.Pipeline.train_with_file
    original_train_with_loader_method = bolt.models.Pipeline.train_with_loader
    original_eval_method = bolt.models.Pipeline.evaluate_with_file
    original_eval_with_loader_method = bolt.models.Pipeline.evaluate_with_loader
    original_cold_start_method = bolt.models.UDTClassifier.cold_start
=======
    original_train_method = bolt.models.Pipeline.train_with_loader
    original_eval_method = bolt.models.Pipeline.evaluate_with_loader
>>>>>>> e220db6a

    def wrapped_train(
        self,
        filename: str,
        learning_rate: float = 0.001,
        epochs: int = 3,
        validation: Optional[bolt.Validation] = None,
        batch_size: Optional[int] = None,
        max_in_memory_batches: Optional[int] = None,
        verbose: bool = True,
        callbacks: List[bolt.callbacks.Callback] = [],
        metrics: List[str] = [],
        logging_interval: Optional[int] = None,
        gcp_credentials_path: Optional[str] = None,
    ):
        if batch_size is None:
            batch_size = self.default_train_batch_size

        train_config = bolt.TrainConfig(learning_rate=learning_rate, epochs=epochs)

        if not verbose:
            train_config.silence()
        if callbacks:
            train_config.with_callbacks(callbacks)
        if metrics:
            train_config.with_metrics(metrics)
        if logging_interval:
            train_config.with_log_loss_frequency(logging_interval)

        data_loader = _create_loader(
            filename,
            batch_size,
            gcs_credentials_path=gcp_credentials_path,
        )

        return original_train_method(
            self,
            data_source=data_loader,
            train_config=train_config,
            validation=validation,
            max_in_memory_batches=max_in_memory_batches,
        )

    wrapped_train.__doc__ = classifier_train_doc

    def wrapped_evaluate(
        self,
        filename: str,
        metrics: List[str] = [],
        use_sparse_inference: bool = False,
        return_predicted_class: bool = False,
        return_metrics: bool = False,
        verbose: bool = True,
        gcs_credentials_path: Optional[str] = None,
    ):
        eval_config = bolt.EvalConfig()
        if not verbose:
            eval_config.silence()
        if metrics:
            eval_config.with_metrics(metrics)
        if use_sparse_inference:
            eval_config.enable_sparse_inference()

        data_loader = _create_loader(
            filename,
            bolt.models.UDTClassifier.default_evaluate_batch_size,
            gcs_credentials_path=gcs_credentials_path,
        )

        return original_eval_method(
            self,
            data_source=data_loader,
            eval_config=eval_config,
            return_predicted_class=return_predicted_class,
            return_metrics=return_metrics,
        )

    wrapped_evaluate.__doc__ = classifier_eval_doc

<<<<<<< HEAD
    def wrapped_cold_start(
        self,
        filename: str,
        strong_column_names: List[str],
        weak_column_names: List[str],
    ):
        original_cold_start_method(
            self,
            thirdai.data.pandas_to_columnmap(pd.read_csv(filename)),
            strong_column_names,
            weak_column_names,
        )

    delattr(bolt.models.Pipeline, "train_with_file")
=======
>>>>>>> e220db6a
    delattr(bolt.models.Pipeline, "train_with_loader")
    delattr(bolt.models.Pipeline, "evaluate_with_loader")
    delattr(bolt.models.UDTClassifier, "cold_start")

    bolt.models.Pipeline.train = wrapped_train
    bolt.models.Pipeline.evaluate = wrapped_evaluate
    bolt.models.UDTClassifier.cold_start = wrapped_cold_start<|MERGE_RESOLUTION|>--- conflicted
+++ resolved
@@ -44,16 +44,9 @@
 # interface is clean.
 def modify_udt_classifier():
 
-<<<<<<< HEAD
-    original_train_method = bolt.models.Pipeline.train_with_file
-    original_train_with_loader_method = bolt.models.Pipeline.train_with_loader
-    original_eval_method = bolt.models.Pipeline.evaluate_with_file
-    original_eval_with_loader_method = bolt.models.Pipeline.evaluate_with_loader
-    original_cold_start_method = bolt.models.UDTClassifier.cold_start
-=======
     original_train_method = bolt.models.Pipeline.train_with_loader
     original_eval_method = bolt.models.Pipeline.evaluate_with_loader
->>>>>>> e220db6a
+    original_cold_start_method = bolt.models.UDTClassifier.cold_start
 
     def wrapped_train(
         self,
@@ -133,7 +126,6 @@
 
     wrapped_evaluate.__doc__ = classifier_eval_doc
 
-<<<<<<< HEAD
     def wrapped_cold_start(
         self,
         filename: str,
@@ -147,9 +139,6 @@
             weak_column_names,
         )
 
-    delattr(bolt.models.Pipeline, "train_with_file")
-=======
->>>>>>> e220db6a
     delattr(bolt.models.Pipeline, "train_with_loader")
     delattr(bolt.models.Pipeline, "evaluate_with_loader")
     delattr(bolt.models.UDTClassifier, "cold_start")
