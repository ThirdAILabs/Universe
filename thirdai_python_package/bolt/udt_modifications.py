--- conflicted
+++ resolved
@@ -12,41 +12,25 @@
     return thirdai.dataset.ParquetSource(parquet_path=path)
 
 
-<<<<<<< HEAD
-def _create_data_source(path, **kwargs):
-=======
-def _create_data_source(path, batch_size):
->>>>>>> 1b26c816
+def _create_data_source(path):
+    """
+    Reading data from S3 and GCS assumes that the credentials are already
+    set. For S3, pandas.read_csv method in the data loader will look for
+    credentials in ~/.aws/credentials while for GCS the path will be assumed to be
+    ~/.config/gcloud/credentials or ~/.config/gcloud/application_default_credentials.json.
+    If neither file is present, the CSVDataSource can be constructed by providing a
+    custom path to a JSON credentials file.
+    """
+
     # This also handles parquet on s3, so it comes before the general s3 and gcs
     # handling and file handling below which assume the target files are
-    # CSVs. Reading data from S3 and GCS assumes that the credentials are already
-    # set. For S3, pandas.read_csv method in the data loader will look for
-    # credentials in ~/.aws/credentials while for GCS the path will be assumed to be
-    # ~/.config/gcloud/credentials or ~/.config/gcloud/application_default_credentials.json.
-    # If neither file is present, the CSVDataSource can be constructed by providing a
-    # custom path to a JSON credentials file.
-
+    # CSVs.
     if path.endswith(".parquet") or path.endswith(".pqt"):
         return _create_parquet_source(path)
 
-<<<<<<< HEAD
-    gcs_credentials_path = (
-        kwargs["gcs_credentials_path"] if "gcs_crentials_file" in kwargs else None
-    )
-    if path.startswith("s3://"):
-        return thirdai.dataset.CSVDataSource(
-            storage_path=path,
-        )
-    elif path.startswith("gcs://"):
-        return thirdai.dataset.CSVDataSource(
-            storage_path=path,
-            gcs_credentials_path=gcs_credentials_path,
-=======
     if path.startswith("s3://") or path.startswith("gcs://"):
         return thirdai.dataset.CSVDataSource(
             storage_path=path,
-            batch_size=batch_size,
->>>>>>> 1b26c816
         )
 
     return thirdai.dataset.FileDataSource(path)
@@ -90,14 +74,7 @@
         if logging_interval:
             train_config.with_log_loss_frequency(logging_interval)
 
-        data_source = _create_data_source(
-            filename,
-<<<<<<< HEAD
-            gcs_credentials_path=gcp_credentials_path,
-=======
-            batch_size,
->>>>>>> 1b26c816
-        )
+        data_source = _create_data_source(filename)
 
         return original_train_method(
             self,
@@ -126,14 +103,7 @@
         if use_sparse_inference:
             eval_config.enable_sparse_inference()
 
-        data_source = _create_data_source(
-            filename,
-<<<<<<< HEAD
-            gcs_credentials_path=gcs_credentials_path,
-=======
-            bolt.models.UDTClassifier.default_evaluate_batch_size,
->>>>>>> 1b26c816
-        )
+        data_source = _create_data_source(filename)
 
         return original_eval_method(
             self,
