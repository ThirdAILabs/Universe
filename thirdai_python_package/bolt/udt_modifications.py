--- conflicted
+++ resolved
@@ -118,7 +118,6 @@
         if filename.startswith("gcs://"):
             return original_train_with_loader_method(
                 self,
-<<<<<<< HEAD
                 create_cloud_instance_data_loader(
                     path=filename,
                     batch_size=batch_size,
@@ -126,9 +125,6 @@
                 ),
                 train_config,
                 max_in_memory_batches,
-=======
-
->>>>>>> d013ea1b
             )
 
         return original_train_method(
@@ -205,4 +201,4 @@
 
 
 def modify_udt_generator():
-    +    pass 