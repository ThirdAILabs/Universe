from typing import List, Optional
from urllib.parse import urlparse

import thirdai
import thirdai._thirdai.bolt as bolt

from .udt_docs import *


def _create_parquet_loader(path, batch_size):
    return thirdai.dataset.ParquetLoader(parquet_path=path, batch_size=batch_size)


<<<<<<< HEAD
def create_csv_data_loader(path, batch_size, **kwargs):
    aws_credentials_file = (
        kwargs["aws_credentials_file"] if "aws_credentials_file" in kwargs else None
    )
    gcs_credentials_file = (
        kwargs["gcs_credentials_file"] if "gcs_crentials_file" in kwargs else None
    )

    return thirdai.dataset.CSVDataLoader(
        storage_path=path,
        batch_size=batch_size,
        aws_credentials_file=aws_credentials_file,
        gcs_credentials_file=gcs_credentials_file,
=======
def _create_s3_loader(path, batch_size):
    parsed_url = urlparse(path, allow_fragments=False)
    bucket = parsed_url.netloc
    key = parsed_url.path.lstrip("/")
    return thirdai.dataset.S3DataLoader(
        bucket_name=bucket, prefix_filter=key, batch_size=batch_size
>>>>>>> 26c181ac
    )


def _create_loader(path, batch_size):
    # This also handles parquet on s3, so it comes before the general s3
    # handling and file handling below which assume the target files are
    # csvs
    if path.endswith(".parquet") or path.endswith(".pqt"):
        return _create_parquet_loader(path, batch_size)
    if path.startswith("s3://"):
        return _create_s3_loader(path, batch_size)
    return thirdai.dataset.FileDataLoader(path, batch_size)


# This function defines train and eval methods that wrap the UDT train and
# eval methods, allowing users to pass just a single filepath to refer both to
# s3 and to local files. It also monkeypatches these functions onto the UDT
# object and deletes the existing evaluate and train functions so that the user
# interface is clean.
def modify_udt_classifier():

    original_train_method = bolt.models.Pipeline.train_with_loader
    original_eval_method = bolt.models.Pipeline.evaluate_with_loader

    def wrapped_train(
        self,
        filename: str,
        learning_rate: float = 0.001,
        epochs: int = 3,
        validation: Optional[bolt.Validation] = None,
        batch_size: Optional[int] = None,
        max_in_memory_batches: Optional[int] = None,
        verbose: bool = True,
        callbacks: List[bolt.callbacks.Callback] = [],
        metrics: List[str] = [],
        logging_interval: Optional[int] = None,
        aws_credentials_file: Optional[str] = None,
        gcs_credentials_file: Optional[str] = None,
    ):
        if batch_size is None:
            batch_size = self.default_train_batch_size

        train_config = bolt.TrainConfig(learning_rate=learning_rate, epochs=epochs)

        if not verbose:
            train_config.silence()
        if callbacks:
            train_config.with_callbacks(callbacks)
        if metrics:
            train_config.with_metrics(metrics)
        if logging_interval:
            train_config.with_log_loss_frequency(logging_interval)

<<<<<<< HEAD
        # This also handles parquet on s3, so it comes before the general s3
        # handling and file handling below which assume the target files are
        # csvs
        if filename.endswith(".parquet") or filename.endswith(".pqt"):
            return original_train_with_loader_method(
                self,
                create_parquet_loader(filename, batch_size),
                train_config,
                max_in_memory_batches,
            )

        if filename.startswith("s3://"):
            return original_train_with_loader_method(
                self,
                create_csv_data_loader(
                    filename, batch_size, aws_credentials_file=aws_credentials_file
                ),
                train_config,
                max_in_memory_batches,
            )

        if filename.startswith("gcs://"):
            return original_train_with_loader_method(
                self,
                create_csv_data_loader(
                    path=filename,
                    batch_size=batch_size,
                    gcs_credentials_file=gcs_credentials_file,
                ),
                train_config,
                max_in_memory_batches,
            )
=======
        data_loader = _create_loader(filename, batch_size)
>>>>>>> 26c181ac

        return original_train_method(
            self,
            data_source=data_loader,
            train_config=train_config,
            validation=validation,
            max_in_memory_batches=max_in_memory_batches,
        )

    wrapped_train.__doc__ = classifier_train_doc

    def wrapped_evaluate(
        self,
        filename: str,
        metrics: List[str] = [],
        use_sparse_inference: bool = False,
        return_predicted_class: bool = False,
        verbose: bool = True,
        aws_credentials_file: Optional[str] = None,
        gcs_credentials_file: Optional[str] = None,
    ):
        eval_config = bolt.EvalConfig()
        if not verbose:
            eval_config.silence()
        if metrics:
            eval_config.with_metrics(metrics)
        if use_sparse_inference:
            eval_config.enable_sparse_inference()

<<<<<<< HEAD
        # This also handles parquet on s3, so it comes before the general s3
        # handling and file handling below which assume the target files are
        # csvs
        if filename.endswith(".parquet") or filename.endswith(".pqt"):
            return original_eval_with_loader_method(
                self,
                create_parquet_loader(
                    filename,
                    batch_size=bolt.models.UDTClassifier.default_evaluate_batch_size,
                ),
                eval_config=eval_config,
            )

        if filename.startswith("s3://"):
            return original_eval_with_loader_method(
                self,
                create_csv_data_loader(
                    filename,
                    batch_size=bolt.models.UDTClassifier.default_evaluate_batch_size,
                    aws_credentials_file=aws_credentials_file,
                ),
                eval_config=eval_config,
            )
        if filename.startswith("gcs://"):
            return original_train_with_loader_method(
                self,
                create_csv_data_loader(
                    path=filename,
                    batch_size=bolt.models.UDTClassifier.default_evaluate_batch_size,
                    gcs_credentials_file=gcs_credentials_file,
                ),
                eval_config=eval_config,
            )

        return original_eval_method(self, filename, eval_config)
=======
        data_loader = _create_loader(
            filename, bolt.models.UDTClassifier.default_evaluate_batch_size
        )

        return original_eval_method(
            self,
            data_source=data_loader,
            eval_config=eval_config,
            return_predicted_class=return_predicted_class,
        )
>>>>>>> 26c181ac

    wrapped_evaluate.__doc__ = classifier_eval_doc

    delattr(bolt.models.Pipeline, "train_with_loader")
    delattr(bolt.models.Pipeline, "evaluate_with_loader")

    bolt.models.Pipeline.train = wrapped_train
    bolt.models.Pipeline.evaluate = wrapped_evaluate<|MERGE_RESOLUTION|>--- conflicted
+++ resolved
@@ -11,39 +11,41 @@
     return thirdai.dataset.ParquetLoader(parquet_path=path, batch_size=batch_size)
 
 
-<<<<<<< HEAD
-def create_csv_data_loader(path, batch_size, **kwargs):
+def _create_s3_loader(path, batch_size):
+    parsed_url = urlparse(path, allow_fragments=False)
+    bucket = parsed_url.netloc
+    key = parsed_url.path.lstrip("/")
+    return thirdai.dataset.S3DataLoader(
+        bucket_name=bucket, prefix_filter=key, batch_size=batch_size
+    )
+
+
+def _create_loader(path, batch_size, **kwargs):
+    # This also handles parquet on s3, so it comes before the general s3 and gcs
+    # handling and file handling below which assume the target files are
+    # CSVs
+    if path.endswith(".parquet") or path.endswith(".pqt"):
+        return _create_parquet_loader(path, batch_size)
+
     aws_credentials_file = (
         kwargs["aws_credentials_file"] if "aws_credentials_file" in kwargs else None
     )
     gcs_credentials_file = (
         kwargs["gcs_credentials_file"] if "gcs_crentials_file" in kwargs else None
     )
+    if path.startswith("s3://"):
+        return thirdai.dataset.CSVDataLoader(
+            storage_path=path,
+            batch_size=batch_size,
+            aws_credentials_file=aws_credentials_file,
+        )
+    elif path.startswith("gcs://"):
+        return thirdai.dataset.CSVDataLoader(
+            storage_path=path,
+            batch_size=batch_size,
+            gcs_credentials_file=gcs_credentials_file,
+        )
 
-    return thirdai.dataset.CSVDataLoader(
-        storage_path=path,
-        batch_size=batch_size,
-        aws_credentials_file=aws_credentials_file,
-        gcs_credentials_file=gcs_credentials_file,
-=======
-def _create_s3_loader(path, batch_size):
-    parsed_url = urlparse(path, allow_fragments=False)
-    bucket = parsed_url.netloc
-    key = parsed_url.path.lstrip("/")
-    return thirdai.dataset.S3DataLoader(
-        bucket_name=bucket, prefix_filter=key, batch_size=batch_size
->>>>>>> 26c181ac
-    )
-
-
-def _create_loader(path, batch_size):
-    # This also handles parquet on s3, so it comes before the general s3
-    # handling and file handling below which assume the target files are
-    # csvs
-    if path.endswith(".parquet") or path.endswith(".pqt"):
-        return _create_parquet_loader(path, batch_size)
-    if path.startswith("s3://"):
-        return _create_s3_loader(path, batch_size)
     return thirdai.dataset.FileDataLoader(path, batch_size)
 
 
@@ -86,42 +88,12 @@
         if logging_interval:
             train_config.with_log_loss_frequency(logging_interval)
 
-<<<<<<< HEAD
-        # This also handles parquet on s3, so it comes before the general s3
-        # handling and file handling below which assume the target files are
-        # csvs
-        if filename.endswith(".parquet") or filename.endswith(".pqt"):
-            return original_train_with_loader_method(
-                self,
-                create_parquet_loader(filename, batch_size),
-                train_config,
-                max_in_memory_batches,
-            )
-
-        if filename.startswith("s3://"):
-            return original_train_with_loader_method(
-                self,
-                create_csv_data_loader(
-                    filename, batch_size, aws_credentials_file=aws_credentials_file
-                ),
-                train_config,
-                max_in_memory_batches,
-            )
-
-        if filename.startswith("gcs://"):
-            return original_train_with_loader_method(
-                self,
-                create_csv_data_loader(
-                    path=filename,
-                    batch_size=batch_size,
-                    gcs_credentials_file=gcs_credentials_file,
-                ),
-                train_config,
-                max_in_memory_batches,
-            )
-=======
-        data_loader = _create_loader(filename, batch_size)
->>>>>>> 26c181ac
+        data_loader = _create_loader(
+            filename,
+            batch_size,
+            aws_credentials_file=aws_credentials_file,
+            gcs_credentials_file=gcs_credentials_file,
+        )
 
         return original_train_method(
             self,
@@ -151,45 +123,11 @@
         if use_sparse_inference:
             eval_config.enable_sparse_inference()
 
-<<<<<<< HEAD
-        # This also handles parquet on s3, so it comes before the general s3
-        # handling and file handling below which assume the target files are
-        # csvs
-        if filename.endswith(".parquet") or filename.endswith(".pqt"):
-            return original_eval_with_loader_method(
-                self,
-                create_parquet_loader(
-                    filename,
-                    batch_size=bolt.models.UDTClassifier.default_evaluate_batch_size,
-                ),
-                eval_config=eval_config,
-            )
-
-        if filename.startswith("s3://"):
-            return original_eval_with_loader_method(
-                self,
-                create_csv_data_loader(
-                    filename,
-                    batch_size=bolt.models.UDTClassifier.default_evaluate_batch_size,
-                    aws_credentials_file=aws_credentials_file,
-                ),
-                eval_config=eval_config,
-            )
-        if filename.startswith("gcs://"):
-            return original_train_with_loader_method(
-                self,
-                create_csv_data_loader(
-                    path=filename,
-                    batch_size=bolt.models.UDTClassifier.default_evaluate_batch_size,
-                    gcs_credentials_file=gcs_credentials_file,
-                ),
-                eval_config=eval_config,
-            )
-
-        return original_eval_method(self, filename, eval_config)
-=======
         data_loader = _create_loader(
-            filename, bolt.models.UDTClassifier.default_evaluate_batch_size
+            filename,
+            bolt.models.UDTClassifier.default_evaluate_batch_size,
+            aws_credentials_file=aws_credentials_file,
+            gcs_credentials_file=gcs_credentials_file,
         )
 
         return original_eval_method(
@@ -198,7 +136,6 @@
             eval_config=eval_config,
             return_predicted_class=return_predicted_class,
         )
->>>>>>> 26c181ac
 
     wrapped_evaluate.__doc__ = classifier_eval_doc
 
