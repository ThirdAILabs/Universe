--- conflicted
+++ resolved
@@ -14,12 +14,7 @@
 import thirdai.bolt as bolt
 import thirdai.dataset as dataset
 import thirdai.hashing as hashing
-<<<<<<< HEAD
-
-from thirdai._thirdai import logging
-=======
 import thirdai.search as search
->>>>>>> fe2e8ff2
 
 # Relay __version__ from C++
 from thirdai._thirdai import __version__, logging
