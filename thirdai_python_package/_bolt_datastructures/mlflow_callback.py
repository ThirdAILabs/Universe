--- conflicted
+++ resolved
@@ -56,10 +56,7 @@
 
     def _log_machine_info(self):
         import mlflow  # import inside class to not force another package dependency
-<<<<<<< HEAD
-=======
         import psutil
->>>>>>> 521b5ce2
 
         machine_info = {
             "load_before_experiment": os.getloadavg()[2],
