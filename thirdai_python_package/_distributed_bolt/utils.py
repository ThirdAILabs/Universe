import logging

<<<<<<< HEAD
from thirdai._thirdai import bolt, dataset
from thirdai.dataset import FixedVocabulary

def load_training_data(data_loader_config, batch_size, id):
    data_loader_type = data_loader_config["datasets"]["data_loader"]
    if data_loader_type == "svm":
        train_data, train_labels = dataset.load_bolt_svm_dataset(
            data_loader_config["datasets"]["train_file_name"][id],
            batch_size,
        )
        if data_loader_config["datasets"]["to_validate"] == 1:
            valid_data, valid_labels = dataset.load_bolt_svm_dataset(data_loader_config["validation"]["file_name"], batch_size)
            return train_data, train_labels, valid_data, valid_labels
        return train_data, train_labels

    
    elif data_loader_type == "mlm":
        vocab = FixedVocabulary.make(data_loader_config["datasets"]["vocab_path"])
        mlm_loader = dataset.MLMDatasetLoader(vocab, data_loader_config["datasets"]["pairgram_range"])
=======
from thirdai import data
>>>>>>> c417ea0a

        train_data , _ , train_labels  = mlm_loader.load(data_loader_config["datasets"]["train_file_name"][id], batch_size)
        if data_loader_config["datasets"]["to_validate"] == 1:
            valid_data , _ , valid_labels = mlm_loader.load(data_loader_config["validation"]["file_name"], batch_size)
            return train_data, train_labels, valid_data, valid_labels
        
        return train_data, train_labels

def init_logging(logger_file: str):
    """
    Returns logger from a logger file
    """
    logger = logging.getLogger(logger_file)
    logger.setLevel(logging.INFO)
    file_handler = logging.FileHandler(logger_file)
    formatter = logging.Formatter(
        "%(asctime)s : %(levelname)s : %(name)s : %(message)s"
    )
    file_handler.setFormatter(formatter)
    logger.addHandler(file_handler)
    return logger


def get_num_cpus():
    try:
        import multiprocessing

        return multiprocessing.cpu_count()
    except (ImportError):
        print("Could not find num_cpus, setting num_cpus to DEFAULT=1")
        return 1


def get_gradients(wrapped_model):
    """
    :return: list of gradients, in order of node traversal. The order is
    guarenteed to be the same for all nodes because the model is compiled before
    being distributed.
    """
    nodes = wrapped_model.model.nodes()
    gradients = []
    for node in nodes:
        if hasattr(node, "weight_gradients"):
            gradients.append(node.weight_gradients.copy())
        if hasattr(node, "bias_gradients"):
            gradients.append(node.bias_gradients.copy())

    return gradients


def set_gradients(wrapped_model, gradients):
    """
    This function sets the gradients in the current network to the
    gradients provided, in the same order as get_gradients
    """
    nodes = wrapped_model.model.nodes()
    gradient_position = 0
    for node in nodes:
        if hasattr(node, "weight_gradients"):
            node.weight_gradients.set(gradients[gradient_position])
            gradient_position += 1
        if hasattr(node, "bias_gradients"):
            node.bias_gradients.set(gradients[gradient_position])
            gradient_position += 1

    return gradients


def _pandas_iterator(path, chunksize, node_index, num_nodes):
    import pandas as pd

    with pd.read_csv(path, chunksize=chunksize) as reader:
        for chunk_id, chunk in enumerate(reader):
            if chunk_id % num_nodes == node_index:
                yield chunk
    while True:
        yield None


class PandasColumnMapGenerator(data.ColumnMapGenerator):
    def __init__(
        self,
        path,
        num_nodes,
        node_index,
        lines_per_load,
        dense_int_cols=set(),
        int_col_dims={},
    ):
        self.path = path
        self.num_nodes = num_nodes
        self.node_index = node_index
        self.lines_per_load = lines_per_load
        self.dense_int_cols = dense_int_cols
        self.int_col_dims = int_col_dims
        self.current_iterator = None

    def next(self):
        # We do this here instead of the constructor so we don't need to
        # pickle the generator
        if self.current_iterator == None:
            self.restart()

        load = next(self.current_iterator)
        if load is None:
            return None

        return data.pandas_to_columnmap(
            load,
            dense_int_cols=self.dense_int_cols,
            int_col_dims=self.int_col_dims,
        )

    def restart(self):
        self.current_iterator = _pandas_iterator(
            self.path, self.lines_per_load, self.node_index, self.num_nodes
        )<|MERGE_RESOLUTION|>--- conflicted
+++ resolved
@@ -1,6 +1,5 @@
 import logging
 
-<<<<<<< HEAD
 from thirdai._thirdai import bolt, dataset
 from thirdai.dataset import FixedVocabulary
 
@@ -20,9 +19,6 @@
     elif data_loader_type == "mlm":
         vocab = FixedVocabulary.make(data_loader_config["datasets"]["vocab_path"])
         mlm_loader = dataset.MLMDatasetLoader(vocab, data_loader_config["datasets"]["pairgram_range"])
-=======
-from thirdai import data
->>>>>>> c417ea0a
 
         train_data , _ , train_labels  = mlm_loader.load(data_loader_config["datasets"]["train_file_name"][id], batch_size)
         if data_loader_config["datasets"]["to_validate"] == 1:
