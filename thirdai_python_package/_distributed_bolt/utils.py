--- conflicted
+++ resolved
@@ -48,24 +48,13 @@
             layer = bolt.FullyConnected(
                 dim=config.get("dim"),
                 sparsity=config.get("sparsity", 1.0),
-<<<<<<< HEAD
-                activation_function=
-                    config.get("activation")
-                
-=======
                 activation_function=config.get("activation"),
->>>>>>> db42f91c
             )
         else:
             layer = bolt.FullyConnected(
                 dim=config.get("dim"),
                 sparsity=config.get("sparsity", 1.0),
-<<<<<<< HEAD
-                activation_function=
-                    config.get("activation")
-=======
                 activation_function=config.get("activation"),
->>>>>>> db42f91c
             )
 
         layers.append(layer)
