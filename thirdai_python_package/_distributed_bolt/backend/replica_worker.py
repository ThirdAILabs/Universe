import ray
from thirdai._distributed_bolt.backend.worker import Worker
from thirdai._thirdai import bolt


@ray.remote(max_restarts=-1)
class ReplicaWorker(Worker):
    """
    This is a ray remote class(Actor). Read about them here.
    (https://docs.ray.io/en/latest/ray-core/actors.html)

    ReplicaWorker is a ray actor which inherits all the function
    of the Worker Class. As the name suggests, it is a replica
    worker and will be reproduced on all the node for parallel
    computations.

    We are using a replica worker class in place of directly using
    worker class, as Primary worker inherits Worker Class and A Ray
    Actor Class can't be inherited.

    :param Worker: Inherits the worker Class
    :type Worker: ray.actor
    """

    def __init__(
        self,
        num_workers: int,
<<<<<<< HEAD
        model_to_wrap: bolt.graph.Model,
        data_loader_config,
        train_config: bolt.graph.TrainConfig,
=======
        model_to_wrap: bolt.nn.Model,
        train_source,
        train_config: bolt.TrainConfig,
>>>>>>> c417ea0a
        id: int,
        primary_worker,
        communication_type,
        log_dir: str,
    ):
        """
        Calls the constructor for Worker

        :param num_workers: number of workers
        :type num_workers: int
        :param id: id for this particular replica worker
        :type id: int
        :param primary_worker: primary_worker
        :type primary_worker: ray.actor
        :param config: configuration file dictionary
        :type config: Dict
        :param layer_dims: List of layer dimensions
        :type layer_dims: List[int]
        :param communication_type: type of communication
        :type communication_type: string
        """
        super().__init__(
            num_workers=num_workers,
            model_to_wrap=model_to_wrap,
<<<<<<< HEAD
            data_loader_config=data_loader_config,
=======
            train_source=train_source,
>>>>>>> c417ea0a
            id=id,
            primary_worker=primary_worker,
            train_config=train_config,
            communication_type=communication_type,
            log_dir=log_dir,
        )<|MERGE_RESOLUTION|>--- conflicted
+++ resolved
@@ -25,15 +25,9 @@
     def __init__(
         self,
         num_workers: int,
-<<<<<<< HEAD
         model_to_wrap: bolt.graph.Model,
         data_loader_config,
         train_config: bolt.graph.TrainConfig,
-=======
-        model_to_wrap: bolt.nn.Model,
-        train_source,
-        train_config: bolt.TrainConfig,
->>>>>>> c417ea0a
         id: int,
         primary_worker,
         communication_type,
@@ -58,11 +52,7 @@
         super().__init__(
             num_workers=num_workers,
             model_to_wrap=model_to_wrap,
-<<<<<<< HEAD
             data_loader_config=data_loader_config,
-=======
-            train_source=train_source,
->>>>>>> c417ea0a
             id=id,
             primary_worker=primary_worker,
             train_config=train_config,
