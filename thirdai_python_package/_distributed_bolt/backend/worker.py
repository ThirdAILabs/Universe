import os
import textwrap
from functools import wraps
from time import time

import thirdai._distributed_bolt.backend.communication as comm
from thirdai._thirdai import bolt, logging

<<<<<<< HEAD
from ..utils import get_gradients, load_training_data
=======
from ..utils import get_gradients
>>>>>>> c417ea0a


def timed(f):
    @wraps(f)
    def wrapper(*args, **kwds):
        start = time()
        result = f(*args, **kwds)
        elapsed = time() - start
        logging.info("func %s | time %d ms" % (f.__name__, elapsed * 1000))
        return result

    return wrapper


class Worker:
    """
    This is a ray remote class(Actor). Read about them here.
    (https://docs.ray.io/en/latest/ray-core/actors.html)

    Worker is a ray actor which implements all the lower level
    functionalities between the Distributed Bolt APIs and
    Bolt native code.
    """

    @timed
    def __init__(
        self,
        num_workers: int,
<<<<<<< HEAD
        model_to_wrap: bolt.graph,
        data_loader_config,
=======
        model_to_wrap: bolt.nn.Model,
        train_source,
>>>>>>> c417ea0a
        id: int,
        primary_worker,
        train_config: bolt.TrainConfig,
        communication_type: str,
        log_dir: str,
    ):
        """
        Initializes the worker, including wrapping the passed in model in a
        DistributedWrapper with the dataset read in.
        """

<<<<<<< HEAD
        start = time()
        
        if data_loader_config["datasets"]["to_validate"] == 0:
            self.train_data, self.train_labels = load_training_data(
                data_loader_config, batch_size, id
            )
        else:
            self.train_data, self.train_labels, valid_data, valid_labels = load_training_data(
                data_loader_config, batch_size, id
            )
            tracked_metrics = data_loader_config["validation"]["metrics"]
            predict_config = bolt.graph.PredictConfig.make().with_metrics(tracked_metrics).silence()
            train_config.with_validation(
                    [valid_data],
                    valid_labels,
                    predict_config,
                    validation_frequency=data_loader_config["validation"]["frequency"],
                    save_best_per_metric=tracked_metrics[0],
            ).with_save_parameters(save_prefix="model",save_frequency=data_loader_config["validation"]["frequency"])
            

=======
        self.train_source = train_source
>>>>>>> c417ea0a
        logging.setup(
            log_to_stderr=False, path=os.path.join(log_dir, f"worker-{id}.log")
        )

<<<<<<< HEAD
        end = time()

        logging.info(f"func data_loading | time {(end - start)*1000} ms")

=======
>>>>>>> c417ea0a
        start = time()
        self.model = bolt.DistributedTrainingWrapper(
            model=model_to_wrap,
            train_config=train_config,
        )
        end = time()

        logging.info(f"func initializing_model | time {(end - start)*1000} ms")

        self.num_workers = num_workers
        self.id = id
        self.primary_worker = primary_worker
        self.communication_type = communication_type

        if self.communication_type == "circular":
            self.comm = comm.Circular(
                self.model, self.id, self.primary_worker, self.num_workers
            )
        elif self.communication_type == "linear":
            self.comm = comm.Linear(self.model, self.id, self.primary_worker)
        elif self.communication_type == "gloo":
            # We are using "default", as a global group name for all the workers, as
            # right now, we connect all the worker in one cluster
            self.comm = comm.Gloo(self.model, self.id, self.num_workers, "default")
        else:
            raise ValueError(
                textwrap.dedent(
                    """
                        Currently only three modes of communication are supported.
                        Use: "circular" or "linear" or "gloo". 
                    """
                )
            )

        if not self._try_load_new_datasets_into_model():
            raise ValueError(
                "There must be at least one loadable dataset in the passed in data source."
            )

    # see https://github.com/ray-project/ray/blob/4b59dfbe59a143ab8dcc505dad860b4c330b6426/python/ray/actor.py#L1183
    # It looks like ray doesnot support direct class attribute access in python.
    # Hence, we will need to expose this function here in worker
    def set_friend(self, friend):
        """
        Add the friend for communicating for cicrcular all reduce

        :param friend: worker to which self need to communication
                            for circular all reduce
        :type friend: ray.actor
        """
        self.comm.set_friend(friend)

    @timed
    def process_ring(
        self,
        update_id: int,
        reduce: bool = True,
        avg_gradients: bool = False,
    ):
        """
        This function handles the circular all reduce

        :param update_id: The update sequence id
        :type update_id: int
        :param reduce: True if reduce, False if gather, defaults to True
        :type reduce: bool
        :param avg_gradients: whether the update requires updating the gradients, defaults to False
        :type avg_gradients: bool
        """
        self.comm.process_ring(update_id, reduce, avg_gradients)

    @timed
    def receive_array_partitions(self, update_id: int):
        """
        This function returns the array partition for the worker is is called.

        :param update_id: The update sequence id
        :type update_id: int
        :return: subarray partition
        :rtype: numpy.ndarray
        """
        return self.comm.receive_array_partitions(update_id)

    def compute_and_store_next_batch_gradients(self) -> bool:
        """
        Computes and stores the gradients on all nodes. After this returns,
        all nodes are ready to communicate gradients. Returns whether this
        worker has another batch.
        """
        if (
            self.train_data == None
            or self.train_labels == None
            or self.model.num_batches() == 0
        ):
            raise ValueError(
                "Cannot call train when we have run out of training data (this function has previously returned False without a subsequent call to move_to_next_epoch())"
            )
        self.comm.compute_and_store_batch_gradients(self.batch_id_within_dataset)

        self.batch_id_within_dataset += 1
        if self.batch_id_within_dataset == self.model.num_batches():
            return self._try_load_new_datasets_into_model()
        elif self.batch_id_within_dataset > self.model.num_batches():
            raise ValueError(
                "Found a batch id higher than the number of batches which we should have caught during the last batch."
            )
        else:
            return True

    def move_to_next_epoch(self):
        self.train_source.restart()
        self._try_load_new_datasets_into_model()

    @timed
    def get_calculated_gradients(self):
        """
        This function is called only when the mode of communication
        is Linear.

        This function is called by the primary_worker to compute the
        averages of the calculated gradients. This functions
        calls 'get_weights_gradient' and 'get_biases_gradients' functions
        inside bolt to take the gradients and return them to primary_worker.

        :return: Model Gradients
        :rtype: numpy.ndarray
        """
        return get_gradients(self.model)

    @timed
    def receive_gradients(self, averaged_gradients_ref=None):
        """
        This function is called only when the communication pattern choosen
        is circular.

        This function is called by the primary_worker to make set the updated
        gradients to the network.

        :param averaged_gradients_ref: gets the references for averaged gradients
                    for linear communication, defaults to None for any other way
                    to communicate
        :type averaged_gradients_ref: RayObjectRef, optional
        """
        if averaged_gradients_ref == None:
            self.comm.receive_gradients()
        else:
            self.comm.receive_gradients(averaged_gradients_ref)

    @timed
    def update_parameters(self):
        """
        This function calls updateParameter function inside bolt, which
        inherently updates the entire network.
        """
        self.model.update_parameters()

    def num_of_batches(self) -> int:
        """
        This function returns the total number of batches the workers have.
        """
        return self.model.num_batches()

    def model(self):
        return self.model.model

    @timed
    def _try_load_new_datasets_into_model(self) -> bool:
        """
        Returns whether the load was successful (if the generator stream is over
        then this will fail until we call restart on it).
        """
        load = self.train_source.next()

        if load == None:
            self.train_data = None
            self.train_labels = None
            return False

        self.train_data, self.train_labels = load
        self.model.set_datasets(self.train_data, self.train_labels)
        self.batch_id_within_dataset = 0

        # This case should not be true since we currently require datasets
        # to be nonempty, but this is a good hedge against future data
        # pipeline changes
        if self.model.num_batches() == 0:
            return False

        return True<|MERGE_RESOLUTION|>--- conflicted
+++ resolved
@@ -6,11 +6,7 @@
 import thirdai._distributed_bolt.backend.communication as comm
 from thirdai._thirdai import bolt, logging
 
-<<<<<<< HEAD
 from ..utils import get_gradients, load_training_data
-=======
-from ..utils import get_gradients
->>>>>>> c417ea0a
 
 
 def timed(f):
@@ -39,13 +35,8 @@
     def __init__(
         self,
         num_workers: int,
-<<<<<<< HEAD
         model_to_wrap: bolt.graph,
         data_loader_config,
-=======
-        model_to_wrap: bolt.nn.Model,
-        train_source,
->>>>>>> c417ea0a
         id: int,
         primary_worker,
         train_config: bolt.TrainConfig,
@@ -57,7 +48,6 @@
         DistributedWrapper with the dataset read in.
         """
 
-<<<<<<< HEAD
         start = time()
         
         if data_loader_config["datasets"]["to_validate"] == 0:
@@ -79,20 +69,14 @@
             ).with_save_parameters(save_prefix="model",save_frequency=data_loader_config["validation"]["frequency"])
             
 
-=======
-        self.train_source = train_source
->>>>>>> c417ea0a
         logging.setup(
             log_to_stderr=False, path=os.path.join(log_dir, f"worker-{id}.log")
         )
 
-<<<<<<< HEAD
         end = time()
 
         logging.info(f"func data_loading | time {(end - start)*1000} ms")
 
-=======
->>>>>>> c417ea0a
         start = time()
         self.model = bolt.DistributedTrainingWrapper(
             model=model_to_wrap,
