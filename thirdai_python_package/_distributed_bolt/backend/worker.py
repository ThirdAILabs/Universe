import os
import textwrap
from functools import wraps
from time import time

import thirdai._distributed_bolt.backend.communication as comm
<<<<<<< HEAD
from thirdai._thirdai import bolt
import thirdai
=======
from thirdai._thirdai import bolt, logging
>>>>>>> 462b313e

from ..utils import get_gradients, load_training_data


def timed(f):
    @wraps(f)
    def wrapper(*args, **kwds):
        start = time()
        result = f(*args, **kwds)
        elapsed = time() - start
        logging.info("func %s | time %d ms" % (f.__name__, elapsed * 1000))
        return result

    return wrapper


class Worker:
    """
    This is a ray remote class(Actor). Read about them here.
    (https://docs.ray.io/en/latest/ray-core/actors.html)

    Worker is a ray actor which implements all the lower level
    functionalities between the Distributed Bolt APIs and
    Bolt native code.
    """

    @timed
    def __init__(
        self,
        num_workers: int,
        model_to_wrap: bolt.graph,
        data_loader_config,
        id: int,
        primary_worker,
        train_config: bolt.graph.TrainConfig,
        communication_type: str,
        log_dir: str,
        batch_size: int,
    ):
        """
        Initializes the worker, including wrapping the passed in model in a
        DistributedWrapper with the dataset read in.
        """

<<<<<<< HEAD
        
        if data_loader_config["datasets"]["to_validate"] == 0:
            self.train_data, self.train_labels = load_training_data(
                data_loader_config, batch_size, id
            )
        else:
            thirdai.logging.setup(log_to_stderr=False, path=f'thirdai-distributed-worker-{id}.log')
            self.train_data, self.train_labels, valid_data, valid_labels = load_training_data(
                data_loader_config, batch_size, id
            )
            tracked_metrics = data_loader_config["validation"]["metrics"]
            predict_config = bolt.graph.PredictConfig.make().with_metrics(tracked_metrics)
            train_config.with_validation(
                    [valid_data],
                    valid_labels,
                    predict_config,
                    validation_frequency=data_loader_config["validation"]["frequency"],
            )
            

=======
        logging.setup(
            log_to_stderr=False, path=os.path.join(log_dir, f"worker-{id}.log")
        )

        start = time()
        self.train_data, self.train_labels = parse_svm_dataset(
            train_file_name, batch_size
        )
        end = time()

        logging.info(f"func data_loading | time {(end - start)*1000} ms")

        start = time()
>>>>>>> 462b313e
        self.model = bolt.DistributedTrainingWrapper(
            model=model_to_wrap,
            train_data=[self.train_data],
            train_labels=self.train_labels,
            train_config=train_config,
        )
        end = time()

        logging.info(f"func initializing_model | time {(end - start)*1000} ms")

        # Set up variables
        self.num_workers = num_workers
        self.id = id
        self.primary_worker = primary_worker
        self.communication_type = communication_type

        if self.communication_type == "circular":
            self.comm = comm.Circular(
                self.model, self.id, self.primary_worker, self.num_workers
            )
        elif self.communication_type == "linear":
            self.comm = comm.Linear(self.model, self.id, self.primary_worker)
        elif self.communication_type == "gloo":
            # We are using "default", as a global group name for all the workers, as
            # right now, we connect all the worker in one cluster
            self.comm = comm.Gloo(self.model, self.id, self.num_workers, "default")
        else:
            raise ValueError(
                textwrap.dedent(
                    """
                        Currently only three modes of communication are supported.
                        Use: "circular" or "linear" or "gloo". 
                    """
                )
            )

    # see https://github.com/ray-project/ray/blob/4b59dfbe59a143ab8dcc505dad860b4c330b6426/python/ray/actor.py#L1183
    # It looks like ray doesnot support direct class attribute access in python.
    # Hence, we will need to expose this function here in worker
    def set_friend(self, friend):
        """
        Add the friend for communicating for cicrcular all reduce

        :param friend: worker to which self need to communication
                            for circular all reduce
        :type friend: ray.actor
        """
        self.comm.set_friend(friend)

    @timed
    def process_ring(
        self,
        update_id: int,
        reduce: bool = True,
        avg_gradients: bool = False,
    ):
        """
        This function handles the circular all reduce

        :param update_id: The update sequence id
        :type update_id: int
        :param reduce: True if reduce, False if gather, defaults to True
        :type reduce: bool
        :param avg_gradients: whether the update requires updating the gradients, defaults to False
        :type avg_gradients: bool
        """
        self.comm.process_ring(update_id, reduce, avg_gradients)

    @timed
    def receive_array_partitions(self, update_id: int):
        """
        This function returns the array partition for the worker is is called.

        :param update_id: The update sequence id
        :type update_id: int
        :return: subarray partition
        :rtype: numpy.ndarray
        """
        return self.comm.receive_array_partitions(update_id)

    @timed
    def compute_and_store_batch_gradients(self, batch_no: int):
        """
        This function is called only when the mode of communication is
        linear.

        This functions calls the API 'calculateGradientSingleNode',
        which calculates the gradients for the network managed by
        this particular worker. The calculateGradientSingleNode trains
        the network and calculates the gradient for the particular
        training batch with batch no. batch_no and with loss function
        specified in the config.

        :param batch_no: training batch to calculate gradients on.
        :type batch_no: int
        :return: check whether training is complete or not
        :rtype: bool
        """
        self.comm.compute_and_store_batch_gradients(batch_no)

    @timed
    def get_calculated_gradients(self):
        """
        This function is called only when the mode of communication
        is Linear.

        This function is called by the primary_worker to compute the
        averages of the calculated gradients. This functions
        calls 'get_weights_gradient' and 'get_biases_gradients' functions
        inside bolt to take the gradients and return them to primary_worker.

        :return: Model Gradients
        :rtype: numpy.ndarray
        """
        return get_gradients(self.model)

    @timed
    def receive_gradients(self, averaged_gradients_ref=None):
        """
        This function is called only when the communication pattern choosen
        is circular.

        This function is called by the primary_worker to make set the updated
        gradients to the network.

        :param averaged_gradients_ref: gets the references for averaged gradients
                    for linear communication, defaults to None for any other way
                    to communicate
        :type averaged_gradients_ref: RayObjectRef, optional
        """
        if averaged_gradients_ref == None:
            self.comm.receive_gradients()
        else:
            self.comm.receive_gradients(averaged_gradients_ref)

    @timed
    def update_parameters(self):
        """
        This function calls updateParameter function inside bolt, which
        inherently updates the entire network.
        """
        self.model.update_parameters()

    def num_of_batches(self) -> int:
        """
        This function returns the total number of batches the workers have.
        """
        return len(self.train_data)

    @timed
    def finish_training(self):
        self.model.finish_training()

    def model(self):
        return self.model.model<|MERGE_RESOLUTION|>--- conflicted
+++ resolved
@@ -4,12 +4,7 @@
 from time import time
 
 import thirdai._distributed_bolt.backend.communication as comm
-<<<<<<< HEAD
-from thirdai._thirdai import bolt
-import thirdai
-=======
 from thirdai._thirdai import bolt, logging
->>>>>>> 462b313e
 
 from ..utils import get_gradients, load_training_data
 
@@ -54,14 +49,12 @@
         DistributedWrapper with the dataset read in.
         """
 
-<<<<<<< HEAD
         
         if data_loader_config["datasets"]["to_validate"] == 0:
             self.train_data, self.train_labels = load_training_data(
                 data_loader_config, batch_size, id
             )
         else:
-            thirdai.logging.setup(log_to_stderr=False, path=f'thirdai-distributed-worker-{id}.log')
             self.train_data, self.train_labels, valid_data, valid_labels = load_training_data(
                 data_loader_config, batch_size, id
             )
@@ -75,7 +68,6 @@
             )
             
 
-=======
         logging.setup(
             log_to_stderr=False, path=os.path.join(log_dir, f"worker-{id}.log")
         )
@@ -89,7 +81,6 @@
         logging.info(f"func data_loading | time {(end - start)*1000} ms")
 
         start = time()
->>>>>>> 462b313e
         self.model = bolt.DistributedTrainingWrapper(
             model=model_to_wrap,
             train_data=[self.train_data],
