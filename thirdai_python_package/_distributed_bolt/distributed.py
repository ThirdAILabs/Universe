import os

import numpy as np
import thirdai
from thirdai._thirdai import bolt

from .utils import check_torch_installed, timed


class Communication(bolt.train.Communication):
    def __init__(self):
        # For trampoline classes, we need to explicitly call
        # __init__ of the object rather than just using super()
        bolt.train.Communication.__init__(self)
        check_torch_installed()

    @timed
    def synchronize_workers(self):
        import torch.distributed as dist

        dist.barrier()

    @timed
    def communicate(self, model):
        import torch
        import torch.distributed as dist
        from ray.air import session

        self.synchronize_workers()

        num_workers = session.get_world_size()
        gradients = torch.from_numpy(np.array(model.get_gradients()))

        dist.all_reduce(gradients)

        gradients = gradients.numpy() / num_workers
        model.set_gradients(gradients)

    @timed
    def min_num_batches(self, num_batches):
        import torch
        import torch.distributed as dist

        dist.barrier()
        all_reduce_num_batches = torch.tensor(num_batches)
        dist.all_reduce(all_reduce_num_batches, op=dist.ReduceOp.MIN)
        return all_reduce_num_batches

    @timed
    def broadcast_metrics(self, train_metrics):
        import torch.distributed as dist

        dist.barrier()
        dist.broadcast_object_list(train_metrics, src=0)

        return train_metrics


class EarlyStopOnMetrics(bolt.train.callbacks.Callback):
    def __init__(
        self,
        tracked_metric: str,
        metric_threshold: float,
    ):
        super().__init__()

        self.tracked_metric = tracked_metric
        self.metric_threshold = metric_threshold

    def on_epoch_end(self):
        if self.history[f"train_{self.tracked_metric}"][-1] > self.metric_threshold:
            self.train_state.stop_training()


# Note: We need to disable sparse updates neural network updates as after allreduce
# during sparse training, we only update the parameters selected by hash tables, rather we
# need to update all the parameters, since during all-reduce some other neuron could be non-zero
# too.
def adds_distributed_to_bolt():
    def train_distributed(self, *args, **kwargs):
        self.model.disable_sparse_parameter_updates()

        kwargs["comm"] = Communication()
        metrics = self.train(*args, **kwargs)

        self.model.enable_sparse_parameter_updates()

        return metrics

    bolt.train.Trainer.train_distributed = train_distributed

    def udt_train_distributed(self, *args, **kwargs):
        self._get_model().disable_sparse_parameter_updates()

        kwargs["comm"] = Communication()
        metrics = self.train(*args, **kwargs)

        self._get_model().enable_sparse_parameter_updates()

        return metrics

    bolt.UniversalDeepTransformer.train_distributed = udt_train_distributed

    def udt_coldstart_distributed(self, *args, **kwargs):
        self._get_model().disable_sparse_parameter_updates()

        kwargs["comm"] = Communication()
        metrics = self.cold_start(*args, **kwargs)

        self._get_model().enable_sparse_parameter_updates()

        return metrics

<<<<<<< HEAD
    bolt.UniversalDeepTransformer.coldstart_distributed = udt_coldstart_distributed

    bolt.train.callbacks.EarlyStopOnMetrics = EarlyStopOnMetrics
=======
    def udt_coldstart_distributed_on_data_source(self, *args, **kwargs):
        self._get_model().disable_sparse_parameter_updates()

        kwargs["comm"] = Communication()
        metrics = self.cold_start_on_data_source(*args, **kwargs)

        self._get_model().enable_sparse_parameter_updates()

        return metrics

    bolt.UniversalDeepTransformer.coldstart_distributed = udt_coldstart_distributed
    bolt.UniversalDeepTransformer.coldstart_distributed_on_data_source = (
        udt_coldstart_distributed_on_data_source
    )
>>>>>>> e747dc94
<|MERGE_RESOLUTION|>--- conflicted
+++ resolved
@@ -111,11 +111,6 @@
 
         return metrics
 
-<<<<<<< HEAD
-    bolt.UniversalDeepTransformer.coldstart_distributed = udt_coldstart_distributed
-
-    bolt.train.callbacks.EarlyStopOnMetrics = EarlyStopOnMetrics
-=======
     def udt_coldstart_distributed_on_data_source(self, *args, **kwargs):
         self._get_model().disable_sparse_parameter_updates()
 
@@ -127,7 +122,9 @@
         return metrics
 
     bolt.UniversalDeepTransformer.coldstart_distributed = udt_coldstart_distributed
+
+    bolt.train.callbacks.EarlyStopOnMetrics = EarlyStopOnMetrics
+
     bolt.UniversalDeepTransformer.coldstart_distributed_on_data_source = (
         udt_coldstart_distributed_on_data_source
-    )
->>>>>>> e747dc94
+    )