--- conflicted
+++ resolved
@@ -58,25 +58,6 @@
         )
 
         distributed_trainer.train(epochs)
-
-<<<<<<< HEAD
-                
-=======
-        # trains the model until training is complete
-        while not distributed_trainer.finished():
-            # whether there is more batch left to train, else moves directly to next epoch
-            has_next_batch = distributed_trainer.step()
-
-            if not has_next_batch:
-                epoch += 1
-
-                # We are freezing hashtables by default for distributed training after one epoch,
-                # Ideally we should read freezehashtables from UDTOptions and then pass
-                # it to distributed Wrapper. However, for the time being we are just
-                # initializing freeze-hash-tables=True by default.
-                if epoch == 1:
-                    distributed_trainer.train_state_manager.freeze_hash_tables()
->>>>>>> 10a67dec
 
         model = distributed_trainer.get_model(with_optimizer=True)
 
@@ -509,20 +490,10 @@
         self.current_epoch = 0
 
     def step(self):
-<<<<<<< HEAD
         have_next_batch = self.train_state_manager.train_batch(epoch=self.current_epoch)
         self.total_batches_trained += 1
 
         self._validate()
-=======
-        has_next_batch = self.train_state_manager.train_batch(epoch=self.current_epoch)
-        self._post_batch_training_updates(
-            self.train_state_manager, self.validation_context
-        )
-        if not has_next_batch:
-            self.train_metrics = self.train_state_manager.move_to_next_epoch()
-            self.current_epoch += 1
->>>>>>> 10a67dec
 
         return has_next_batch
 
@@ -538,14 +509,13 @@
             # initializing freeze-hash-tables=True by default.
             if epoch == 1:
                 self.train_state_manager.freeze_hash_tables()
-            
+
             while self.step():
                 pass
 
             self.restart_data()
 
         return self.get_metrics()
-
 
     def get_metrics(self):
         distributed_train_metrics = {
