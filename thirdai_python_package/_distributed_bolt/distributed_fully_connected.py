from thirdai._distributed_bolt._private.distributed_bolt import DistributedBolt
import ray
import os
import toml
import textwrap
from thirdai._distributed_bolt._private.primary_worker import PrimaryWorker
from thirdai._distributed_bolt._private.replica_worker import ReplicaWorker
from thirdai._distributed_bolt._models.model_type import ModelType
from .utils import get_num_cpus, init_logging
from typing import Tuple, Any, Optional, Dict, List


class FullyConnectedNetwork(DistributedBolt):
<<<<<<< HEAD
    def __init__(self, no_of_workers, config_filename, num_cpus_per_node):
=======
    """This class implements the public facing APIs for
    Fully Connected Network Class.

    Args:
        DistributedBolt (Class): Implements the generic class for
        Public Facing APIs which includes functions like train, predict
    """

    def __init__(self, no_of_workers, config_filename, num_cpus_per_node):
        """This function initializes this class, which provides wrapper over DistributedBolt and
        implements the user facing FullyConnectedNetwork API.

        Args:
            no_of_workers (int): number of workers
            config_filename (dict): configuration file for FullyConnectedNetwork
            num_cpus_per_node (int): Number of CPUs per node

        Raises:
            ValueError: If number of training files is not equal to number of nodes
            Exception: If ray initialization doesnot happens
        """
>>>>>>> db42f91c

        self.logging = init_logging("distributed_fully_connected.log")
        self.logging.info("Training has started!")

        try:
            config = toml.load(config_filename)
        except Exception:
            self.logging.error(
                "Could not load the toml file! "
                + "Config File Location:"
                + config_filename
            )

        if len(config["dataset"]["train_data"]) != no_of_workers:
            raise ValueError(
                "Received ",
                str(len(config["dataset"]["train_data"])),
                " training datasets. Expected ",
                no_of_workers,
                " datasets, one for each node.",
            )

        self.no_of_workers = no_of_workers

        # setting OMP_NUM_THREADS to number of num_cpus
        num_omp_threads = str(get_num_cpus())

        self.logging.info("Setting OMP_NUM_THREADS to " + num_omp_threads)
        runtime_env = {"env_vars": {"OMP_NUM_THREADS": str(get_num_cpus())}}

        ray.init(address="auto", runtime_env=runtime_env)
        if not ray.is_initialized():
            raise Exception(
                textwrap.dedent(
                    """
                Some issue with cluster setup. Ray is not getting initialized.
                Make sure to have ray cluster online before calling
                Distributed Bolt.
            """
                )
            )

        self.logging.info("Ray Initialized")

        self.model_type = ModelType.FullyConnectedNetwork
        self.epochs = config["params"]["epochs"]
        self.learning_rate = config["params"]["learning_rate"]
        self.num_layers = len(config["layers"])+1

        num_cpus = get_num_cpus()
        if num_cpus_per_node is not -1:
            num_cpus = num_cpus_per_node

        

        self.primary_worker = PrimaryWorker.options(
            num_cpus=num_cpus, max_concurrency=100
        ).remote(
            self.num_layers, config, self.no_of_workers, self.model_type
        )

        self.replica_workers = [
            ReplicaWorker.options(num_cpus=num_cpus, max_concurrency=100).remote(
                self.num_layers,
                config,
                self.no_of_workers,
                worker_id + 1,
                self.primary_worker,
                self.model_type,
            )
            for worker_id in range(self.no_of_workers - 1)
        ]

        self.workers = [self.primary_worker]
        self.workers.extend(self.replica_workers)

        ray.get([worker.make_fully_connected_model.remote() for worker in self.workers])

        self.primary_worker.add_workers.remote(self.workers)

        self.num_of_batches = min(
            ray.get([worker.num_of_batches.remote() for worker in self.workers])
        )

        # updating weights and parameters across all the nodes
        ray.get([worker.synchronize_parameters.remote() for worker in self.workers])
        super().__init__(
            self.workers,
            self.logging,
            self.epochs,
            self.primary_worker,
            self.num_of_batches,
<<<<<<< HEAD
            self.model_type,
=======
>>>>>>> db42f91c
        )<|MERGE_RESOLUTION|>--- conflicted
+++ resolved
@@ -11,9 +11,6 @@
 
 
 class FullyConnectedNetwork(DistributedBolt):
-<<<<<<< HEAD
-    def __init__(self, no_of_workers, config_filename, num_cpus_per_node):
-=======
     """This class implements the public facing APIs for
     Fully Connected Network Class.
 
@@ -35,7 +32,6 @@
             ValueError: If number of training files is not equal to number of nodes
             Exception: If ray initialization doesnot happens
         """
->>>>>>> db42f91c
 
         self.logging = init_logging("distributed_fully_connected.log")
         self.logging.info("Training has started!")
@@ -128,8 +124,5 @@
             self.epochs,
             self.primary_worker,
             self.num_of_batches,
-<<<<<<< HEAD
             self.model_type,
-=======
->>>>>>> db42f91c
         )