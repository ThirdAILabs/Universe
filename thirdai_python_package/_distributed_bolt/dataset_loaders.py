--- conflicted
+++ resolved
@@ -84,13 +84,10 @@
             self.next()
 
     def next(self):
-<<<<<<< HEAD
         self.next_count += 1
-=======
         if self.dataset_finished:
             return None
 
->>>>>>> 24362202
         if self.max_in_memory_batches == None:
             load = self.generator.load_in_memory()
             self.dataset_finished = True
@@ -103,12 +100,7 @@
         return self.next_count
 
     def restart(self):
-<<<<<<< HEAD
-        self.next_count = 0
-=======
-        self.dataset_finished = False
->>>>>>> 24362202
-        self.generator.restart()
+        self.next_count = 0
 
 
 class DistributedGenericInMemoryDatasetLoader(DistributedDatasetLoader):
