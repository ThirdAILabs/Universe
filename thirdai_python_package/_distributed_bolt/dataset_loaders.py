--- conflicted
+++ resolved
@@ -40,13 +40,6 @@
         pass
 
 
-<<<<<<< HEAD
-class DistributedMultiDatasourceloader(DistributedDatasetLoader):
-    def __init__(
-        self,
-        batch_size,
-        datasource,
-=======
 class DistributedFeaturizerDatasetLoader(DistributedDatasetLoader):
     """
     This is a DistributedDatasetLoader that can accept any featurizer and use it to
@@ -57,7 +50,6 @@
         self,
         batch_size,
         data_source_factory,
->>>>>>> 8c983d5b
         max_in_memory_batches=None,
         featurizer=None,
         shuffle=True,
@@ -68,21 +60,13 @@
         self.batch_size = batch_size
         self.max_in_memory_batches = max_in_memory_batches
         self.shuffle = shuffle
-<<<<<<< HEAD
-        self.datasource = datasource
-=======
         self.data_source_factory = data_source_factory
->>>>>>> 8c983d5b
         self.args = args
         self.kwargs = kwargs
         self.dataset_finished = False
 
     def load(self):
-<<<<<<< HEAD
-        data_source = self.datasource(*self.args, **self.kwargs)
-=======
         data_source = self.data_source_factory(*self.args, **self.kwargs)
->>>>>>> 8c983d5b
         self.generator = dataset.DatasetLoader(
             data_source=data_source,
             featurizer=self.featurizer,
