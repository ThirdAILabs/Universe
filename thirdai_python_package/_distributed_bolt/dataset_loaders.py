--- conflicted
+++ resolved
@@ -145,12 +145,7 @@
         )
 
 
-<<<<<<< HEAD
-# New data pipeline tabular dataset loader
-class TabularDatasetLoaderNDP(DatasetLoader):
-=======
 class DistributedTabularDatasetLoader(DistributedDatasetLoader):
->>>>>>> 17261b3a
     def __init__(
         self,
         column_map_generator: data.ColumnMapGenerator,
