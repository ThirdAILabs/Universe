from abc import ABC, abstractmethod
from typing import Callable, List, Optional, Tuple, Union

from thirdai import data, dataset
from thirdai.bolt.udt_modifications import _create_data_source


class DistributedDatasetLoader(ABC):
    @abstractmethod
    def next() -> Optional[
        Tuple[
            Union[dataset.BoltDataset, List[dataset.BoltDataset]],
            dataset.BoltDataset,
        ]
    ]:
        """
        This function returns training data and labels if there is training data left for
        ingestion for a epoch else, will return NULL.

        Returns:
            Optional[ Tuple[ Union[dataset.BoltDataset, List[dataset.BoltDataset]], dataset.BoltDataset, ] ]:
                It either returns tuple of training data and training labels or None.
        """
        pass

    @abstractmethod
    def restart() -> None:
        """
        This function is needed to be called before every epoch other than 1st epoch. It moves
        the training data pointer to the front to restart ingestion of training data again.
        """
        pass

    @abstractmethod
    def load() -> None:
        """
        This function is called only once before the first epoch. As this function is called
        independently inside each worker, it can be used for multiple purposes which includes
        initializing construct for data sources which cannot be pickled across workers(ex. ifstream),
        and if some initialization which needed to done independently for each workers.
        """
        pass


class DistributedUDTDatasetLoader(DistributedDatasetLoader):
    def __init__(
        self,
        train_file: str,
        batch_size: int,
        max_in_memory_batches: int,
        data_processor,
    ):
        self.generator = None
        self.data_processor = data_processor
        self.train_file = train_file
        self.batch_size = batch_size
        self.max_in_memory_batches = max_in_memory_batches
        self.dataset_finished = False

    def load(self):
        self.generator = self.data_processor.get_dataset_loader(
            _create_data_source(
                self.train_file,
<<<<<<< HEAD
                gcp_credentials_path=self.gcp_credentials_path,
=======
                batch_size=self.batch_size,
>>>>>>> 1b26c816
            ),
            training=True,
        )

    def next(self):
        if self.dataset_finished:
            return None

        if self.max_in_memory_batches == None:
            load = self.generator.load_all(batch_size=self.batch_size)
            self.dataset_finished = True
        else:
            load = self.generator.load_some(
                self.max_in_memory_batches, batch_size=self.batch_size
            )

        return load

    def restart(self):
        self.dataset_finished = False
        self.generator.restart()


class DistributedGenericInMemoryDatasetLoader(DistributedDatasetLoader):
    """
    Wraps a generator function that returns a single pair of training and label
    datasets into an in memory data generator ready to pass into the distributed
    API.
    """

    def __init__(
        self,
        generator: Callable[
            [],
            Tuple[
                Union[dataset.BoltDataset, List[dataset.BoltDataset]],
                dataset.BoltDataset,
            ],
        ],
    ):
        self.generator = generator
        self.current_dataset = None
        self.current_labels = None
        self.generated_for_this_epoch = False

    def load(self):
        pass

    def next(self):
        if self.generated_for_this_epoch:
            return None
        self.generated_for_this_epoch = True

        if self.current_dataset == None:
            self.current_dataset, self.current_labels = self.generator()

            if not (isinstance(self.current_dataset, list)):
                self.current_dataset = [self.current_dataset]

        return self.current_dataset, self.current_labels

    def restart(self):
        self.generated_for_this_epoch = False


class DistributedSvmDatasetLoader(DistributedGenericInMemoryDatasetLoader):
    """
    Returns a simple in memory data generator ready to pass into the distributed
    API that will read in the given file name with the given batch_size. The
    file name only needs to be present on the target worker, not neccesarily
    this machine.
    """

    def __init__(self, filename: str, batch_size: int):
        super().__init__(
            lambda: dataset.load_bolt_svm_dataset(
                filename,
                batch_size,
            )
        )


class DistributedTabularDatasetLoader(DistributedDatasetLoader):
    def __init__(
        self,
        column_map_generator: data.ColumnMapGenerator,
        x_featurizer: data.FeaturizationPipeline,
        y_featurizer: data.FeaturizationPipeline,
        x_cols: List[str],
        y_col: str,
        batch_size: int,
    ):
        self.column_map_generator = column_map_generator
        self.x_featurizer = x_featurizer
        self.y_featurizer = y_featurizer
        self.x_cols = x_cols
        self.y_col = y_col
        self.batch_size = batch_size

    def load(self):
        pass

    def next(self):
        load = self.column_map_generator.next()
        if load == None:
            return None

        featurized_x = self.x_featurizer.featurize(load)
        featurized_y = self.y_featurizer.featurize(load)

        x_data = featurized_x.convert_to_dataset(
            self.x_cols, batch_size=self.batch_size
        )
        y_data = featurized_y.convert_to_dataset(
            [self.y_col], batch_size=self.batch_size
        )

        # If we only read one batch we return None because the "batch size" of
        # x_data will be less than self.batch_size, which will throw an error
        # when we try to set it in a distributed wrapper. We can remove this
        # when we move to the new dataset class.
        if len(x_data) == 1:
            return None

        return [x_data], y_data

    def restart(self):
        self.column_map_generator.restart()<|MERGE_RESOLUTION|>--- conflicted
+++ resolved
@@ -59,14 +59,7 @@
 
     def load(self):
         self.generator = self.data_processor.get_dataset_loader(
-            _create_data_source(
-                self.train_file,
-<<<<<<< HEAD
-                gcp_credentials_path=self.gcp_credentials_path,
-=======
-                batch_size=self.batch_size,
->>>>>>> 1b26c816
-            ),
+            _create_data_source(self.train_file),
             training=True,
         )
 
