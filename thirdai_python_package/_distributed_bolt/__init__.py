<<<<<<< HEAD
from .distributed import DistributedDataParallel, RayTrainingClusterConfig, DataParallelIngestSpec
=======
from .distributed import (
    DataParallelIngestSpec,
    DistributedDataParallel,
    RayTrainingClusterConfig,
)
>>>>>>> ae6e38d5
<|MERGE_RESOLUTION|>--- conflicted
+++ resolved
@@ -1,9 +1,5 @@
-<<<<<<< HEAD
-from .distributed import DistributedDataParallel, RayTrainingClusterConfig, DataParallelIngestSpec
-=======
 from .distributed import (
     DataParallelIngestSpec,
     DistributedDataParallel,
     RayTrainingClusterConfig,
-)
->>>>>>> ae6e38d5
+)