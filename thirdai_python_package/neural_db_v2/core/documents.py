--- conflicted
+++ resolved
@@ -13,10 +13,8 @@
     def chunks(self) -> Iterable[NewChunkBatch]:
         raise NotImplementedError
 
-<<<<<<< HEAD
     def doc_id(self):
         return self._doc_id
-=======
+
     def __iter__(self) -> Iterable[NewChunkBatch]:
-        return iter(self.chunks())
->>>>>>> 922142da
+        return iter(self.chunks())