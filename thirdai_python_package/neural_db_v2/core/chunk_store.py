from abc import ABC, abstractmethod
from typing import Iterable, List, Set, Tuple

<<<<<<< HEAD
from pandas.api.types import is_numeric_dtype, is_string_dtype

from .types import (
    Chunk,
    ChunkBatch,
    ChunkId,
    CustomIdSupervisedBatch,
    SupervisedBatch,
    VersionedNewChunkBatch,
)


class CustomIDType(Enum):
    NotSet = 1
    NoneType = 2
    String = 3
    Integer = 4
=======
from .types import Chunk, ChunkBatch, ChunkId, InsertedDocMetadata, NewChunkBatch
>>>>>>> 922142da


# Calling this ChunkStore instead of DocumentStore because it stores chunks
# instead of documents.
class ChunkStore(ABC):
    @abstractmethod
    def insert(
<<<<<<< HEAD
        self, chunks: Iterable[VersionedNewChunkBatch], **kwargs
    ) -> Iterable[ChunkBatch]:
=======
        self, chunks: Iterable[Iterable[NewChunkBatch]], **kwargs
    ) -> Tuple[Iterable[ChunkBatch], Iterable[InsertedDocMetadata]]:
>>>>>>> 922142da
        raise NotImplementedError

    @abstractmethod
    def delete(self, chunk_ids: List[ChunkId], **kwargs):
        raise NotImplementedError

    @abstractmethod
    def get_chunks(self, chunk_ids: List[ChunkId], **kwargs) -> List[Chunk]:
        raise NotImplementedError

    @abstractmethod
    def filter_chunk_ids(self, constraints: dict, **kwargs) -> Set[ChunkId]:
<<<<<<< HEAD
        raise NotImplementedError

    @abstractmethod
    def remap_custom_ids(
        self, samples: Iterable[CustomIdSupervisedBatch]
    ) -> Iterable[SupervisedBatch]:
        raise NotImplementedError

    @abstractmethod
    def get_doc_chunks(self, doc_id: str, before_version: int) -> List[ChunkId]:
        raise NotImplementedError

    @abstractmethod
    def max_version_for_doc(self, doc_id: str) -> int:
        raise NotImplementedError

    def _set_or_validate_custom_id_type(self, custom_ids):
        incoming_custom_id_type = CustomIDType.NotSet
        if custom_ids is None:
            incoming_custom_id_type = CustomIDType.NoneType
        elif is_string_dtype(custom_ids):
            incoming_custom_id_type = CustomIDType.String
        elif is_numeric_dtype(custom_ids):
            incoming_custom_id_type = CustomIDType.Integer
        else:
            raise ValueError("Invalid custom id type.")

        if self.custom_id_type == CustomIDType.NotSet:
            self.custom_id_type = incoming_custom_id_type
        elif incoming_custom_id_type != self.custom_id_type:
            raise ValueError(
                "Custom ids must all have the same type. Must be int, str, or None."
            )
=======
        raise NotImplementedError
>>>>>>> 922142da
<|MERGE_RESOLUTION|>--- conflicted
+++ resolved
@@ -1,27 +1,13 @@
 from abc import ABC, abstractmethod
 from typing import Iterable, List, Set, Tuple
-
-<<<<<<< HEAD
-from pandas.api.types import is_numeric_dtype, is_string_dtype
 
 from .types import (
     Chunk,
     ChunkBatch,
     ChunkId,
-    CustomIdSupervisedBatch,
-    SupervisedBatch,
+    InsertedDocMetadata,
     VersionedNewChunkBatch,
 )
-
-
-class CustomIDType(Enum):
-    NotSet = 1
-    NoneType = 2
-    String = 3
-    Integer = 4
-=======
-from .types import Chunk, ChunkBatch, ChunkId, InsertedDocMetadata, NewChunkBatch
->>>>>>> 922142da
 
 
 # Calling this ChunkStore instead of DocumentStore because it stores chunks
@@ -29,13 +15,8 @@
 class ChunkStore(ABC):
     @abstractmethod
     def insert(
-<<<<<<< HEAD
-        self, chunks: Iterable[VersionedNewChunkBatch], **kwargs
-    ) -> Iterable[ChunkBatch]:
-=======
-        self, chunks: Iterable[Iterable[NewChunkBatch]], **kwargs
+        self, chunks: Iterable[Iterable[VersionedNewChunkBatch]], **kwargs
     ) -> Tuple[Iterable[ChunkBatch], Iterable[InsertedDocMetadata]]:
->>>>>>> 922142da
         raise NotImplementedError
 
     @abstractmethod
@@ -48,13 +29,6 @@
 
     @abstractmethod
     def filter_chunk_ids(self, constraints: dict, **kwargs) -> Set[ChunkId]:
-<<<<<<< HEAD
-        raise NotImplementedError
-
-    @abstractmethod
-    def remap_custom_ids(
-        self, samples: Iterable[CustomIdSupervisedBatch]
-    ) -> Iterable[SupervisedBatch]:
         raise NotImplementedError
 
     @abstractmethod
@@ -63,25 +37,4 @@
 
     @abstractmethod
     def max_version_for_doc(self, doc_id: str) -> int:
-        raise NotImplementedError
-
-    def _set_or_validate_custom_id_type(self, custom_ids):
-        incoming_custom_id_type = CustomIDType.NotSet
-        if custom_ids is None:
-            incoming_custom_id_type = CustomIDType.NoneType
-        elif is_string_dtype(custom_ids):
-            incoming_custom_id_type = CustomIDType.String
-        elif is_numeric_dtype(custom_ids):
-            incoming_custom_id_type = CustomIDType.Integer
-        else:
-            raise ValueError("Invalid custom id type.")
-
-        if self.custom_id_type == CustomIDType.NotSet:
-            self.custom_id_type = incoming_custom_id_type
-        elif incoming_custom_id_type != self.custom_id_type:
-            raise ValueError(
-                "Custom ids must all have the same type. Must be int, str, or None."
-            )
-=======
-        raise NotImplementedError
->>>>>>> 922142da
+        raise NotImplementedError