from dataclasses import dataclass
from typing import List, Optional, Union

import numpy as np
import pandas as pd
from pandera import typing as pt
from thirdai import data

# We typedef doc ID to anticipate switching over to string IDs
ChunkId = int

Score = float


@dataclass
class Chunk:
    """A chunk that has been assigned a unique ID."""

    # The text content of the chunk, e.g. a paragraph.
    text: str

    # Keywords / strong signals.
    keywords: str

    # Arbitrary metadata related to the chunk.
    metadata: dict

    # Parent document name
    document: str

    # UUID for the document
    doc_id: str

    # Version of the document
    doc_version: int

    # A unique identifier assigned by a chunk store.
    chunk_id: ChunkId


"""Design choices for batch objects:
- Column oriented so we can efficiently convert it to a ColumnMap
- Pandas series instead of Columns.
  - Series can contain dictionaries, which is useful for the metadata field. 
  - Many libraries natively accept Series or Numpy arrays, which
    Series can easily convert into, so this is useful for when we implement
    chunk stores or retrievers using external libraries.
  - Series are easy to work with in Python, preventing the need to write 
    more bindings and tools for Columns.
- Store individual columns as named fields instead of storing a dataframe to
  prevent errors from column name typos.
- __getitem__ method to access individual rows for convenience.
"""


@dataclass
class NewChunkBatch:
    text: pt.Series[str]
    keywords: pt.Series[str]
    metadata: Optional[pt.DataFrame]
    document: pt.Series[str]

    def __post_init__(self):
        assert isinstance(self.text, pd.Series)
        assert isinstance(self.keywords, pd.Series)
        assert isinstance(self.metadata, pd.DataFrame) or self.metadata is None
        assert isinstance(self.document, pd.Series)

        fields_to_check = [self.text, self.keywords, self.document]

        if not self.metadata is None:
            fields_to_check.append(self.metadata)

        lengths = set(len(x) for x in fields_to_check)
        if len(lengths) != 1:
            raise ValueError("Must have fields of the same length in NewChunkBatch.")

        if len(self.text) == 0:
            raise ValueError("Cannot create empty NewChunkBatch.")

    def __len__(self):
        return len(self.text)

<<<<<<< HEAD

@dataclass
class VersionedNewChunkBatch(NewChunkBatch):
    doc_id: pt.Series[str]
    doc_version: pt.Series[int]

    def __post_init__(self):
        super().__post_init__()

        assert isinstance(self.doc_id, pd.Series)
        assert isinstance(self.doc_version, pd.Series)

        assert len(self.doc_id) == len(self.text)
        assert len(self.doc_version) == len(self.text)

    def to_df(self):
        columns = {
            "text": self.text,
            "keywords": self.keywords,
            "document": self.document,
            "doc_id": self.doc_id,
            "doc_version": self.doc_version,
        }
        if self.custom_id is not None:
            columns["custom_id"] = self.custom_id
        else:
            columns["custom_id"] = pd.Series(np.full(len(self.text), None))

        return pd.DataFrame(columns)
=======
    def __getitem__(self, i: int):
        return NewChunk(
            text=self.text[i],
            keywords=self.keywords[i],
            metadata=(
                self.metadata.iloc[i].to_dict() if self.metadata is not None else None
            ),
            document=self.document[i],
        )

    def to_df(self):
        return pd.DataFrame(
            {
                "text": self.text,
                "keywords": self.keywords,
                "document": self.document,
            }
        )
>>>>>>> 922142da


@dataclass
class ChunkBatch:
    chunk_id: pt.Series[ChunkId]
    text: pt.Series[str]
    keywords: pt.Series[str]

    def __post_init__(self):
        assert isinstance(self.chunk_id, pd.Series)
        assert isinstance(self.text, pd.Series)
        assert isinstance(self.keywords, pd.Series)

        self.chunk_id = self.chunk_id.reset_index(drop=True)
        self.text = self.text.reset_index(drop=True)
        self.keywords = self.keywords.reset_index(drop=True)

        if not (len(self.chunk_id) == len(self.text) == len(self.keywords)):
            raise ValueError("Must have fields of the same length in ChunkBatch.")

        if len(self.text) == 0:
            raise ValueError("Cannot create empty ChunkBatch.")

    def __len__(self):
        return len(self.text)

    def to_df(self):
        return pd.DataFrame(self.__dict__)


@dataclass
class SupervisedSample:
    query: str
    chunk_id: List[ChunkId]


@dataclass
class SupervisedBatch:
    query: pt.Series[str]
    chunk_id: pt.Series[List[ChunkId]]

    def __post_init__(self):
        assert isinstance(self.chunk_id, pd.Series)
        assert isinstance(self.query, pd.Series)

        self.query = self.query.reset_index(drop=True)
        self.chunk_id = self.chunk_id.reset_index(drop=True)

        if len(self.query) != len(self.chunk_id):
            raise ValueError("Must have fields of the same length in SupervisedBatch.")

        if len(self.query) == 0:
            raise ValueError("Cannot create empty SupervisedBatch.")

    def __getitem__(self, i: int):
        return SupervisedSample(
            query=self.query[i],
            chunk_id=self.chunk_id[i],
        )

    def to_df(self):
        return pd.DataFrame(self.__dict__)


@dataclass
class InsertedDocMetadata:
    chunk_ids: List[ChunkId]<|MERGE_RESOLUTION|>--- conflicted
+++ resolved
@@ -81,7 +81,6 @@
     def __len__(self):
         return len(self.text)
 
-<<<<<<< HEAD
 
 @dataclass
 class VersionedNewChunkBatch(NewChunkBatch):
@@ -98,39 +97,15 @@
         assert len(self.doc_version) == len(self.text)
 
     def to_df(self):
-        columns = {
-            "text": self.text,
-            "keywords": self.keywords,
-            "document": self.document,
-            "doc_id": self.doc_id,
-            "doc_version": self.doc_version,
-        }
-        if self.custom_id is not None:
-            columns["custom_id"] = self.custom_id
-        else:
-            columns["custom_id"] = pd.Series(np.full(len(self.text), None))
-
-        return pd.DataFrame(columns)
-=======
-    def __getitem__(self, i: int):
-        return NewChunk(
-            text=self.text[i],
-            keywords=self.keywords[i],
-            metadata=(
-                self.metadata.iloc[i].to_dict() if self.metadata is not None else None
-            ),
-            document=self.document[i],
-        )
-
-    def to_df(self):
         return pd.DataFrame(
             {
                 "text": self.text,
                 "keywords": self.keywords,
                 "document": self.document,
+                "doc_id": self.doc_id,
+                "doc_version": self.doc_version,
             }
         )
->>>>>>> 922142da
 
 
 @dataclass
