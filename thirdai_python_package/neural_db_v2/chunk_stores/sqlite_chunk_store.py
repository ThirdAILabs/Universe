--- conflicted
+++ resolved
@@ -127,11 +127,7 @@
 
 
 class SQLiteChunkStore(ChunkStore):
-<<<<<<< HEAD
-    def __init__(self, save_path: Optional[str] = None, **kwargs):
-=======
-    def __init__(self, encryption_key: Optional[str] = None, **kwargs):
->>>>>>> 40f1d9b9
+    def __init__(self, save_path: Optional[str] = None, encryption_key: Optional[str] = None, **kwargs):
         super().__init__()
 
         self.db_name = save_path or f"{uuid.uuid4()}.db"
