import operator
import os
import shutil
import uuid
from functools import reduce
from typing import Dict, Iterable, List, Optional, Set

import numpy as np
import pandas as pd
from sqlalchemy import (
    Column,
    Engine,
    Float,
    Integer,
    MetaData,
    String,
    Table,
    create_engine,
    delete,
    func,
<<<<<<< HEAD
=======
    inspect,
>>>>>>> 557d2ed0
    select,
    text,
)
from thirdai.neural_db.utils import pickle_to, unpickle_from

from ..core.chunk_store import ChunkStore, CustomIDType
from ..core.types import (
    Chunk,
    ChunkBatch,
    ChunkId,
    CustomIdSupervisedBatch,
    SupervisedBatch,
    VersionedNewChunkBatch,
)
from .constraints import Constraint


def get_sql_columns(df: pd.DataFrame):
    columns = []
    for col in df.columns:
        dtype = df[col].dtype
        if dtype == int:
            columns.append(Column(col, Integer))
        elif dtype == float:
            columns.append(Column(col, Float))
        elif dtype == object:
            columns.append(Column(col, String))
        else:
            raise ValueError(
                f"Column {col} has dtype {str(dtype)} which is not a supported type for metadata columns."
            )
    return columns


class SqlLiteIterator:
    def __init__(
        self,
        table: Table,
        engine: Engine,
        min_insertion_chunk_id: int,
        max_insertion_chunk_id: int,
        max_in_memory_batches: int = 100,
    ):
        self.chunk_table = table
        self.engine = engine

        # Since assigned chunk_ids are contiguous, each SqlLiteIterator can search
        # through a range of chunk_ids. We need a min and a max in the case
        # we do an insertion while another iterator instance still exists
        self.min_insertion_chunk_id = min_insertion_chunk_id
        self.max_insertion_chunk_id = max_insertion_chunk_id

        self.max_in_memory_batches = max_in_memory_batches

    def __next__(self) -> Optional[ChunkBatch]:
        # The "next" call on the sql_row_iterator returns one row at a time
        # despite fetching them in "max_in_memory_batches" quantities from the database.
        # Thus we call "next" "max_in_memory_batches" times to pull out all the rows we want
        sql_lite_batch = []
        try:
            for _ in range(self.max_in_memory_batches):
                sql_lite_batch.append(next(self.sql_row_iterator))
        except StopIteration:
            if not sql_lite_batch:
                raise StopIteration

        df = pd.DataFrame(sql_lite_batch, columns=self.sql_row_iterator.keys())

        return ChunkBatch(
            chunk_id=df["chunk_id"],
            text=df["text"],
            keywords=df["keywords"],
        )

    def __iter__(self):
        stmt = select(self.chunk_table).where(
            (self.chunk_table.c.chunk_id >= self.min_insertion_chunk_id)
            & (self.chunk_table.c.chunk_id < self.max_insertion_chunk_id)
        )
        with self.engine.connect() as conn:
            result = conn.execute(stmt)
            self.sql_row_iterator = result.yield_per(self.max_in_memory_batches)
        return self


class SQLiteChunkStore(ChunkStore):
    def __init__(self, **kwargs):
        super().__init__()

        self.db_name = f"{uuid.uuid4()}.db"
        self.engine = create_engine(f"sqlite:///{self.db_name}")

        self.metadata = MetaData()

        self.chunk_table = Table(
            "neural_db_chunks",
            self.metadata,
            Column("chunk_id", Integer, primary_key=True),
            Column("custom_id", Integer),
            Column("text", String),
            Column("keywords", String),
            Column("document", String),
            Column("doc_id", String),
            Column("doc_version", Integer),
        )
        self.metadata.create_all(self.engine)

        self.custom_id_table = None

        self.metadata_table = None

        self.next_id = 0

    def _write_to_table(self, df: pd.DataFrame, table: Table):
        df.to_sql(
            table.name,
            con=self.engine,
            dtype={c.name: c.type for c in table.columns},
            if_exists="append",
            index=False,
        )

    def _create_custom_id_table(self):
        custom_id_dtype = (
            Integer if self.custom_id_type == CustomIDType.Integer else String
        )
        self.custom_id_table = Table(
            "neural_db_custom_ids",
            self.metadata,
            Column("custom_id", custom_id_dtype, primary_key=True),
            Column("chunk_id", Integer),
        )
        self.metadata.create_all(self.engine)

    def _update_custom_ids(self, custom_ids, chunk_ids):
        self._set_or_validate_custom_id_type(custom_ids)

        if custom_ids is not None:
            if self.custom_id_table is None:
                self._create_custom_id_table()

            custom_id_df = pd.DataFrame(
                {"custom_id": custom_ids, "chunk_id": chunk_ids}
            )
            self._write_to_table(df=custom_id_df, table=self.custom_id_table)

    def _add_metadata_column(self, column: Column):
        column_name = column.compile(dialect=self.engine.dialect)
        column_type = column.type.compile(self.engine.dialect)
        stmt = text(
            f"ALTER TABLE {self.metadata_table.name} ADD COLUMN {column_name} {column_type}"
        )

        with self.engine.begin() as conn:
            conn.execute(stmt)

        # This is so that sqlalchemy recognizes the new column.
        self.metadata = MetaData()
        self.metadata.reflect(bind=self.engine)
        self.metadata_table = Table(
            self.metadata_table.name, self.metadata, autoload_with=self.engine
        )

    def _store_metadata(self, metadata: pd.DataFrame, chunk_ids: pd.Series):
        metadata_columns = get_sql_columns(metadata)
        if self.metadata_table is None:
            self.metadata_table = Table(
                "neural_db_metadata",
                self.metadata,
                Column("chunk_id", Integer, primary_key=True),
                *metadata_columns,
            )
            self.metadata.create_all(self.engine)
        else:
            for column in metadata_columns:
                if column.name not in self.metadata_table.columns:
                    self._add_metadata_column(column=column)
                else:
                    if str(column.type) != str(
                        self.metadata_table.columns[column.name].type
                    ):
                        raise ValueError(
                            f"Existing metadata for column {column.name} has type {str(self.metadata_table.columns[column.name].type)} but new metadata has type {str(column.type)}."
                        )
        metadata["chunk_id"] = chunk_ids
        self._write_to_table(df=metadata, table=self.metadata_table)

    def insert(
<<<<<<< HEAD
        self, chunks: Iterable[VersionedNewChunkBatch], **kwargs
=======
        self, chunks: Iterable[NewChunkBatch], max_in_memory_batches=10000, **kwargs
>>>>>>> 557d2ed0
    ) -> Iterable[ChunkBatch]:
        min_insertion_chunk_id = self.next_id
        for batch in chunks:
            chunk_ids = pd.Series(
                np.arange(self.next_id, self.next_id + len(batch), dtype=np.int64)
            )
            self.next_id += len(batch)

            chunk_df = batch.to_df()
            chunk_df["chunk_id"] = chunk_ids

            self._update_custom_ids(custom_ids=batch.custom_id, chunk_ids=chunk_ids)

            if batch.metadata is not None:
                self._store_metadata(batch.metadata, chunk_ids=chunk_ids)

            self._write_to_table(df=chunk_df, table=self.chunk_table)

        max_insertion_chunk_id = self.next_id

        inserted_chunks_iterator = SqlLiteIterator(
            table=self.chunk_table,
            engine=self.engine,
            min_insertion_chunk_id=min_insertion_chunk_id,
            max_insertion_chunk_id=max_insertion_chunk_id,
            max_in_memory_batches=max_in_memory_batches,
        )

        return inserted_chunks_iterator

    def delete(self, chunk_ids: List[ChunkId]):
        with self.engine.begin() as conn:
            delete_chunks = delete(self.chunk_table).where(
                self.chunk_table.c.chunk_id.in_(chunk_ids)
            )
            conn.execute(delete_chunks)

            if self.metadata_table is not None:
                delete_metadata = delete(self.metadata_table).where(
                    self.metadata_table.c.chunk_id.in_(chunk_ids)
                )
                conn.execute(delete_metadata)

            if self.custom_id_table is not None:
                delete_chunk_ids = delete(self.custom_id_table).where(
                    self.custom_id_table.c.chunk_id.in_(chunk_ids)
                )
                conn.execute(delete_chunk_ids)

    def get_chunks(self, chunk_ids: List[ChunkId], **kwargs) -> List[Chunk]:
        id_to_chunk = {}

        with self.engine.connect() as conn:
            chunk_stmt = select(self.chunk_table).where(
                self.chunk_table.c.chunk_id.in_(chunk_ids)
            )
            for row in conn.execute(chunk_stmt).all():
                id_to_chunk[row.chunk_id] = Chunk(
                    custom_id=row.custom_id,
                    text=row.text,
                    keywords=row.keywords,
                    document=row.document,
                    chunk_id=row.chunk_id,
                    metadata=None,
                    doc_id=row.doc_id,
                    doc_version=row.doc_version,
                )

            if self.metadata_table is not None:
                metadata_stmt = select(self.metadata_table).where(
                    self.metadata_table.c.chunk_id.in_(chunk_ids)
                )
                for row in conn.execute(metadata_stmt).all():
                    metadata = row._asdict()
                    del metadata["chunk_id"]
                    id_to_chunk[row.chunk_id].metadata = metadata

        chunks = []
        for chunk_id in chunk_ids:
            if chunk_id not in id_to_chunk:
                raise ValueError(f"Could not find chunk with id {chunk_id}.")
            chunks.append(id_to_chunk[chunk_id])

        return chunks

    def filter_chunk_ids(
        self, constraints: Dict[str, Constraint], **kwargs
    ) -> Set[ChunkId]:
        if not len(constraints):
            raise ValueError("Cannot call filter_chunk_ids with empty constraints.")

        if self.metadata_table is None:
            raise ValueError("Cannot filter constraints with no metadata.")

        condition = reduce(
            operator.and_,
            [
                constraint.sql_condition(column_name=column, table=self.metadata_table)
                for column, constraint in constraints.items()
            ],
        )

        stmt = select(self.metadata_table.c.chunk_id).where(condition)

        chunk_ids = set()
        with self.engine.connect() as conn:
            for row in conn.execute(stmt):
                chunk_ids.add(row.chunk_id)

        return chunk_ids

    def remap_custom_ids(
        self, samples: Iterable[CustomIdSupervisedBatch]
    ) -> Iterable[SupervisedBatch]:
        remapped_batches = []

        if self.custom_id_table is None:
            raise ValueError(f"Chunk Store does not contain custom ids.")

        for batch in samples:
            chunk_ids = []
            with self.engine.connect() as conn:
                for custom_ids in batch.custom_id:
                    sample_ids = []
                    for custom_id in custom_ids:
                        stmt = select(self.custom_id_table.c.chunk_id).where(
                            self.custom_id_table.c.custom_id == custom_id
                        )
                        if result := conn.execute(stmt).first():
                            sample_ids.append(result.chunk_id)
                        else:
                            raise ValueError(
                                f"Could not find chunk with custom id {custom_id}."
                            )
                    chunk_ids.append(sample_ids)

            remapped_batches.append(
                SupervisedBatch(query=batch.query, chunk_id=pd.Series(chunk_ids))
            )

        return remapped_batches

    def get_doc_chunks(self, doc_id: str, before_version: int) -> Set[ChunkId]:
        stmt = select(self.chunk_table.c.chunk_id).where(
            (self.chunk_table.c.doc_id == doc_id)
            & (self.chunk_table.c.doc_version < before_version)
        )

        with self.engine.connect() as conn:
            return set(row.chunk_id for row in conn.execute(stmt))

    def max_version_for_doc(self, doc_id: str) -> int:
        stmt = select(func.max(self.chunk_table.c.doc_version)).where(
            self.chunk_table.c.doc_id == doc_id
        )

        with self.engine.connect() as conn:
            result = conn.execute(stmt)
            return result.scalar() or 0

    def save(self, path: str):
        shutil.copyfile(self.db_name, path)

    @classmethod
    def load(cls, path: str):
        obj = cls.__new__(cls)

        obj.db_name = path
        obj.engine = create_engine(f"sqlite:///{obj.db_name}")

        obj.metadata = MetaData()
        obj.metadata.reflect(bind=obj.engine)

        if "neural_db_chunks" in obj.metadata.tables:
            obj.chunk_table = obj.metadata.tables["neural_db_chunks"]
        else:
            raise ValueError("neural_db_chunks table is missing in the database.")

        if "neural_db_custom_ids" in obj.metadata.tables:
            obj.custom_id_table = obj.metadata.tables["neural_db_custom_ids"]
        else:
            obj.custom_id_table = None

        if "neural_db_metadata" in obj.metadata.tables:
            obj.metadata_table = obj.metadata.tables["neural_db_metadata"]
        else:
            obj.metadata_table = None

        with obj.engine.connect() as conn:
            result = conn.execute(select(func.max(obj.chunk_table.c.chunk_id)))
            max_id = result.scalar()
            obj.next_id = (max_id or 0) + 1

            chunk_count = conn.execute(
                select(func.count()).select_from(obj.chunk_table)
            ).scalar()

        # read the custom_id_type
        if chunk_count == 0:
            obj.custom_id_type = CustomIDType.NotSet
        elif obj.custom_id_table is None:
            obj.custom_id_type = CustomIDType.NoneType
        else:
            inspector = inspect(obj.engine)
            col_type = inspector.get_columns(
                "neural_db_custom_ids", column_name="custom_id"
            )[0]["type"]
            if isinstance(col_type, Integer):
                obj.custom_id_type = CustomIDType.Integer
            elif isinstance(col_type, String):
                obj.custom_id_type = CustomIDType.String
            else:
                raise ValueError("Cannot read custom id table type.")

        return obj<|MERGE_RESOLUTION|>--- conflicted
+++ resolved
@@ -18,14 +18,10 @@
     create_engine,
     delete,
     func,
-<<<<<<< HEAD
-=======
     inspect,
->>>>>>> 557d2ed0
     select,
     text,
 )
-from thirdai.neural_db.utils import pickle_to, unpickle_from
 
 from ..core.chunk_store import ChunkStore, CustomIDType
 from ..core.types import (
@@ -210,11 +206,10 @@
         self._write_to_table(df=metadata, table=self.metadata_table)
 
     def insert(
-<<<<<<< HEAD
-        self, chunks: Iterable[VersionedNewChunkBatch], **kwargs
-=======
-        self, chunks: Iterable[NewChunkBatch], max_in_memory_batches=10000, **kwargs
->>>>>>> 557d2ed0
+        self,
+        chunks: Iterable[VersionedNewChunkBatch],
+        max_in_memory_batches=10000,
+        **kwargs,
     ) -> Iterable[ChunkBatch]:
         min_insertion_chunk_id = self.next_id
         for batch in chunks:
