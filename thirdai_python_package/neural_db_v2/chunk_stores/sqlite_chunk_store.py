--- conflicted
+++ resolved
@@ -171,13 +171,11 @@
         self._write_to_table(df=metadata, table=self.metadata_table)
 
     def insert(
-<<<<<<< HEAD
-        self, chunks: Iterable[Iterable[NewChunkBatch]], **kwargs
+        self,
+        chunks: Iterable[Iterable[NewChunkBatch]],
+        max_in_memory_batches=10000,
+        **kwargs,
     ) -> Tuple[Iterable[ChunkBatch], Iterable[InsertedDocMetadata]]:
-=======
-        self, chunks: Iterable[NewChunkBatch], max_in_memory_batches=10000, **kwargs
-    ) -> Iterable[ChunkBatch]:
->>>>>>> 557d2ed0
         min_insertion_chunk_id = self.next_id
 
         doc_metadata = []
