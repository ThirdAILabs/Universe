import operator
import os
import shutil
import uuid
from functools import reduce
from typing import Dict, Iterable, List, Optional, Set, Tuple

import numpy as np
import pandas as pd
from sqlalchemy import (
    Column,
    Engine,
    Float,
    Integer,
    MetaData,
    String,
    Table,
    create_engine,
    delete,
    func,
    inspect,
    select,
    text,
)

<<<<<<< HEAD
from ..core.chunk_store import ChunkStore, CustomIDType
from ..core.types import (
    Chunk,
    ChunkBatch,
    ChunkId,
    CustomIdSupervisedBatch,
    SupervisedBatch,
    VersionedNewChunkBatch,
)
=======
from ..core.chunk_store import ChunkStore
from ..core.types import Chunk, ChunkBatch, ChunkId, InsertedDocMetadata, NewChunkBatch
>>>>>>> 922142da
from .constraints import Constraint


def get_sql_columns(df: pd.DataFrame):
    columns = []
    for col in df.columns:
        dtype = df[col].dtype
        if dtype == int:
            columns.append(Column(col, Integer))
        elif dtype == float:
            columns.append(Column(col, Float))
        elif dtype == object:
            columns.append(Column(col, String))
        else:
            raise ValueError(
                f"Column {col} has dtype {str(dtype)} which is not a supported type for metadata columns."
            )
    return columns


class SqlLiteIterator:
    def __init__(
        self,
        table: Table,
        engine: Engine,
        min_insertion_chunk_id: int,
        max_insertion_chunk_id: int,
        max_in_memory_batches: int = 100,
    ):
        self.chunk_table = table
        self.engine = engine

        # Since assigned chunk_ids are contiguous, each SqlLiteIterator can search
        # through a range of chunk_ids. We need a min and a max in the case
        # we do an insertion while another iterator instance still exists
        self.min_insertion_chunk_id = min_insertion_chunk_id
        self.max_insertion_chunk_id = max_insertion_chunk_id

        self.max_in_memory_batches = max_in_memory_batches

    def __next__(self) -> Optional[ChunkBatch]:
        # The "next" call on the sql_row_iterator returns one row at a time
        # despite fetching them in "max_in_memory_batches" quantities from the database.
        # Thus we call "next" "max_in_memory_batches" times to pull out all the rows we want
        sql_lite_batch = []
        try:
            for _ in range(self.max_in_memory_batches):
                sql_lite_batch.append(next(self.sql_row_iterator))
        except StopIteration:
            if not sql_lite_batch:
                raise StopIteration

        df = pd.DataFrame(sql_lite_batch, columns=self.sql_row_iterator.keys())

        return ChunkBatch(
            chunk_id=df["chunk_id"],
            text=df["text"],
            keywords=df["keywords"],
        )

    def __iter__(self):
        stmt = select(self.chunk_table).where(
            (self.chunk_table.c.chunk_id >= self.min_insertion_chunk_id)
            & (self.chunk_table.c.chunk_id < self.max_insertion_chunk_id)
        )
        with self.engine.connect() as conn:
            result = conn.execute(stmt)
            self.sql_row_iterator = result.yield_per(self.max_in_memory_batches)
        return self


class SQLiteChunkStore(ChunkStore):
    def __init__(self, **kwargs):
        super().__init__()

        self.db_name = f"{uuid.uuid4()}.db"
        self.engine = create_engine(f"sqlite:///{self.db_name}")

        self.metadata = MetaData()

        self.chunk_table = Table(
            "neural_db_chunks",
            self.metadata,
            Column("chunk_id", Integer, primary_key=True),
            Column("text", String),
            Column("keywords", String),
            Column("document", String),
            Column("doc_id", String),
            Column("doc_version", Integer),
        )
        self.metadata.create_all(self.engine)

        self.metadata_table = None

        self.next_id = 0

    def _write_to_table(self, df: pd.DataFrame, table: Table):
        df.to_sql(
            table.name,
            con=self.engine,
            dtype={c.name: c.type for c in table.columns},
            if_exists="append",
            index=False,
        )

    def _add_metadata_column(self, column: Column):
        column_name = column.compile(dialect=self.engine.dialect)
        column_type = column.type.compile(self.engine.dialect)
        stmt = text(
            f"ALTER TABLE {self.metadata_table.name} ADD COLUMN {column_name} {column_type}"
        )

        with self.engine.begin() as conn:
            conn.execute(stmt)

        # This is so that sqlalchemy recognizes the new column.
        self.metadata = MetaData()
        self.metadata.reflect(bind=self.engine)
        self.metadata_table = Table(
            self.metadata_table.name, self.metadata, autoload_with=self.engine
        )

    def _store_metadata(self, metadata: pd.DataFrame, chunk_ids: pd.Series):
        metadata_columns = get_sql_columns(metadata)
        if self.metadata_table is None:
            self.metadata_table = Table(
                "neural_db_metadata",
                self.metadata,
                Column("chunk_id", Integer, primary_key=True),
                *metadata_columns,
            )
            self.metadata.create_all(self.engine)
        else:
            for column in metadata_columns:
                if column.name not in self.metadata_table.columns:
                    self._add_metadata_column(column=column)
                else:
                    if str(column.type) != str(
                        self.metadata_table.columns[column.name].type
                    ):
                        raise ValueError(
                            f"Existing metadata for column {column.name} has type {str(self.metadata_table.columns[column.name].type)} but new metadata has type {str(column.type)}."
                        )
        metadata["chunk_id"] = chunk_ids
        self._write_to_table(df=metadata, table=self.metadata_table)

    def insert(
        self,
<<<<<<< HEAD
        chunks: Iterable[VersionedNewChunkBatch],
        max_in_memory_batches=10000,
        **kwargs,
    ) -> Iterable[ChunkBatch]:
=======
        chunks: Iterable[Iterable[NewChunkBatch]],
        max_in_memory_batches=10000,
        **kwargs,
    ) -> Tuple[Iterable[ChunkBatch], Iterable[InsertedDocMetadata]]:
>>>>>>> 922142da
        min_insertion_chunk_id = self.next_id

        doc_metadata = []
        for doc_chunks in chunks:
            doc_chunk_ids = []
            for batch in doc_chunks:
                chunk_ids = pd.Series(
                    np.arange(self.next_id, self.next_id + len(batch), dtype=np.int64)
                )
                self.next_id += len(batch)
                doc_chunk_ids.extend(chunk_ids)

                chunk_df = batch.to_df()
                chunk_df["chunk_id"] = chunk_ids

                if batch.metadata is not None:
                    self._store_metadata(batch.metadata, chunk_ids=chunk_ids)

                self._write_to_table(df=chunk_df, table=self.chunk_table)

            doc_metadata.append(InsertedDocMetadata(chunk_ids=doc_chunk_ids))

        max_insertion_chunk_id = self.next_id

        inserted_chunks_iterator = SqlLiteIterator(
            table=self.chunk_table,
            engine=self.engine,
            min_insertion_chunk_id=min_insertion_chunk_id,
            max_insertion_chunk_id=max_insertion_chunk_id,
            max_in_memory_batches=max_in_memory_batches,
        )

        return inserted_chunks_iterator, doc_metadata

    def delete(self, chunk_ids: List[ChunkId]):
        with self.engine.begin() as conn:
            delete_chunks = delete(self.chunk_table).where(
                self.chunk_table.c.chunk_id.in_(chunk_ids)
            )
            conn.execute(delete_chunks)

            if self.metadata_table is not None:
                delete_metadata = delete(self.metadata_table).where(
                    self.metadata_table.c.chunk_id.in_(chunk_ids)
                )
                conn.execute(delete_metadata)

    def get_chunks(self, chunk_ids: List[ChunkId], **kwargs) -> List[Chunk]:
        id_to_chunk = {}

        with self.engine.connect() as conn:
            chunk_stmt = select(self.chunk_table).where(
                self.chunk_table.c.chunk_id.in_(chunk_ids)
            )
            for row in conn.execute(chunk_stmt).all():
                id_to_chunk[row.chunk_id] = Chunk(
                    text=row.text,
                    keywords=row.keywords,
                    document=row.document,
                    chunk_id=row.chunk_id,
                    metadata=None,
                    doc_id=row.doc_id,
                    doc_version=row.doc_version,
                )

            if self.metadata_table is not None:
                metadata_stmt = select(self.metadata_table).where(
                    self.metadata_table.c.chunk_id.in_(chunk_ids)
                )
                for row in conn.execute(metadata_stmt).all():
                    metadata = row._asdict()
                    del metadata["chunk_id"]
                    id_to_chunk[row.chunk_id].metadata = metadata

        chunks = []
        for chunk_id in chunk_ids:
            if chunk_id not in id_to_chunk:
                raise ValueError(f"Could not find chunk with id {chunk_id}.")
            chunks.append(id_to_chunk[chunk_id])

        return chunks

    def filter_chunk_ids(
        self, constraints: Dict[str, Constraint], **kwargs
    ) -> Set[ChunkId]:
        if not len(constraints):
            raise ValueError("Cannot call filter_chunk_ids with empty constraints.")

        if self.metadata_table is None:
            raise ValueError("Cannot filter constraints with no metadata.")

        condition = reduce(
            operator.and_,
            [
                constraint.sql_condition(column_name=column, table=self.metadata_table)
                for column, constraint in constraints.items()
            ],
        )

        stmt = select(self.metadata_table.c.chunk_id).where(condition)

        chunk_ids = set()
        with self.engine.connect() as conn:
            for row in conn.execute(stmt):
                chunk_ids.add(row.chunk_id)

        return chunk_ids

<<<<<<< HEAD
    def remap_custom_ids(
        self, samples: Iterable[CustomIdSupervisedBatch]
    ) -> Iterable[SupervisedBatch]:
        remapped_batches = []

        if self.custom_id_table is None:
            raise ValueError(f"Chunk Store does not contain custom ids.")

        for batch in samples:
            chunk_ids = []
            with self.engine.connect() as conn:
                for custom_ids in batch.custom_id:
                    sample_ids = []
                    for custom_id in custom_ids:
                        stmt = select(self.custom_id_table.c.chunk_id).where(
                            self.custom_id_table.c.custom_id == custom_id
                        )
                        if result := conn.execute(stmt).first():
                            sample_ids.append(result.chunk_id)
                        else:
                            raise ValueError(
                                f"Could not find chunk with custom id {custom_id}."
                            )
                    chunk_ids.append(sample_ids)

            remapped_batches.append(
                SupervisedBatch(query=batch.query, chunk_id=pd.Series(chunk_ids))
            )

        return remapped_batches

    def get_doc_chunks(self, doc_id: str, before_version: int) -> List[ChunkId]:
        stmt = select(self.chunk_table.c.chunk_id).where(
            (self.chunk_table.c.doc_id == doc_id)
            & (self.chunk_table.c.doc_version < before_version)
        )

        with self.engine.connect() as conn:
            return [row.chunk_id for row in conn.execute(stmt)]

    def max_version_for_doc(self, doc_id: str) -> int:
        stmt = select(func.max(self.chunk_table.c.doc_version)).where(
            self.chunk_table.c.doc_id == doc_id
        )

        with self.engine.connect() as conn:
            result = conn.execute(stmt)
            return result.scalar() or 0

=======
>>>>>>> 922142da
    def save(self, path: str):
        shutil.copyfile(self.db_name, path)

    @classmethod
    def load(cls, path: str):
        obj = cls.__new__(cls)

        obj.db_name = path
        obj.engine = create_engine(f"sqlite:///{obj.db_name}")

        obj.metadata = MetaData()
        obj.metadata.reflect(bind=obj.engine)

        if "neural_db_chunks" in obj.metadata.tables:
            obj.chunk_table = obj.metadata.tables["neural_db_chunks"]
        else:
            raise ValueError("neural_db_chunks table is missing in the database.")

        if "neural_db_custom_ids" in obj.metadata.tables:
            obj.custom_id_table = obj.metadata.tables["neural_db_custom_ids"]
        else:
            obj.custom_id_table = None

        if "neural_db_metadata" in obj.metadata.tables:
            obj.metadata_table = obj.metadata.tables["neural_db_metadata"]
        else:
            obj.metadata_table = None

        with obj.engine.connect() as conn:
            result = conn.execute(select(func.max(obj.chunk_table.c.chunk_id)))
            max_id = result.scalar()
            obj.next_id = (max_id or 0) + 1

            chunk_count = conn.execute(
                select(func.count()).select_from(obj.chunk_table)
            ).scalar()

        return obj<|MERGE_RESOLUTION|>--- conflicted
+++ resolved
@@ -23,20 +23,15 @@
     text,
 )
 
-<<<<<<< HEAD
-from ..core.chunk_store import ChunkStore, CustomIDType
+from ..core.chunk_store import ChunkStore
 from ..core.types import (
     Chunk,
     ChunkBatch,
     ChunkId,
-    CustomIdSupervisedBatch,
-    SupervisedBatch,
+    InsertedDocMetadata,
+    NewChunkBatch,
     VersionedNewChunkBatch,
 )
-=======
-from ..core.chunk_store import ChunkStore
-from ..core.types import Chunk, ChunkBatch, ChunkId, InsertedDocMetadata, NewChunkBatch
->>>>>>> 922142da
 from .constraints import Constraint
 
 
@@ -185,17 +180,10 @@
 
     def insert(
         self,
-<<<<<<< HEAD
-        chunks: Iterable[VersionedNewChunkBatch],
-        max_in_memory_batches=10000,
-        **kwargs,
-    ) -> Iterable[ChunkBatch]:
-=======
-        chunks: Iterable[Iterable[NewChunkBatch]],
+        chunks: Iterable[Iterable[VersionedNewChunkBatch]],
         max_in_memory_batches=10000,
         **kwargs,
     ) -> Tuple[Iterable[ChunkBatch], Iterable[InsertedDocMetadata]]:
->>>>>>> 922142da
         min_insertion_chunk_id = self.next_id
 
         doc_metadata = []
@@ -304,38 +292,6 @@
 
         return chunk_ids
 
-<<<<<<< HEAD
-    def remap_custom_ids(
-        self, samples: Iterable[CustomIdSupervisedBatch]
-    ) -> Iterable[SupervisedBatch]:
-        remapped_batches = []
-
-        if self.custom_id_table is None:
-            raise ValueError(f"Chunk Store does not contain custom ids.")
-
-        for batch in samples:
-            chunk_ids = []
-            with self.engine.connect() as conn:
-                for custom_ids in batch.custom_id:
-                    sample_ids = []
-                    for custom_id in custom_ids:
-                        stmt = select(self.custom_id_table.c.chunk_id).where(
-                            self.custom_id_table.c.custom_id == custom_id
-                        )
-                        if result := conn.execute(stmt).first():
-                            sample_ids.append(result.chunk_id)
-                        else:
-                            raise ValueError(
-                                f"Could not find chunk with custom id {custom_id}."
-                            )
-                    chunk_ids.append(sample_ids)
-
-            remapped_batches.append(
-                SupervisedBatch(query=batch.query, chunk_id=pd.Series(chunk_ids))
-            )
-
-        return remapped_batches
-
     def get_doc_chunks(self, doc_id: str, before_version: int) -> List[ChunkId]:
         stmt = select(self.chunk_table.c.chunk_id).where(
             (self.chunk_table.c.doc_id == doc_id)
@@ -354,8 +310,6 @@
             result = conn.execute(stmt)
             return result.scalar() or 0
 
-=======
->>>>>>> 922142da
     def save(self, path: str):
         shutil.copyfile(self.db_name, path)
 
