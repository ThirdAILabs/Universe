import operator
import os
from functools import reduce
from typing import Dict, Iterable, List, Set, Union

import numpy as np
import pandas as pd
from thirdai.neural_db.utils import pickle_to, unpickle_from

from ..core.chunk_store import ChunkStore
from ..core.types import (
    Chunk,
    ChunkBatch,
    ChunkId,
    CustomIdSupervisedBatch,
    NewChunkBatch,
    SupervisedBatch,
)
from .constraints import Constraint


class PandasChunkStore(ChunkStore):
    def __init__(self, **kwargs):
        super().__init__()

        self.chunk_df = pd.DataFrame(
            {
                col: []
                for col in [
                    "chunk_id",
                    "custom_id",
                    "text",
                    "keywords",
                    "document",
                    "doc_id",
                    "doc_version",
                ]
            }
        )

        self.custom_id_map = {}

        self.metadata_df = pd.DataFrame()

        self.next_id = 0

    def _update_custom_ids(self, custom_ids, chunk_ids):
        self._set_or_validate_custom_id_type(custom_ids)

        if custom_ids is not None:
            for custom_id, chunk_id in zip(custom_ids, chunk_ids):
                self.custom_id_map[custom_id] = chunk_id

    def insert(self, chunks: Iterable[NewChunkBatch], **kwargs) -> Iterable[ChunkBatch]:
        all_chunks = [self.chunk_df]
        all_metadata = [self.metadata_df]
        output_batches = []
        for batch in chunks:
            chunk_ids = pd.Series(
                np.arange(self.next_id, self.next_id + len(batch), dtype=np.int64)
            )
            self.next_id += len(batch)

            chunk_df = batch.to_df()
            chunk_df["chunk_id"] = chunk_ids

            all_chunks.append(chunk_df)

            if batch.metadata is not None:
                metadata = batch.metadata.copy(deep=False)
                metadata["chunk_id"] = chunk_ids
                all_metadata.append(metadata)

            self._update_custom_ids(batch.custom_id, chunk_ids)

            output_batches.append(
                ChunkBatch(chunk_id=chunk_ids, text=batch.text, keywords=batch.keywords)
            )

        self.chunk_df = pd.concat(all_chunks)
        self.chunk_df.set_index("chunk_id", inplace=True, drop=False)

        self.metadata_df = pd.concat(all_metadata)

        if not self.metadata_df.empty:
            # Numpy will default missing values to NaN, however we want missing values
            # to be None so that it's consistent with the behavior of sqlalchemy.
            self.metadata_df.replace(to_replace=np.nan, value=None, inplace=True)
            self.metadata_df.set_index("chunk_id", inplace=True, drop=False)

        return output_batches

    def delete(self, chunk_ids: List[ChunkId]):
        self.chunk_df.drop(chunk_ids, inplace=True)
        if not self.metadata_df.empty:
            self.metadata_df.drop(chunk_ids, inplace=True)

        chunk_ids = set(chunk_ids)
        for custom_id, chunk_id in list(self.custom_id_map.items()):
            if chunk_id in chunk_ids:
                del self.custom_id_map[custom_id]

    def get_chunks(self, chunk_ids: List[ChunkId], **kwargs) -> List[Chunk]:
        try:
            chunks = self.chunk_df.loc[chunk_ids]
            metadatas = (
                self.metadata_df.loc[chunk_ids] if not self.metadata_df.empty else None
            )
        except KeyError:
            raise ValueError(
                f"Could not find chunk with one or more ids in {chunk_ids}."
            )
        output_chunks = []
        for i, row in enumerate(chunks.itertuples()):
            if metadatas is not None:
                metadata = metadatas.iloc[i].to_dict()
                del metadata["chunk_id"]
            else:
                metadata = None
            output_chunks.append(
                Chunk(
                    custom_id=row.custom_id,
                    text=row.text,
                    keywords=row.keywords,
                    metadata=metadata,
                    document=row.document,
                    chunk_id=row.chunk_id,
                    doc_id=row.doc_id,
                    doc_version=row.doc_version,
                )
            )
        return output_chunks

    def filter_chunk_ids(
        self, constraints: Dict[str, Constraint], **kwargs
    ) -> Set[ChunkId]:
        if not len(constraints):
            raise ValueError("Cannot call filter_chunk_ids with empty constraints.")

        if self.metadata_df.empty:
            raise ValueError("Cannot filter constraints with no metadata.")

        condition = reduce(
            operator.and_,
            [
                constraint.pd_filter(column_name=column, df=self.metadata_df)
                for column, constraint in constraints.items()
            ],
        )

        return set(self.chunk_df[condition]["chunk_id"])

    def _remap_id(self, custom_id: Union[int, str]) -> int:
        if custom_id not in self.custom_id_map:
            reversed_id = (
                int(custom_id)
                if isinstance(custom_id, str) and custom_id.isdigit()
                else str(custom_id)
            )
            if reversed_id not in self.custom_id_map:
                raise ValueError(f"Could not find chunk with custom id {custom_id}.")
            return self.custom_id_map[reversed_id]
        return self.custom_id_map[custom_id]

    def remap_custom_ids(
        self, samples: Iterable[CustomIdSupervisedBatch]
    ) -> Iterable[SupervisedBatch]:

        if not self.custom_id_map:
            raise ValueError(f"Chunk Store does not contain custom ids.")

        return [
            SupervisedBatch(
                query=batch.query,
                chunk_id=pd.Series(
                    [
                        list(map(self._remap_id, custom_ids))
                        for custom_ids in batch.custom_id
                    ]
                ),
            )
            for batch in samples
        ]

<<<<<<< HEAD
    def get_doc_chunks(self, doc_id: str, before_version: int) -> Set[ChunkId]:
        return set(
            self.chunk_df["chunk_id"][
                (self.chunk_df["doc_id"] == doc_id)
                & (self.chunk_df["doc_version"] < before_version)
            ]
        )

    def max_version_for_doc(self, doc_id: str) -> int:
        version = self.chunk_df["doc_version"][self.chunk_df["doc_id"] == doc_id].max()
        return 0 if np.isnan(version) else version

    @staticmethod
    def object_pickle_path(path):
        return os.path.join(path, "object.pkl")

=======
>>>>>>> 557d2ed0
    def save(self, path: str):
        pickle_to(self, path)

    @classmethod
    def load(cls, path: str):
        return unpickle_from(path)<|MERGE_RESOLUTION|>--- conflicted
+++ resolved
@@ -182,7 +182,6 @@
             for batch in samples
         ]
 
-<<<<<<< HEAD
     def get_doc_chunks(self, doc_id: str, before_version: int) -> Set[ChunkId]:
         return set(
             self.chunk_df["chunk_id"][
@@ -195,12 +194,6 @@
         version = self.chunk_df["doc_version"][self.chunk_df["doc_id"] == doc_id].max()
         return 0 if np.isnan(version) else version
 
-    @staticmethod
-    def object_pickle_path(path):
-        return os.path.join(path, "object.pkl")
-
-=======
->>>>>>> 557d2ed0
     def save(self, path: str):
         pickle_to(self, path)
 
