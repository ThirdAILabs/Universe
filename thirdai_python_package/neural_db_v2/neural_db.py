import json
import os
from typing import Iterable, List, Optional, Tuple, Union

from .chunk_stores import PandasChunkStore, SQLiteChunkStore
from .core.chunk_store import ChunkStore
from .core.documents import Document
from .core.retriever import Retriever
from .core.supervised import SupervisedDataset
from .core.types import Chunk, ChunkId, InsertedDocMetadata, NewChunkBatch, Score
from .documents import PrebatchedDoc, document_by_name
from .retrievers import FinetunableRetriever, Mach, MachEnsemble


class NeuralDB:
    def __init__(
        self,
        chunk_store: Optional[ChunkStore] = None,
        retriever: Optional[Retriever] = None,
        save_path: Optional[str] = None,
        **kwargs,
    ):
<<<<<<< HEAD
        if save_path is None:
            self.chunk_store = chunk_store or SQLiteChunkStore(**kwargs)
            self.retriever = retriever or FinetunableRetriever(**kwargs)
            return

        if chunk_store or retriever:
            raise ValueError(
                "When using 'save_path', cannot use custom 'retriever' or 'chunk_store'"
            )

        os.makedirs(save_path)

        self.chunk_store = SQLiteChunkStore(
            save_path=self.chunk_store_path(save_path), **kwargs
        )
        self.retriever = FinetunableRetriever(
            save_path=self.retriever_path(save_path), **kwargs
        )
        self.save_metadata(save_path)
=======
        self.chunk_store = chunk_store or SQLiteChunkStore(**kwargs)
        self.retriever = retriever or FinetunableRetriever(**kwargs)
>>>>>>> 40f1d9b9

    def insert_chunks(self, chunks: Iterable[NewChunkBatch], **kwargs):
        return self.insert([PrebatchedDoc(chunks)], **kwargs)

    def insert(
        self, docs: List[Union[str, Document]], **kwargs
    ) -> List[InsertedDocMetadata]:
        docs = [
            doc if isinstance(doc, Document) else document_by_name(doc) for doc in docs
        ]

        chunks, doc_metadata = self.chunk_store.insert(docs=docs, **kwargs)
        self.retriever.insert(chunks=chunks, **kwargs)

        return doc_metadata

    def search(
        self, query: str, top_k: int, constraints: dict = None, **kwargs
    ) -> List[Tuple[Chunk, Score]]:
        return self.search_batch([query], top_k, constraints, **kwargs)[0]

    def search_batch(
        self, queries: List[str], top_k: int, constraints: dict = None, **kwargs
    ) -> List[List[Tuple[Chunk, Score]]]:
        if not constraints:
            results = self.retriever.search(queries, top_k, **kwargs)
        else:
            choices = self.chunk_store.filter_chunk_ids(constraints, **kwargs)
            # TODO is there a better way that duplicating the constraints here
            results = self.retriever.rank(queries, [choices for _ in queries], **kwargs)

        chunk_results = []
        for query_results in results:
            chunk_ids, scores = [list(tup) for tup in zip(*query_results)]
            chunks = self.chunk_store.get_chunks(chunk_ids)
            chunk_results.append(list(zip(chunks, scores)))

        return chunk_results

    def delete(self, chunk_ids: List[ChunkId]):
        self.chunk_store.delete(chunk_ids)
        self.retriever.delete(chunk_ids)

    def delete_doc(self, doc_id: str, keep_latest_version: bool = False):
        before_version = (
            self.chunk_store.max_version_for_doc(doc_id)
            if keep_latest_version
            else float("inf")
        )
        chunk_ids = self.chunk_store.get_doc_chunks(
            doc_id=doc_id, before_version=before_version
        )

        self.retriever.delete(chunk_ids)
        self.chunk_store.delete(chunk_ids)

    def upvote(self, queries: List[str], chunk_ids: List[ChunkId], **kwargs):
        self.retriever.upvote(queries, chunk_ids, **kwargs)

    def associate(self, sources: List[str], targets: List[str], **kwargs):
        self.retriever.associate(sources, targets, **kwargs)

    def supervised_train(self, supervised: SupervisedDataset, **kwargs):
        iterable = supervised.samples()

        self.retriever.supervised_train(iterable, **kwargs)

    @staticmethod
    def chunk_store_path(directory: str) -> str:
        return os.path.join(directory, "chunk_store")

    @staticmethod
    def retriever_path(directory: str) -> str:
        return os.path.join(directory, "retriever")

    @staticmethod
    def metadata_path(directory: str) -> str:
        return os.path.join(directory, "metadata.json")

    @staticmethod
    def load_chunk_store(path: str, chunk_store_name: str, **kwargs):
        chunk_store_name_map = {
            PandasChunkStore.__name__: PandasChunkStore,
            SQLiteChunkStore.__name__: SQLiteChunkStore,
        }

        if chunk_store_name not in chunk_store_name_map:
            raise ValueError(f"Class name {chunk_store_name} not found in registry.")

        return chunk_store_name_map[chunk_store_name].load(path, **kwargs)

    @staticmethod
    def load_retriever(path: str, retriever_name: str):
        retriever_name_map = {
            FinetunableRetriever.__name__: FinetunableRetriever,
            Mach.__name__: Mach,
            MachEnsemble.__name__: MachEnsemble,
        }

        if retriever_name not in retriever_name_map:
            raise ValueError(f"Class name {retriever_name} not found in registry.")

        return retriever_name_map[retriever_name].load(path)

    def save_metadata(self, path: str):
        metadata = {
            "chunk_store_name": self.chunk_store.__class__.__name__,
            "retriever_name": self.retriever.__class__.__name__,
        }

        with open(self.metadata_path(path), "w") as f:
            json.dump(metadata, f)

    def save(self, path: str):
        os.makedirs(path)

        self.chunk_store.save(self.chunk_store_path(path))
        self.retriever.save(self.retriever_path(path))

        self.save_metadata(path)

    @staticmethod
    def load(path: str, **kwargs):
        with open(NeuralDB.metadata_path(path), "r") as f:
            metadata = json.load(f)

        chunk_store = NeuralDB.load_chunk_store(
            NeuralDB.chunk_store_path(path),
            chunk_store_name=metadata["chunk_store_name"],
            **kwargs,
        )

        retriever = NeuralDB.load_retriever(
            NeuralDB.retriever_path(path),
            retriever_name=metadata["retriever_name"],
        )

        return NeuralDB(chunk_store=chunk_store, retriever=retriever)<|MERGE_RESOLUTION|>--- conflicted
+++ resolved
@@ -20,7 +20,6 @@
         save_path: Optional[str] = None,
         **kwargs,
     ):
-<<<<<<< HEAD
         if save_path is None:
             self.chunk_store = chunk_store or SQLiteChunkStore(**kwargs)
             self.retriever = retriever or FinetunableRetriever(**kwargs)
@@ -40,10 +39,6 @@
             save_path=self.retriever_path(save_path), **kwargs
         )
         self.save_metadata(save_path)
-=======
-        self.chunk_store = chunk_store or SQLiteChunkStore(**kwargs)
-        self.retriever = retriever or FinetunableRetriever(**kwargs)
->>>>>>> 40f1d9b9
 
     def insert_chunks(self, chunks: Iterable[NewChunkBatch], **kwargs):
         return self.insert([PrebatchedDoc(chunks)], **kwargs)
