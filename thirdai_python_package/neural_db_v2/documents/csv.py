<<<<<<< HEAD
import warnings
from typing import Any, Dict, Iterable, List, Optional, Union
=======
import logging
from typing import Any, Dict, Iterable, List, Optional
>>>>>>> f4e785c5

import pandas as pd
from thirdai.data import get_udt_col_types

from ..core.documents import Document
from ..core.types import MetadataType, NewChunkBatch, metadata_type_to_pandas_type
from .utils import join_metadata, series_from_value


def infer_text_columns(df: pd.DataFrame):
    return [column for column in df.columns if df[column].dtype == "object"]


def infer_pandas_column_types(
    data_iter: Iterable[pd.DataFrame], metadata_columns: Dict[str, Optional[str]]
):
    inferred_pandas_types = []
    for df in data_iter:
        for col, type in metadata_columns.items():

            if col not in df.columns:
                raise ValueError(f"Column '{col}' not found in the CSV.")

            if type:
                try:
                    # In ndb CSVs, we currently don't support multiple values in a column entry for a chunk.
                    # We will interpret a list value in a CSV as a string.
                    metadata_type = MetadataType(type)
                except ValueError:
                    allowed_types = ", ".join([dt.value for dt in MetadataType])
                    raise ValueError(
                        f"Data type '{type}' used for column '{col}' is not supported. "
                        f"Allowed types are: {allowed_types}"
                    )

                pandas_type = metadata_type_to_pandas_type[metadata_type]
                try:
                    df[col] = df[col].astype(pandas_type)
                except Exception as e:
                    raise ValueError(f"Cannot cast column '{col}' to type '{type}: {e}")

        inferred_pandas_types.append(df.dtypes)

    inferred_pandas_types_map = pd.DataFrame(inferred_pandas_types).max().to_dict()
    return inferred_pandas_types_map


def concat_str_columns(df: pd.DataFrame, columns: List[str]):
    if len(columns) == 0:
        return series_from_value(value="", n=len(df))

    output = df[columns[0]].fillna("")

    for col in columns[1:]:
        output = output + " " + df[col].fillna("")

    return output


class CSV(Document):
    def __init__(
        self,
        path,
        text_columns: Optional[List[str]] = None,
        keyword_columns: Optional[List[str]] = None,
        metadata_columns: Optional[Union[List[str], Dict[str, Optional[str]]]] = None,
        doc_metadata: Optional[Dict[str, Any]] = None,
        max_rows: int = 10_000_000,
        doc_id: Optional[str] = None,
        display_path: Optional[str] = None,
    ):
        super().__init__(doc_id=doc_id, doc_metadata=doc_metadata)

        self.path = path
        self.text_columns = text_columns
        self.keyword_columns = keyword_columns
        self.metadata_columns = metadata_columns
        self.max_rows = max_rows
        self.display_path = display_path

    def chunks(self) -> Iterable[NewChunkBatch]:
        data_iter = pd.read_csv(self.path, chunksize=self.max_rows)

        if self.metadata_columns and isinstance(self.metadata_columns, dict):

            inferred_pandas_types_map = infer_pandas_column_types(
                data_iter, self.metadata_columns
            )

            data_iter = pd.read_csv(
                self.path, chunksize=self.max_rows, dtype=inferred_pandas_types_map
            )

        for df in data_iter:
            if len(df) == 0:
                logging.warning(f"Inserting empty csv file {self.path} into NeuralDB.")
                continue

            df.reset_index(drop=True, inplace=True)

            if not self.text_columns and not self.keyword_columns:
                self.text_columns = infer_text_columns(df)
                self.keyword_columns = []
                if not self.text_columns:
                    raise Exception(f"No text columns found in {self.path}.")
            elif self.text_columns is None:
                self.text_columns = []
            elif self.keyword_columns is None:
                self.keyword_columns = []

            text = concat_str_columns(df, self.text_columns)

            keywords = concat_str_columns(df, self.keyword_columns)

            non_metadata_columns = [
                col
                for col in self.text_columns + self.keyword_columns
                if not (self.metadata_columns and col in self.metadata_columns)
            ]
            chunk_metadata = df.drop(non_metadata_columns, axis=1)
            metadata = join_metadata(
                n_rows=len(text),
                chunk_metadata=chunk_metadata,
                doc_metadata=self.doc_metadata,
            )

            yield NewChunkBatch(
                text=text,
                keywords=keywords,
                metadata=metadata,
                document=series_from_value(self.display_path or self.path, n=len(text)),
            )<|MERGE_RESOLUTION|>--- conflicted
+++ resolved
@@ -1,13 +1,7 @@
-<<<<<<< HEAD
-import warnings
+import logging
 from typing import Any, Dict, Iterable, List, Optional, Union
-=======
-import logging
-from typing import Any, Dict, Iterable, List, Optional
->>>>>>> f4e785c5
 
 import pandas as pd
-from thirdai.data import get_udt_col_types
 
 from ..core.documents import Document
 from ..core.types import MetadataType, NewChunkBatch, metadata_type_to_pandas_type
