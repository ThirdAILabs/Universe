from typing import Any, Dict, Iterable, List, Optional

import pandas as pd

from ..core.documents import Document
from ..core.types import NewChunkBatch
from .utils import join_metadata, series_from_value


def is_text_column(column: pd.Series):
    return (
        column.dtype == "object"
        and column[:200].map(lambda x: isinstance(x, str)).all()
    )


def infer_text_columns(df: pd.DataFrame):
    return [column for column in df.columns if is_text_column(df[column])]


def concat_str_columns(df: pd.DataFrame, columns: List[str]):
    if len(columns) == 0:
        return series_from_value(value="", n=len(df))

    output = df[columns[0]].fillna("")

    for col in columns[1:]:
        output = output + " " + df[col].fillna("")

    return output


class CSV(Document):
    def __init__(
        self,
<<<<<<< HEAD
        path: str,
        text_columns: List[str] = [],
        keyword_columns: List[str] = [],
        custom_id_column: str = None,
        doc_metadata: Optional[Dict[str, Any]] = None,
        max_rows: int = 10_000_000,
        doc_id: Optional[str] = None,
=======
        path,
        text_columns=[],
        keyword_columns=[],
        doc_metadata=None,
        max_rows=10_000_000,
>>>>>>> 922142da
    ):
        super().__init__(doc_id=doc_id)

        self.path = path
        self.text_columns = text_columns
        self.keyword_columns = keyword_columns
        self.doc_metadata = doc_metadata
        self.max_rows = max_rows

    def chunks(self) -> Iterable[NewChunkBatch]:
        data_iter = pd.read_csv(self.path, chunksize=self.max_rows)

        for df in data_iter:
            df.reset_index(drop=True, inplace=True)

            if len(self.text_columns) + len(self.keyword_columns) == 0:
                self.text_columns = infer_text_columns(df)

            text = concat_str_columns(df, self.text_columns)
            keywords = concat_str_columns(df, self.keyword_columns)

            chunk_metadata = df.drop(self.text_columns + self.keyword_columns, axis=1)
            metadata = join_metadata(
                n_rows=len(text),
                chunk_metadata=chunk_metadata,
                doc_metadata=self.doc_metadata,
            )

            yield NewChunkBatch(
                text=text,
                keywords=keywords,
                metadata=metadata,
                document=series_from_value(self.path, n=len(text)),
            )<|MERGE_RESOLUTION|>--- conflicted
+++ resolved
@@ -33,21 +33,12 @@
 class CSV(Document):
     def __init__(
         self,
-<<<<<<< HEAD
-        path: str,
-        text_columns: List[str] = [],
-        keyword_columns: List[str] = [],
-        custom_id_column: str = None,
-        doc_metadata: Optional[Dict[str, Any]] = None,
-        max_rows: int = 10_000_000,
-        doc_id: Optional[str] = None,
-=======
         path,
         text_columns=[],
         keyword_columns=[],
         doc_metadata=None,
         max_rows=10_000_000,
->>>>>>> 922142da
+        doc_id: Optional[str] = None,
     ):
         super().__init__(doc_id=doc_id)
 
