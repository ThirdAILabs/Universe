--- conflicted
+++ resolved
@@ -46,11 +46,8 @@
             emphasize_first_n_words=self.emphasize_first_words,
             ignore_header_footer=self.ignore_header_footer,
             ignore_nonstandard_orientation=self.ignore_nonstandard_orientation,
-<<<<<<< HEAD
             doc_keywords=self.doc_keywords,
             emphasize_section_titles=self.emphasize_section_titles,
-=======
->>>>>>> 3903e688
             table_parsing=self.table_parsing,
         )
 
