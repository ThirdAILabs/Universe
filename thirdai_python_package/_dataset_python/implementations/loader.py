--- conflicted
+++ resolved
@@ -1,9 +1,6 @@
 import os
 from typing import Tuple
-<<<<<<< HEAD
-=======
 from typing_extensions import Self
->>>>>>> dbd4b55f
 
 from ..interfaces import Source, Parser
 from .schema import Schema
@@ -35,13 +32,8 @@
         schema: Schema = None,
         batch_size: int = 256,
         shuffle: bool = False,
-<<<<<<< HEAD
         shuffle_seed: int = random.randint(0, 0xFFFFFFFF),
-    ):
-=======
-        shuffle_seed: int = 0,
     ) -> None:
->>>>>>> dbd4b55f
         """Constructor.
 
         Arguments:
@@ -103,11 +95,7 @@
         self._batch_size = size
         return self  ### Returns self so we can chain the set() method calls.
 
-<<<<<<< HEAD
-    def shuffle(self, seed: int = None):
-=======
-    def shuffle(self, seed: int = 0) -> Self:
->>>>>>> dbd4b55f
+    def shuffle(self, seed: int = None) -> Self:
         """Samples will be shuffled before being batched."""
         self._shuffle_rows = True
         # We use a ternary here instead of setting default seed to random.randint()
