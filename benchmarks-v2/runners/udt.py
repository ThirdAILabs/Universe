import os
import time

import numpy as np
import pandas as pd
from thirdai import bolt

from ..configs.cold_start_configs import *
from ..configs.graph_configs import *
from ..configs.mach_configs import *
from ..configs.udt_configs import *
from ..configs.utils import AdditionalMetricCallback
from .runner import Runner


class UDTRunner(Runner):
    config_type = UDTBenchmarkConfig

    @staticmethod
    def run_benchmark(config: UDTBenchmarkConfig, path_prefix: str, mlflow_logger):
        train_file = (
            os.path.join(path_prefix, config.train_file)
            if config.train_file is not None
            else None
        )
        cold_start_train_file = (
            os.path.join(path_prefix, config.cold_start_train_file)
            if config.cold_start_train_file is not None
            else None
        )
        test_file = os.path.join(path_prefix, config.test_file)

        model = UDTRunner.create_model(config, path_prefix)

        validation = (
            bolt.Validation(
                test_file,
                metrics=config.metrics,
            )
            if config.metrics
            else None
        )

        for callback in config.callbacks:
            if isinstance(callback, AdditionalMetricCallback):
                callback.set_test_file(test_file)
                callback.set_model(model)
                callback.set_mlflow_logger(mlflow_logger)

        has_gnn_backend = any(
            [
                type(t) == bolt.types.neighbors
                for t in config.get_data_types(path_prefix).values()
            ]
        )
        if has_gnn_backend:
            test_file_dir = os.path.dirname(test_file)
            if not os.path.exists(os.path.join(test_file_dir, "gnn_index.csv")):
                df = pd.read_csv(test_file)
                df[config.target].values[:] = 0
                df.to_csv(os.path.join(test_file_dir, "gnn_index.csv"), index=False)
            model.index_nodes(os.path.join(test_file_dir, "gnn_index.csv"))

        if cold_start_train_file is not None:
            model.cold_start(
                cold_start_train_file,
                epochs=config.cold_start_num_epochs,
                learning_rate=config.cold_start_learning_rate,
                strong_column_names=config.strong_column_names,
                weak_column_names=config.weak_column_names,
                validation=validation,
                callbacks=config.callbacks + [mlflow_logger] if mlflow_logger else [],
            )

        if train_file is not None:
            model.train(
                train_file,
                epochs=config.num_epochs,
                learning_rate=config.learning_rate,
                validation=validation,
                callbacks=config.callbacks + [mlflow_logger] if mlflow_logger else [],
            )

        average_predict_time_ms = UDTRunner.get_average_predict_time(
            model, test_file, config, path_prefix, 10000
        )

        print(f"average_predict_time_ms = {average_predict_time_ms}ms")
        if mlflow_logger:
            mlflow_logger.log_additional_metric(
                key="average_predict_time_ms", value=average_predict_time_ms
            )

    @staticmethod
<<<<<<< HEAD
    def get_average_predict_time(model, test_file, config, num_samples=10000):
=======
    def get_average_predict_time(
        model, test_file, config, path_prefix, num_samples=10000
    ):
>>>>>>> d5515bbe
        test_data = pd.read_csv(test_file, low_memory=False, delimiter=config.delimiter)
        test_data_sample = test_data.iloc[
            np.random.randint(0, len(test_data), size=num_samples)
        ]
        inference_samples = []
        sample_col_names = config.get_data_types(path_prefix).keys()
        for _, row in test_data_sample.iterrows():
            sample = dict(row)
            label = sample[config.target]
            del sample[config.target]
            sample = {x: str(y) for x, y in sample.items() if x in sample_col_names}
            inference_samples.append((sample, label))

        start_time = time.time()
        for sample, label in inference_samples:
            model.predict(sample)
        end_time = time.time()
        average_predict_time_ms = int(
            np.around(1000 * (end_time - start_time) / num_samples, decimals=3)
        )
        return average_predict_time_ms<|MERGE_RESOLUTION|>--- conflicted
+++ resolved
@@ -92,13 +92,9 @@
             )
 
     @staticmethod
-<<<<<<< HEAD
-    def get_average_predict_time(model, test_file, config, num_samples=10000):
-=======
     def get_average_predict_time(
         model, test_file, config, path_prefix, num_samples=10000
     ):
->>>>>>> d5515bbe
         test_data = pd.read_csv(test_file, low_memory=False, delimiter=config.delimiter)
         test_data_sample = test_data.iloc[
             np.random.randint(0, len(test_data), size=num_samples)
